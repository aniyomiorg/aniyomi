--- conflicted
+++ resolved
@@ -25,13 +25,8 @@
 import androidx.exifinterface.media.ExifInterface
 import com.hippo.unifile.UniFile
 import logcat.LogPriority
-<<<<<<< HEAD
 import okio.Buffer
 import okio.BufferedSource
-import tachiyomi.decoder.Format
-import tachiyomi.decoder.ImageDecoder
-import java.io.InputStream
-=======
 import net.lingala.zip4j.ZipFile
 import net.lingala.zip4j.model.FileHeader
 import tachiyomi.decoder.Format
@@ -39,12 +34,8 @@
 import java.io.BufferedInputStream
 import java.io.ByteArrayInputStream
 import java.io.ByteArrayOutputStream
-import java.io.File
-import java.io.IOException
 import java.io.InputStream
-import java.net.URLConnection
 import java.security.SecureRandom
->>>>>>> 97debee8
 import java.util.Locale
 import kotlin.math.abs
 import kotlin.math.max
@@ -134,40 +125,28 @@
      *
      * @return true if the width is greater than the height
      */
-<<<<<<< HEAD
-    fun isWideImage(imageSource: BufferedSource): Boolean {
-        val options = extractImageOptions(imageSource)
-=======
     fun isWideImage(
-        imageStream: BufferedInputStream,
+        imageSource: BufferedSource,
         // SY -->
         zip4jFile: ZipFile?,
         zip4jEntry: FileHeader?,
         // SY <--
     ): Boolean {
         val options = extractImageOptions(
-            imageStream,
+            imageSource,
             // SY -->
             zip4jFile,
             zip4jEntry,
             // SY <--
         )
->>>>>>> 97debee8
         return options.outWidth > options.outHeight
     }
 
     /**
      * Extract the 'side' part from [BufferedSource] and return it as [BufferedSource].
      */
-<<<<<<< HEAD
-    fun splitInHalf(imageSource: BufferedSource, side: Side): BufferedSource {
+    fun splitInHalf(imageSource: BufferedSource, side: Side, sidePadding: Int): BufferedSource {
         val imageBitmap = BitmapFactory.decodeStream(imageSource.inputStream())
-=======
-    fun splitInHalf(imageStream: InputStream, side: Side, sidePadding: Int): InputStream {
-        val imageBytes = imageStream.readBytes()
-
-        val imageBitmap = BitmapFactory.decodeByteArray(imageBytes, 0, imageBytes.size)
->>>>>>> 97debee8
         val height = imageBitmap.height
         val width = imageBitmap.width
 
@@ -278,12 +257,8 @@
      *
      * @return true if the height:width ratio is greater than 3.
      */
-<<<<<<< HEAD
-    private fun isTallImage(imageSource: BufferedSource): Boolean {
-        val options = extractImageOptions(imageSource)
-=======
     private fun isTallImage(
-        imageStream: InputStream,
+        imageSource: BufferedSource,
         // SY -->
         zip4jFile: ZipFile?,
         zip4jEntry: FileHeader?,
@@ -298,18 +273,12 @@
             resetAfterExtraction = false,
         )
 
->>>>>>> 97debee8
         return (options.outHeight / options.outWidth) > 3
     }
 
     /**
      * Splits tall images to improve performance of reader
      */
-<<<<<<< HEAD
-    fun splitTallImage(tmpDir: UniFile, imageFile: UniFile, filenamePrefix: String): Boolean {
-        val imageSource = imageFile.openInputStream().use { Buffer().readFrom(it) }
-        if (isAnimatedAndSupported(imageSource) || !isTallImage(imageSource)) {
-=======
     fun splitTallImage(
         tmpDir: UniFile,
         imageFile: UniFile,
@@ -319,15 +288,15 @@
         zip4jEntry: FileHeader?,
         // SY <--
     ): Boolean {
-        if (isAnimatedAndSupported(imageFile.openInputStream()) || !isTallImage(
-                imageFile.openInputStream(),
+        val imageSource = imageSource.use { Buffer().readFrom(it) }
+        if (isAnimatedAndSupported(imageSource) || !isTallImage(
+                imageSource,
                 // SY -->
                 zip4jFile,
                 zip4jEntry,
                 // SY <--
             )
         ) {
->>>>>>> 97debee8
             return true
         }
 
@@ -337,18 +306,14 @@
             return false
         }
 
-<<<<<<< HEAD
-        val options = extractImageOptions(imageSource).apply {
-=======
         val options = extractImageOptions(
-            imageFile.openInputStream(),
+            imageSource,
             // SY -->
             zip4jFile,
             zip4jEntry,
             // SY <--
             resetAfterExtraction = false,
         ).apply {
->>>>>>> 97debee8
             inJustDecodeBounds = false
         }
 
@@ -694,11 +659,6 @@
     /**
      * Used to check an image's dimensions without loading it in the memory.
      */
-<<<<<<< HEAD
-    private fun extractImageOptions(imageSource: BufferedSource): BitmapFactory.Options {
-        val options = BitmapFactory.Options().apply { inJustDecodeBounds = true }
-        BitmapFactory.decodeStream(imageSource.peek().inputStream(), null, options)
-=======
     private fun extractImageOptions(
         imageStream: InputStream,
         // SY -->
@@ -737,7 +697,6 @@
                 }
             }
         }
->>>>>>> 97debee8
         return options
     }
 
@@ -778,14 +737,6 @@
     }
 
     private val optimalImageHeight = getDisplayMaxHeightInPx * 2
-<<<<<<< HEAD
-=======
-
-    // Android doesn't include some mappings
-    private val SUPPLEMENTARY_MIMETYPE_MAPPING = mapOf(
-        // https://issuetracker.google.com/issues/182703810
-        "image/jxl" to "jxl",
-    )
 
     fun mergeBitmaps(
         imageBitmap: Bitmap,
@@ -832,7 +783,6 @@
 
     private val Bitmap.rect: Rect
         get() = Rect(0, 0, width, height)
->>>>>>> 97debee8
 }
 
 val getDisplayMaxHeightInPx: Int
