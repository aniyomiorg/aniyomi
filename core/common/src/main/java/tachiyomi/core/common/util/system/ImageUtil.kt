--- conflicted
+++ resolved
@@ -679,9 +679,6 @@
         // SY <--
         resetAfterExtraction: Boolean = true,
     ): BitmapFactory.Options {
-<<<<<<< HEAD
-        imageStream.mark(Int.MAX_VALUE)
-=======
         // Ensure the stream supports marking and resetting
         val bufferedStream = if (imageStream is BufferedInputStream) {
             imageStream
@@ -697,7 +694,6 @@
         // Mark the stream with a large enough read-ahead limit
         val markLimit = 1024 * 1024 // 1 MB mark limit
         bufferedStream.mark(markLimit)
->>>>>>> ca311369
 
         val options = BitmapFactory.Options().apply { inJustDecodeBounds = true }
         try {
