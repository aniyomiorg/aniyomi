plugins {
    id("mihon.library")
    kotlin("android")
    kotlin("plugin.serialization")
    id("com.github.ben-manes.versions")
}

android {
    namespace = "eu.kanade.tachiyomi.core.common"
}

kotlin {
    compilerOptions {
        freeCompilerArgs.addAll(
            "-opt-in=kotlinx.coroutines.ExperimentalCoroutinesApi",
            "-opt-in=kotlinx.serialization.ExperimentalSerializationApi",
        )
    }
}

dependencies {
    implementation(projects.i18n)
    // TAIL -->
    implementation(projects.i18nTail)
    // TAIL <--
    api(libs.logcat)

    api(libs.rxjava)

    api(libs.okhttp.core)
    api(libs.okhttp.logging)
    api(libs.okhttp.brotli)
    api(libs.okhttp.dnsoverhttps)
    api(libs.okio)

    implementation(libs.image.decoder)

    implementation(libs.unifile)
    implementation(libs.libarchive)

    api(kotlinx.coroutines.core)
    api(kotlinx.serialization.json)
    api(kotlinx.serialization.json.okio)

    api(libs.preferencektx)

    implementation(libs.jsoup)

    // Sort
    implementation(libs.natural.comparator)

    // JavaScript engine
    implementation(libs.bundles.js.engine)

    // FFmpeg-kit
    implementation(aniyomilibs.ffmpeg.kit)
<<<<<<< HEAD
=======

    // SY -->
    implementation(libs.zip4j)
    // TLMR -->
    implementation(libs.injekt)
    // TLMR <--
    implementation(libs.exifinterface)
    // SY <--

    // TAIL
    implementation(libs.torrentserver)
>>>>>>> b9a1b44e

    // Tests
    testImplementation(libs.bundles.test)
}<|MERGE_RESOLUTION|>--- conflicted
+++ resolved
@@ -54,8 +54,6 @@
 
     // FFmpeg-kit
     implementation(aniyomilibs.ffmpeg.kit)
-<<<<<<< HEAD
-=======
 
     // SY -->
     implementation(libs.zip4j)
@@ -67,7 +65,6 @@
 
     // TAIL
     implementation(libs.torrentserver)
->>>>>>> b9a1b44e
 
     // Tests
     testImplementation(libs.bundles.test)
