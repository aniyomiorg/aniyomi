package eu.kanade.tachiyomi.network.interceptor

import okhttp3.HttpUrl
import okhttp3.HttpUrl.Companion.toHttpUrlOrNull
import okhttp3.OkHttpClient
import java.util.concurrent.TimeUnit
import kotlin.time.Duration
import kotlin.time.Duration.Companion.seconds
import kotlin.time.toDuration
import kotlin.time.toDurationUnit

/**
 * An OkHttp interceptor that handles given url host's rate limiting.
 *
 * This uses Java Time APIs and is the legacy method, kept
 * for compatibility reasons with existing extensions.
 *
 * Examples:
 *
 * httpUrl = "api.manga.com".toHttpUrlOrNull(), permits = 5, period = 1, unit = seconds  =>  5 requests per second to api.manga.com
 * httpUrl = "imagecdn.manga.com".toHttpUrlOrNull(), permits = 10, period = 2, unit = minutes  =>  10 requests per 2 minutes to imagecdn.manga.com
 *
 * @since extension-lib 1.3
 *
 * @param httpUrl [HttpUrl] The url host that this interceptor should handle. Will get url's host by using HttpUrl.host()
 * @param permits [Int]   Number of requests allowed within a period of units.
 * @param period [Long]   The limiting duration. Defaults to 1.
 * @param unit [TimeUnit] The unit of time for the period. Defaults to seconds.
 */
@Deprecated("Use the version with kotlin.time APIs instead.")
fun OkHttpClient.Builder.rateLimitHost(
    httpUrl: HttpUrl,
    permits: Int,
    period: Long = 1,
    unit: TimeUnit = TimeUnit.SECONDS,
) = addInterceptor(
    RateLimitInterceptor(httpUrl.host, permits, period.toDuration(unit.toDurationUnit())),
)

/**
 * An OkHttp interceptor that handles given url host's rate limiting.
 *
 * Examples:
 *
 * httpUrl = "https://api.manga.com".toHttpUrlOrNull(), permits = 5, period = 1.seconds =>  5 requests per second to api.manga.com
 * httpUrl = "https://imagecdn.manga.com".toHttpUrlOrNull(), permits = 10, period = 2.minutes  =>  10 requests per 2 minutes to imagecdn.manga.com
 *
 * @since extension-lib 1.5
 *
 * @param httpUrl [HttpUrl] The url host that this interceptor should handle. Will get url's host by using HttpUrl.host()
 * @param permits [Int]     Number of requests allowed within a period of units.
 * @param period [Duration] The limiting duration. Defaults to 1.seconds.
 */
@Suppress("UNUSED")
fun OkHttpClient.Builder.rateLimitHost(
    httpUrl: HttpUrl,
    permits: Int,
    period: Duration = 1.seconds,
) = addInterceptor(RateLimitInterceptor(httpUrl.host, permits, period))

/**
 * An OkHttp interceptor that handles given url host's rate limiting.
 *
 * Examples:
 *
 * url = "https://api.manga.com", permits = 5, period = 1.seconds =>  5 requests per second to api.manga.com
 * url = "https://imagecdn.manga.com", permits = 10, period = 2.minutes  =>  10 requests per 2 minutes to imagecdn.manga.com
 *
 * @since extension-lib 1.5
 *
 * @param url [String]      The url host that this interceptor should handle. Will get url's host by using HttpUrl.host()
 * @param permits [Int]     Number of requests allowed within a period of units.
 * @param period [Duration] The limiting duration. Defaults to 1.seconds.
 */
<<<<<<< HEAD
fun OkHttpClient.Builder.rateLimitHost(
    url: String,
    permits: Int,
    period: Duration = 1.seconds,
) = addInterceptor(RateLimitInterceptor(url.toHttpUrlOrNull()?.host, permits, period))
=======
@Suppress("UNUSED")
fun OkHttpClient.Builder.rateLimitHost(url: String, permits: Int, period: Duration = 1.seconds) =
    addInterceptor(RateLimitInterceptor(url.toHttpUrlOrNull()?.host, permits, period))
>>>>>>> a3ef3604
<|MERGE_RESOLUTION|>--- conflicted
+++ resolved
@@ -72,14 +72,6 @@
  * @param permits [Int]     Number of requests allowed within a period of units.
  * @param period [Duration] The limiting duration. Defaults to 1.seconds.
  */
-<<<<<<< HEAD
-fun OkHttpClient.Builder.rateLimitHost(
-    url: String,
-    permits: Int,
-    period: Duration = 1.seconds,
-) = addInterceptor(RateLimitInterceptor(url.toHttpUrlOrNull()?.host, permits, period))
-=======
 @Suppress("UNUSED")
 fun OkHttpClient.Builder.rateLimitHost(url: String, permits: Int, period: Duration = 1.seconds) =
-    addInterceptor(RateLimitInterceptor(url.toHttpUrlOrNull()?.host, permits, period))
->>>>>>> a3ef3604
+    addInterceptor(RateLimitInterceptor(url.toHttpUrlOrNull()?.host, permits, period))