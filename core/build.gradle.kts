--- conflicted
+++ resolved
@@ -50,13 +50,11 @@
     // FFmpeg-kit
     implementation(libs.ffmpeg.kit)
 
-<<<<<<< HEAD
     // SY -->
     implementation(libs.zip4j)
     implementation(libs.exifinterface)
     // SY <--
-=======
+
     // Tests
     testImplementation(libs.bundles.test)
->>>>>>> bfa68d18
 }