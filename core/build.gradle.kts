plugins {
    id("com.android.library")
    kotlin("android")
    kotlin("plugin.serialization")
}

android {
    namespace = "eu.kanade.tachiyomi.core"

    kotlinOptions {
        freeCompilerArgs += listOf(
            "-Xcontext-receivers",
            "-opt-in=kotlinx.coroutines.ExperimentalCoroutinesApi",
            "-opt-in=kotlinx.serialization.ExperimentalSerializationApi",
        )
    }
}

dependencies {
    implementation(project(":i18n"))

    api(libs.logcat)

    api(libs.rxjava)

    api(libs.okhttp.core)
    api(libs.okhttp.logging)
    api(libs.okhttp.brotli)
    api(libs.okhttp.dnsoverhttps)
    api(libs.okio)

    implementation(libs.image.decoder)

    implementation(libs.unifile)

    api(kotlinx.coroutines.core)
    api(kotlinx.serialization.json)
    api(kotlinx.serialization.json.okio)

    api(libs.preferencektx)

    implementation(libs.jsoup)

    // Sort
    implementation(libs.natural.comparator)

    // JavaScript engine
    implementation(libs.bundles.js.engine)

<<<<<<< HEAD
    // FFmpeg-kit
    implementation(libs.ffmpeg.kit)
=======
    testImplementation(libs.bundles.test)
>>>>>>> a3ef3604
}<|MERGE_RESOLUTION|>--- conflicted
+++ resolved
@@ -47,10 +47,9 @@
     // JavaScript engine
     implementation(libs.bundles.js.engine)
 
-<<<<<<< HEAD
     // FFmpeg-kit
     implementation(libs.ffmpeg.kit)
-=======
+
+    // Tests
     testImplementation(libs.bundles.test)
->>>>>>> a3ef3604
 }