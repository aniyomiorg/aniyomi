Looking to report an issue/bug or make a feature request? Please refer to the [README file](https://github.com/Dark25/animetailv2#issues-feature-requests-and-contributing).

---

Thanks for your interest in contributing to aniyomi!


# Code contributions

Pull requests are welcome!

If you're interested in taking on [an open issue](https://github.com/Dark25/animetailv2/issues), please comment on it so others are aware.
You do not need to ask for permission nor an assignment.

## Prerequisites

Before you start, please note that the ability to use following technologies is **required** and that existing contributors will not actively teach them to you.

- Basic [Android development](https://developer.android.com/)
- [Kotlin](https://kotlinlang.org/)

### Tools

- [Android Studio](https://developer.android.com/studio)
- Emulator or phone with developer options enabled to test changes.

## Getting help

- Join [the Discord server](https://discord.gg/F32UjdJZrR) for online help and to ask questions while developing.

# Translations

<<<<<<< HEAD
Translations are done externally via Weblate. See [our website](https://aniyomi.org/docs/contribute#translation) for more details.
=======
Translations are done externally via Weblate. See [our website](https://akiled.org/help/contribution/#translation) for more details.
>>>>>>> 411bba67


# Forks

Forks are allowed so long as they abide by [the project's LICENSE](https://github.com/tachiyomiorg/tachiyomi/blob/master/LICENSE).

When creating a fork, remember to:

- To avoid confusion with the main app:
    - Change the app name
    - Change the app icon
    - Change or disable the [app update checker](https://github.com/Dark25/animetailv2/blob/master/app/src/main/java/eu/kanade/tachiyomi/data/updater/AppUpdateChecker.kt)
- To avoid installation conflicts:
    - Change the `applicationId` in [`build.gradle.kts`](https://github.com/Dark25/animetailv2/blob/master/app/build.gradle.kts)
- To avoid having your data polluting the main app's analytics and crash report services:
    - If you want to use Firebase analytics, replace [`google-services.json`](https://github.com/Dark25/animetailv2/blob/master/app/src/standard/google-services.json) with your own
    - If you want to use ACRA crash reporting, replace the `ACRA_URI` endpoint in [`build.gradle.kts`](https://github.com/Dark25/animetailv2/blob/master/app/build.gradle.kts) with your own<|MERGE_RESOLUTION|>--- conflicted
+++ resolved
@@ -30,11 +30,7 @@
 
 # Translations
 
-<<<<<<< HEAD
-Translations are done externally via Weblate. See [our website](https://aniyomi.org/docs/contribute#translation) for more details.
-=======
 Translations are done externally via Weblate. See [our website](https://akiled.org/help/contribution/#translation) for more details.
->>>>>>> 411bba67
 
 
 # Forks
