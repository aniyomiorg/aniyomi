--- conflicted
+++ resolved
@@ -1,12 +1,8 @@
 [versions]
 aboutlib_version = "11.6.3"
 leakcanary = "2.14"
-<<<<<<< HEAD
 moko = "0.24.5"
-=======
-moko = "0.24.2"
 nanohttpd-version = "2.3.1"
->>>>>>> cff8e58b
 okhttp_version = "5.0.0-alpha.14"
 richtext = "0.20.0"
 shizuku_version = "13.1.0"
