CREATE VIEW historyView AS
SELECT
<<<<<<< HEAD
history.history_id AS id,
mangas._id AS mangaId,
chapters._id AS chapterId,
mangas.title,
mangas.thumbnail_url AS thumbnailUrl,
chapters.chapter_number AS chapterNumber,
history.history_last_read AS readAt,
max_last_read.history_last_read AS maxReadAt,
max_last_read.history_chapter_id AS maxReadAtChapterId
=======
    history._id AS id,
    mangas._id AS mangaId,
    chapters._id AS chapterId,
    mangas.title,
    mangas.thumbnail_url AS thumbnailUrl,
    chapters.chapter_number AS chapterNumber,
    history.last_read AS readAt,
    history.time_read AS readDuration,
    max_last_read.last_read AS maxReadAt,
    max_last_read.chapter_id AS maxReadAtChapterId
>>>>>>> 11c61d42
FROM mangas
JOIN chapters
ON mangas._id = chapters.manga_id
JOIN history
ON chapters._id = history.chapter_id
JOIN (
    SELECT chapters.manga_id,chapters._id AS chapter_id, MAX(history.last_read) AS last_read
    FROM chapters JOIN history
    ON chapters._id = history.chapter_id
    GROUP BY chapters.manga_id
) AS max_last_read
ON chapters.manga_id = max_last_read.manga_id;

countHistory:
SELECT count(*)
FROM historyView
WHERE historyView.readAt > 0
AND maxReadAtChapterId = historyView.chapterId
AND lower(historyView.title) LIKE ('%' || :query || '%');

history:
SELECT
id,
mangaId,
chapterId,
title,
thumbnailUrl,
chapterNumber,
readAt,
readDuration
FROM historyView
WHERE historyView.readAt > 0
AND maxReadAtChapterId = historyView.chapterId
AND lower(historyView.title) LIKE ('%' || :query || '%')
ORDER BY readAt DESC
LIMIT :limit OFFSET :offset;<|MERGE_RESOLUTION|>--- conflicted
+++ resolved
@@ -1,16 +1,5 @@
 CREATE VIEW historyView AS
 SELECT
-<<<<<<< HEAD
-history.history_id AS id,
-mangas._id AS mangaId,
-chapters._id AS chapterId,
-mangas.title,
-mangas.thumbnail_url AS thumbnailUrl,
-chapters.chapter_number AS chapterNumber,
-history.history_last_read AS readAt,
-max_last_read.history_last_read AS maxReadAt,
-max_last_read.history_chapter_id AS maxReadAtChapterId
-=======
     history._id AS id,
     mangas._id AS mangaId,
     chapters._id AS chapterId,
@@ -21,7 +10,6 @@
     history.time_read AS readDuration,
     max_last_read.last_read AS maxReadAt,
     max_last_read.chapter_id AS maxReadAtChapterId
->>>>>>> 11c61d42
 FROM mangas
 JOIN chapters
 ON mangas._id = chapters.manga_id
