<?xml version="1.0" encoding="utf-8"?>
<resources>
    <string name="app_name" translatable="false">Aniyomi</string>

    <!-- Models -->
    <string name="name">Name</string>
    <string name="categories">Manga Categories</string>
    <string name="general_categories">Categories</string>
    <string name="anime_categories">Anime Categories</string>
    <string name="manga">Manga</string>
    <string name="manga_anime">Library entries</string>
    <string name="chapters">Chapters</string>
    <string name="chapters_episodes">Chapters and episodes</string>
    <string name="episodes">Episodes</string>
    <string name="track">Tracking</string>
    <string name="history">History</string>

    <!-- Activities and fragments labels (toolbar title) -->
    <string name="label_more">More</string>
    <string name="label_settings">Settings</string>
    <string name="label_download_queue">Download queue</string>
    <string name="label_library">Library</string>
    <string name="label_mangalibrary">Manga</string>
    <string name="label_animelib">Anime</string>
    <string name="label_manga">Manga</string>
    <string name="label_recent_updates">Updates</string>
    <string name="label_recent_manga">History</string>
    <string name="label_sources">Sources</string>
    <string name="label_mangasources">Manga Sources</string>
    <string name="label_animesources">Anime Sources</string>
    <string name="label_backup">Backup and restore</string>
    <string name="label_migration">Migrate</string>
    <string name="label_extensions">Extensions</string>
    <string name="label_mangaextensions">Manga Extensions</string>
    <string name="label_animeextensions">Anime Extensions</string>
    <string name="label_extension_info">Extension info</string>
    <string name="label_help">Help</string>
    <string name="label_default">Default</string>
    <string name="label_warning">Warning</string>

    <string name="unlock_app">Unlock Aniyomi</string>
    <string name="confirm_lock_change">Authenticate to confirm change</string>
    <string name="confirm_exit">Press back again to exit</string>

    <!-- Actions -->
    <string name="action_settings">Settings</string>
    <string name="action_menu">Menu</string>
    <string name="action_filter">Filter</string>
    <string name="action_filter_downloaded">Downloaded</string>
    <string name="action_filter_bookmarked">Bookmarked</string>
    <string name="action_filter_tracked">Tracked</string>
    <string name="action_filter_unread">Unread</string>
    <string name="action_filter_unseen">Unseen</string>
    <string name="action_filter_started">Started</string>
    <string name="action_filter_empty">Remove filter</string>
    <string name="action_sort_alpha">Alphabetically</string>
    <string name="action_sort_count">Total manga</string>
    <string name="action_sort_total">Total chapters</string>
    <string name="action_sort_total_episodes">Total episodes</string>
    <string name="action_sort_last_read">Last read</string>
<<<<<<< HEAD
    <string name="action_sort_last_seen">Last seen</string>
    <string name="action_sort_last_checked">Last checked</string>
    <string name="action_sort_latest_chapter">Latest chapter</string>
    <string name="action_sort_latest_episode">Latest episode</string>
    <string name="action_sort_chapter_fetch_date">Date fetched</string>
=======
    <string name="action_sort_last_manga_update">Last manga update</string>
    <string name="action_sort_unread_count">Unread count</string>
    <string name="action_sort_latest_chapter">Latest chapter</string>
    <string name="action_sort_chapter_fetch_date">Chapter fetch date</string>
>>>>>>> 6d802063
    <string name="action_sort_date_added">Date added</string>
    <string name="action_search">Search</string>
    <string name="action_search_settings">Search settings</string>
    <string name="action_global_search">Global search</string>
    <string name="action_select_all">Select all</string>
    <string name="action_select_inverse">Select inverse</string>
    <string name="action_mark_as_read">Mark as read</string>
    <string name="action_mark_as_unread">Mark as unread</string>
    <string name="action_mark_as_seen">Mark as watched</string>
    <string name="action_mark_as_unseen">Mark as unwatched</string>
    <string name="action_mark_previous_as_read">Mark previous as read</string>
    <string name="action_mark_previous_as_seen">Mark previous as seen</string>
    <string name="action_download">Download</string>
    <string name="action_play_internally">Play internally</string>
    <string name="action_play_externally">Play externally</string>
    <string name="action_download_unread">Download unread chapters</string>
    <string name="action_download_unseen">Download unseen episodes</string>
    <string name="action_bookmark">Bookmark chapter</string>
    <string name="action_bookmark_episode">Bookmark episode</string>
    <string name="action_remove_bookmark">Unbookmark chapter</string>
    <string name="action_remove_bookmark_episode">Unbookmark episode</string>
    <string name="action_delete">Delete</string>
    <string name="action_update">Update</string>
    <string name="action_update_library">Update library</string>
    <string name="action_enable_all">Enable all</string>
    <string name="action_disable_all">Disable all</string>
    <string name="action_edit">Edit</string>
    <string name="action_add">Add</string>
    <string name="action_add_category">Add category</string>
    <string name="action_edit_categories">Edit manga categories</string>
    <string name="action_edit_anime_categories">Edit anime categories</string>
    <string name="action_rename_category">Rename category</string>
    <string name="action_move_category">Set categories</string>
    <string name="action_edit_cover">Edit cover</string>
    <string name="action_view_chapters">View chapters</string>
    <string name="action_view_episodes">View episodes</string>
    <string name="action_stop">Stop</string>
    <string name="action_pause">Pause</string>
    <string name="action_previous_chapter">Previous chapter</string>
    <string name="action_previous_episode">Previous episode</string>
    <string name="action_play">Play</string>
    <string name="action_next_chapter">Next chapter</string>
    <string name="action_next_episode">Next episode</string>
    <string name="action_screen_fit">Screen fit mode</string>
    <string name="action_player_pip">PiP mode</string>
    <string name="action_retry">Retry</string>
    <string name="action_remove">Remove</string>
    <string name="action_start">Start</string>
    <string name="action_resume">Resume</string>
    <string name="action_open_in_browser">Open in browser</string>
    <string name="action_show_manga">Show manga</string>
    <string name="action_show_anime">Show anime</string>
    <!-- Do not translate "WebView" -->
    <string name="action_open_in_web_view">Open in WebView</string>
    <string name="action_web_view" translatable="false">WebView</string>
    <string name="action_migrate">Migrate</string>
    <string name="action_display_mode">Display mode</string>
    <string name="action_display">Display</string>
    <string name="action_display_grid">Compact grid</string>
    <string name="action_display_comfortable_grid">Comfortable grid</string>
    <string name="action_display_list">List</string>
    <string name="action_display_cover_only_grid">Cover-only grid</string>
    <string name="action_display_download_badge">Downloaded chapters</string>
    <string name="action_display_download_badge_anime">Downloaded episodes</string>
    <string name="action_display_unread_badge">Unread chapters</string>
    <string name="action_display_unseen_badge">Unseen episodes</string>
    <string name="action_display_local_badge">Local manga</string>
    <string name="action_display_local_badge_anime">Local anime</string>
    <string name="action_display_language_badge">Language</string>
    <string name="action_display_show_tabs">Show category tabs</string>
    <string name="action_display_show_number_of_items">Show number of items</string>
    <string name="action_disable">Disable</string>
    <string name="action_pin">Pin</string>
    <string name="action_unpin">Unpin</string>
    <string name="action_cancel">Cancel</string>
    <string name="action_cancel_all">Cancel all</string>
    <string name="cancel_all_for_series">Cancel all for this series</string>
    <string name="action_sort">Sort</string>
    <string name="action_reorganize_by">Reorder</string>
    <string name="action_order_by_upload_date">By upload date</string>
    <string name="action_order_by_chapter_number">By chapter number</string>
    <string name="action_newest">Newest</string>
    <string name="action_oldest">Oldest</string>
    <string name="action_asc">Ascending</string>
    <string name="action_desc">Descending</string>
    <string name="action_move_to_top">Move to top</string>
    <string name="action_move_to_top_all_for_series">Move series to top</string>
    <string name="action_move_to_bottom">Move to bottom</string>
    <string name="action_install">Install</string>
    <string name="action_share">Share</string>
    <string name="action_save">Save</string>
    <string name="action_reset">Reset</string>
    <string name="action_undo">Undo</string>
    <string name="action_close">Close</string>
    <string name="action_open_log">Open log</string>
    <string name="action_show_errors">Tap to see details</string>
    <string name="action_create">Create</string>
    <string name="action_restore">Restore</string>
    <string name="action_webview_back">Back</string>
    <string name="action_webview_forward">Forward</string>
    <string name="action_webview_refresh">Refresh</string>
    <string name="action_start_downloading_now">Start downloading now</string>
    <string name="action_start_download_externally">Use external downloader</string>
    <string name="action_start_download_internally">Use internal downloader</string>
    <string name="action_faq_and_guides">FAQ and Guides</string>

    <!-- Operations -->
    <string name="loading">Loading…</string>

    <!-- Shortcuts-->
    <string name="app_not_available">App not available</string>

    <!-- Preferences -->
      <!-- Subsections -->
    <string name="pref_category_general">General</string>
    <string name="pref_category_appearance">Appearance</string>
    <string name="pref_category_library">Library</string>
    <string name="pref_category_reader">Reader</string>
    <string name="pref_category_downloads">Downloads</string>
    <string name="pref_category_tracking">Tracking</string>
    <string name="pref_category_advanced">Advanced</string>
    <string name="pref_category_about">About</string>

      <!-- General section -->
    <string name="pref_category_theme">Theme</string>
    <string name="pref_category_locale">Locale</string>
    <string name="pref_theme_mode">Dark mode</string>
    <string name="theme_system">Follow system</string>
    <string name="theme_light">Off</string>
    <string name="theme_dark">On</string>
    <string name="pref_app_theme">App theme</string>
    <string name="theme_monet">Dynamic</string>
    <string name="theme_greenapple">Green Apple</string>
    <string name="theme_midnightdusk">Midnight Dusk</string>
    <string name="theme_strawberrydaiquiri">Strawberry Daiquiri</string>
    <string name="theme_tako">Tako</string>
    <string name="theme_tealturquoise">Teal &amp; Turquoise</string>
    <string name="theme_yinyang">Yin &amp; Yang</string>
    <string name="theme_yotsuba">Yotsuba</string>
    <string name="pref_dark_theme_pure_black">Pure black dark mode</string>
    <string name="pref_language">Language</string>
    <string name="system_default">Default</string>
    <string name="pref_category_navigation">Navigation</string>
    <string name="pref_side_nav_icon_alignment">Side navigation icon alignment</string>
    <string name="alignment_top">Top</string>
    <string name="alignment_center">Center</string>
    <string name="alignment_bottom">Bottom</string>
    <string name="pref_category_timestamps">Timestamps</string>
    <string name="pref_relative_format">Relative timestamps</string>
    <string name="pref_relative_time_short">Short (Today, Yesterday)</string>
    <string name="pref_relative_time_long">Long (Short+, n days ago)</string>
    <string name="pref_date_format">Date format</string>

    <string name="pref_confirm_exit">Confirm exit</string>
    <string name="pref_manage_notifications">Manage notifications</string>

    <string name="pref_category_security">Security</string>
    <string name="lock_with_biometrics">Require unlock</string>
    <string name="lock_when_idle">Lock when idle</string>
    <string name="lock_always">Always</string>
    <string name="lock_never">Never</string>
    <plurals name="lock_after_mins">
        <item quantity="one">After %1$s minute</item>
        <item quantity="other">After %1$s minutes</item>
    </plurals>
    <string name="hide_notification_content">Hide notification content</string>
    <string name="secure_screen">Secure screen</string>
    <string name="secure_screen_summary">Secure screen hides app contents when switching apps and block screenshots</string>

    <string name="pref_category_nsfw_content">NSFW (18+) sources</string>
    <string name="pref_show_nsfw_source">Show in sources and extensions lists</string>
    <string name="parental_controls_info">This does not prevent unofficial or potentially incorrectly flagged extensions from surfacing NSFW (18+) content within the app.</string>

    <string name="recently">Recently</string>
    <string name="relative_time_today">Today</string>
    <plurals name="relative_time">
        <item quantity="one">Yesterday</item>
        <item quantity="other">%1$d days ago</item>
    </plurals>

      <!-- Library section -->
    <string name="pref_category_display">Display</string>
    <string name="pref_library_columns">Items per row</string>
    <string name="portrait">Portrait</string>
    <string name="landscape">Landscape</string>

    <string name="pref_category_library_update">Global update</string>
    <string name="pref_library_update_interval">Automatic updates</string>
    <string name="update_never">Off</string>
    <string name="update_6hour">Every 6 hours</string>
    <string name="update_12hour">Every 12 hours</string>
    <string name="update_24hour">Daily</string>
    <string name="update_48hour">Every 2 days</string>
    <string name="update_72hour">Every 3 days</string>
    <string name="update_weekly">Weekly</string>
    <string name="pref_library_update_restriction">Automatic updates device restrictions</string>
    <string name="connected_to_wifi">Only on Wi-Fi</string>
    <string name="charging">Charging</string>
    <string name="battery_not_low">Battery not low</string>
    <string name="restrictions">Restrictions: %s</string>
    <string name="only_update_restrictions">Only update: %s</string>

    <string name="pref_library_update_manga_restriction">Skip updating titles</string>
    <string name="pref_update_only_completely_read">With unseen episode(s)/unread chapter(s)</string>
    <string name="pref_update_only_non_completed">With \"Completed\" status</string>
    <string name="pref_update_only_started">That haven\'t been started</string>
    <string name="pref_library_update_show_tab_badge">Show unseen/unread count on Updates icon</string>
    <string name="pref_library_update_refresh_metadata">Automatically refresh metadata</string>
    <string name="pref_library_update_refresh_metadata_summary">Check for new cover and details when updating library</string>
    <string name="pref_library_update_refresh_trackers">Automatically refresh trackers</string>
    <string name="pref_library_update_refresh_trackers_summary">Update trackers when updating library</string>

    <string name="default_category">Default manga category</string>
    <string name="default_anime_category">Default anime category</string>
    <string name="default_category_summary">Always ask</string>
    <string name="categorized_display_settings">Per-category settings for sort and display</string>
    <plurals name="num_categories">
        <item quantity="one">%d category</item>
        <item quantity="other">%d categories</item>
    </plurals>
    <string name="pref_library_update_categories_details">Manga in excluded categories will not be updated even if they are also in included categories.</string>
    <string name="pref_animelib_update_categories_details">Anime in excluded categories will not be updated even if they are also in included categories.</string>
    <string name="all">All</string>
    <string name="none">None</string>
    <string name="include">Include: %s</string>
    <string name="exclude">Exclude: %s</string>

      <!-- Extension section -->
    <string name="all_lang">All</string>
    <string name="ext_updates_pending">Updates pending</string>
    <string name="ext_update">Update</string>
    <string name="ext_update_all">Update all</string>
    <string name="ext_obsolete">Obsolete</string>
    <string name="ext_install">Install</string>
    <string name="ext_pending">Pending</string>
    <string name="ext_downloading">Downloading</string>
    <string name="ext_installing">Installing</string>
    <string name="ext_installed">Installed</string>
    <string name="ext_trust">Trust</string>
    <string name="ext_unofficial">Unofficial</string>
    <string name="ext_untrusted">Untrusted</string>
    <string name="ext_uninstall">Uninstall</string>
    <string name="ext_app_info">App info</string>
    <string name="untrusted_extension">Untrusted extension</string>
    <string name="untrusted_extension_message">This extension was signed with an untrusted certificate and wasn\'t activated.\n\nA malicious extension could read any login credentials stored in Aniyomi or execute arbitrary code.\n\nBy trusting this certificate you accept these risks.</string>
    <string name="obsolete_extension_message">This extension is no longer available.</string>
    <string name="unofficial_extension_message_tachiyomi">This extension is not from the official Tachiyomi extensions list.</string>
    <string name="unofficial_extension_message_aniyomi">This extension is not from the official Aniyomi extensions list.</string>
    <string name="extension_api_error">Failed to get extensions list</string>
    <string name="ext_version_info">Version: %1$s</string>
    <string name="ext_language_info">Language: %1$s</string>
    <string name="ext_nsfw_short">18+</string>
    <string name="ext_nsfw_warning">May contain NSFW (18+) content</string>
    <string name="ext_install_service_notif">Installing extension…</string>
    <string name="ext_installer_pref">Installer</string>
    <string name="ext_installer_legacy">Legacy</string>
    <string name="ext_installer_packageinstaller" translatable="false">PackageInstaller</string>
    <string name="ext_installer_shizuku" translatable="false">Shizuku</string>
    <string name="ext_installer_shizuku_stopped">Shizuku is not running</string>
    <string name="ext_installer_shizuku_unavailable_dialog">Install and start Shizuku to use Shizuku as extension installer.</string>

      <!-- Reader section -->
    <string name="pref_fullscreen">Fullscreen</string>
    <string name="pref_show_navigation_mode">Show navigation layout overlay</string>
    <string name="pref_show_navigation_mode_summary">Show tap zones when reader is opened</string>
    <string name="pref_dual_page_split">Dual page split</string>
    <string name="pref_dual_page_invert">Invert dual page split placement</string>
    <string name="pref_dual_page_invert_summary">If the placement of the dual page split doesn\'t match reading direction</string>
    <string name="pref_cutout_short">Show content in cutout area</string>
    <string name="pref_page_transitions">Animate page transitions</string>
    <string name="pref_double_tap_anim_speed">Double tap animation speed</string>
    <string name="pref_show_page_number">Show page number</string>
    <string name="pref_show_reading_mode">Show reading mode</string>
    <string name="pref_show_reading_mode_summary">Briefly show current mode when reader is opened</string>
    <string name="pref_true_color">32-bit color</string>
    <string name="pref_true_color_summary">Reduces banding, but impacts performance</string>
    <string name="pref_crop_borders">Crop borders</string>
    <string name="on">On</string>
    <string name="off">Off</string>
    <string name="pref_custom_brightness">Custom brightness</string>
    <string name="pref_grayscale">Grayscale</string>
    <string name="pref_inverted_colors">Inverted</string>
    <string name="pref_custom_color_filter">Custom color filter</string>
    <string name="pref_color_filter_mode">Color filter blend mode</string>
    <string name="filter_mode_overlay">Overlay</string>
    <string name="filter_mode_multiply">Multiply</string>
    <string name="filter_mode_screen">Screen</string>
    <string name="filter_mode_lighten">Dodge / Lighten</string>
    <string name="filter_mode_darken">Burn / Darken</string>
    <string name="pref_keep_screen_on">Keep screen on</string>
    <string name="pref_skip_read_chapters">Skip chapters marked read</string>
    <string name="pref_skip_filtered_chapters">Skip filtered chapters</string>
    <string name="pref_reader_navigation">Navigation</string>
    <string name="pref_read_with_volume_keys">Volume keys</string>
    <string name="pref_read_with_volume_keys_inverted">Invert volume keys</string>
    <string name="pref_read_with_tapping_inverted">Invert tapping</string>
    <string name="tapping_inverted_none">None</string>
    <string name="tapping_inverted_horizontal">Horizontal</string>
    <string name="tapping_inverted_vertical">Vertical</string>
    <string name="tapping_inverted_both">Both</string>
    <string name="pref_reader_actions">Actions</string>
    <string name="pref_read_with_long_tap">Show on long tap</string>
    <string name="pref_create_folder_per_manga">Save pages into separate folders</string>
    <string name="pref_create_folder_per_manga_summary">Creates folders according to manga title</string>
    <string name="pref_reader_theme">Background color</string>
    <string name="white_background">White</string>
    <string name="gray_background">Gray</string>
    <string name="black_background">Black</string>
    <string name="automatic_background">Automatic</string>
    <string name="pref_viewer_type">Default reading mode</string>
    <string name="l_nav">L shaped</string>
    <string name="kindlish_nav">Kindle-ish</string>
    <string name="edge_nav">Edge</string>
    <string name="right_and_left_nav">Right and Left</string>
    <string name="disabled_nav">Disabled</string>
    <string name="nav_zone_prev">Prev</string>
    <string name="nav_zone_next">Next</string>
    <string name="nav_zone_left">Left</string>
    <string name="nav_zone_right">Right</string>
    <string name="left_to_right_viewer">Left to right</string>
    <string name="right_to_left_viewer">Right to left</string>
    <string name="vertical_viewer">Vertical</string>
    <string name="webtoon_viewer">Webtoon</string>
    <string name="vertical_plus_viewer">Continuous vertical</string>
    <string name="pager_viewer">Paged</string>
    <string name="pref_viewer_nav">Navigation layout</string>
    <string name="pref_image_scale_type">Scale type</string>
    <string name="scale_type_fit_screen">Fit screen</string>
    <string name="scale_type_stretch">Stretch</string>
    <string name="scale_type_fit_width">Fit width</string>
    <string name="scale_type_fit_height">Fit height</string>
    <string name="scale_type_original_size">Original size</string>
    <string name="scale_type_smart_fit">Smart fit</string>
    <string name="pref_zoom_start">Zoom start position</string>
    <string name="zoom_start_automatic">Automatic</string>
    <string name="zoom_start_left">Left</string>
    <string name="zoom_start_right">Right</string>
    <string name="zoom_start_center">Center</string>
    <string name="double_tap_anim_speed_0">No animation</string>
    <string name="double_tap_anim_speed_normal">Normal</string>
    <string name="double_tap_anim_speed_fast">Fast</string>
    <string name="pref_rotation_type">Default rotation type</string>
    <string name="rotation_type">Rotation type</string>
    <string name="rotation_free">Free</string>
    <string name="rotation_portrait">Portrait</string>
    <string name="rotation_reverse_portrait">Reverse portrait</string>
    <string name="rotation_landscape">Landscape</string>
    <string name="rotation_force_portrait">Locked portrait</string>
    <string name="rotation_force_landscape">Locked landscape</string>
    <string name="color_filter_r_value">R</string>
    <string name="color_filter_g_value">G</string>
    <string name="color_filter_b_value">B</string>
    <string name="color_filter_a_value">A</string>
    <string name="pref_always_show_chapter_transition">Always show chapter transition</string>
    <string name="pref_category_reading_mode">Reading mode</string>
    <string name="pref_category_reading">Reading</string>
    <string name="pref_webtoon_side_padding">Side padding</string>
    <string name="webtoon_side_padding_0">None</string>
    <string name="webtoon_side_padding_5">5%</string>
    <string name="webtoon_side_padding_10">10%</string>
    <string name="webtoon_side_padding_15">15%</string>
    <string name="webtoon_side_padding_20">20%</string>
    <string name="webtoon_side_padding_25">25%</string>
    <string name="pref_hide_threshold">Sensitivity for hiding menu on scroll</string>
    <string name="pref_highest">Highest</string>
    <string name="pref_high">High</string>
    <string name="pref_low">Low</string>
    <string name="pref_lowest">Lowest</string>

    <!-- Player section -->
    <string name="pref_category_player">Player</string>
    <string name="pref_category_progress">Progress</string>
    <string name="pref_progress_mark_as_seen">At what point to mark the episode as seen</string>
    <string name="pref_skip_length">Double tap to skip length</string>
    <string name="pref_skip_30">30s</string>
    <string name="pref_skip_20">20s</string>
    <string name="pref_skip_10">10s</string>
    <string name="pref_skip_5">5s</string>
    <string name="pref_skip_disable">Disable</string>
    <string name="pref_always_use_external_player">Always use external player</string>
    <string name="pref_player_fullscreen">Show content in display cutout</string>
    <string name="pref_pip_episode_toasts">Show episode toasts when switching episodes in PiP mode</string>
    <string name="pref_mpv_conf">Edit MPV configuration file for further player settings</string>
    <string name="pref_external_player_preference">External player preference</string>
    <string name="pref_progress_70">70%</string>
    <string name="pref_progress_75">75%</string>
    <string name="pref_progress_80">80%</string>
    <string name="pref_progress_85">85%</string>
    <string name="pref_progress_90">90%</string>
    <string name="pref_progress_95">95%</string>
    <string name="pref_progress_100">100%</string>
    <string name="playertitle">%1$s - %2$s</string>

      <!-- Downloads section -->
    <string name="episode_download_progress">%1$d%%</string>
    <string name="pref_download_directory">Download location</string>
    <string name="pref_category_delete_chapters">Delete chapters/episodes</string>
    <string name="pref_remove_after_marked_as_read">After manually marked as read/watched</string>
    <string name="pref_remove_after_read">After reading/watching automatically delete</string>
    <string name="pref_remove_bookmarked_chapters">Allow deleting bookmarked chapters/episodes</string>
    <string name="pref_remove_exclude_categories_manga">Excluded manga categories</string>
    <string name="pref_remove_exclude_categories_anime">Excluded anime categories</string>
    <string name="pref_remove_exclude_categories_anime_prefix">Anime: </string>
    <string name="pref_remove_exclude_categories_manga_prefix">Manga: </string>
    <string name="custom_dir">Custom location</string>
    <string name="disabled">Disabled</string>
    <string name="last_read_chapter">Last read chapter</string>
    <string name="second_to_last">Second to last read chapter</string>
    <string name="third_to_last">Third to last read chapter</string>
    <string name="fourth_to_last">Fourth to last read chapter</string>
    <string name="fifth_to_last">Fifth to last read chapter</string>
    <string name="pref_category_auto_download">Auto-download</string>
    <string name="pref_category_anime_download">Anime downloads</string>
    <string name="pref_use_external_downloader">Always use external downloader for anime</string>
    <string name="pref_external_downloader_selection">Downloader app preference</string>
    <string name="pref_download_new">Download new chapters</string>
    <string name="pref_download_new_categories_details">Manga in excluded categories will not be downloaded even if they are also in included categories.</string>
    <string name="pref_download_new_anime_categories_details">Anime in excluded categories will not be downloaded even if they are also in included categories.</string>
    <string name="save_chapter_as_cbz">Save as CBZ archive</string>

      <!-- Tracking section -->
    <string name="tracking_guide">Tracking guide</string>
    <string name="pref_auto_update_manga_sync">Update progress after reading</string>
    <string name="services">Services</string>
    <string name="tracking_info">One-way sync to update the chapter progress in tracking services. Set up tracking for individual manga entries from their tracking button.</string>
    <string name="enhanced_services">Enhanced services</string>
    <string name="enhanced_tracking_info">Services that provide enhanced features for specific sources. Manga are automatically tracked when added to your library.</string>
    <string name="action_track">Track</string>

      <!-- Browse section -->
    <string name="pref_duplicate_pinned_sources">Show duplicated pinned sources</string>
    <string name="pref_duplicate_pinned_sources_summary">Repeat pinned sources in their respective language groups</string>
    <string name="pref_enable_automatic_extension_updates">Check for extension updates</string>
    <string name="pref_search_pinned_sources_only">Only include pinned sources</string>

      <!-- Backup section -->
    <string name="pref_create_backup">Create backup</string>
    <string name="pref_create_backup_summ">Can be used to restore current library</string>
    <string name="pref_restore_backup">Restore backup</string>
    <string name="pref_restore_backup_summ">Restore library from backup file</string>
    <string name="pref_backup_directory">Backup location</string>
    <string name="pref_backup_service_category">Automatic backups</string>
    <string name="pref_backup_interval">Backup frequency</string>
    <string name="pref_backup_slots">Maximum backups</string>
    <string name="source_not_found_name">Source not found: %1$s</string>
    <string name="tracker_not_logged_in">Not logged in: %1$s</string>
    <string name="backup_restore_invalid_uri">Error: empty URI</string>
    <string name="backup_created">Backup created</string>
    <string name="invalid_backup_file">Invalid backup file</string>
    <string name="invalid_backup_file_missing_data">File is missing data.</string>
    <string name="invalid_backup_file_missing_manga">Backup does not contain any manga.</string>
    <string name="backup_restore_missing_sources">Missing sources:</string>
    <string name="backup_restore_missing_trackers">Trackers not logged into:</string>
    <string name="backup_restore_content">Restore uses sources to fetch data, carrier costs may apply.\n\nMake sure you have installed all necessary extensions and are logged in to sources and tracking services before restoring.</string>
    <string name="backup_restore_content_full">Data from the backup file will be restored.\n\nYou will need to install any missing extensions and log in to tracking services afterwards to use them.</string>
    <string name="restore_completed">Restore completed</string>
    <string name="restore_duration">%02d min, %02d sec</string>
    <plurals name="restore_completed_message">
        <item quantity="one">Done in %1$s with %2$s error</item>
        <item quantity="other">Done in %1$s with %2$s errors</item>
    </plurals>
    <string name="backup_in_progress">Backup is already in progress</string>
    <string name="backup_choice">What do you want to backup?</string>
    <string name="creating_backup">Creating backup</string>
    <string name="creating_backup_error">Backup failed</string>
    <string name="empty_backup_error">No library entries to back up</string>
    <string name="restore_miui_warning">Backup/restore may not function properly if MIUI Optimization is disabled.</string>
    <string name="restore_in_progress">Restore is already in progress</string>
    <string name="restoring_backup">Restoring backup</string>
    <string name="restoring_backup_error">Restoring backup failed</string>
    <string name="restoring_backup_canceled">Canceled restore</string>
    <string name="backup_info">Automatic backups are highly recommended. You should keep copies in other places as well.</string>

      <!-- Advanced section -->
    <string name="label_network">Network</string>
    <string name="pref_clear_cookies">Clear cookies</string>
    <string name="pref_dns_over_https">DNS over HTTPS (DoH)</string>
    <string name="requires_app_restart">Requires app restart to take effect</string>
    <string name="cookies_cleared">Cookies cleared</string>
    <string name="label_data">Data</string>
    <string name="pref_clear_chapter_cache">Clear chapter and episode cache</string>
    <string name="used_cache">Used: %1$s</string>
    <string name="used_cache_both">Used by anime: %1$s, used by manga; %2$s</string>
    <string name="cache_deleted">Cache cleared. %1$d files have been deleted</string>
<<<<<<< HEAD
    <string name="cache_delete_error">An error occurred while clearing cache</string>
    <string name="pref_auto_clear_chapter_cache">Clear chapter/episode cache on app close</string>
=======
    <string name="cache_delete_error">Error occurred while clearing</string>
    <string name="pref_auto_clear_chapter_cache">Clear chapter cache on app close</string>
>>>>>>> 6d802063
    <string name="pref_clear_database">Clear database</string>
    <string name="pref_clear_database_summary">Delete history for anime and manga that are not saved in your library</string>
    <plurals name="clear_database_source_item_count">
        <item quantity="one">1 non-library entry in database</item>
        <item quantity="other">%1$s non-library entries in database</item>
    </plurals>
    <string name="clear_database_confirmation">Are you sure? Completed episodes and chapters and progress of non-library entries will be lost</string>
    <string name="clear_database_completed">Entries deleted</string>
    <string name="database_clean">Database clean</string>
<<<<<<< HEAD
    <string name="pref_refresh_library_covers">Refresh library covers</string>
=======
    <string name="pref_clear_webview_data">Clear WebView data</string>
    <string name="webview_data_deleted">WebView data cleared</string>
    <string name="pref_refresh_library_covers">Refresh library manga covers</string>
>>>>>>> 6d802063
    <string name="pref_refresh_library_tracking">Refresh tracking</string>
    <string name="pref_refresh_library_tracking_summary">Updates status, score and progress from the tracking services</string>
    <string name="pref_dump_crash_logs">Dump crash logs</string>
    <string name="pref_dump_crash_logs_summary">Saves error logs to a file for sharing with the developers</string>
    <string name="crash_log_saved">Crash logs saved</string>
    <string name="label_background_activity">Background activity</string>
    <string name="pref_disable_battery_optimization">Disable battery optimization</string>
    <string name="pref_disable_battery_optimization_summary">Helps with background library updates and backups</string>
    <string name="battery_optimization_disabled">Battery optimization is already disabled</string>
    <string name="battery_optimization_setting_activity_not_found">Couldn\'t open device settings</string>
    <string name="about_dont_kill_my_app">Some manufacturers have additional app restrictions that kill background services. This website has more info on how to fix it.</string>
    <string name="pref_tablet_ui_mode">Tablet UI</string>
    <string name="pref_verbose_logging">Verbose logging</string>
    <string name="pref_verbose_logging_summary">Print verbose logs to system log (reduces app performance)</string>

      <!-- About section -->
    <string name="website">Website</string>
    <string name="version">Version</string>
    <string name="whats_new">What\'s new</string>
    <string name="help_translate">Help translate</string>
    <string name="licenses">Open source licenses</string>
    <string name="privacy_policy">Privacy policy</string>
    <string name="check_for_updates">Check for updates</string>
    <string name="updated_version">Updated to v%1$s</string>

    <!-- ACRA -->
    <string name="pref_enable_acra">Send crash reports</string>
    <string name="pref_acra_summary">Helps fix any bugs. No sensitive data will be sent</string>


    <!-- More -->
    <string name="label_downloaded_only">Downloaded only</string>
    <string name="pref_incognito_mode">Incognito mode</string>
    <string name="pref_incognito_mode_summary">Pauses your history</string>
    <string name="notification_incognito_text">Disable incognito mode</string>
    <string name="downloaded_only_summary">Filters all library entries</string>
    <plurals name="download_queue_summary">
        <item quantity="one">%1$s remaining</item>
        <item quantity="other">%1$s remaining</item>
    </plurals>


    <!-- Login dialog -->
    <string name="login_title">Log in to %1$s</string>
    <string name="username">Username</string>
    <string name="email">Email address</string>
    <string name="password">Password</string>
    <string name="login">Login</string>
    <string name="login_success">Logged in</string>
    <string name="logout_title">Log out from %1$s?</string>
    <string name="logout">Log out</string>
    <string name="logout_success">You are now logged out</string>
    <string name="invalid_login">Could not log in</string>
    <string name="unknown_error">Unknown error</string>

    <!-- Library fragment -->
    <string name="updating_category">Updating category</string>
    <string name="local_source_badge">Local</string>
    <string name="manga_from_library">Manga from library</string>
    <string name="anime_from_library">Anime from library</string>
    <string name="downloaded_chapters">Downloaded chapters</string>
    <string name="downloaded_episodes">Downloaded episodes</string>
    <string name="badges_header">Badges</string>
    <string name="tabs_header">Tabs</string>

    <!-- Catalogue fragment -->
    <string name="no_more_results">No more results</string>
    <string name="no_results_found">No results found</string>
    <!-- Do not translate "WebView" -->
    <string name="http_error_hint">Check website in WebView</string>
    <string name="local_source">Local source</string>
    <string name="local_manga_source">Local manga source</string>
    <string name="local_anime_source">Local anime source</string>
    <string name="other_source">Other</string>
    <string name="last_used_source">Last used</string>
    <string name="pinned_sources">Pinned</string>
    <string name="action_global_search_hint">Global search…</string>
    <string name="action_global_search_query">Search for \"%1$s\" globally</string>
    <string name="latest">Latest</string>
    <string name="browse">Browse</string>
    <string name="local_source_help_guide">Local source guide</string>
    <string name="no_pinned_sources">You have no pinned sources</string>
    <string name="chapter_not_found">Chapter not found</string>
    <string name="episode_not_found">Episode not found</string>
    <string name="local_invalid_format">Invalid chapter format</string>
    <string name="local_invalid_episode_format">Invalid episode format</string>
    <string name="local_filter_order_by">Order by</string>
    <string name="date">Date</string>

    <!-- Manga activity -->
    <string name="manga_not_in_db">This manga has been removed from the database.</string>
    <string name="anime_not_in_db">This anime has been removed from the database.</string>

    <!-- Manga info fragment -->
    <string name="description">Description</string>
    <string name="ongoing">Ongoing</string>
    <string name="unknown">Unknown</string>
    <string name="unknown_author">Unknown author</string>
    <string name="unknown_studio">Unknown studio</string>
    <string name="unknown_status">Unknown status</string>
    <string name="licensed">Licensed</string>
    <string name="publishing_finished">Publishing finished</string>
    <string name="cancelled">Cancelled</string>
    <string name="on_hiatus">On hiatus</string>
    <string name="add_to_library">Add to library</string>
    <string name="in_library">In library</string>
    <string name="remove_from_library">Remove from library</string>
    <string name="manga_info_full_title_label">Title</string>
    <string name="confirm_manga_add_duplicate">You have an entry in your library with the same name but from a different source (%1$s).\n\nDo you still wish to continue?</string>
    <string name="manga_added_library">Added to library</string>
    <string name="manga_removed_library">Removed from library</string>
    <string name="manga_info_expand">More</string>
    <string name="manga_info_collapse">Less</string>
    <plurals name="manga_num_chapters">
        <item quantity="one">%1$s chapter</item>
        <item quantity="other">%1$s chapters</item>
    </plurals>
    <plurals name="anime_num_episodes">
        <item quantity="one">1 episode</item>
        <item quantity="other">%1$s episodes</item>
    </plurals>
    <string name="delete_downloads_for_manga">Delete downloaded chapters?</string>
    <string name="delete_downloads_for_anime">Delete downloaded episodes?</string>
    <string name="copied_to_clipboard">Copied to clipboard:\n%1$s</string>
    <string name="clipboard_copy_error">Failed to copy to clipboard</string>
    <string name="source_not_installed">Source not installed: %1$s</string>
    <string name="snack_add_to_library">Add manga to library?</string>
    <string name="snack_add_to_animelib">Add anime to library?</string>

    <!-- Manga chapters fragment -->
    <string name="display_mode_chapter">Chapter %1$s</string>
    <string name="display_mode_episode">Episode %1$s</string>
    <string name="chapter_downloading_progress">Downloading (%1$d/%2$d)</string>
    <string name="episode_downloading_progress">Downloading (%d%%)</string>
    <string name="chapter_error">Error</string>
    <string name="chapter_paused">Paused</string>
    <string name="show_title">Source title</string>
    <string name="show_chapter_number">Chapter number</string>
    <string name="show_episode_number">Episode number</string>
    <string name="sorting_mode">Sorting mode</string>
    <string name="sort_by_source">By source</string>
    <string name="sort_by_number">By chapter number</string>
    <string name="sort_by_episode_number">By episode number</string>
    <string name="sort_by_upload_date">By upload date</string>
    <string name="manga_download">Download</string>
    <string name="custom_download">Download custom amount</string>
    <string name="download_1">Next chapter</string>
    <string name="download_1_episode">Next episode</string>
    <string name="download_5">Next 5 chapters</string>
    <string name="download_5_episodes">Next 5 episodes</string>
    <string name="download_10">Next 10 chapters</string>
    <string name="download_10_episodes">Next 10 episodes</string>
    <string name="download_custom">Custom</string>
    <string name="download_all">All</string>
    <string name="download_unread">Unread</string>
    <string name="download_unseen">Unseen</string>
    <string name="manga_cover">Cover</string>
    <string name="cover_saved">Cover saved</string>
    <string name="error_saving_cover">Error saving cover</string>
    <string name="error_sharing_cover">Error sharing cover</string>
    <string name="confirm_delete_chapters">Are you sure you want to delete the selected chapters?</string>
    <string name="confirm_delete_episodes">Are you sure you want to delete the selected episodes?</string>
    <string name="invalid_download_dir">Invalid download location</string>
    <string name="chapter_settings">Chapter settings</string>
    <string name="episode_settings">Episode settings</string>
    <string name="confirm_set_chapter_settings">Are you sure you want to save these settings as default?</string>
    <string name="also_set_chapter_settings_for_library">Also apply to all manga in my library</string>
    <string name="also_set_episode_settings_for_library">Also apply to all anime in my library</string>
    <string name="set_chapter_settings_as_default">Set as default</string>
    <string name="no_chapters_error">No chapters found</string>
    <string name="no_episodes_error">No episodes found</string>

    <!-- Tracking Screen -->
    <string name="tracker_anilist" translatable="false">AniList</string>
    <string name="tracker_myanimelist" translatable="false">MyAnimeList</string>
    <string name="tracker_kitsu" translatable="false">Kitsu</string>
    <string name="tracker_komga" translatable="false">Komga</string>
    <string name="tracker_komga_warning">This tracker is only compatible with the Komga source.</string>
    <string name="tracker_bangumi" translatable="false">Bangumi</string>
    <string name="tracker_shikimori" translatable="false">Shikimori</string>
    <string name="manga_tracking_tab">Tracking</string>
    <plurals name="num_trackers">
        <item quantity="one">%d tracker</item>
        <item quantity="other">%d trackers</item>
    </plurals>
    <string name="add_tracking">Add tracking</string>
    <string name="unread">Unread</string>
    <string name="reading">Reading</string>
    <string name="watching">Watching</string>
    <string name="currently_reading">Currently reading</string>
    <string name="currently_watching">Currently watching</string>
    <string name="completed">Completed</string>
    <string name="dropped">Dropped</string>
    <string name="on_hold">On hold</string>
    <string name="paused">Paused</string>
    <string name="plan_to_read">Plan to read</string>
    <string name="plan_to_watch">Plan to watch</string>
    <string name="want_to_read">Want to read</string>
    <string name="want_to_watch">Want to watch</string>
    <string name="repeating">Rereading</string>
    <string name="repeating_anime">Rewatching</string>
    <string name="score">Score</string>
    <string name="title">Title</string>
    <string name="status">Status</string>
    <string name="track_status">Status</string>
    <string name="track_start_date">Started</string>
    <string name="track_started_reading_date">Start date</string>
    <string name="track_finished_reading_date">Finish date</string>
    <string name="track_type">Type</string>
    <string name="track_author">Author</string>
    <string name="error_invalid_date_supplied">Invalid date supplied</string>
    <string name="myanimelist_relogin">Please login to MAL again</string>
    <string name="source_unsupported">Source is not supported</string>
    <string name="error_no_match">No match found</string>

    <!-- Category activity -->
    <string name="error_category_exists">A category with this name already exists!</string>
    <string name="snack_categories_deleted">Categories deleted</string>

    <!-- Dialog option with checkbox view -->
    <string name="dialog_with_checkbox_remove_description_anime">This will remove the watch date of this episode. Are you sure?</string>
    <string name="dialog_with_checkbox_remove_description">This will remove the read date of this chapter. Are you sure?</string>
    <string name="dialog_with_checkbox_reset_anime">Reset all episodes for this anime</string>
    <string name="dialog_with_checkbox_reset">Reset all chapters for this manga</string>

    <!-- Image notifier -->
    <string name="picture_saved">Picture saved</string>
    <string name="error_saving_picture">Error saving picture</string>

    <!-- Reader activity -->
    <string name="custom_filter">Custom filter</string>
    <string name="set_as_cover">Set as cover</string>
    <string name="cover_updated">Cover updated</string>
    <string name="share_page_info">%1$s: %2$s, page %3$d</string>
    <string name="chapter_progress">Page: %1$d</string>
    <string name="episode_progress">Progress: %1$s/%2$s</string>
    <string name="no_next_chapter">Next chapter not found</string>
    <string name="no_previous_chapter">Previous chapter not found</string>
    <string name="decode_image_error">The image couldn\'t be loaded</string>
    <string name="confirm_set_image_as_cover">Use this image as cover art?</string>
    <string name="pref_category_for_this_series">For this series</string>
    <string name="viewer">Reading mode</string>
    <string name="transition_finished">Finished:</string>
    <string name="transition_current">Current:</string>
    <string name="transition_next">Next:</string>
    <string name="transition_previous">Previous:</string>
    <string name="transition_no_next">There\'s no next chapter</string>
    <string name="transition_no_previous">There\'s no previous chapter</string>
    <string name="transition_pages_loading">Loading pages…</string>
    <string name="transition_pages_error">Failed to load pages: %1$s</string>
    <string name="page_list_empty_error">No pages found</string>
    <string name="loader_not_implemented_error">Source not found</string>
    <plurals name="missing_chapters_warning">
        <item quantity="one">Skipping %d chapter, either the source is missing it or it has been filtered out</item>
        <item quantity="other">Skipping %d chapters, either the source is missing them or they have been filtered out</item>
    </plurals>

    <!-- Updates fragment -->
    <string name="updating_library">Updating library</string>

    <!-- History fragment -->
    <string name="recent_manga_time">Ch. %1$s - %2$s</string>
    <string name="recent_anime_time">Ep. %1$s - %2$s</string>
    <string name="pref_clear_history">Clear history</string>
    <string name="clear_history_completed">History deleted</string>
    <string name="clear_history_confirmation">Are you sure? All history will be lost.</string>

    <!-- Source Screen -->
    <string name="source_empty_screen">No source found</string>

    <!-- Source Filter Screen -->
    <string name="source_filter_empty_screen">No installed source found</string>

    <!-- Source migration screen -->
    <string name="migration_help_guide">Source migration guide</string>
    <string name="migration_dialog_what_to_include">Select data to include</string>
    <string name="migration_selection_prompt">Select a source to migrate from</string>
    <string name="migrate">Migrate</string>
    <string name="copy">Copy</string>
    <string name="migrate_empty_screen">Well, this is awkward</string>

    <!-- Downloads activity and service -->
    <string name="download_queue_error">Couldn\'t download chapters. You can try again in the downloads section</string>
<<<<<<< HEAD
    <string name="download_insufficient_space">Couldn\'t download due to low storage space</string>
    <string name="download_queue_size_warning">Warning: large bulk downloads may lead to sources becoming slower and/or blocking Aniyomi</string>
    <string name="video_list_empty_error">No video found</string>
=======
    <string name="download_insufficient_space">Couldn\'t download chapters due to low storage space</string>
    <string name="download_queue_size_warning">Warning: large bulk downloads may lead to sources becoming slower and/or blocking Tachiyomi. Tap to learn more.</string>
>>>>>>> 6d802063

    <!-- Library update service notifications -->
    <string name="notification_check_updates">Checking for new chapters</string>
    <string name="notification_updating">Updating library… (%1$d/%2$d)</string>
    <string name="notification_size_warning">Large updates harm sources and may lead to slower updates and also increased battery usage. Tap to learn more.</string>
    <string name="notification_new_chapters">New chapters found</string>
    <string name="notification_new_episodes">New episodes found</string>
    <plurals name="notification_new_chapters_summary">
        <item quantity="one">For %d title</item>
        <item quantity="other">For %d titles</item>
    </plurals>
    <plurals name="notification_new_episodes_summary">
        <item quantity="one">For 1 title</item>
        <item quantity="other">For %d titles</item>
    </plurals>
    <plurals name="notification_chapters_generic">
        <item quantity="one">%1$d new chapter</item>
        <item quantity="other">%1$d new chapters</item>
    </plurals>
    <plurals name="notification_episodes_generic">
        <item quantity="one">1 new episode</item>
        <item quantity="other">%1$d new episode</item>
    </plurals>
    <string name="notification_chapters_single">Chapter %1$s</string>
    <string name="notification_chapters_single_and_more">Chapter %1$s and %2$d more</string>
    <string name="notification_chapters_multiple">Chapters %1$s</string>
    <plurals name="notification_chapters_multiple_and_more">
        <item quantity="one">Chapters %1$s and 1 more</item>
        <item quantity="other">Chapters %1$s and %2$d more</item>
    </plurals>
    <string name="notification_episodes_single">Episode %1$s</string>
    <string name="notification_episodes_single_and_more">Episode %1$s and %2$d more</string>
    <string name="notification_episodes_multiple">Episodes %1$s</string>
    <plurals name="notification_episodes_multiple_and_more">
        <item quantity="one">Episodes %1$s and 1 more</item>
        <item quantity="other">Episodes %1$s and %2$d more</item>
    </plurals>
    <plurals name="notification_update_error">
        <item quantity="one">1 update failed</item>
        <item quantity="other">%1$d updates failed</item>
    </plurals>
    <string name="notification_update_error">%1$d update(s) failed</string>
    <string name="notification_update_skipped">%1$d update(s) skipped</string>
    <string name="learn_more">Tap to learn more</string>
    <string name="notification_cover_update_failed">Failed to update cover</string>
    <string name="notification_first_add_to_library">Please add the title to your library before doing this</string>
    <string name="library_errors_help">For help on how to fix library update errors, see %1$s</string>
    <string name="skipped_reason_completed">Skipped because series is complete</string>
    <string name="skipped_reason_not_caught_up">Skipped because there are unread chapters</string>
    <string name="skipped_reason_not_started">Skipped because no chapters are read</string>

    <!-- File Picker Titles -->
    <string name="file_select_cover">Select cover image</string>
    <string name="file_select_backup">Select backup file</string>
    <string name="file_picker_error">No file picker app found</string>

    <!--UpdateCheck-->
    <string name="update_check_confirm">Download</string>
    <string name="update_check_open">Open on GitHub</string>
    <string name="update_check_eol">This Android version is no longer supported</string>
    <string name="update_check_no_new_updates">No new updates available</string>
    <string name="update_check_look_for_updates">Searching for updates…</string>

    <!--UpdateCheck Notifications-->
    <string name="update_check_notification_download_in_progress">Downloading…</string>
    <string name="update_check_notification_download_complete">Download complete</string>
    <string name="update_check_notification_download_error">Download error</string>
    <string name="update_check_notification_update_available">New version available!</string>
    <string name="update_check_fdroid_migration_info">A new version is available from the official releases. Tap to learn how to migrate from unofficial F-Droid releases.</string>

    <!--Extension Updates Notifications-->
    <plurals name="update_check_notification_ext_updates">
        <item quantity="one">Extension update available</item>
        <item quantity="other">%d extension updates available</item>
    </plurals>

    <!--Content Description-->
    <string name="description_cover">Cover of manga</string>

    <!-- Information Text -->
    <string name="information_no_downloads">No downloads</string>
    <string name="information_no_recent">No recent updates</string>
    <string name="information_no_recent_manga">Nothing read recently</string>
    <string name="information_empty_library">Your library is empty</string>
    <string name="getting_started_guide">Getting started guide</string>
    <string name="information_empty_category">You have no categories. Tap the plus button to create one for organizing your library.</string>
    <string name="information_empty_category_dialog">You don\'t have any categories yet.</string>
    <string name="information_cloudflare_bypass_failure">Failed to bypass Cloudflare</string>
    <!-- Do not translate "WebView" -->
    <string name="information_webview_required">WebView is required for Aniyomi</string>
    <!-- Do not translate "WebView" -->
    <string name="information_webview_outdated">Please update the WebView app for better compatibility</string>
    <string name="chapter_settings_updated">Updated default chapter settings</string>
    <string name="episode_settings_updated">Updated default episode settings</string>

    <!-- Download Notification -->
    <string name="download_notifier_downloader_title">Downloader</string>
    <string name="download_notifier_title_error">Error</string>
    <string name="download_notifier_unknown_error">Could not download chapter due to unexpected error</string>
    <string name="download_notifier_text_only_wifi">No Wi-Fi connection available</string>
    <string name="download_notifier_no_network">No network connection available</string>
    <string name="download_notifier_download_paused">Download paused</string>
    <string name="download_notifier_download_finish">Download completed</string>

    <!-- Notification channels -->
    <string name="channel_common">Common</string>
    <string name="channel_progress">Progress</string>
    <string name="channel_complete">Complete</string>
    <string name="channel_errors">Errors</string>
    <string name="channel_skipped">Skipped</string>
    <string name="channel_new_chapters">Chapter updates</string>
    <string name="channel_app_updates">App updates</string>
    <string name="channel_ext_updates">Extension updates</string>
    <string name="channel_crash_logs">Crash logs</string>

    <!-- S Pen actions -->
    <string name="spen_previous_page">Previous page</string>
    <string name="spen_next_page">Next page</string>

    <string name="player_controls_skip_intro_text">+85 s</string>
    <string name="no_next_episode">Next Episode not found!</string>
    <string name="no_previous_episode">Previous Episode not found!</string>
    <string name="anime_description_cover">Cover of Anime</string>
    <string name="label_history">Manga</string>
    <string name="label_animehistory">Anime</string>
    <string name="label_updates">Manga</string>
    <string name="label_animeupdates">Anime</string>
    <string name="player_overlay_back">Back</string>

    <!-- Aniyomi stuff -->
    <string name="playback_speed_dialog_title">Change playback speed:</string>
    <string name="playback_speed_dialog_reset">Reset</string>
    <string name="playback_quality_dialog_title">Change video quality:</string>
    <string name="playback_options_speed">Playback speed</string>
    <string name="playback_options_quality">Video quality</string>
    <string name="playback_options_title">Playback options</string>

    <string name="pref_navigate_pan">Navigate to pan</string>
    <string name="pref_landscape_zoom">Zoom landscape image</string>
</resources><|MERGE_RESOLUTION|>--- conflicted
+++ resolved
@@ -29,7 +29,8 @@
     <string name="label_mangasources">Manga Sources</string>
     <string name="label_animesources">Anime Sources</string>
     <string name="label_backup">Backup and restore</string>
-    <string name="label_migration">Migrate</string>
+    <string name="label_migration_manga">Migrate Manga</string>
+    <string name="label_migration_anime">Migrate Anime</string>
     <string name="label_extensions">Extensions</string>
     <string name="label_mangaextensions">Manga Extensions</string>
     <string name="label_animeextensions">Anime Extensions</string>
@@ -58,18 +59,16 @@
     <string name="action_sort_total">Total chapters</string>
     <string name="action_sort_total_episodes">Total episodes</string>
     <string name="action_sort_last_read">Last read</string>
-<<<<<<< HEAD
     <string name="action_sort_last_seen">Last seen</string>
     <string name="action_sort_last_checked">Last checked</string>
-    <string name="action_sort_latest_chapter">Latest chapter</string>
     <string name="action_sort_latest_episode">Latest episode</string>
-    <string name="action_sort_chapter_fetch_date">Date fetched</string>
-=======
     <string name="action_sort_last_manga_update">Last manga update</string>
+    <string name="action_sort_last_anime_update">Last anime update</string>
     <string name="action_sort_unread_count">Unread count</string>
+    <string name="action_sort_unseen_count">Unseen count</string>
     <string name="action_sort_latest_chapter">Latest chapter</string>
     <string name="action_sort_chapter_fetch_date">Chapter fetch date</string>
->>>>>>> 6d802063
+    <string name="action_sort_episode_fetch_date">Episode fetch date</string>
     <string name="action_sort_date_added">Date added</string>
     <string name="action_search">Search</string>
     <string name="action_search_settings">Search settings</string>
@@ -222,6 +221,7 @@
     <string name="pref_relative_time_short">Short (Today, Yesterday)</string>
     <string name="pref_relative_time_long">Long (Short+, n days ago)</string>
     <string name="pref_date_format">Date format</string>
+    <string name="pref_start_screen">Start screen</string>
 
     <string name="pref_confirm_exit">Confirm exit</string>
     <string name="pref_manage_notifications">Manage notifications</string>
@@ -554,13 +554,8 @@
     <string name="used_cache">Used: %1$s</string>
     <string name="used_cache_both">Used by anime: %1$s, used by manga; %2$s</string>
     <string name="cache_deleted">Cache cleared. %1$d files have been deleted</string>
-<<<<<<< HEAD
-    <string name="cache_delete_error">An error occurred while clearing cache</string>
-    <string name="pref_auto_clear_chapter_cache">Clear chapter/episode cache on app close</string>
-=======
     <string name="cache_delete_error">Error occurred while clearing</string>
-    <string name="pref_auto_clear_chapter_cache">Clear chapter cache on app close</string>
->>>>>>> 6d802063
+    <string name="pref_auto_clear_chapter_cache">Clear episode/chapter cache on app close</string>
     <string name="pref_clear_database">Clear database</string>
     <string name="pref_clear_database_summary">Delete history for anime and manga that are not saved in your library</string>
     <plurals name="clear_database_source_item_count">
@@ -570,13 +565,9 @@
     <string name="clear_database_confirmation">Are you sure? Completed episodes and chapters and progress of non-library entries will be lost</string>
     <string name="clear_database_completed">Entries deleted</string>
     <string name="database_clean">Database clean</string>
-<<<<<<< HEAD
     <string name="pref_refresh_library_covers">Refresh library covers</string>
-=======
     <string name="pref_clear_webview_data">Clear WebView data</string>
     <string name="webview_data_deleted">WebView data cleared</string>
-    <string name="pref_refresh_library_covers">Refresh library manga covers</string>
->>>>>>> 6d802063
     <string name="pref_refresh_library_tracking">Refresh tracking</string>
     <string name="pref_refresh_library_tracking_summary">Updates status, score and progress from the tracking services</string>
     <string name="pref_dump_crash_logs">Dump crash logs</string>
@@ -860,14 +851,9 @@
 
     <!-- Downloads activity and service -->
     <string name="download_queue_error">Couldn\'t download chapters. You can try again in the downloads section</string>
-<<<<<<< HEAD
     <string name="download_insufficient_space">Couldn\'t download due to low storage space</string>
-    <string name="download_queue_size_warning">Warning: large bulk downloads may lead to sources becoming slower and/or blocking Aniyomi</string>
+    <string name="download_queue_size_warning">Warning: large bulk downloads may lead to sources becoming slower and/or blocking Aniyomi. Tap to learn more.</string>
     <string name="video_list_empty_error">No video found</string>
-=======
-    <string name="download_insufficient_space">Couldn\'t download chapters due to low storage space</string>
-    <string name="download_queue_size_warning">Warning: large bulk downloads may lead to sources becoming slower and/or blocking Tachiyomi. Tap to learn more.</string>
->>>>>>> 6d802063
 
     <!-- Library update service notifications -->
     <string name="notification_check_updates">Checking for new chapters</string>
