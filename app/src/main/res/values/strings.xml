--- conflicted
+++ resolved
@@ -184,16 +184,9 @@
     <string name="theme_yinyang">Yin &amp; Yang</string>
     <string name="theme_yotsuba">Yotsuba</string>
     <string name="pref_dark_theme_pure_black">Pure black dark mode</string>
-<<<<<<< HEAD
-    <string name="pref_start_screen">Start screen</string>
     <string name="pref_language">Language</string>
     <string name="system_default">Default</string>
-    <string name="pref_date_format">Date format</string>
-    <string name="pref_confirm_exit">Confirm exit</string>
-    <string name="pref_hide_bottom_bar_on_scroll">Hide bottom bar on scroll</string>
-=======
     <string name="pref_category_navigation">Navigation</string>
->>>>>>> ab036312
     <string name="pref_side_nav_icon_alignment">Side navigation icon alignment</string>
     <string name="alignment_top">Top</string>
     <string name="alignment_center">Center</string>
