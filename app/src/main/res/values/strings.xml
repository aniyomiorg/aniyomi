<?xml version="1.0" encoding="utf-8"?>
<resources>
    <string name="app_name" translatable="false">Aniyomi</string>

    <!-- Models -->
    <string name="name">Name</string>
    <string name="categories">Manga Categories</string>
    <string name="general_categories">Categories</string>
    <string name="anime_categories">Anime Categories</string>
    <string name="manga">Manga</string>
    <string name="manga_anime">Library entries</string>
    <string name="chapters">Chapters</string>
    <string name="chapters_episodes">Chapters and episodes</string>
    <string name="episodes">Episodes</string>
    <string name="track">Tracking</string>
    <string name="history">History</string>

    <!-- Activities and fragments labels (toolbar title) -->
    <string name="label_more">More</string>
    <string name="label_settings">Settings</string>
    <string name="label_download_queue">Download queue</string>
    <string name="label_library">Library</string>
    <string name="label_mangalibrary">Manga</string>
    <string name="label_animelib">Anime</string>
    <string name="label_manga">Manga</string>
    <string name="label_recent_updates">Updates</string>
    <string name="label_recent_manga">History</string>
    <string name="label_sources">Sources</string>
    <string name="label_mangasources">Manga Sources</string>
    <string name="label_animesources">Anime Sources</string>
    <string name="label_backup">Backup and restore</string>
    <string name="label_migration">Migrate</string>
    <string name="label_extensions">Extensions</string>
    <string name="label_mangaextensions">Manga Extensions</string>
    <string name="label_animeextensions">Anime Extensions</string>
    <string name="label_extension_info">Extension info</string>
    <string name="label_help">Help</string>
    <string name="label_default">Default</string>
    <string name="label_warning">Warning</string>

    <string name="unlock_app">Unlock Aniyomi</string>
    <string name="confirm_lock_change">Authenticate to confirm change</string>
    <string name="confirm_exit">Press back again to exit</string>

    <!-- Actions -->
    <string name="action_settings">Settings</string>
    <string name="action_menu">Menu</string>
    <string name="action_filter">Filter</string>
    <string name="action_filter_downloaded">Downloaded</string>
    <string name="action_filter_bookmarked">Bookmarked</string>
    <string name="action_filter_tracked">Tracked</string>
    <string name="action_filter_unread">Unread</string>
    <string name="action_filter_unseen">Unseen</string>
    <string name="action_filter_empty">Remove filter</string>
    <string name="action_sort_alpha">Alphabetically</string>
    <string name="action_sort_count">Total manga</string>
    <string name="action_sort_total">Total chapters</string>
    <string name="action_sort_total_episodes">Total episodes</string>
    <string name="action_sort_last_read">Last read</string>
    <string name="action_sort_last_seen">Last seen</string>
    <string name="action_sort_last_checked">Last checked</string>
    <string name="action_sort_next_updated">Next expected update</string>
    <string name="action_sort_latest_chapter">Latest chapter</string>
    <string name="action_sort_latest_episode">Latest episode</string>
    <string name="action_sort_chapter_fetch_date">Date fetched</string>
    <string name="action_sort_date_added">Date added</string>
    <string name="action_search">Search</string>
    <string name="action_search_settings">Search settings</string>
    <string name="action_global_search">Global search</string>
    <string name="action_select_all">Select all</string>
    <string name="action_select_inverse">Select inverse</string>
    <string name="action_mark_as_read">Mark as read</string>
    <string name="action_mark_as_unread">Mark as unread</string>
    <string name="action_mark_as_seen">Mark as watched</string>
    <string name="action_mark_as_unseen">Mark as unwatched</string>
    <string name="action_mark_previous_as_read">Mark previous as read</string>
    <string name="action_mark_previous_as_seen">Mark previous as seen</string>
    <string name="action_download">Download</string>
    <string name="action_play_internally">Play internally</string>
    <string name="action_play_externally">Play externally</string>
    <string name="action_download_unread">Download unread chapters</string>
    <string name="action_download_unseen">Download unseen episodes</string>
    <string name="action_bookmark">Bookmark chapter</string>
    <string name="action_bookmark_episode">Bookmark episode</string>
    <string name="action_remove_bookmark">Unbookmark chapter</string>
    <string name="action_remove_bookmark_episode">Unbookmark episode</string>
    <string name="action_delete">Delete</string>
    <string name="action_update">Update</string>
    <string name="action_update_library">Update library</string>
    <string name="action_enable_all">Enable all</string>
    <string name="action_disable_all">Disable all</string>
    <string name="action_edit">Edit</string>
    <string name="action_add">Add</string>
    <string name="action_add_category">Add category</string>
    <string name="action_edit_categories">Edit manga categories</string>
    <string name="action_edit_anime_categories">Edit anime categories</string>
    <string name="action_rename_category">Rename category</string>
    <string name="action_move_category">Set categories</string>
    <string name="action_edit_cover">Edit cover</string>
    <string name="action_view_chapters">View chapters</string>
    <string name="action_view_episodes">View episodes</string>
    <string name="action_stop">Stop</string>
    <string name="action_pause">Pause</string>
    <string name="action_previous_chapter">Previous chapter</string>
    <string name="action_previous_episode">Previous episode</string>
    <string name="action_play">Play</string>
    <string name="action_next_chapter">Next chapter</string>
    <string name="action_next_episode">Next episode</string>
    <string name="action_screen_fit">Screen fit mode</string>
    <string name="action_retry">Retry</string>
    <string name="action_remove">Remove</string>
    <string name="action_start">Start</string>
    <string name="action_resume">Resume</string>
    <string name="action_open_in_browser">Open in browser</string>
    <!-- Do not translate "WebView" -->
    <string name="action_open_in_web_view">Open in WebView</string>
    <string name="action_web_view" translatable="false">WebView</string>
    <string name="action_migrate">Migrate</string>
    <string name="action_display_mode">Display mode</string>
    <string name="action_display">Display</string>
    <string name="action_display_grid">Compact grid</string>
    <string name="action_display_comfortable_grid">Comfortable grid</string>
    <string name="action_display_list">List</string>
    <string name="action_display_download_badge">Downloaded chapters</string>
    <string name="action_display_download_badge_anime">Downloaded episodes</string>
    <string name="action_display_unread_badge">Unread chapters</string>
    <string name="action_display_unseen_badge">Unseen episodes</string>
    <string name="action_display_local_badge">Local manga</string>
    <string name="action_display_local_badge_anime">Local anime</string>
    <string name="action_display_language_badge">Language</string>
    <string name="action_display_show_tabs">Show category tabs</string>
    <string name="action_display_show_number_of_items">Show number of items</string>
    <string name="action_disable">Disable</string>
    <string name="action_pin">Pin</string>
    <string name="action_unpin">Unpin</string>
    <string name="action_cancel">Cancel</string>
    <string name="action_cancel_all">Cancel all</string>
    <string name="cancel_all_for_series">Cancel all for this series</string>
    <string name="action_sort">Sort</string>
    <string name="action_reorganize_by">Reorder</string>
    <string name="action_order_by_upload_date">By upload date</string>
    <string name="action_order_by_chapter_number">By chapter number</string>
    <string name="action_newest">Newest</string>
    <string name="action_oldest">Oldest</string>
    <string name="action_asc">Ascending</string>
    <string name="action_desc">Descending</string>
    <string name="action_move_to_top">Move to top</string>
    <string name="action_move_to_bottom">Move to bottom</string>
    <string name="action_install">Install</string>
    <string name="action_share">Share</string>
    <string name="action_save">Save</string>
    <string name="action_reset">Reset</string>
    <string name="action_undo">Undo</string>
    <string name="action_open_log">Open log</string>
    <string name="action_show_errors">See full error details</string>
    <string name="action_create">Create</string>
    <string name="action_restore">Restore</string>
    <string name="action_webview_back">Back</string>
    <string name="action_webview_forward">Forward</string>
    <string name="action_webview_refresh">Refresh</string>
    <string name="action_start_downloading_now">Start downloading now</string>
    <string name="action_start_download_externally">Use external downloader</string>
    <string name="action_start_download_internally">Use internal downloader</string>

    <!-- Operations -->
    <string name="loading">Loading…</string>

    <!-- Shortcuts-->
    <string name="app_not_available">App not available</string>

    <!-- Preferences -->
      <!-- Subsections -->
    <string name="pref_category_general">General</string>
    <string name="pref_category_appearance">Appearance</string>
    <string name="pref_category_library">Library</string>
    <string name="pref_category_reader">Reader</string>
    <string name="pref_category_downloads">Downloads</string>
    <string name="pref_category_tracking">Tracking</string>
    <string name="pref_category_advanced">Advanced</string>
    <string name="pref_category_about">About</string>

      <!-- General section -->
    <string name="pref_category_theme">Theme</string>
    <string name="pref_category_locale">Locale</string>
    <string name="pref_theme_mode">Dark mode</string>
    <string name="theme_system">Follow system</string>
    <string name="theme_light">Off</string>
    <string name="theme_dark">On</string>
    <string name="pref_app_theme">App theme</string>
    <string name="theme_monet">Dynamic</string>
    <string name="theme_blue">Legacy Blue</string>
    <string name="theme_greenapple">Green Apple</string>
    <string name="theme_midnightdusk">Midnight Dusk</string>
    <string name="theme_strawberrydaiquiri">Strawberry Daiquiri</string>
    <string name="theme_tako">Tako</string>
    <string name="theme_tealturquoise">Teal &amp; Turquoise</string>
    <string name="theme_yinyang">Yin &amp; Yang</string>
    <string name="theme_yotsuba">Yotsuba</string>
    <string name="pref_dark_theme_pure_black">Pure black dark mode</string>
    <string name="pref_language">Language</string>
    <string name="system_default">Default</string>
    <string name="pref_category_navigation">Navigation</string>
    <string name="pref_side_nav_icon_alignment">Side navigation icon alignment</string>
    <string name="alignment_top">Top</string>
    <string name="alignment_center">Center</string>
    <string name="alignment_bottom">Bottom</string>
    <string name="pref_hide_bottom_bar_on_scroll">Hide bottom bar on scroll</string>
    <string name="pref_category_timestamps">Timestamps</string>
    <string name="pref_relative_format">Relative timestamps</string>
    <string name="pref_relative_time_short">Short (Today, Yesterday)</string>
    <string name="pref_relative_time_long">Long (Short+, n days ago)</string>
    <string name="pref_date_format">Date format</string>

    <string name="pref_start_screen">Start screen</string>
    <string name="pref_confirm_exit">Confirm exit</string>
    <string name="pref_manage_notifications">Manage notifications</string>

    <string name="pref_category_security">Security</string>
    <string name="lock_with_biometrics">Require unlock</string>
    <string name="lock_when_idle">Lock when idle</string>
    <string name="lock_always">Always</string>
    <string name="lock_never">Never</string>
    <plurals name="lock_after_mins">
        <item quantity="one">After 1 minute</item>
        <item quantity="other">After %1$s minutes</item>
    </plurals>
    <string name="secure_screen">Secure screen</string>
    <string name="secure_screen_summary">Hide app contents when switching apps and block screenshots</string>
    <string name="hide_notification_content">Hide notification content</string>

    <string name="pref_category_nsfw_content">NSFW (18+) sources</string>
    <string name="pref_show_nsfw_source">Show in sources and extensions lists</string>
    <string name="parental_controls_info">This does not prevent unofficial or potentially incorrectly flagged extensions from surfacing NSFW (18+) content within the app.</string>

    <string name="recently">Recently</string>
    <string name="relative_time_today">Today</string>
    <plurals name="relative_time">
        <item quantity="one">Yesterday</item>
        <item quantity="other">%1$d days ago</item>
    </plurals>

      <!-- Library section -->
    <string name="pref_category_display">Display</string>
    <string name="pref_library_columns">Items per row</string>
    <string name="portrait">Portrait</string>
    <string name="landscape">Landscape</string>
    <string name="pref_jump_to_chapters">Jump to chapters on open</string>

    <string name="pref_category_library_update">Global update</string>
    <string name="pref_library_update_interval">Update frequency</string>
    <string name="update_never">Manual</string>
    <string name="update_6hour">Every 6 hours</string>
    <string name="update_12hour">Every 12 hours</string>
    <string name="update_24hour">Daily</string>
    <string name="update_48hour">Every 2 days</string>
    <string name="update_72hour">Every 3 days</string>
    <string name="update_weekly">Weekly</string>
    <string name="pref_library_update_prioritization">Update order</string>
    <string name="pref_library_update_restriction">Update restrictions</string>
    <string name="connected_to_wifi">Only on Wi-Fi</string>
    <string name="charging">Charging</string>
    <string name="restrictions">Restrictions: %s</string>
<<<<<<< HEAD
    <string name="pref_update_only_non_completed">Only update ongoing series</string>
=======
    <string name="pref_update_only_non_completed">Only update ongoing manga</string>
    <string name="pref_library_update_show_tab_badge">Show unread count on Updates icon</string>
>>>>>>> da5942b3
    <string name="pref_library_update_refresh_metadata">Automatically refresh metadata</string>
    <string name="pref_library_update_refresh_metadata_summary">Check for new cover and details when updating library</string>
    <string name="pref_library_update_refresh_trackers">Automatically refresh trackers</string>
    <string name="pref_library_update_refresh_trackers_summary">Update trackers when updating library</string>

    <string name="default_category">Default manga category</string>
    <string name="default_anime_category">Default anime category</string>
    <string name="default_category_summary">Always ask</string>
    <string name="categorized_display_settings">Per-category settings for sort and display</string>
    <plurals name="num_categories">
        <item quantity="one">%d category</item>
        <item quantity="other">%d categories</item>
    </plurals>
    <string name="pref_library_update_categories_details">Manga in excluded categories will not be updated even if they are also in included categories.</string>
    <string name="pref_animelib_update_categories_details">Anime in excluded categories will not be updated even if they are also in included categories.</string>
    <string name="all">All</string>
    <string name="none">None</string>
    <string name="include">Include: %s</string>
    <string name="exclude">Exclude: %s</string>

      <!-- Extension section -->
    <string name="all_lang">All</string>
    <string name="ext_updates_pending">Updates pending</string>
    <string name="ext_update">Update</string>
    <string name="ext_update_all">Update all</string>
    <string name="ext_obsolete">Obsolete</string>
    <string name="ext_install">Install</string>
    <string name="ext_pending">Pending</string>
    <string name="ext_downloading">Downloading</string>
    <string name="ext_installing">Installing</string>
    <string name="ext_installed">Installed</string>
    <string name="ext_trust">Trust</string>
    <string name="ext_unofficial">Unofficial</string>
    <string name="ext_untrusted">Untrusted</string>
    <string name="ext_uninstall">Uninstall</string>
    <string name="ext_available">Available</string>
    <string name="ext_app_info">App info</string>
    <string name="untrusted_extension">Untrusted extension</string>
    <string name="untrusted_extension_message">This extension was signed with an untrusted certificate and wasn\'t activated.\n\nA malicious extension could read any login credentials stored in Tachiyomi or execute arbitrary code.\n\nBy trusting this certificate you accept these risks.</string>
    <string name="obsolete_extension_message">This extension is no longer available.</string>
    <string name="unofficial_extension_message">This extension is not from the official Tachiyomi extensions list.</string>
    <string name="ext_version_info">Version: %1$s</string>
    <string name="ext_language_info">Language: %1$s</string>
    <string name="ext_nsfw_short">18+</string>
    <string name="ext_nsfw_warning">May contain NSFW (18+) content</string>
    <string name="ext_install_service_notif">Installing extension…</string>
    <string name="ext_installer_pref">Installer</string>
    <string name="ext_installer_legacy">Legacy</string>
    <string name="ext_installer_packageinstaller" translatable="false">PackageInstaller</string>
    <string name="ext_installer_shizuku" translatable="false">Shizuku</string>
    <string name="ext_installer_shizuku_stopped">Shizuku is not running</string>
    <string name="ext_installer_shizuku_unavailable_dialog">Install and start Shizuku to use Shizuku as extension installer.</string>

      <!-- Reader section -->
    <string name="pref_fullscreen">Fullscreen</string>
    <string name="pref_show_navigation_mode">Show navigation layout overlay</string>
    <string name="pref_show_navigation_mode_summary">Show tap zones when reader is opened</string>
    <string name="pref_dual_page_split">Dual page split</string>
    <string name="pref_dual_page_invert">Invert dual page split placement</string>
    <string name="pref_dual_page_invert_summary">If the placement of the dual page split doesn\'t match reading direction</string>
    <string name="pref_cutout_short">Show content in cutout area</string>
    <string name="pref_lock_orientation">Lock orientation</string>
    <string name="pref_page_transitions">Animate page transitions</string>
    <string name="pref_double_tap_anim_speed">Double tap animation speed</string>
    <string name="pref_show_page_number">Show page number</string>
    <string name="pref_show_reading_mode">Show reading mode</string>
    <string name="pref_show_reading_mode_summary">Briefly show current mode when reader is opened</string>
    <string name="pref_true_color">32-bit color</string>
    <string name="pref_true_color_summary">Reduces banding, but impacts performance</string>
    <string name="pref_crop_borders">Crop borders</string>
    <string name="on">On</string>
    <string name="off">Off</string>
    <string name="pref_custom_brightness">Custom brightness</string>
    <string name="pref_grayscale">Grayscale</string>
    <string name="pref_inverted_colors">Inverted</string>
    <string name="pref_custom_color_filter">Custom color filter</string>
    <string name="pref_color_filter_mode">Color filter blend mode</string>
    <string name="filter_mode_overlay">Overlay</string>
    <string name="filter_mode_multiply">Multiply</string>
    <string name="filter_mode_screen">Screen</string>
    <string name="filter_mode_lighten">Dodge / Lighten</string>
    <string name="filter_mode_darken">Burn / Darken</string>
    <string name="pref_keep_screen_on">Keep screen on</string>
    <string name="pref_skip_read_chapters">Skip chapters marked read</string>
    <string name="pref_skip_filtered_chapters">Skip filtered chapters</string>
    <string name="pref_reader_navigation">Navigation</string>
    <string name="pref_read_with_volume_keys">Volume keys</string>
    <string name="pref_read_with_volume_keys_inverted">Invert volume keys</string>
    <string name="pref_read_with_tapping">Tapping</string>
    <string name="pref_read_with_tapping_inverted">Invert tapping</string>
    <string name="tapping_inverted_none">None</string>
    <string name="tapping_inverted_horizontal">Horizontal</string>
    <string name="tapping_inverted_vertical">Vertical</string>
    <string name="tapping_inverted_both">Both</string>
    <string name="pref_reader_actions">Actions</string>
    <string name="pref_read_with_long_tap">Show on long tap</string>
    <string name="pref_create_folder_per_manga">Save pages into separate folders</string>
    <string name="pref_create_folder_per_manga_summary">Creates folders according to manga title</string>
    <string name="pref_reader_theme">Background color</string>
    <string name="white_background">White</string>
    <string name="gray_background">Gray</string>
    <string name="black_background">Black</string>
    <string name="automatic_background">Automatic</string>
    <string name="pref_viewer_type">Default reading mode</string>
    <string name="l_nav">L shaped</string>
    <string name="kindlish_nav">Kindle-ish</string>
    <string name="edge_nav">Edge</string>
    <string name="right_and_left_nav">Right and Left</string>
    <string name="nav_zone_prev">Prev</string>
    <string name="nav_zone_next">Next</string>
    <string name="nav_zone_left">Left</string>
    <string name="nav_zone_right">Right</string>
    <string name="left_to_right_viewer">Left to right</string>
    <string name="right_to_left_viewer">Right to left</string>
    <string name="vertical_viewer">Vertical</string>
    <string name="webtoon_viewer">Webtoon</string>
    <string name="vertical_plus_viewer">Continuous vertical</string>
    <string name="pager_viewer">Paged</string>
    <string name="pref_viewer_nav">Navigation layout</string>
    <string name="pref_image_scale_type">Scale type</string>
    <string name="scale_type_fit_screen">Fit screen</string>
    <string name="scale_type_stretch">Stretch</string>
    <string name="scale_type_fit_width">Fit width</string>
    <string name="scale_type_fit_height">Fit height</string>
    <string name="scale_type_original_size">Original size</string>
    <string name="scale_type_smart_fit">Smart fit</string>
    <string name="pref_zoom_start">Zoom start position</string>
    <string name="zoom_start_automatic">Automatic</string>
    <string name="zoom_start_left">Left</string>
    <string name="zoom_start_right">Right</string>
    <string name="zoom_start_center">Center</string>
    <string name="double_tap_anim_speed_0">No animation</string>
    <string name="double_tap_anim_speed_normal">Normal</string>
    <string name="double_tap_anim_speed_fast">Fast</string>
    <string name="pref_rotation_type">Default rotation type</string>
    <string name="rotation_type">Rotation type</string>
    <string name="rotation_free">Free</string>
    <string name="rotation_portrait">Portrait</string>
    <string name="rotation_landscape">Landscape</string>
    <string name="rotation_force_portrait">Locked portrait</string>
    <string name="rotation_force_landscape">Locked landscape</string>
    <string name="color_filter_r_value">R</string>
    <string name="color_filter_g_value">G</string>
    <string name="color_filter_b_value">B</string>
    <string name="color_filter_a_value">A</string>
    <string name="pref_always_show_chapter_transition">Always show chapter transition</string>
    <string name="pref_category_reading_mode">Reading mode</string>
    <string name="pref_category_reading">Reading</string>
    <string name="pref_webtoon_side_padding">Side padding</string>
    <string name="webtoon_side_padding_0">None</string>
    <string name="webtoon_side_padding_10">10%</string>
    <string name="webtoon_side_padding_15">15%</string>
    <string name="webtoon_side_padding_20">20%</string>
    <string name="webtoon_side_padding_25">25%</string>
    <string name="pref_hide_threshold">Sensitivity for hiding menu on scroll</string>
    <string name="pref_highest">Highest</string>
    <string name="pref_high">High</string>
    <string name="pref_low">Low</string>
    <string name="pref_lowest">Lowest</string>

    <!-- Player section -->
    <string name="pref_category_player">Player</string>
    <string name="pref_category_progress">Progress</string>
    <string name="pref_progress_mark_as_seen">At what point to mark the episode as seen</string>
    <string name="pref_skip_length">Double tap to skip length</string>
    <string name="pref_skip_30">30s</string>
    <string name="pref_skip_20">20s</string>
    <string name="pref_skip_10">10s</string>
    <string name="pref_skip_5">5s</string>
    <string name="pref_always_use_external_player">Always use external player</string>
    <string name="pref_external_player_preference">External player preference</string>
    <string name="pref_progress_70">70%</string>
    <string name="pref_progress_75">75%</string>
    <string name="pref_progress_80">80%</string>
    <string name="pref_progress_85">85%</string>
    <string name="pref_progress_90">90%</string>
    <string name="pref_progress_95">95%</string>
    <string name="pref_progress_100">100%</string>
    <string name="playertitle">%1$s - %2$s</string>

      <!-- Downloads section -->
    <string name="episode_download_progress">%1$d%%</string>
    <string name="pref_download_directory">Download location</string>
    <string name="pref_category_delete_chapters">Delete chapters/episodes</string>
    <string name="pref_remove_after_marked_as_read">After marked as read/watched</string>
    <string name="pref_remove_after_read">Automatically after reading/watching</string>
    <string name="pref_remove_bookmarked_chapters">Allow deleting bookmarked chapters/episodes</string>
    <string name="pref_remove_exclude_categories_manga">Excluded manga categories</string>
    <string name="pref_remove_exclude_categories_anime">Excluded anime categories</string>
    <string name="pref_remove_exclude_categories_anime_prefix">Anime: </string>
    <string name="pref_remove_exclude_categories_manga_prefix">Manga: </string>
    <string name="custom_dir">Custom location</string>
    <string name="disabled">Disabled</string>
    <string name="last_read_chapter">Last read chapter</string>
    <string name="second_to_last">Second to last chapter</string>
    <string name="third_to_last">Third to last chapter</string>
    <string name="fourth_to_last">Fourth to last chapter</string>
    <string name="fifth_to_last">Fifth to last chapter</string>
    <string name="pref_category_auto_download">Auto-download</string>
    <string name="pref_category_anime_download">Anime downloads</string>
    <string name="pref_use_external_downloader">Always use external downloader for anime</string>
    <string name="pref_external_downloader_selection">Downloader app preference</string>
    <string name="pref_download_new">Download new chapters</string>
    <string name="pref_download_new_categories_details">Manga in excluded categories will not be downloaded even if they are also in included categories.</string>
    <string name="pref_download_new_anime_categories_details">Anime in excluded categories will not be downloaded even if they are also in included categories.</string>

      <!-- Tracking section -->
    <string name="tracking_guide">Tracking guide</string>
    <string name="pref_auto_update_manga_sync">Update progress after reading</string>
    <string name="services">Services</string>
    <string name="tracking_info">One-way sync to update the chapter progress in tracking services. Set up tracking for individual manga entries from their tracking button.</string>
    <string name="enhanced_services">Enhanced services</string>
    <string name="enhanced_tracking_info">Services that provide enhanced features for specific sources. Manga are automatically tracked when added to your library.</string>
    <string name="action_track">Track</string>

      <!-- Browse section -->
    <string name="pref_enable_automatic_extension_updates">Check for extension updates</string>
    <string name="pref_search_pinned_sources_only">Only include pinned sources</string>

      <!-- Backup section -->
    <string name="pref_create_backup">Create backup</string>
    <string name="pref_create_backup_summ">Can be used to restore current library</string>
    <string name="pref_restore_backup">Restore backup</string>
    <string name="pref_restore_backup_summ">Restore library from backup file</string>
    <string name="pref_backup_directory">Backup location</string>
    <string name="pref_backup_service_category">Automatic backups</string>
    <string name="pref_backup_interval">Backup frequency</string>
    <string name="pref_backup_slots">Maximum backups</string>
    <string name="source_not_found_name">Source not found: %1$s</string>
    <string name="tracker_not_logged_in">Not logged in: %1$s</string>
    <string name="backup_created">Backup created</string>
    <string name="invalid_backup_file">Invalid backup file</string>
    <string name="invalid_backup_file_type">Invalid backup file type: %1$s\nIt should end with ".proto.gz" or ".json".</string>
    <string name="invalid_backup_file_missing_data">File is missing data.</string>
    <string name="invalid_backup_file_missing_manga">Backup does not contain any manga.</string>
    <string name="backup_restore_missing_sources">Missing sources:</string>
    <string name="backup_restore_missing_trackers">Trackers not logged into:</string>
    <string name="backup_restore_content">Restore uses sources to fetch data, carrier costs may apply.\n\nMake sure you have installed all necessary extensions and are logged in to sources and tracking services before restoring.</string>
    <string name="backup_restore_content_full">Data from the backup file will be restored.\n\nYou will need to install any missing extensions and log in to tracking services afterwards to use them.</string>
    <string name="restore_completed">Restore completed</string>
    <string name="restore_duration">%02d min, %02d sec</string>
    <plurals name="restore_completed_message">
        <item quantity="one">Done in %1$s with %2$s error</item>
        <item quantity="other">Done in %1$s with %2$s errors</item>
    </plurals>
    <string name="backup_in_progress">Backup is already in progress</string>
    <string name="backup_choice">What do you want to backup?</string>
    <string name="creating_backup">Creating backup</string>
    <string name="creating_backup_error">Backup failed</string>
    <string name="restore_miui_warning">Backup/restore may not function properly if MIUI Optimization is disabled.</string>
    <string name="restore_in_progress">Restore is already in progress</string>
    <string name="restoring_backup">Restoring backup</string>
    <string name="restoring_backup_error">Restoring backup failed</string>
    <string name="restoring_backup_canceled">Canceled restore</string>
    <string name="backup_info">Automatic backups are highly recommended. You should keep copies in other places as well.</string>

      <!-- Advanced section -->
    <string name="label_network">Network</string>
    <string name="pref_clear_cookies">Clear cookies</string>
    <string name="pref_dns_over_https">DNS over HTTPS</string>
    <string name="requires_app_restart">Requires app restart to take effect</string>
    <string name="cookies_cleared">Cookies cleared</string>
    <string name="label_data">Data</string>
    <string name="pref_clear_chapter_cache">Clear chapter and episode cache</string>
    <string name="used_cache">Used: %1$s</string>
    <string name="used_cache_both">Used by anime: %1$s, used by manga; %2$s</string>
    <string name="cache_deleted">Cache cleared. %1$d files have been deleted</string>
    <string name="cache_delete_error">An error occurred while clearing cache</string>
    <string name="pref_clear_database">Clear database</string>
    <string name="pref_clear_database_summary">Delete history for anime and manga that are not saved in your library</string>
    <string name="clear_database_confirmation">Are you sure? Completed episodes and chapters and progress of non-library entries will be lost</string>
    <string name="clear_database_completed">Entries deleted</string>
    <string name="pref_refresh_library_covers">Refresh library covers</string>
    <string name="pref_refresh_library_tracking">Refresh tracking</string>
    <string name="pref_refresh_library_tracking_summary">Updates status, score and progress from the tracking services</string>
    <string name="pref_dump_crash_logs">Dump crash logs</string>
    <string name="pref_dump_crash_logs_summary">Saves error logs to a file for sharing with the developers</string>
    <string name="crash_log_saved">Crash logs saved</string>
    <string name="label_background_activity">Background activity</string>
    <string name="pref_disable_battery_optimization">Disable battery optimization</string>
    <string name="pref_disable_battery_optimization_summary">Helps with background library updates and backups</string>
    <string name="battery_optimization_disabled">Battery optimization is already disabled</string>
    <string name="battery_optimization_setting_activity_not_found">Couldn\'t open device settings</string>
    <string name="about_dont_kill_my_app">Some manufacturers have additional app restrictions that kill background services. This website has more info on how to fix it.</string>
    <string name="pref_tablet_ui_mode">Force tablet UI</string>
    <string name="pref_verbose_logging">Verbose logging</string>
    <string name="pref_verbose_logging_summary">Print verbose logs to system log (reduces app performance)</string>

      <!-- About section -->
    <string name="website">Website</string>
    <string name="version">Version</string>
    <string name="whats_new">What\'s new</string>
    <string name="help_translate">Help translate</string>
    <string name="licenses">Open source licenses</string>
    <string name="check_for_updates">Check for updates</string>
    <string name="updated_version">Updated to v%1$s</string>

    <!-- ACRA -->
    <string name="pref_enable_acra">Send crash reports</string>
    <string name="pref_acra_summary">Helps fix any bugs. No sensitive data will be sent</string>


    <!-- More -->
    <string name="label_downloaded_only">Downloaded only</string>
    <string name="pref_incognito_mode">Incognito mode</string>
    <string name="pref_incognito_mode_summary">Pauses your history</string>
    <string name="notification_incognito_text">Disable incognito mode</string>
    <string name="downloaded_only_summary">Filters all library entries</string>
    <plurals name="download_queue_summary">
        <item quantity="one">1 remaining</item>
        <item quantity="other">%1$s remaining</item>
    </plurals>


    <!-- Login dialog -->
    <string name="login_title">Log in to %1$s</string>
    <string name="username">Username</string>
    <string name="email">Email address</string>
    <string name="password">Password</string>
    <string name="show_password">Show password</string>
    <string name="login">Login</string>
    <string name="login_success">Logged in</string>
    <string name="logout_title">Log out from %1$s?</string>
    <string name="logout">Log out</string>
    <string name="logout_success">You are now logged out</string>
    <string name="invalid_login">Could not log in</string>
    <string name="unknown_error">Unknown error</string>

    <!-- Library fragment -->
    <string name="updating_category">Updating category</string>
    <string name="local_source_badge">Local</string>
    <string name="manga_from_library">Manga from library</string>
    <string name="anime_from_library">Anime from library</string>
    <string name="downloaded_chapters">Downloaded chapters</string>
    <string name="downloaded_episodes">Downloaded episodes</string>
    <string name="badges_header">Badges</string>
    <string name="tabs_header">Tabs</string>

    <!-- Catalogue fragment -->
    <string name="no_more_results">No more results</string>
    <string name="no_results_found">No results found</string>
    <!-- Do not translate "WebView" -->
    <string name="http_error_hint">Check website in WebView</string>
    <string name="local_source">Local source</string>
    <string name="other_source">Other</string>
    <string name="last_used_source">Last used</string>
    <string name="pinned_sources">Pinned</string>
    <string name="action_global_search_hint">Global search…</string>
    <string name="action_global_search_query">Search for \"%1$s\" globally</string>
    <string name="latest">Latest</string>
    <string name="browse">Browse</string>
    <string name="local_source_help_guide">Local source guide</string>
    <string name="no_pinned_sources">You have no pinned sources</string>
    <string name="chapter_not_found">Chapter not found</string>
    <string name="episode_not_found">Episode not found</string>
    <string name="local_invalid_format">Invalid chapter format</string>
    <string name="local_invalid_episode_format">Invalid episode format</string>
    <string name="local_filter_order_by">Order by</string>
    <string name="date">Date</string>

    <!-- Manga activity -->
    <string name="manga_not_in_db">This manga has been removed from the database.</string>
    <string name="anime_not_in_db">This anime has been removed from the database.</string>

    <!-- Manga info fragment -->
    <string name="description">Description</string>
    <string name="ongoing">Ongoing</string>
    <string name="unknown">Unknown</string>
    <string name="unknown_author">Unknown author</string>
    <string name="unknown_studio">Unknown studio</string>
    <string name="unknown_status">Unknown status</string>
    <string name="licensed">Licensed</string>
    <string name="add_to_library">Add to library</string>
    <string name="in_library">In library</string>
    <string name="remove_from_library">Remove from library</string>
    <string name="manga_info_full_title_label">Title</string>
    <string name="manga_added_library">Added to library</string>
    <string name="manga_removed_library">Removed from library</string>
    <string name="manga_info_expand">More</string>
    <string name="manga_info_collapse">Less</string>
    <plurals name="manga_num_chapters">
        <item quantity="one">1 chapter</item>
        <item quantity="other">%1$s chapters</item>
    </plurals>
    <plurals name="anime_num_episodes">
        <item quantity="one">1 episode</item>
        <item quantity="other">%1$s episodes</item>
    </plurals>
    <string name="delete_downloads_for_manga">Delete downloaded chapters?</string>
    <string name="delete_downloads_for_anime">Delete downloaded episodes?</string>
    <string name="copied_to_clipboard">Copied to clipboard:\n%1$s</string>
    <string name="clipboard_copy_error">Failed to copy to clipboard</string>
    <string name="source_not_installed">Source not installed: %1$s</string>
    <string name="snack_add_to_library">Add manga to library?</string>
    <string name="snack_add_to_animelib">Add anime to library?</string>

    <!-- Manga chapters fragment -->
    <string name="display_mode_chapter">Chapter %1$s</string>
    <string name="display_mode_episode">Episode %1$s</string>
    <string name="chapter_downloading_progress">Downloading (%1$d/%2$d)</string>
    <string name="episode_downloading_progress">Downloading (%d%%)</string>
    <string name="chapter_error">Error</string>
    <string name="chapter_paused">Paused</string>
    <string name="show_title">Source title</string>
    <string name="show_chapter_number">Chapter number</string>
    <string name="show_episode_number">Episode number</string>
    <string name="sorting_mode">Sorting mode</string>
    <string name="sort_by_source">By source</string>
    <string name="sort_by_number">By chapter number</string>
    <string name="sort_by_episode_number">By episode number</string>
    <string name="sort_by_upload_date">By upload date</string>
    <string name="manga_download">Download</string>
    <string name="custom_download">Download custom amount</string>
    <string name="download_1">Next chapter</string>
    <string name="download_1_episode">Next episode</string>
    <string name="download_5">Next 5 chapters</string>
    <string name="download_5_episodes">Next 5 episodes</string>
    <string name="download_10">Next 10 chapters</string>
    <string name="download_10_episodes">Next 10 episodes</string>
    <string name="download_custom">Custom</string>
    <string name="download_all">All</string>
    <string name="download_unread">Unread</string>
    <string name="download_unseen">Unseen</string>
    <string name="manga_cover">Cover</string>
    <string name="cover_saved">Cover saved</string>
    <string name="error_saving_cover">Error saving cover</string>
    <string name="error_sharing_cover">Error sharing cover</string>
    <string name="confirm_delete_chapters">Are you sure you want to delete the selected chapters?</string>
    <string name="confirm_delete_episodes">Are you sure you want to delete the selected episodes?</string>
    <string name="invalid_download_dir">Invalid download location</string>
    <string name="chapter_settings">Chapter settings</string>
    <string name="episode_settings">Episode settings</string>
    <string name="confirm_set_chapter_settings">Are you sure you want to save these settings as default?</string>
    <string name="also_set_chapter_settings_for_library">Also apply to all manga in my library</string>
    <string name="also_set_episode_settings_for_library">Also apply to all anime in my library</string>
    <string name="set_chapter_settings_as_default">Set as default</string>
    <string name="no_chapters_error">No chapters found</string>
    <string name="no_episodes_error">No episodes found</string>

    <!-- Tracking Screen -->
    <string name="tracker_anilist" translatable="false">AniList</string>
    <string name="tracker_myanimelist" translatable="false">MyAnimeList</string>
    <string name="tracker_kitsu" translatable="false">Kitsu</string>
    <string name="tracker_komga" translatable="false">Komga</string>
    <string name="tracker_komga_warning">This tracker is only compatible with the Komga source.</string>
    <string name="tracker_bangumi" translatable="false">Bangumi</string>
    <string name="tracker_shikimori" translatable="false">Shikimori</string>
    <string name="manga_tracking_tab">Tracking</string>
    <plurals name="num_trackers">
        <item quantity="one">1 tracker</item>
        <item quantity="other">%d trackers</item>
    </plurals>
    <string name="add_tracking">Add tracking</string>
    <string name="unread">Unread</string>
    <string name="reading">Reading</string>
    <string name="watching">Watching</string>
    <string name="currently_reading">Currently reading</string>
    <string name="currently_watching">Currently watching</string>
    <string name="completed">Completed</string>
    <string name="dropped">Dropped</string>
    <string name="on_hold">On hold</string>
    <string name="paused">Paused</string>
    <string name="plan_to_read">Plan to read</string>
    <string name="plan_to_watch">Plan to watch</string>
    <string name="want_to_read">Want to read</string>
    <string name="want_to_watch">Want to watch</string>
    <string name="repeating">Rereading</string>
    <string name="repeating_anime">Rewatching</string>
    <string name="score">Score</string>
    <string name="title">Title</string>
    <string name="status">Status</string>
    <string name="track_status">Status</string>
    <string name="track_start_date">Started</string>
    <string name="track_started_reading_date">Start date</string>
    <string name="track_finished_reading_date">Finish date</string>
    <string name="track_type">Type</string>
    <string name="track_author">Author</string>
    <string name="error_invalid_date_supplied">Invalid date supplied</string>
    <string name="myanimelist_relogin">Please login to MAL again</string>
    <string name="source_unsupported">Source is not supported</string>
    <string name="error_no_match">No match found</string>

    <!-- Category activity -->
    <string name="error_category_exists">A category with this name already exists!</string>
    <string name="snack_categories_deleted">Categories deleted</string>

    <!-- Dialog option with checkbox view -->
    <string name="dialog_with_checkbox_remove_description_anime">This will remove the watch date of this episode. Are you sure?</string>
    <string name="dialog_with_checkbox_remove_description">This will remove the read date of this chapter. Are you sure?</string>
    <string name="dialog_with_checkbox_reset_anime">Reset all episodes for this anime</string>
    <string name="dialog_with_checkbox_reset">Reset all chapters for this manga</string>

    <!-- Image notifier -->
    <string name="picture_saved">Picture saved</string>

    <!-- Reader activity -->
    <string name="custom_filter">Custom filter</string>
    <string name="set_as_cover">Set as cover</string>
    <string name="cover_updated">Cover updated</string>
    <string name="share_page_info">%1$s: %2$s, page %3$d</string>
    <string name="chapter_progress">Page: %1$d</string>
    <string name="episode_progress">Progress: %1$s/%2$s</string>
    <string name="no_next_chapter">Next chapter not found</string>
    <string name="no_previous_chapter">Previous chapter not found</string>
    <string name="decode_image_error">The image couldn\'t be loaded</string>
    <string name="confirm_set_image_as_cover">Use this image as cover art?</string>
    <string name="pref_category_for_this_series">For this series</string>
    <string name="viewer">Reading mode</string>
    <string name="transition_finished">Finished:</string>
    <string name="transition_current">Current:</string>
    <string name="transition_next">Next:</string>
    <string name="transition_previous">Previous:</string>
    <string name="transition_no_next">There\'s no next chapter</string>
    <string name="transition_no_previous">There\'s no previous chapter</string>
    <string name="transition_pages_loading">Loading pages…</string>
    <string name="transition_pages_error">Failed to load pages: %1$s</string>
    <string name="page_list_empty_error">No pages found</string>
    <string name="loader_not_implemented_error">Source not found</string>
    <plurals name="missing_chapters_warning">
        <item quantity="one">Skipping 1 chapter, either the source is missing it or it has been filtered out</item>
        <item quantity="other">Skipping %d chapters, either the source is missing them or they have been filtered out</item>
    </plurals>

    <!-- Updates fragment -->
    <string name="updating_library">Updating library</string>

    <!-- History fragment -->
    <string name="recent_manga_time">Ch. %1$s - %2$s</string>
    <string name="recent_anime_time">Ep. %1$s - %2$s</string>
    <string name="pref_clear_history">Clear history</string>
    <string name="clear_history_completed">History deleted</string>
    <string name="clear_history_confirmation">Are you sure? All history will be lost.</string>

    <!-- Source migration screen -->
    <string name="migration_help_guide">Source migration guide</string>
    <string name="migration_dialog_what_to_include">Select data to include</string>
    <string name="migration_selection_prompt">Select a source to migrate from</string>
    <string name="migrate">Migrate</string>
    <string name="copy">Copy</string>

    <!-- Downloads activity and service -->
    <string name="download_queue_error">Couldn\'t download chapters. You can try again in the downloads section</string>
    <string name="download_insufficient_space">Couldn\'t download chapters due to low storage space</string>
    <string name="download_queue_size_warning">Warning: large bulk downloads may lead to sources becoming slower and/or blocking Tachiyomi</string>

    <!-- Library update service notifications -->
    <string name="notification_check_updates">Checking for new chapters</string>
    <string name="notification_updating">Updating library… (%1$d/%2$d)</string>
    <string name="notification_size_warning">Warning: large updates harm sources and may lead to slower updates and also increased battery usage</string>
    <string name="notification_new_chapters">New chapters found</string>
    <string name="notification_new_episodes">New episodes found</string>
    <plurals name="notification_new_chapters_summary">
        <item quantity="one">For 1 title</item>
        <item quantity="other">For %d titles</item>
    </plurals>
    <plurals name="notification_new_episodes_summary">
        <item quantity="one">For 1 title</item>
        <item quantity="other">For %d titles</item>
    </plurals>
    <plurals name="notification_chapters_generic">
        <item quantity="one">1 new chapter</item>
        <item quantity="other">%1$d new chapters</item>
    </plurals>
    <plurals name="notification_episodes_generic">
        <item quantity="one">1 new episode</item>
        <item quantity="other">%1$d new episode</item>
    </plurals>
    <string name="notification_chapters_single">Chapter %1$s</string>
    <string name="notification_chapters_single_and_more">Chapter %1$s and %2$d more</string>
    <string name="notification_chapters_multiple">Chapters %1$s</string>
    <plurals name="notification_chapters_multiple_and_more">
        <item quantity="one">Chapters %1$s and 1 more</item>
        <item quantity="other">Chapters %1$s and %2$d more</item>
    </plurals>
    <string name="notification_episodes_single">Episode %1$s</string>
    <string name="notification_episodes_single_and_more">Episode %1$s and %2$d more</string>
    <string name="notification_episodes_multiple">Episodes %1$s</string>
    <plurals name="notification_episodes_multiple_and_more">
        <item quantity="one">Episodes %1$s and 1 more</item>
        <item quantity="other">Episodes %1$s and %2$d more</item>
    </plurals>
    <plurals name="notification_update_error">
        <item quantity="one">1 update failed</item>
        <item quantity="other">%1$d updates failed</item>
    </plurals>
    <string name="notification_cover_update_failed">Failed to update cover</string>
    <string name="notification_first_add_to_library">Please add the title to your library before doing this</string>

    <!-- File Picker Titles -->
    <string name="file_select_cover">Select cover image</string>
    <string name="file_select_backup">Select backup file</string>
    <string name="file_picker_error">No file picker app found</string>

    <!--UpdateCheck-->
    <string name="update_check_confirm">Download</string>
    <string name="update_check_ignore">Ignore</string>
    <string name="update_check_eol">This Android version is no longer supported</string>
    <string name="update_check_no_new_updates">No new updates available</string>
    <string name="update_check_look_for_updates">Searching for updates…</string>

    <!--UpdateCheck Notifications-->
    <string name="update_check_notification_download_in_progress">Downloading…</string>
    <string name="update_check_notification_download_complete">Download complete</string>
    <string name="update_check_notification_download_error">Download error</string>
    <string name="update_check_notification_update_available">New version available!</string>

    <!--Extension Updates Notifications-->
    <plurals name="update_check_notification_ext_updates">
        <item quantity="one">Extension update available</item>
        <item quantity="other">%d extension updates available</item>
    </plurals>

    <!--Content Description-->
    <string name="description_cover">Cover of manga</string>

    <!-- Information Text -->
    <string name="information_no_downloads">No downloads</string>
    <string name="information_no_recent">No recent updates</string>
    <string name="information_no_recent_manga">Nothing read recently</string>
    <string name="information_empty_library">Your library is empty</string>
    <string name="getting_started_guide">Getting started guide</string>
    <string name="information_empty_category">You have no categories. Tap the plus button to create one for organizing your library.</string>
    <string name="information_empty_category_dialog">You don\'t have any categories yet.</string>
    <string name="information_cloudflare_bypass_failure">Failed to bypass Cloudflare</string>
    <!-- Do not translate "WebView" -->
    <string name="information_webview_required">WebView is required for Tachiyomi</string>
    <!-- Do not translate "WebView" -->
    <string name="information_webview_outdated">Please update the WebView app for better compatibility</string>
    <string name="chapter_settings_updated">Updated default chapter settings</string>
    <string name="episode_settings_updated">Updated default episode settings</string>

    <!-- Download Notification -->
    <string name="download_notifier_downloader_title">Downloader</string>
    <string name="download_notifier_title_error">Error</string>
    <string name="download_notifier_unknown_error">Could not download chapter due to unexpected error</string>
    <string name="download_notifier_text_only_wifi">No Wi-Fi connection available</string>
    <string name="download_notifier_no_network">No network connection available</string>
    <string name="download_notifier_download_paused">Download paused</string>
    <string name="download_notifier_download_finish">Download completed</string>

    <!-- Notification channels -->
    <string name="channel_common">Common</string>
    <string name="channel_progress">Progress</string>
    <string name="channel_complete">Complete</string>
    <string name="channel_errors">Errors</string>
    <string name="channel_new_chapters">Chapter updates</string>
    <string name="channel_ext_updates">Extension updates</string>
    <string name="channel_crash_logs">Crash logs</string>

    <!-- S Pen actions -->
    <string name="spen_previous_page">Previous page</string>
    <string name="spen_next_page">Next page</string>
    <string name="watcher_controls_skip_text">+85 s</string>
    <string name="no_next_episode">Next Episode not found!</string>
    <string name="anime_description_cover">Cover of Anime</string>
    <string name="label_history">Manga</string>
    <string name="label_animehistory">Anime</string>
    <string name="label_updates">Manga</string>
    <string name="label_animeupdates">Anime</string>
    <string name="player_overlay_back">Back</string>

    <!-- Aniyomi stuff -->
    <string name="playback_speed_dialog_title">Change playback speed:</string>
    <string name="playback_speed_dialog_reset">Reset</string>
    <string name="playback_quality_dialog_title">Change video quality:</string>
    <string name="playback_options_speed">Playback speed</string>
    <string name="playback_options_quality">Video quality</string>
    <string name="playback_options_title">Playback options</string>
</resources><|MERGE_RESOLUTION|>--- conflicted
+++ resolved
@@ -260,12 +260,8 @@
     <string name="connected_to_wifi">Only on Wi-Fi</string>
     <string name="charging">Charging</string>
     <string name="restrictions">Restrictions: %s</string>
-<<<<<<< HEAD
     <string name="pref_update_only_non_completed">Only update ongoing series</string>
-=======
-    <string name="pref_update_only_non_completed">Only update ongoing manga</string>
-    <string name="pref_library_update_show_tab_badge">Show unread count on Updates icon</string>
->>>>>>> da5942b3
+    <string name="pref_library_update_show_tab_badge">Show unread/unseen count on Updates icon</string>
     <string name="pref_library_update_refresh_metadata">Automatically refresh metadata</string>
     <string name="pref_library_update_refresh_metadata_summary">Check for new cover and details when updating library</string>
     <string name="pref_library_update_refresh_trackers">Automatically refresh trackers</string>
