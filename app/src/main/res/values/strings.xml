--- conflicted
+++ resolved
@@ -266,19 +266,11 @@
     <string name="restrictions">Restrictions: %s</string>
     <string name="only_update_restrictions">Only update: %s</string>
 
-<<<<<<< HEAD
-    <string name="pref_library_update_manga_restriction">Skip updating</string>
-    <string name="pref_update_only_completely_read">Has unseen episodes/unread chapters</string>
-    <string name="pref_update_only_non_completed">Is completed series</string>
-    <string name="pref_update_only_started">No seen episodes/read chapters</string>
-    <string name="pref_library_update_show_tab_badge">Show unread/unseen count on Updates icon</string>
-=======
     <string name="pref_library_update_manga_restriction">Skip updating titles</string>
-    <string name="pref_update_only_completely_read">With unread chapter(s)</string>
+    <string name="pref_update_only_completely_read">With unseen episode(s)/unread chapter(s)</string>
     <string name="pref_update_only_non_completed">With \"Completed\" status</string>
     <string name="pref_update_only_started">That haven\'t been started</string>
-    <string name="pref_library_update_show_tab_badge">Show unread count on Updates icon</string>
->>>>>>> 5da2c82f
+    <string name="pref_library_update_show_tab_badge">Show unseen/unread count on Updates icon</string>
     <string name="pref_library_update_refresh_metadata">Automatically refresh metadata</string>
     <string name="pref_library_update_refresh_metadata_summary">Check for new cover and details when updating library</string>
     <string name="pref_library_update_refresh_trackers">Automatically refresh trackers</string>
