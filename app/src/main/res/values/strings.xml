--- conflicted
+++ resolved
@@ -543,7 +543,7 @@
     <string name="backup_restore_invalid_uri">Error: empty URI</string>
     <string name="backup_created">Backup created</string>
     <string name="invalid_backup_file">Invalid backup file</string>
-    <string name="invalid_backup_file_missing_manga">Backup does not contain any manga.</string>
+    <string name="invalid_backup_file_missing_manga">Backup does not contain any anime or manga.</string>
     <string name="backup_restore_missing_sources">Missing sources:</string>
     <string name="backup_restore_missing_trackers">Trackers not logged into:</string>
     <string name="backup_restore_content_full">Data from the backup file will be restored.\n\nYou will need to install any missing extensions and log in to tracking services afterwards to use them.</string>
@@ -587,21 +587,15 @@
     <string name="clear_database_confirmation">Are you sure? Completed episodes and chapters and progress of non-library entries will be lost</string>
     <string name="clear_database_completed">Entries deleted</string>
     <string name="database_clean">Database clean</string>
-    <string name="pref_refresh_library_covers">Refresh library covers</string>
     <string name="pref_clear_webview_data">Clear WebView data</string>
     <string name="webview_data_deleted">WebView data cleared</string>
-<<<<<<< HEAD
-    <string name="pref_refresh_library_tracking">Refresh tracking</string>
     <string name="pref_refresh_library_tracking_summary">Updates status, score and progress from the tracking services</string>
-=======
     <string name="pref_refresh_library_covers">Refresh library covers</string>
     <string name="pref_refresh_library_tracking">Refresh tracking</string>
-    <string name="pref_refresh_library_tracking_summary">Updates status, score and last chapter read from the tracking services</string>
     <string name="pref_reset_viewer_flags">Reset per-series reader settings</string>
     <string name="pref_reset_viewer_flags_summary">Resets reading mode and orientation of all series</string>
     <string name="pref_reset_viewer_flags_success">All reader settings reset</string>
     <string name="pref_reset_viewer_flags_error">Couldn\'t reset reader settings</string>
->>>>>>> 11c61d42
     <string name="pref_dump_crash_logs">Dump crash logs</string>
     <string name="pref_dump_crash_logs_summary">Saves error logs to a file for sharing with the developers</string>
     <string name="crash_log_saved">Crash logs saved</string>
@@ -801,15 +795,12 @@
     <string name="want_to_read">Want to read</string>
     <string name="want_to_watch">Want to watch</string>
     <string name="repeating">Rereading</string>
-<<<<<<< HEAD
     <string name="repeating_anime">Rewatching</string>
-=======
     <string name="reading_list">Reading List</string>
     <string name="wish_list">Wish List</string>
     <string name="complete_list">Complete List</string>
     <string name="on_hold_list">On Hold List</string>
     <string name="unfinished_list">Unfinished List</string>
->>>>>>> 11c61d42
     <string name="score">Score</string>
     <string name="title">Title</string>
     <string name="status">Status</string>
