--- conflicted
+++ resolved
@@ -445,8 +445,6 @@
       <!-- Downloads section -->
     <string name="episode_download_progress">%1$d%%</string>
     <string name="pref_download_directory">Download location</string>
-<<<<<<< HEAD
-    <string name="pref_download_only_over_wifi">Only download over Wi-Fi</string>
     <string name="pref_category_delete_chapters">Delete chapters/episodes</string>
     <string name="pref_remove_after_marked_as_read">After marked as read/watched</string>
     <string name="pref_remove_after_read">Automatically after reading/watching</string>
@@ -455,13 +453,6 @@
     <string name="pref_remove_exclude_categories_anime">Excluded anime categories</string>
     <string name="pref_remove_exclude_categories_anime_prefix">Anime: </string>
     <string name="pref_remove_exclude_categories_manga_prefix">Manga: </string>
-=======
-    <string name="pref_category_delete_chapters">Delete chapters</string>
-    <string name="pref_remove_after_marked_as_read">After marked as read</string>
-    <string name="pref_remove_after_read">Automatically after reading</string>
-    <string name="pref_remove_bookmarked_chapters">Allow deleting bookmarked chapters</string>
-    <string name="pref_remove_exclude_categories">Excluded categories</string>
->>>>>>> 8a70c335
     <string name="custom_dir">Custom location</string>
     <string name="disabled">Disabled</string>
     <string name="last_read_chapter">Last read chapter</string>
