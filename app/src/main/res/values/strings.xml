<?xml version="1.0" encoding="utf-8"?>
<resources>
    <string name="app_name" translatable="false">Aniyomi</string>

    <!-- Models -->
    <string name="name">Name</string>
    <string name="categories">Manga Categories</string>
    <string name="general_categories">Categories</string>
    <string name="anime_categories">Anime Categories</string>
    <string name="manga">Manga</string>
    <string name="manga_anime">Library entries</string>
    <string name="chapters">Chapters</string>
    <string name="chapters_episodes">Chapters and episodes</string>
    <string name="episodes">Episodes</string>
    <string name="track">Tracking</string>
    <string name="history">History</string>

    <!-- Activities and fragments labels (toolbar title) -->
    <string name="label_more">More</string>
    <string name="label_settings">Settings</string>
    <string name="label_download_queue">Download queue</string>
    <string name="label_library">Library</string>
    <string name="label_mangalibrary">Manga</string>
    <string name="label_animelib">Anime</string>
    <string name="label_manga">Manga</string>
    <string name="label_recent_updates">Updates</string>
    <string name="label_recent_manga">History</string>
    <string name="label_sources">Sources</string>
    <string name="label_mangasources">Manga Sources</string>
    <string name="label_animesources">Anime Sources</string>
    <string name="label_backup">Backup and restore</string>
    <string name="label_migration">Migrate</string>
    <string name="label_extensions">Extensions</string>
    <string name="label_mangaextensions">Manga Extensions</string>
    <string name="label_animeextensions">Anime Extensions</string>
    <string name="label_extension_info">Extension info</string>
    <string name="label_help">Help</string>
    <string name="label_default">Default</string>
    <string name="label_warning">Warning</string>

    <string name="unlock_app">Unlock Aniyomi</string>
    <string name="confirm_lock_change">Authenticate to confirm change</string>
    <string name="confirm_exit">Press back again to exit</string>

    <!-- Actions -->
    <string name="action_settings">Settings</string>
    <string name="action_menu">Menu</string>
    <string name="action_filter">Filter</string>
    <string name="action_filter_downloaded">Downloaded</string>
    <string name="action_filter_bookmarked">Bookmarked</string>
    <string name="action_filter_tracked">Tracked</string>
    <string name="action_filter_unread">Unread</string>
    <string name="action_filter_unseen">Unseen</string>
    <string name="action_filter_empty">Remove filter</string>
    <string name="action_sort_alpha">Alphabetically</string>
    <string name="action_sort_count">Total manga</string>
    <string name="action_sort_total">Total chapters</string>
    <string name="action_sort_total_episodes">Total episodes</string>
    <string name="action_sort_last_read">Last read</string>
    <string name="action_sort_last_seen">Last seen</string>
    <string name="action_sort_last_checked">Last checked</string>
    <string name="action_sort_next_updated">Next expected update</string>
    <string name="action_sort_latest_chapter">Latest chapter</string>
    <string name="action_sort_latest_episode">Latest episode</string>
    <string name="action_sort_chapter_fetch_date">Date fetched</string>
    <string name="action_sort_date_added">Date added</string>
    <string name="action_search">Search</string>
    <string name="action_search_settings">Search settings</string>
    <string name="action_global_search">Global search</string>
    <string name="action_select_all">Select all</string>
    <string name="action_select_inverse">Select inverse</string>
    <string name="action_mark_as_read">Mark as read</string>
    <string name="action_mark_as_unread">Mark as unread</string>
    <string name="action_mark_as_seen">Mark as watched</string>
    <string name="action_mark_as_unseen">Mark as unwatched</string>
    <string name="action_mark_previous_as_read">Mark previous as read</string>
    <string name="action_mark_previous_as_seen">Mark previous as seen</string>
    <string name="action_download">Download</string>
    <string name="action_play_internally">Play internally</string>
    <string name="action_play_externally">Play externally</string>
    <string name="action_download_unread">Download unread chapters</string>
    <string name="action_download_unseen">Download unseen episodes</string>
    <string name="action_bookmark">Bookmark chapter</string>
    <string name="action_bookmark_episode">Bookmark episode</string>
    <string name="action_remove_bookmark">Unbookmark chapter</string>
    <string name="action_remove_bookmark_episode">Unbookmark episode</string>
    <string name="action_delete">Delete</string>
    <string name="action_update">Update</string>
    <string name="action_update_library">Update library</string>
    <string name="action_enable_all">Enable all</string>
    <string name="action_disable_all">Disable all</string>
    <string name="action_edit">Edit</string>
    <string name="action_add">Add</string>
    <string name="action_add_category">Add category</string>
    <string name="action_edit_categories">Edit manga categories</string>
    <string name="action_edit_anime_categories">Edit anime categories</string>
    <string name="action_rename_category">Rename category</string>
    <string name="action_move_category">Set categories</string>
    <string name="action_edit_cover">Edit cover</string>
    <string name="action_view_chapters">View chapters</string>
    <string name="action_view_episodes">View episodes</string>
    <string name="action_stop">Stop</string>
    <string name="action_pause">Pause</string>
    <string name="action_previous_chapter">Previous chapter</string>
    <string name="action_previous_episode">Previous episode</string>
    <string name="action_play">Play</string>
    <string name="action_next_chapter">Next chapter</string>
    <string name="action_next_episode">Next episode</string>
    <string name="action_screen_fit">Screen fit mode</string>
    <string name="action_retry">Retry</string>
    <string name="action_remove">Remove</string>
    <string name="action_start">Start</string>
    <string name="action_resume">Resume</string>
    <string name="action_open_in_browser">Open in browser</string>
    <!-- Do not translate "WebView" -->
    <string name="action_open_in_web_view">Open in WebView</string>
    <string name="action_web_view" translatable="false">WebView</string>
    <string name="action_migrate">Migrate</string>
    <string name="action_display_mode">Display mode</string>
    <string name="action_display">Display</string>
    <string name="action_display_grid">Compact grid</string>
    <string name="action_display_comfortable_grid">Comfortable grid</string>
    <string name="action_display_list">List</string>
    <string name="action_display_download_badge">Downloaded chapters</string>
    <string name="action_display_download_badge_anime">Downloaded episodes</string>
    <string name="action_display_unread_badge">Unread chapters</string>
    <string name="action_display_unseen_badge">Unseen episodes</string>
    <string name="action_display_local_badge">Local manga</string>
    <string name="action_display_local_badge_anime">Local anime</string>
    <string name="action_display_language_badge">Language</string>
    <string name="action_display_show_tabs">Show category tabs</string>
    <string name="action_display_show_number_of_items">Show number of items</string>
    <string name="action_disable">Disable</string>
    <string name="action_pin">Pin</string>
    <string name="action_unpin">Unpin</string>
    <string name="action_cancel">Cancel</string>
    <string name="action_cancel_all">Cancel all</string>
    <string name="cancel_all_for_series">Cancel all for this series</string>
    <string name="action_sort">Sort</string>
    <string name="action_reorganize_by">Reorder</string>
    <string name="action_order_by_upload_date">By upload date</string>
    <string name="action_order_by_chapter_number">By chapter number</string>
    <string name="action_newest">Newest</string>
    <string name="action_oldest">Oldest</string>
    <string name="action_asc">Ascending</string>
    <string name="action_desc">Descending</string>
    <string name="action_move_to_top">Move to top</string>
    <string name="action_move_to_bottom">Move to bottom</string>
    <string name="action_install">Install</string>
    <string name="action_share">Share</string>
    <string name="action_save">Save</string>
    <string name="action_reset">Reset</string>
    <string name="action_undo">Undo</string>
    <string name="action_open_log">Open log</string>
    <string name="action_show_errors">See full error details</string>
    <string name="action_create">Create</string>
    <string name="action_restore">Restore</string>
    <string name="action_webview_back">Back</string>
    <string name="action_webview_forward">Forward</string>
    <string name="action_webview_refresh">Refresh</string>
    <string name="action_start_downloading_now">Start downloading now</string>
    <string name="action_start_download_externally">Use external downloader</string>
    <string name="action_start_download_internally">Use internal downloader</string>

    <!-- Operations -->
    <string name="loading">Loading…</string>

    <!-- Shortcuts-->
    <string name="app_not_available">App not available</string>

    <!-- Preferences -->
      <!-- Subsections -->
    <string name="pref_category_general">General</string>
    <string name="pref_category_appearance">Appearance</string>
    <string name="pref_category_library">Library</string>
    <string name="pref_category_reader">Reader</string>
    <string name="pref_category_downloads">Downloads</string>
    <string name="pref_category_tracking">Tracking</string>
    <string name="pref_category_advanced">Advanced</string>
    <string name="pref_category_about">About</string>

      <!-- General section -->
    <string name="pref_category_theme">Theme</string>
    <string name="pref_category_locale">Locale</string>
    <string name="pref_theme_mode">Dark mode</string>
    <string name="theme_system">Follow system</string>
    <string name="theme_light">Off</string>
    <string name="theme_dark">On</string>
    <string name="pref_app_theme">App theme</string>
    <string name="theme_monet">Dynamic</string>
    <string name="theme_greenapple">Green Apple</string>
    <string name="theme_midnightdusk">Midnight Dusk</string>
    <string name="theme_strawberrydaiquiri">Strawberry Daiquiri</string>
    <string name="theme_tako">Tako</string>
    <string name="theme_tealturquoise">Teal &amp; Turquoise</string>
    <string name="theme_yinyang">Yin &amp; Yang</string>
    <string name="theme_yotsuba">Yotsuba</string>
    <string name="pref_dark_theme_pure_black">Pure black dark mode</string>
    <string name="pref_language">Language</string>
    <string name="system_default">Default</string>
    <string name="pref_category_navigation">Navigation</string>
    <string name="pref_side_nav_icon_alignment">Side navigation icon alignment</string>
    <string name="alignment_top">Top</string>
    <string name="alignment_center">Center</string>
    <string name="alignment_bottom">Bottom</string>
    <string name="pref_hide_bottom_bar_on_scroll">Hide bottom bar on scroll</string>
    <string name="pref_category_timestamps">Timestamps</string>
    <string name="pref_relative_format">Relative timestamps</string>
    <string name="pref_relative_time_short">Short (Today, Yesterday)</string>
    <string name="pref_relative_time_long">Long (Short+, n days ago)</string>
    <string name="pref_date_format">Date format</string>

    <string name="pref_start_screen">Start screen</string>
    <string name="pref_confirm_exit">Confirm exit</string>
    <string name="pref_manage_notifications">Manage notifications</string>

    <string name="pref_category_security">Security</string>
    <string name="lock_with_biometrics">Require unlock</string>
    <string name="lock_when_idle">Lock when idle</string>
    <string name="lock_always">Always</string>
    <string name="lock_never">Never</string>
    <plurals name="lock_after_mins">
        <item quantity="one">After 1 minute</item>
        <item quantity="other">After %1$s minutes</item>
    </plurals>
    <string name="secure_screen">Secure screen</string>
    <string name="secure_screen_summary">Hide app contents when switching apps and block screenshots</string>
    <string name="hide_notification_content">Hide notification content</string>

    <string name="pref_category_nsfw_content">NSFW (18+) sources</string>
    <string name="pref_show_nsfw_source">Show in sources and extensions lists</string>
    <string name="parental_controls_info">This does not prevent unofficial or potentially incorrectly flagged extensions from surfacing NSFW (18+) content within the app.</string>

    <string name="recently">Recently</string>
    <string name="relative_time_today">Today</string>
    <plurals name="relative_time">
        <item quantity="one">Yesterday</item>
        <item quantity="other">%1$d days ago</item>
    </plurals>

      <!-- Library section -->
    <string name="pref_category_display">Display</string>
    <string name="pref_library_columns">Items per row</string>
    <string name="portrait">Portrait</string>
    <string name="landscape">Landscape</string>
    <string name="pref_jump_to_chapters">Jump to chapters on open</string>

    <string name="pref_category_library_update">Global update</string>
    <string name="pref_library_update_interval">Update frequency</string>
    <string name="update_never">Manual</string>
    <string name="update_6hour">Every 6 hours</string>
    <string name="update_12hour">Every 12 hours</string>
    <string name="update_24hour">Daily</string>
    <string name="update_48hour">Every 2 days</string>
    <string name="update_72hour">Every 3 days</string>
    <string name="update_weekly">Weekly</string>
    <string name="pref_library_update_prioritization">Update order</string>
    <string name="pref_library_update_restriction">Update restrictions</string>
    <string name="connected_to_wifi">Only on Wi-Fi</string>
    <string name="charging">Charging</string>
    <string name="restrictions">Restrictions: %s</string>
    <string name="pref_update_only_non_completed">Only update ongoing series</string>
    <string name="pref_library_update_show_tab_badge">Show unread/unseen count on Updates icon</string>
    <string name="pref_library_update_refresh_metadata">Automatically refresh metadata</string>
    <string name="pref_library_update_refresh_metadata_summary">Check for new cover and details when updating library</string>
    <string name="pref_library_update_refresh_trackers">Automatically refresh trackers</string>
    <string name="pref_library_update_refresh_trackers_summary">Update trackers when updating library</string>

    <string name="default_category">Default manga category</string>
    <string name="default_anime_category">Default anime category</string>
    <string name="default_category_summary">Always ask</string>
    <string name="categorized_display_settings">Per-category settings for sort and display</string>
    <plurals name="num_categories">
        <item quantity="one">%d category</item>
        <item quantity="other">%d categories</item>
    </plurals>
    <string name="pref_library_update_categories_details">Manga in excluded categories will not be updated even if they are also in included categories.</string>
    <string name="pref_animelib_update_categories_details">Anime in excluded categories will not be updated even if they are also in included categories.</string>
    <string name="all">All</string>
    <string name="none">None</string>
    <string name="include">Include: %s</string>
    <string name="exclude">Exclude: %s</string>

      <!-- Extension section -->
    <string name="all_lang">All</string>
    <string name="ext_updates_pending">Updates pending</string>
    <string name="ext_update">Update</string>
    <string name="ext_update_all">Update all</string>
    <string name="ext_obsolete">Obsolete</string>
    <string name="ext_install">Install</string>
    <string name="ext_pending">Pending</string>
    <string name="ext_downloading">Downloading</string>
    <string name="ext_installing">Installing</string>
    <string name="ext_installed">Installed</string>
    <string name="ext_trust">Trust</string>
    <string name="ext_unofficial">Unofficial</string>
    <string name="ext_untrusted">Untrusted</string>
    <string name="ext_uninstall">Uninstall</string>
    <string name="ext_app_info">App info</string>
    <string name="untrusted_extension">Untrusted extension</string>
    <string name="untrusted_extension_message">This extension was signed with an untrusted certificate and wasn\'t activated.\n\nA malicious extension could read any login credentials stored in Tachiyomi or execute arbitrary code.\n\nBy trusting this certificate you accept these risks.</string>
    <string name="obsolete_extension_message">This extension is no longer available.</string>
    <string name="unofficial_extension_message">This extension is not from the official Tachiyomi extensions list.</string>
    <string name="ext_version_info">Version: %1$s</string>
    <string name="ext_language_info">Language: %1$s</string>
    <string name="ext_nsfw_short">18+</string>
    <string name="ext_nsfw_warning">May contain NSFW (18+) content</string>
    <string name="ext_install_service_notif">Installing extension…</string>
    <string name="ext_installer_pref">Installer</string>
    <string name="ext_installer_legacy">Legacy</string>
    <string name="ext_installer_packageinstaller" translatable="false">PackageInstaller</string>
    <string name="ext_installer_shizuku" translatable="false">Shizuku</string>
    <string name="ext_installer_shizuku_stopped">Shizuku is not running</string>
    <string name="ext_installer_shizuku_unavailable_dialog">Install and start Shizuku to use Shizuku as extension installer.</string>

      <!-- Reader section -->
    <string name="pref_fullscreen">Fullscreen</string>
    <string name="pref_show_navigation_mode">Show navigation layout overlay</string>
    <string name="pref_show_navigation_mode_summary">Show tap zones when reader is opened</string>
    <string name="pref_dual_page_split">Dual page split</string>
    <string name="pref_dual_page_invert">Invert dual page split placement</string>
    <string name="pref_dual_page_invert_summary">If the placement of the dual page split doesn\'t match reading direction</string>
    <string name="pref_cutout_short">Show content in cutout area</string>
    <string name="pref_page_transitions">Animate page transitions</string>
    <string name="pref_double_tap_anim_speed">Double tap animation speed</string>
    <string name="pref_show_page_number">Show page number</string>
    <string name="pref_show_reading_mode">Show reading mode</string>
    <string name="pref_show_reading_mode_summary">Briefly show current mode when reader is opened</string>
    <string name="pref_true_color">32-bit color</string>
    <string name="pref_true_color_summary">Reduces banding, but impacts performance</string>
    <string name="pref_crop_borders">Crop borders</string>
    <string name="on">On</string>
    <string name="off">Off</string>
    <string name="pref_custom_brightness">Custom brightness</string>
    <string name="pref_grayscale">Grayscale</string>
    <string name="pref_inverted_colors">Inverted</string>
    <string name="pref_custom_color_filter">Custom color filter</string>
    <string name="pref_color_filter_mode">Color filter blend mode</string>
    <string name="filter_mode_overlay">Overlay</string>
    <string name="filter_mode_multiply">Multiply</string>
    <string name="filter_mode_screen">Screen</string>
    <string name="filter_mode_lighten">Dodge / Lighten</string>
    <string name="filter_mode_darken">Burn / Darken</string>
    <string name="pref_keep_screen_on">Keep screen on</string>
    <string name="pref_skip_read_chapters">Skip chapters marked read</string>
    <string name="pref_skip_filtered_chapters">Skip filtered chapters</string>
    <string name="pref_reader_navigation">Navigation</string>
    <string name="pref_read_with_volume_keys">Volume keys</string>
    <string name="pref_read_with_volume_keys_inverted">Invert volume keys</string>
    <string name="pref_read_with_tapping">Tapping</string>
    <string name="pref_read_with_tapping_inverted">Invert tapping</string>
    <string name="tapping_inverted_none">None</string>
    <string name="tapping_inverted_horizontal">Horizontal</string>
    <string name="tapping_inverted_vertical">Vertical</string>
    <string name="tapping_inverted_both">Both</string>
    <string name="pref_reader_actions">Actions</string>
    <string name="pref_read_with_long_tap">Show on long tap</string>
    <string name="pref_create_folder_per_manga">Save pages into separate folders</string>
    <string name="pref_create_folder_per_manga_summary">Creates folders according to manga title</string>
    <string name="pref_reader_theme">Background color</string>
    <string name="white_background">White</string>
    <string name="gray_background">Gray</string>
    <string name="black_background">Black</string>
    <string name="automatic_background">Automatic</string>
    <string name="pref_viewer_type">Default reading mode</string>
    <string name="l_nav">L shaped</string>
    <string name="kindlish_nav">Kindle-ish</string>
    <string name="edge_nav">Edge</string>
    <string name="right_and_left_nav">Right and Left</string>
    <string name="nav_zone_prev">Prev</string>
    <string name="nav_zone_next">Next</string>
    <string name="nav_zone_left">Left</string>
    <string name="nav_zone_right">Right</string>
    <string name="left_to_right_viewer">Left to right</string>
    <string name="right_to_left_viewer">Right to left</string>
    <string name="vertical_viewer">Vertical</string>
    <string name="webtoon_viewer">Webtoon</string>
    <string name="vertical_plus_viewer">Continuous vertical</string>
    <string name="pager_viewer">Paged</string>
    <string name="pref_viewer_nav">Navigation layout</string>
    <string name="pref_image_scale_type">Scale type</string>
    <string name="scale_type_fit_screen">Fit screen</string>
    <string name="scale_type_stretch">Stretch</string>
    <string name="scale_type_fit_width">Fit width</string>
    <string name="scale_type_fit_height">Fit height</string>
    <string name="scale_type_original_size">Original size</string>
    <string name="scale_type_smart_fit">Smart fit</string>
    <string name="pref_zoom_start">Zoom start position</string>
    <string name="zoom_start_automatic">Automatic</string>
    <string name="zoom_start_left">Left</string>
    <string name="zoom_start_right">Right</string>
    <string name="zoom_start_center">Center</string>
    <string name="double_tap_anim_speed_0">No animation</string>
    <string name="double_tap_anim_speed_normal">Normal</string>
    <string name="double_tap_anim_speed_fast">Fast</string>
    <string name="pref_rotation_type">Default rotation type</string>
    <string name="rotation_type">Rotation type</string>
    <string name="rotation_free">Free</string>
    <string name="rotation_portrait">Portrait</string>
    <string name="rotation_landscape">Landscape</string>
    <string name="rotation_force_portrait">Locked portrait</string>
    <string name="rotation_force_landscape">Locked landscape</string>
    <string name="color_filter_r_value">R</string>
    <string name="color_filter_g_value">G</string>
    <string name="color_filter_b_value">B</string>
    <string name="color_filter_a_value">A</string>
    <string name="pref_always_show_chapter_transition">Always show chapter transition</string>
    <string name="pref_category_reading_mode">Reading mode</string>
    <string name="pref_category_reading">Reading</string>
    <string name="pref_webtoon_side_padding">Side padding</string>
    <string name="webtoon_side_padding_0">None</string>
    <string name="webtoon_side_padding_10">10%</string>
    <string name="webtoon_side_padding_15">15%</string>
    <string name="webtoon_side_padding_20">20%</string>
    <string name="webtoon_side_padding_25">25%</string>
    <string name="pref_hide_threshold">Sensitivity for hiding menu on scroll</string>
    <string name="pref_highest">Highest</string>
    <string name="pref_high">High</string>
    <string name="pref_low">Low</string>
    <string name="pref_lowest">Lowest</string>

    <!-- Player section -->
    <string name="pref_category_player">Player</string>
    <string name="pref_category_progress">Progress</string>
    <string name="pref_progress_mark_as_seen">At what point to mark the episode as seen</string>
    <string name="pref_skip_length">Double tap to skip length</string>
    <string name="pref_skip_30">30s</string>
    <string name="pref_skip_20">20s</string>
    <string name="pref_skip_10">10s</string>
    <string name="pref_skip_5">5s</string>
    <string name="pref_always_use_external_player">Always use external player</string>
    <string name="pref_external_player_preference">External player preference</string>
    <string name="pref_progress_70">70%</string>
    <string name="pref_progress_75">75%</string>
    <string name="pref_progress_80">80%</string>
    <string name="pref_progress_85">85%</string>
    <string name="pref_progress_90">90%</string>
    <string name="pref_progress_95">95%</string>
    <string name="pref_progress_100">100%</string>
    <string name="playertitle">%1$s - %2$s</string>

      <!-- Downloads section -->
    <string name="episode_download_progress">%1$d%%</string>
    <string name="pref_download_directory">Download location</string>
    <string name="pref_category_delete_chapters">Delete chapters/episodes</string>
    <string name="pref_remove_after_marked_as_read">After marked as read/watched</string>
    <string name="pref_remove_after_read">Automatically after reading/watching</string>
    <string name="pref_remove_bookmarked_chapters">Allow deleting bookmarked chapters/episodes</string>
    <string name="pref_remove_exclude_categories_manga">Excluded manga categories</string>
    <string name="pref_remove_exclude_categories_anime">Excluded anime categories</string>
    <string name="pref_remove_exclude_categories_anime_prefix">Anime: </string>
    <string name="pref_remove_exclude_categories_manga_prefix">Manga: </string>
    <string name="custom_dir">Custom location</string>
    <string name="disabled">Disabled</string>
    <string name="last_read_chapter">Last read chapter</string>
    <string name="second_to_last">Second to last chapter</string>
    <string name="third_to_last">Third to last chapter</string>
    <string name="fourth_to_last">Fourth to last chapter</string>
    <string name="fifth_to_last">Fifth to last chapter</string>
    <string name="pref_category_auto_download">Auto-download</string>
    <string name="pref_category_anime_download">Anime downloads</string>
    <string name="pref_use_external_downloader">Always use external downloader for anime</string>
    <string name="pref_external_downloader_selection">Downloader app preference</string>
    <string name="pref_download_new">Download new chapters</string>
    <string name="pref_download_new_categories_details">Manga in excluded categories will not be downloaded even if they are also in included categories.</string>
    <string name="pref_download_new_anime_categories_details">Anime in excluded categories will not be downloaded even if they are also in included categories.</string>

      <!-- Tracking section -->
    <string name="tracking_guide">Tracking guide</string>
    <string name="pref_auto_update_manga_sync">Update progress after reading</string>
    <string name="services">Services</string>
    <string name="tracking_info">One-way sync to update the chapter progress in tracking services. Set up tracking for individual manga entries from their tracking button.</string>
    <string name="enhanced_services">Enhanced services</string>
    <string name="enhanced_tracking_info">Services that provide enhanced features for specific sources. Manga are automatically tracked when added to your library.</string>
    <string name="action_track">Track</string>

      <!-- Browse section -->
    <string name="pref_enable_automatic_extension_updates">Check for extension updates</string>
    <string name="pref_search_pinned_sources_only">Only include pinned sources</string>

      <!-- Backup section -->
    <string name="pref_create_backup">Create backup</string>
    <string name="pref_create_backup_summ">Can be used to restore current library</string>
    <string name="pref_restore_backup">Restore backup</string>
    <string name="pref_restore_backup_summ">Restore library from backup file</string>
    <string name="pref_backup_directory">Backup location</string>
    <string name="pref_backup_service_category">Automatic backups</string>
    <string name="pref_backup_interval">Backup frequency</string>
    <string name="pref_backup_slots">Maximum backups</string>
    <string name="source_not_found_name">Source not found: %1$s</string>
    <string name="tracker_not_logged_in">Not logged in: %1$s</string>
    <string name="backup_created">Backup created</string>
    <string name="invalid_backup_file">Invalid backup file</string>
    <string name="invalid_backup_file_type">Invalid backup file type: %1$s\nIt should end with ".proto.gz" or ".json".</string>
    <string name="invalid_backup_file_missing_data">File is missing data.</string>
    <string name="invalid_backup_file_missing_manga">Backup does not contain any manga.</string>
    <string name="backup_restore_missing_sources">Missing sources:</string>
    <string name="backup_restore_missing_trackers">Trackers not logged into:</string>
    <string name="backup_restore_content">Restore uses sources to fetch data, carrier costs may apply.\n\nMake sure you have installed all necessary extensions and are logged in to sources and tracking services before restoring.</string>
    <string name="backup_restore_content_full">Data from the backup file will be restored.\n\nYou will need to install any missing extensions and log in to tracking services afterwards to use them.</string>
    <string name="restore_completed">Restore completed</string>
    <string name="restore_duration">%02d min, %02d sec</string>
    <plurals name="restore_completed_message">
        <item quantity="one">Done in %1$s with %2$s error</item>
        <item quantity="other">Done in %1$s with %2$s errors</item>
    </plurals>
    <string name="backup_in_progress">Backup is already in progress</string>
    <string name="backup_choice">What do you want to backup?</string>
    <string name="creating_backup">Creating backup</string>
    <string name="creating_backup_error">Backup failed</string>
    <string name="restore_miui_warning">Backup/restore may not function properly if MIUI Optimization is disabled.</string>
    <string name="restore_in_progress">Restore is already in progress</string>
    <string name="restoring_backup">Restoring backup</string>
    <string name="restoring_backup_error">Restoring backup failed</string>
    <string name="restoring_backup_canceled">Canceled restore</string>
    <string name="backup_info">Automatic backups are highly recommended. You should keep copies in other places as well.</string>

      <!-- Advanced section -->
    <string name="label_network">Network</string>
    <string name="pref_clear_cookies">Clear cookies</string>
    <string name="pref_dns_over_https">DNS over HTTPS</string>
    <string name="requires_app_restart">Requires app restart to take effect</string>
    <string name="cookies_cleared">Cookies cleared</string>
    <string name="label_data">Data</string>
    <string name="pref_clear_chapter_cache">Clear chapter and episode cache</string>
    <string name="used_cache">Used: %1$s</string>
    <string name="used_cache_both">Used by anime: %1$s, used by manga; %2$s</string>
    <string name="cache_deleted">Cache cleared. %1$d files have been deleted</string>
    <string name="cache_delete_error">An error occurred while clearing cache</string>
    <string name="pref_auto_clear_chapter_cache">Clear chapter cache on app close</string>
    <string name="pref_clear_database">Clear database</string>
<<<<<<< HEAD
    <string name="pref_clear_database_summary">Delete history for anime and manga that are not saved in your library</string>
    <string name="clear_database_confirmation">Are you sure? Completed episodes and chapters and progress of non-library entries will be lost</string>
    <string name="clear_database_completed">Entries deleted</string>
    <string name="pref_refresh_library_covers">Refresh library covers</string>
=======
    <string name="pref_clear_database_summary">Delete history for manga that are not saved in your library</string>
    <string name="clear_database_source_item_count">%1$d non-library manga in database</string>
    <string name="clear_database_confirmation">Are you sure? Read chapters and progress of non-library manga will be lost</string>
    <string name="clear_database_completed">Entries deleted</string>
    <string name="database_clean">Database clean</string>
    <string name="pref_refresh_library_covers">Refresh library manga covers</string>
>>>>>>> bba73725
    <string name="pref_refresh_library_tracking">Refresh tracking</string>
    <string name="pref_refresh_library_tracking_summary">Updates status, score and progress from the tracking services</string>
    <string name="pref_dump_crash_logs">Dump crash logs</string>
    <string name="pref_dump_crash_logs_summary">Saves error logs to a file for sharing with the developers</string>
    <string name="crash_log_saved">Crash logs saved</string>
    <string name="label_background_activity">Background activity</string>
    <string name="pref_disable_battery_optimization">Disable battery optimization</string>
    <string name="pref_disable_battery_optimization_summary">Helps with background library updates and backups</string>
    <string name="battery_optimization_disabled">Battery optimization is already disabled</string>
    <string name="battery_optimization_setting_activity_not_found">Couldn\'t open device settings</string>
    <string name="about_dont_kill_my_app">Some manufacturers have additional app restrictions that kill background services. This website has more info on how to fix it.</string>
    <string name="pref_tablet_ui_mode">Tablet UI</string>
    <string name="pref_verbose_logging">Verbose logging</string>
    <string name="pref_verbose_logging_summary">Print verbose logs to system log (reduces app performance)</string>

      <!-- About section -->
    <string name="website">Website</string>
    <string name="version">Version</string>
    <string name="whats_new">What\'s new</string>
    <string name="help_translate">Help translate</string>
    <string name="licenses">Open source licenses</string>
    <string name="check_for_updates">Check for updates</string>
    <string name="updated_version">Updated to v%1$s</string>

    <!-- ACRA -->
    <string name="pref_enable_acra">Send crash reports</string>
    <string name="pref_acra_summary">Helps fix any bugs. No sensitive data will be sent</string>


    <!-- More -->
    <string name="label_downloaded_only">Downloaded only</string>
    <string name="pref_incognito_mode">Incognito mode</string>
    <string name="pref_incognito_mode_summary">Pauses your history</string>
    <string name="notification_incognito_text">Disable incognito mode</string>
    <string name="downloaded_only_summary">Filters all library entries</string>
    <plurals name="download_queue_summary">
        <item quantity="one">1 remaining</item>
        <item quantity="other">%1$s remaining</item>
    </plurals>


    <!-- Login dialog -->
    <string name="login_title">Log in to %1$s</string>
    <string name="username">Username</string>
    <string name="email">Email address</string>
    <string name="password">Password</string>
    <string name="login">Login</string>
    <string name="login_success">Logged in</string>
    <string name="logout_title">Log out from %1$s?</string>
    <string name="logout">Log out</string>
    <string name="logout_success">You are now logged out</string>
    <string name="invalid_login">Could not log in</string>
    <string name="unknown_error">Unknown error</string>

    <!-- Library fragment -->
    <string name="updating_category">Updating category</string>
    <string name="local_source_badge">Local</string>
    <string name="manga_from_library">Manga from library</string>
    <string name="anime_from_library">Anime from library</string>
    <string name="downloaded_chapters">Downloaded chapters</string>
    <string name="downloaded_episodes">Downloaded episodes</string>
    <string name="badges_header">Badges</string>
    <string name="tabs_header">Tabs</string>

    <!-- Catalogue fragment -->
    <string name="no_more_results">No more results</string>
    <string name="no_results_found">No results found</string>
    <!-- Do not translate "WebView" -->
    <string name="http_error_hint">Check website in WebView</string>
    <string name="local_source">Local source</string>
    <string name="other_source">Other</string>
    <string name="last_used_source">Last used</string>
    <string name="pinned_sources">Pinned</string>
    <string name="action_global_search_hint">Global search…</string>
    <string name="action_global_search_query">Search for \"%1$s\" globally</string>
    <string name="latest">Latest</string>
    <string name="browse">Browse</string>
    <string name="local_source_help_guide">Local source guide</string>
    <string name="no_pinned_sources">You have no pinned sources</string>
    <string name="chapter_not_found">Chapter not found</string>
    <string name="episode_not_found">Episode not found</string>
    <string name="local_invalid_format">Invalid chapter format</string>
    <string name="local_invalid_episode_format">Invalid episode format</string>
    <string name="local_filter_order_by">Order by</string>
    <string name="date">Date</string>

    <!-- Manga activity -->
    <string name="manga_not_in_db">This manga has been removed from the database.</string>
    <string name="anime_not_in_db">This anime has been removed from the database.</string>

    <!-- Manga info fragment -->
    <string name="description">Description</string>
    <string name="ongoing">Ongoing</string>
    <string name="unknown">Unknown</string>
    <string name="unknown_author">Unknown author</string>
    <string name="unknown_studio">Unknown studio</string>
    <string name="unknown_status">Unknown status</string>
    <string name="licensed">Licensed</string>
    <string name="add_to_library">Add to library</string>
    <string name="in_library">In library</string>
    <string name="remove_from_library">Remove from library</string>
    <string name="manga_info_full_title_label">Title</string>
    <string name="manga_added_library">Added to library</string>
    <string name="manga_removed_library">Removed from library</string>
    <string name="manga_info_expand">More</string>
    <string name="manga_info_collapse">Less</string>
    <plurals name="manga_num_chapters">
        <item quantity="one">1 chapter</item>
        <item quantity="other">%1$s chapters</item>
    </plurals>
    <plurals name="anime_num_episodes">
        <item quantity="one">1 episode</item>
        <item quantity="other">%1$s episodes</item>
    </plurals>
    <string name="delete_downloads_for_manga">Delete downloaded chapters?</string>
    <string name="delete_downloads_for_anime">Delete downloaded episodes?</string>
    <string name="copied_to_clipboard">Copied to clipboard:\n%1$s</string>
    <string name="clipboard_copy_error">Failed to copy to clipboard</string>
    <string name="source_not_installed">Source not installed: %1$s</string>
    <string name="snack_add_to_library">Add manga to library?</string>
    <string name="snack_add_to_animelib">Add anime to library?</string>

    <!-- Manga chapters fragment -->
    <string name="display_mode_chapter">Chapter %1$s</string>
    <string name="display_mode_episode">Episode %1$s</string>
    <string name="chapter_downloading_progress">Downloading (%1$d/%2$d)</string>
    <string name="episode_downloading_progress">Downloading (%d%%)</string>
    <string name="chapter_error">Error</string>
    <string name="chapter_paused">Paused</string>
    <string name="show_title">Source title</string>
    <string name="show_chapter_number">Chapter number</string>
    <string name="show_episode_number">Episode number</string>
    <string name="sorting_mode">Sorting mode</string>
    <string name="sort_by_source">By source</string>
    <string name="sort_by_number">By chapter number</string>
    <string name="sort_by_episode_number">By episode number</string>
    <string name="sort_by_upload_date">By upload date</string>
    <string name="manga_download">Download</string>
    <string name="custom_download">Download custom amount</string>
    <string name="download_1">Next chapter</string>
    <string name="download_1_episode">Next episode</string>
    <string name="download_5">Next 5 chapters</string>
    <string name="download_5_episodes">Next 5 episodes</string>
    <string name="download_10">Next 10 chapters</string>
    <string name="download_10_episodes">Next 10 episodes</string>
    <string name="download_custom">Custom</string>
    <string name="download_all">All</string>
    <string name="download_unread">Unread</string>
    <string name="download_unseen">Unseen</string>
    <string name="manga_cover">Cover</string>
    <string name="cover_saved">Cover saved</string>
    <string name="error_saving_cover">Error saving cover</string>
    <string name="error_sharing_cover">Error sharing cover</string>
    <string name="confirm_delete_chapters">Are you sure you want to delete the selected chapters?</string>
    <string name="confirm_delete_episodes">Are you sure you want to delete the selected episodes?</string>
    <string name="invalid_download_dir">Invalid download location</string>
    <string name="chapter_settings">Chapter settings</string>
    <string name="episode_settings">Episode settings</string>
    <string name="confirm_set_chapter_settings">Are you sure you want to save these settings as default?</string>
    <string name="also_set_chapter_settings_for_library">Also apply to all manga in my library</string>
    <string name="also_set_episode_settings_for_library">Also apply to all anime in my library</string>
    <string name="set_chapter_settings_as_default">Set as default</string>
    <string name="no_chapters_error">No chapters found</string>
    <string name="no_episodes_error">No episodes found</string>

    <!-- Tracking Screen -->
    <string name="tracker_anilist" translatable="false">AniList</string>
    <string name="tracker_myanimelist" translatable="false">MyAnimeList</string>
    <string name="tracker_kitsu" translatable="false">Kitsu</string>
    <string name="tracker_komga" translatable="false">Komga</string>
    <string name="tracker_komga_warning">This tracker is only compatible with the Komga source.</string>
    <string name="tracker_bangumi" translatable="false">Bangumi</string>
    <string name="tracker_shikimori" translatable="false">Shikimori</string>
    <string name="manga_tracking_tab">Tracking</string>
    <plurals name="num_trackers">
        <item quantity="one">1 tracker</item>
        <item quantity="other">%d trackers</item>
    </plurals>
    <string name="add_tracking">Add tracking</string>
    <string name="unread">Unread</string>
    <string name="reading">Reading</string>
    <string name="watching">Watching</string>
    <string name="currently_reading">Currently reading</string>
    <string name="currently_watching">Currently watching</string>
    <string name="completed">Completed</string>
    <string name="dropped">Dropped</string>
    <string name="on_hold">On hold</string>
    <string name="paused">Paused</string>
    <string name="plan_to_read">Plan to read</string>
    <string name="plan_to_watch">Plan to watch</string>
    <string name="want_to_read">Want to read</string>
    <string name="want_to_watch">Want to watch</string>
    <string name="repeating">Rereading</string>
    <string name="repeating_anime">Rewatching</string>
    <string name="score">Score</string>
    <string name="title">Title</string>
    <string name="status">Status</string>
    <string name="track_status">Status</string>
    <string name="track_start_date">Started</string>
    <string name="track_started_reading_date">Start date</string>
    <string name="track_finished_reading_date">Finish date</string>
    <string name="track_type">Type</string>
    <string name="track_author">Author</string>
    <string name="error_invalid_date_supplied">Invalid date supplied</string>
    <string name="myanimelist_relogin">Please login to MAL again</string>
    <string name="source_unsupported">Source is not supported</string>
    <string name="error_no_match">No match found</string>

    <!-- Category activity -->
    <string name="error_category_exists">A category with this name already exists!</string>
    <string name="snack_categories_deleted">Categories deleted</string>

    <!-- Dialog option with checkbox view -->
    <string name="dialog_with_checkbox_remove_description_anime">This will remove the watch date of this episode. Are you sure?</string>
    <string name="dialog_with_checkbox_remove_description">This will remove the read date of this chapter. Are you sure?</string>
    <string name="dialog_with_checkbox_reset_anime">Reset all episodes for this anime</string>
    <string name="dialog_with_checkbox_reset">Reset all chapters for this manga</string>

    <!-- Image notifier -->
    <string name="picture_saved">Picture saved</string>

    <!-- Reader activity -->
    <string name="custom_filter">Custom filter</string>
    <string name="set_as_cover">Set as cover</string>
    <string name="cover_updated">Cover updated</string>
    <string name="share_page_info">%1$s: %2$s, page %3$d</string>
    <string name="chapter_progress">Page: %1$d</string>
    <string name="episode_progress">Progress: %1$s/%2$s</string>
    <string name="no_next_chapter">Next chapter not found</string>
    <string name="no_previous_chapter">Previous chapter not found</string>
    <string name="decode_image_error">The image couldn\'t be loaded</string>
    <string name="confirm_set_image_as_cover">Use this image as cover art?</string>
    <string name="pref_category_for_this_series">For this series</string>
    <string name="viewer">Reading mode</string>
    <string name="transition_finished">Finished:</string>
    <string name="transition_current">Current:</string>
    <string name="transition_next">Next:</string>
    <string name="transition_previous">Previous:</string>
    <string name="transition_no_next">There\'s no next chapter</string>
    <string name="transition_no_previous">There\'s no previous chapter</string>
    <string name="transition_pages_loading">Loading pages…</string>
    <string name="transition_pages_error">Failed to load pages: %1$s</string>
    <string name="page_list_empty_error">No pages found</string>
    <string name="loader_not_implemented_error">Source not found</string>
    <plurals name="missing_chapters_warning">
        <item quantity="one">Skipping 1 chapter, either the source is missing it or it has been filtered out</item>
        <item quantity="other">Skipping %d chapters, either the source is missing them or they have been filtered out</item>
    </plurals>

    <!-- Updates fragment -->
    <string name="updating_library">Updating library</string>

    <!-- History fragment -->
    <string name="recent_manga_time">Ch. %1$s - %2$s</string>
    <string name="recent_anime_time">Ep. %1$s - %2$s</string>
    <string name="pref_clear_history">Clear history</string>
    <string name="clear_history_completed">History deleted</string>
    <string name="clear_history_confirmation">Are you sure? All history will be lost.</string>

    <!-- Source migration screen -->
    <string name="migration_help_guide">Source migration guide</string>
    <string name="migration_dialog_what_to_include">Select data to include</string>
    <string name="migration_selection_prompt">Select a source to migrate from</string>
    <string name="migrate">Migrate</string>
    <string name="copy">Copy</string>

    <!-- Downloads activity and service -->
    <string name="download_queue_error">Couldn\'t download chapters. You can try again in the downloads section</string>
    <string name="download_insufficient_space">Couldn\'t download chapters due to low storage space</string>
    <string name="download_queue_size_warning">Warning: large bulk downloads may lead to sources becoming slower and/or blocking Tachiyomi</string>

    <!-- Library update service notifications -->
    <string name="notification_check_updates">Checking for new chapters</string>
    <string name="notification_updating">Updating library… (%1$d/%2$d)</string>
    <string name="notification_size_warning">Warning: large updates harm sources and may lead to slower updates and also increased battery usage</string>
    <string name="notification_new_chapters">New chapters found</string>
    <string name="notification_new_episodes">New episodes found</string>
    <plurals name="notification_new_chapters_summary">
        <item quantity="one">For 1 title</item>
        <item quantity="other">For %d titles</item>
    </plurals>
    <plurals name="notification_new_episodes_summary">
        <item quantity="one">For 1 title</item>
        <item quantity="other">For %d titles</item>
    </plurals>
    <plurals name="notification_chapters_generic">
        <item quantity="one">1 new chapter</item>
        <item quantity="other">%1$d new chapters</item>
    </plurals>
    <plurals name="notification_episodes_generic">
        <item quantity="one">1 new episode</item>
        <item quantity="other">%1$d new episode</item>
    </plurals>
    <string name="notification_chapters_single">Chapter %1$s</string>
    <string name="notification_chapters_single_and_more">Chapter %1$s and %2$d more</string>
    <string name="notification_chapters_multiple">Chapters %1$s</string>
    <plurals name="notification_chapters_multiple_and_more">
        <item quantity="one">Chapters %1$s and 1 more</item>
        <item quantity="other">Chapters %1$s and %2$d more</item>
    </plurals>
    <string name="notification_episodes_single">Episode %1$s</string>
    <string name="notification_episodes_single_and_more">Episode %1$s and %2$d more</string>
    <string name="notification_episodes_multiple">Episodes %1$s</string>
    <plurals name="notification_episodes_multiple_and_more">
        <item quantity="one">Episodes %1$s and 1 more</item>
        <item quantity="other">Episodes %1$s and %2$d more</item>
    </plurals>
    <plurals name="notification_update_error">
        <item quantity="one">1 update failed</item>
        <item quantity="other">%1$d updates failed</item>
    </plurals>
    <string name="notification_cover_update_failed">Failed to update cover</string>
    <string name="notification_first_add_to_library">Please add the title to your library before doing this</string>

    <!-- File Picker Titles -->
    <string name="file_select_cover">Select cover image</string>
    <string name="file_select_backup">Select backup file</string>
    <string name="file_picker_error">No file picker app found</string>

    <!--UpdateCheck-->
    <string name="update_check_confirm">Download</string>
    <string name="update_check_ignore">Ignore</string>
    <string name="update_check_eol">This Android version is no longer supported</string>
    <string name="update_check_no_new_updates">No new updates available</string>
    <string name="update_check_look_for_updates">Searching for updates…</string>

    <!--UpdateCheck Notifications-->
    <string name="update_check_notification_download_in_progress">Downloading…</string>
    <string name="update_check_notification_download_complete">Download complete</string>
    <string name="update_check_notification_download_error">Download error</string>
    <string name="update_check_notification_update_available">New version available!</string>

    <!--Extension Updates Notifications-->
    <plurals name="update_check_notification_ext_updates">
        <item quantity="one">Extension update available</item>
        <item quantity="other">%d extension updates available</item>
    </plurals>

    <!--Content Description-->
    <string name="description_cover">Cover of manga</string>

    <!-- Information Text -->
    <string name="information_no_downloads">No downloads</string>
    <string name="information_no_recent">No recent updates</string>
    <string name="information_no_recent_manga">Nothing read recently</string>
    <string name="information_empty_library">Your library is empty</string>
    <string name="getting_started_guide">Getting started guide</string>
    <string name="information_empty_category">You have no categories. Tap the plus button to create one for organizing your library.</string>
    <string name="information_empty_category_dialog">You don\'t have any categories yet.</string>
    <string name="information_cloudflare_bypass_failure">Failed to bypass Cloudflare</string>
    <!-- Do not translate "WebView" -->
    <string name="information_webview_required">WebView is required for Tachiyomi</string>
    <!-- Do not translate "WebView" -->
    <string name="information_webview_outdated">Please update the WebView app for better compatibility</string>
    <string name="chapter_settings_updated">Updated default chapter settings</string>
    <string name="episode_settings_updated">Updated default episode settings</string>

    <!-- Download Notification -->
    <string name="download_notifier_downloader_title">Downloader</string>
    <string name="download_notifier_title_error">Error</string>
    <string name="download_notifier_unknown_error">Could not download chapter due to unexpected error</string>
    <string name="download_notifier_text_only_wifi">No Wi-Fi connection available</string>
    <string name="download_notifier_no_network">No network connection available</string>
    <string name="download_notifier_download_paused">Download paused</string>
    <string name="download_notifier_download_finish">Download completed</string>

    <!-- Notification channels -->
    <string name="channel_common">Common</string>
    <string name="channel_progress">Progress</string>
    <string name="channel_complete">Complete</string>
    <string name="channel_errors">Errors</string>
    <string name="channel_new_chapters">Chapter updates</string>
    <string name="channel_app_updates">App updates</string>
    <string name="channel_ext_updates">Extension updates</string>
    <string name="channel_crash_logs">Crash logs</string>

    <!-- S Pen actions -->
    <string name="spen_previous_page">Previous page</string>
    <string name="spen_next_page">Next page</string>
    <string name="watcher_controls_skip_text">+85 s</string>
    <string name="no_next_episode">Next Episode not found!</string>
    <string name="anime_description_cover">Cover of Anime</string>
    <string name="label_history">Manga</string>
    <string name="label_animehistory">Anime</string>
    <string name="label_updates">Manga</string>
    <string name="label_animeupdates">Anime</string>
    <string name="player_overlay_back">Back</string>

    <!-- Aniyomi stuff -->
    <string name="playback_speed_dialog_title">Change playback speed:</string>
    <string name="playback_speed_dialog_reset">Reset</string>
    <string name="playback_quality_dialog_title">Change video quality:</string>
    <string name="playback_options_speed">Playback speed</string>
    <string name="playback_options_quality">Video quality</string>
    <string name="playback_options_title">Playback options</string>
</resources><|MERGE_RESOLUTION|>--- conflicted
+++ resolved
@@ -527,21 +527,14 @@
     <string name="used_cache_both">Used by anime: %1$s, used by manga; %2$s</string>
     <string name="cache_deleted">Cache cleared. %1$d files have been deleted</string>
     <string name="cache_delete_error">An error occurred while clearing cache</string>
-    <string name="pref_auto_clear_chapter_cache">Clear chapter cache on app close</string>
+    <string name="pref_auto_clear_chapter_cache">Clear chapter/episode cache on app close</string>
     <string name="pref_clear_database">Clear database</string>
-<<<<<<< HEAD
     <string name="pref_clear_database_summary">Delete history for anime and manga that are not saved in your library</string>
+    <string name="clear_database_source_item_count">%1$d non-library entries in database</string>
     <string name="clear_database_confirmation">Are you sure? Completed episodes and chapters and progress of non-library entries will be lost</string>
     <string name="clear_database_completed">Entries deleted</string>
+    <string name="database_clean">Database clean</string>
     <string name="pref_refresh_library_covers">Refresh library covers</string>
-=======
-    <string name="pref_clear_database_summary">Delete history for manga that are not saved in your library</string>
-    <string name="clear_database_source_item_count">%1$d non-library manga in database</string>
-    <string name="clear_database_confirmation">Are you sure? Read chapters and progress of non-library manga will be lost</string>
-    <string name="clear_database_completed">Entries deleted</string>
-    <string name="database_clean">Database clean</string>
-    <string name="pref_refresh_library_covers">Refresh library manga covers</string>
->>>>>>> bba73725
     <string name="pref_refresh_library_tracking">Refresh tracking</string>
     <string name="pref_refresh_library_tracking_summary">Updates status, score and progress from the tracking services</string>
     <string name="pref_dump_crash_logs">Dump crash logs</string>
