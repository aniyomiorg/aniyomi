--- conflicted
+++ resolved
@@ -43,8 +43,6 @@
         app:showAsAction="always"
         tools:ignore="AlwaysShowAction" />
 
-<<<<<<< HEAD
-=======
     <item
         android:id="@+id/action_download"
         android:icon="@drawable/ic_get_app_24dp"
@@ -53,7 +51,6 @@
         app:showAsAction="always"
         tools:ignore="AlwaysShowAction" />
 
->>>>>>> 6d802063
     <item
         android:id="@+id/action_delete"
         android:icon="@drawable/ic_delete_24dp"
