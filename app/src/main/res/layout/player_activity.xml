--- conflicted
+++ resolved
@@ -350,97 +350,6 @@
             </LinearLayout>
         </LinearLayout>
 
-<<<<<<< HEAD
-=======
-            <LinearLayout
-                android:dividerPadding="47dp"
-                android:id="@+id/controls_button_group"
-                android:layout_width="match_parent"
-                android:layout_height="match_parent"
-                android:gravity="center"
-                android:orientation="horizontal">
-
-                <ImageButton
-                    android:layout_marginHorizontal="5dp"
-                    android:id="@+id/lockControls"
-                    android:layout_width="48dp"
-                    android:layout_height="match_parent"
-                    android:onClick="cycleAudio"
-                    android:src="@drawable/ic_lock_24dp"
-                    android:background="?attr/selectableItemBackgroundBorderless"
-                    app:tint="?attr/colorOnPrimarySurface" />
-
-                <ImageButton
-                    android:layout_marginHorizontal="5dp"
-                    android:id="@+id/cycleAudioBtn"
-                    android:layout_width="48dp"
-                    android:layout_height="match_parent"
-                    android:onClick="cycleAudio"
-                    android:src="@drawable/ic_audiotrack_black_24dp"
-                    android:background="?attr/selectableItemBackgroundBorderless"
-                    app:tint="?attr/colorOnPrimarySurface" />
-
-                <ImageButton
-                    android:layout_marginHorizontal="5dp"
-                    android:id="@+id/cycleSubsBtn"
-                    android:layout_width="48dp"
-                    android:layout_height="match_parent"
-                    android:onClick="cycleSub"
-                    android:src="@drawable/ic_subtitles_black_24dp"
-                    android:background="?attr/selectableItemBackgroundBorderless"
-                    app:tint="?attr/colorOnPrimarySurface" />
-
-                <ImageButton
-                    android:layout_marginHorizontal="5dp"
-                    android:id="@+id/cycleViewModeBtn"
-                    android:layout_width="48dp"
-                    android:layout_height="match_parent"
-                    android:onClick="cycleViewMode"
-                    android:src="@drawable/ic_fullscreen_black_24dp"
-                    android:background="?attr/selectableItemBackgroundBorderless"
-                    app:tint="?attr/colorOnPrimarySurface"
-                    android:contentDescription="cycleViewMode">
-                </ImageButton>
-
-                <Button
-                    android:id="@+id/cycleDecoderBtn"
-                    android:layout_width="wrap_content"
-                    android:layout_height="match_parent"
-                    android:onClick="switchDecoder"
-                    android:text=".."
-                    android:background="?attr/selectableItemBackgroundBorderless"
-                    android:textColor="?attr/colorOnPrimarySurface" />
-
-                <Button
-                    android:id="@+id/cycleSpeedBtn"
-                    android:layout_width="wrap_content"
-                    android:layout_height="match_parent"
-                    android:onClick="cycleSpeed"
-                    android:text=".."
-                    android:background="?attr/selectableItemBackgroundBorderless"
-                    android:textColor="?attr/colorOnPrimarySurface" />
-
-                <ImageButton
-                    android:layout_marginHorizontal="5dp"
-                    android:id="@+id/settingsBtn"
-                    android:layout_width="48dp"
-                    android:layout_height="match_parent"
-                    android:onClick="openSettings"
-                    android:src="@drawable/ic_settings_24dp"
-                    android:background="?attr/selectableItemBackgroundBorderless"
-                    app:tint="?attr/colorOnPrimarySurface"
-                    android:contentDescription="cycleViewMode" />
-
-                <Button
-                    android:id="@+id/controls_skip_intro_btn"
-                    android:layout_width="wrap_content"
-                    android:layout_height="match_parent"
-                    android:onClick="skipIntro"
-                    android:text="@string/player_controls_skip_intro_text"
-                    android:background="?attr/selectableItemBackgroundBorderless"
-                    android:textColor="?attr/colorOnPrimarySurface" />
->>>>>>> f9b4d554
-
     </RelativeLayout>
 
 
