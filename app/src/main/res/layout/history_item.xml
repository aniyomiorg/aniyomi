<?xml version="1.0" encoding="utf-8"?>
<androidx.constraintlayout.widget.ConstraintLayout xmlns:android="http://schemas.android.com/apk/res/android"
    xmlns:app="http://schemas.android.com/apk/res-auto"
    xmlns:tools="http://schemas.android.com/tools"
    android:id="@+id/holder"
    android:layout_width="match_parent"
    android:layout_height="96dp"
    android:paddingStart="16dp"
    android:paddingTop="8dp"
    android:paddingEnd="8dp"
    android:paddingBottom="8dp"
    android:background="?attr/selectableItemBackground"
    android:orientation="horizontal">

    <ImageView
        android:id="@+id/cover"
        android:layout_width="0dp"
        android:layout_height="match_parent"
        android:contentDescription="@string/description_cover"
        android:scaleType="centerCrop"
        app:layout_constraintBottom_toBottomOf="parent"
        app:layout_constraintDimensionRatio="h,3:2"
        app:layout_constraintStart_toStartOf="parent"
        app:layout_constraintTop_toTopOf="parent"
        tools:src="@mipmap/ic_launcher" />

    <LinearLayout
        android:layout_width="0dp"
        android:layout_height="wrap_content"
        android:layout_marginStart="16dp"
        android:layout_marginEnd="8dp"
        android:orientation="vertical"
        app:layout_constraintBottom_toBottomOf="parent"
        app:layout_constraintEnd_toStartOf="@+id/remove"
        app:layout_constraintStart_toEndOf="@+id/cover"
        app:layout_constraintTop_toTopOf="parent">

        <TextView
            android:id="@+id/manga_title"
            android:layout_width="match_parent"
            android:layout_height="wrap_content"
            android:ellipsize="end"
            android:maxLines="2"
            android:textAppearance="@style/TextAppearance.Medium"
            tools:text="Title" />

        <TextView
            android:id="@+id/manga_subtitle"
            android:layout_width="match_parent"
            android:layout_height="wrap_content"
            android:layout_marginTop="4dp"
            tools:text="Subtitle" />

    </LinearLayout>

    <ImageButton
        android:id="@+id/remove"
        android:layout_width="wrap_content"
        android:layout_height="wrap_content"
<<<<<<< HEAD
        android:background="@drawable/ripple_regular"
        android:contentDescription="@string/action_remove"
=======
        android:background="?attr/selectableItemBackgroundBorderless"
        android:contentDescription="@string/action_resume"
>>>>>>> c3fb5af3
        android:padding="8dp"
        app:layout_constraintBottom_toBottomOf="parent"
        app:layout_constraintEnd_toStartOf="@+id/resume"
        app:layout_constraintTop_toTopOf="parent"
        app:srcCompat="@drawable/ic_delete_24dp"
        app:tint="?android:attr/textColorPrimary" />

    <ImageButton
        android:id="@+id/resume"
        android:layout_width="wrap_content"
        android:layout_height="wrap_content"
        android:background="?attr/selectableItemBackgroundBorderless"
        android:contentDescription="@string/action_resume"
        android:padding="8dp"
        app:layout_constraintBottom_toBottomOf="parent"
        app:layout_constraintEnd_toEndOf="parent"
        app:layout_constraintTop_toTopOf="parent"
        app:srcCompat="@drawable/ic_play_arrow_24dp"
        app:tint="?android:attr/textColorPrimary" />

</androidx.constraintlayout.widget.ConstraintLayout><|MERGE_RESOLUTION|>--- conflicted
+++ resolved
@@ -57,13 +57,8 @@
         android:id="@+id/remove"
         android:layout_width="wrap_content"
         android:layout_height="wrap_content"
-<<<<<<< HEAD
-        android:background="@drawable/ripple_regular"
+        android:background="?attr/selectableItemBackgroundBorderless"
         android:contentDescription="@string/action_remove"
-=======
-        android:background="?attr/selectableItemBackgroundBorderless"
-        android:contentDescription="@string/action_resume"
->>>>>>> c3fb5af3
         android:padding="8dp"
         app:layout_constraintBottom_toBottomOf="parent"
         app:layout_constraintEnd_toStartOf="@+id/resume"
