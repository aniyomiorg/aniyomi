<?xml version="1.0" encoding="utf-8"?>
<RelativeLayout
    xmlns:android="http://schemas.android.com/apk/res/android"
    xmlns:app="http://schemas.android.com/apk/res-auto"
    xmlns:tools="http://schemas.android.com/tools"
    android:layout_width="match_parent"
    android:layout_height="match_parent"
    tools:ignore="RtlHardcoded,HardcodedText">

    <!-- Locked player check -->

    <LinearLayout
        android:id="@+id/lockedView"
        android:layout_width="match_parent"
        android:layout_height="match_parent"
        android:layout_alignParentLeft="true"
        android:layout_marginTop="10dp"
        android:layout_marginLeft="10dp"
        android:visibility="gone">

        <ImageButton
            android:id="@+id/unlockBtn"
            android:layout_width="50dp"
            android:layout_height="50dp"
            android:contentDescription="Unlock player"
            android:src="@drawable/ic_unlock_20dp"
            android:background="?attr/selectableItemBackgroundBorderless"
            app:tint="?attr/colorOnPrimarySurface" />

    </LinearLayout>

    <RelativeLayout
        android:id="@+id/unlocked_view"
        android:layout_width="match_parent"
        android:layout_height="match_parent"
        android:background="#70000000">

        <androidx.constraintlayout.widget.ConstraintLayout
            android:id="@+id/topControlsGroup"
            android:layout_width="match_parent"
            android:layout_height="match_parent"
            android:visibility="visible">


            <!-- Top Controls (Right)-->

            <ImageButton
                android:id="@+id/backArrowBtn"
                android:layout_width="50dp"
                android:layout_height="50dp"
                android:layout_marginLeft="10dp"
                android:layout_marginTop="10dp"
                android:background="?attr/selectableItemBackgroundBorderless"
                android:contentDescription="Go back"
                android:src="@drawable/ic_arrow_back_20dp"
                app:layout_constraintLeft_toLeftOf="parent"
                app:layout_constraintRight_toLeftOf="@id/titleMainTxt"
                app:layout_constraintTop_toTopOf="parent"
                app:tint="?attr/colorOnPrimarySurface" />

            <TextView
                android:id="@+id/titleMainTxt"
                android:layout_width="0dp"
                android:layout_height="wrap_content"
                android:layout_marginHorizontal="10dp"
                android:layout_marginTop="16dp"
                android:textColor="?attr/colorOnPrimarySurface"
                android:textSize="14sp"
                android:textStyle="bold"
                android:maxLines="1"
                android:clickable="true"
                android:focusable="true"
                app:layout_constraintLeft_toRightOf="@id/backArrowBtn"
                app:layout_constraintRight_toLeftOf="@id/episodeListBtn"
                app:layout_constraintTop_toTopOf="parent"
                tools:text="Anime Name" />

            <TextView
                android:id="@+id/titleSecondaryTxt"
                android:layout_width="0dp"
                android:layout_height="wrap_content"
                android:layout_marginHorizontal="10dp"
                android:alpha="0.5"
                android:textColor="?attr/colorOnPrimarySurface"
                android:textSize="12sp"
                android:textStyle="italic"
                android:maxLines="1"
                android:clickable="true"
                android:focusable="true"
                app:layout_constraintLeft_toRightOf="@id/backArrowBtn"
                app:layout_constraintRight_toLeftOf="@id/episodeListBtn"
                app:layout_constraintTop_toBottomOf="@id/titleMainTxt"
                tools:text="Episode Name" />

            <ImageButton
                android:id="@+id/episodeListBtn"
                android:layout_width="50dp"
                android:layout_height="50dp"
                android:layout_marginRight="10dp"
                android:layout_marginTop="10dp"
                android:background="@android:color/transparent"
                android:contentDescription="Episode list"
                android:src="@drawable/ic_navigate_next_20dp"
                app:layout_constraintTop_toTopOf="parent"
                app:layout_constraintLeft_toRightOf="@id/titleMainTxt"
                app:layout_constraintRight_toRightOf="parent"
                app:tint="?attr/colorOnPrimarySurface" />

            <!-- Top Controls (Left)-->

            <ImageButton
                android:id="@+id/settingsBtn"
                android:layout_width="50dp"
                android:layout_height="50dp"
                android:layout_marginTop="10dp"
                android:layout_marginRight="10dp"
                android:background="?attr/selectableItemBackground"
                android:contentDescription="Settings"
                android:src="@drawable/ic_overflow_20dp"
                app:layout_constraintLeft_toRightOf="@id/streamsBtn"
                app:layout_constraintRight_toRightOf="parent"
                app:layout_constraintTop_toBottomOf="@id/episodeListBtn"
                app:tint="?attr/colorOnPrimarySurface" />

            <ImageButton
                android:id="@+id/streamsBtn"
                android:layout_width="50dp"
                android:layout_height="50dp"
                android:background="?attr/selectableItemBackground"
                android:contentDescription="Tracks"
                android:src="@drawable/ic_video_settings_20dp"
                app:layout_constraintLeft_toRightOf="@id/toggleAutoplay"
                app:layout_constraintRight_toLeftOf="@id/settingsBtn"
                app:layout_constraintTop_toTopOf="@id/settingsBtn"
                app:tint="?attr/colorOnPrimarySurface" />

            <com.google.android.material.switchmaterial.SwitchMaterial
                android:id="@+id/toggleAutoplay"
                android:layout_width="50dp"
                android:layout_height="50dp"
                tools:checked="true"
<<<<<<< HEAD
                app:layout_constraintLeft_toRightOf="@id/castBtn"
                app:layout_constraintRight_toLeftOf="@id/chaptersBtn"
                app:layout_constraintTop_toTopOf="@id/chaptersBtn" />
=======
                app:layout_constraintLeft_toLeftOf="parent"
                app:layout_constraintRight_toLeftOf="@id/streamsBtn"
                app:layout_constraintTop_toTopOf="@id/streamsBtn" />
>>>>>>> e1b758eb

            <androidx.mediarouter.app.MediaRouteButton
                android:id="@+id/castBtn"
                android:layout_width="50dp"
                android:layout_height="50dp"
                android:background="?attr/selectableItemBackground"
                android:contentDescription="Cast"
                android:src="@drawable/ic_cast_20dp"
                android:mediaRouteTypes="user"
                app:layout_constraintLeft_toLeftOf="parent"
                app:layout_constraintRight_toLeftOf="@id/toggleAutoplay"
                app:layout_constraintTop_toTopOf="@id/toggleAutoplay"
                app:tint="?attr/colorOnPrimarySurface" />

            <!-- Audio -->

            <TextView
                android:id="@+id/titleTextView"
                android:layout_width="match_parent"
                android:layout_height="wrap_content"
                android:gravity="center"
                android:text="-"
                android:textColor="@color/tint_normal"
                android:textSize="24sp"
                android:visibility="gone"
                app:layout_constraintBottom_toTopOf="@id/minorTitleTextView"
                app:layout_constraintLeft_toLeftOf="parent" />

            <TextView
                android:id="@+id/minorTitleTextView"
                android:layout_width="match_parent"
                android:layout_height="wrap_content"
                android:gravity="center"
                android:text="-"
                android:textColor="@color/tint_normal"
                android:textSize="12sp"
                android:layout_marginBottom="96dp"
                android:visibility="gone"
                app:layout_constraintBottom_toTopOf="parent"
                app:layout_constraintLeft_toLeftOf="parent" />

        </androidx.constraintlayout.widget.ConstraintLayout>

        <androidx.constraintlayout.widget.ConstraintLayout
            android:id="@+id/middleControlsGroup"
            android:layout_width="match_parent"
            android:layout_height="match_parent"
            android:visibility="visible">

            <ImageButton
                android:id="@+id/prevBtn"
                android:layout_width="48dp"
                android:layout_height="48dp"
                android:layout_marginRight="256dp"
                android:background="?attr/selectableItemBackgroundBorderless"
                android:contentDescription="@string/action_previous_episode"
                android:padding="@dimen/screen_edge_margin"
                app:layout_constraintBottom_toBottomOf="parent"
                app:layout_constraintLeft_toLeftOf="parent"
                app:layout_constraintRight_toRightOf="parent"
                app:layout_constraintTop_toTopOf="parent"
                app:srcCompat="@drawable/ic_skip_previous_40dp"
                app:tint="?attr/colorOnPrimarySurface" />

            <ImageButton
                android:id="@+id/play_btn"
                android:layout_width="64dp"
                android:layout_height="64dp"
                android:background="?attr/selectableItemBackgroundBorderless"
                android:contentDescription="Play/Pause"
                android:textColor="#FFF"
                android:visibility="gone"
                app:layout_constraintBottom_toBottomOf="parent"
                app:layout_constraintLeft_toLeftOf="parent"
                app:layout_constraintRight_toRightOf="parent"
                app:layout_constraintTop_toTopOf="parent"
                app:tint="?attr/colorOnPrimarySurface"
                tools:src="@drawable/ic_play_arrow_64dp"
                tools:visibility="visible" />

            <ImageButton
                android:id="@+id/nextBtn"
                android:layout_width="48dp"
                android:layout_height="48dp"
                android:layout_marginLeft="256dp"
                android:background="?attr/selectableItemBackgroundBorderless"
                android:contentDescription="@string/action_next_episode"
                android:padding="@dimen/screen_edge_margin"
                app:layout_constraintBottom_toBottomOf="parent"
                app:layout_constraintLeft_toLeftOf="parent"
                app:layout_constraintRight_toRightOf="parent"
                app:layout_constraintTop_toTopOf="parent"
                app:srcCompat="@drawable/ic_skip_next_40dp"
                app:tint="?attr/colorOnPrimarySurface" />

            <TextView
                android:id="@+id/playerInformation"
                android:layout_width="wrap_content"
                android:layout_height="wrap_content"
                android:layout_marginTop="8dp"
                android:gravity="left"
                android:text="Information"
                android:textColor="#FFFFFF"
                android:textSize="12sp"
                android:visibility="gone"
                app:layout_constraintLeft_toLeftOf="parent"
                app:layout_constraintRight_toRightOf="parent"
                app:layout_constraintTop_toBottomOf="@id/play_btn"
                tools:visibility="visible" />

        </androidx.constraintlayout.widget.ConstraintLayout>

        <androidx.constraintlayout.widget.ConstraintLayout
            android:id="@+id/bottomControlsGroup"
            android:layout_width="match_parent"
            android:layout_height="match_parent"
            android:layout_marginBottom="50dp"
            android:layout_marginHorizontal="10dp"
            android:layoutDirection="ltr"
            android:visibility="visible">

            <androidx.compose.ui.platform.ComposeView
                android:id="@+id/currentChapter"
                android:layout_width="0dp"
                android:layout_height="50dp"
                android:layout_gravity="center_vertical"
                android:layout_weight="80"
                app:layout_constraintBottom_toBottomOf="parent"
                app:layout_constraintEnd_toStartOf="@+id/bottomRightControlsGroup"
                app:layout_constraintStart_toEndOf="@+id/bottomLeftControlsGroup" />

            <LinearLayout
                android:id="@+id/bottomLeftControlsGroup"
                android:layout_width="wrap_content"
                android:layout_height="50dp"
                app:layout_constraintBottom_toBottomOf="parent"
                app:layout_constraintLeft_toLeftOf="parent">

                <ImageButton
                    android:id="@+id/lockBtn"
                    android:layout_width="50dp"
                    android:layout_height="match_parent"
                    android:background="?attr/selectableItemBackground"
                    android:contentDescription="Lock player"
                    android:src="@drawable/ic_lock_20dp"
                    app:tint="?attr/colorOnPrimarySurface" />

                <ImageButton
                    android:id="@+id/rotateBtn"
                    android:layout_width="50dp"
                    android:layout_height="match_parent"
                    android:background="?attr/selectableItemBackground"
                    android:contentDescription="Rotate player"
                    android:onClick="rotatePlayer"
                    android:src="@drawable/ic_screen_rotation_20dp"
                    app:tint="?attr/colorOnPrimarySurface" />

                <TextView
                    android:id="@+id/cycleSpeedBtn"
                    android:layout_width="80dp"
                    android:layout_height="match_parent"
                    android:background="?attr/selectableItemBackground"
                    android:onClick="cycleSpeed"
                    android:gravity="center"
                    android:text="1.00x"
                    android:textSize="12sp"
                    android:textColor="?attr/colorOnPrimarySurface" />

            </LinearLayout>

            <LinearLayout
                android:id="@+id/bottomRightControlsGroup"
                android:layout_width="wrap_content"
                android:layout_height="50dp"
                app:layout_constraintBottom_toBottomOf="parent"
                app:layout_constraintRight_toRightOf="parent">

                <Button
                    android:id="@+id/controls_skip_intro_btn"
                    android:layout_width="wrap_content"
                    android:layout_height="match_parent"
                    android:backgroundTint="?attr/colorPrimary"
                    android:onClick="skipIntro"
                    android:text=""
                    android:textSize="12sp"
                    tools:text="+85s"
                    android:textColor="?attr/colorOnPrimary" />

                <ImageButton
                    android:id="@+id/cycleViewModeBtn"
                    android:layout_width="50dp"
                    android:layout_height="match_parent"
                    android:background="?attr/selectableItemBackground"
                    android:contentDescription="Cycle view modes"
                    android:src="@drawable/ic_fullscreen_black_20dp"
                    app:tint="?attr/colorOnPrimarySurface" />

                <ImageButton
                    android:id="@+id/pipBtn"
                    android:layout_width="50dp"
                    android:layout_height="match_parent"
                    android:background="?android:attr/selectableItemBackground"
                    android:contentDescription="@string/action_player_pip"
                    android:src="@drawable/ic_picture_in_picture_20dp"
                    android:visibility="visible"
                    app:tint="?attr/colorOnPrimarySurface" />

            </LinearLayout>

        </androidx.constraintlayout.widget.ConstraintLayout>


        <androidx.constraintlayout.widget.ConstraintLayout
            android:id="@+id/seekBarGroup"
            android:layout_width="match_parent"
            android:layout_height="match_parent"
            android:layout_marginHorizontal="10dp"
            android:layout_marginBottom="10dp"
            android:visibility="visible">

            <TextView
                android:id="@+id/playbackPositionBtn"
                android:layout_width="80dp"
                android:layout_height="50dp"
                android:gravity="center"
                android:text="0:00"
                android:textSize="12sp"
                android:textColor="#FFF"
                android:background="?attr/selectableItemBackground"
                app:layout_constraintBottom_toBottomOf="parent"
                app:layout_constraintLeft_toLeftOf="parent" />

            <androidx.compose.ui.platform.ComposeView
                android:id="@+id/playbackSeekbar"
                android:layout_width="0dp"
                android:layout_height="50dp"
                android:layout_gravity="center_vertical"
                android:layout_weight="80"
                app:layout_constraintBottom_toBottomOf="parent"
                app:layout_constraintLeft_toRightOf="@id/playbackPositionBtn"
                app:layout_constraintRight_toLeftOf="@id/playbackDurationBtn" />

            <TextView
                android:id="@+id/playbackDurationBtn"
                android:layout_width="80dp"
                android:layout_height="50dp"
                android:gravity="center"
                android:text="0:00"
                android:textSize="12sp"
                android:textColor="#FFF"
                android:background="?attr/selectableItemBackground"
                app:layout_constraintBottom_toBottomOf="parent"
                app:layout_constraintRight_toRightOf="parent" />

        </androidx.constraintlayout.widget.ConstraintLayout>
    </RelativeLayout>


    <!-- Extra Controls -->

    <LinearLayout
        android:id="@+id/volumeView"
        android:layout_width="wrap_content"
        android:layout_height="wrap_content"
        android:layout_alignParentLeft="true"
        android:layout_centerInParent="true"
        android:layout_marginLeft="18dp"
        android:gravity="center"
        android:orientation="vertical"
        android:visibility="gone"
        tools:visibility="visible">

        <TextView
            android:id="@+id/volumeText"
            android:layout_width="wrap_content"
            android:layout_height="wrap_content"
            android:layout_marginBottom="5dp"
            android:gravity="left"
            android:text="10"
            android:textColor="#FFFFFF"
            android:textSize="12sp" />

        <ProgressBar
            android:id="@+id/volumeBar"
            style="@android:style/Widget.ProgressBar.Horizontal"
            android:layout_width="25dp"
            android:layout_height="125dp"
            android:progress="20"
            android:secondaryProgress="100"
            android:progressDrawable="@drawable/player_bar" />

        <ImageView
            android:id="@+id/volumeImg"
            android:layout_width="30dp"
            android:layout_height="20dp"
            android:layout_marginTop="5dp"
            android:src="@drawable/ic_volume_on_20dp"
            app:tint="#FFFFFF"
            tools:ignore="ContentDescription" />

    </LinearLayout>

    <LinearLayout
        android:id="@+id/brightnessView"
        android:layout_width="wrap_content"
        android:layout_height="wrap_content"
        android:layout_alignParentRight="true"
        android:layout_centerInParent="true"
        android:layout_marginRight="18dp"
        android:gravity="center"
        android:orientation="vertical"
        android:visibility="gone"
        tools:visibility="visible">

        <TextView
            android:id="@+id/brightnessText"
            android:layout_width="wrap_content"
            android:layout_height="wrap_content"
            android:layout_marginBottom="5dp"
            android:text="100"
            android:textColor="#FFFFFF"
            android:textSize="12sp" />

        <ProgressBar
            android:id="@+id/brightnessBar"
            style="@android:style/Widget.ProgressBar.Horizontal"
            android:layout_width="25dp"
            android:layout_height="125dp"
            android:progress="20"
            android:secondaryProgress="100"
            android:progressDrawable="@drawable/player_bar" />

        <ImageView
            android:id="@+id/brightnessImg"
            android:layout_width="30dp"
            android:layout_height="20dp"
            android:layout_marginTop="5dp"
            android:src="@drawable/ic_brightness_positive_20dp"
            app:tint="#FFFFFF"
            tools:ignore="ContentDescription" />

    </LinearLayout>

</RelativeLayout><|MERGE_RESOLUTION|>--- conflicted
+++ resolved
@@ -139,15 +139,9 @@
                 android:layout_width="50dp"
                 android:layout_height="50dp"
                 tools:checked="true"
-<<<<<<< HEAD
-                app:layout_constraintLeft_toRightOf="@id/castBtn"
-                app:layout_constraintRight_toLeftOf="@id/chaptersBtn"
-                app:layout_constraintTop_toTopOf="@id/chaptersBtn" />
-=======
                 app:layout_constraintLeft_toLeftOf="parent"
                 app:layout_constraintRight_toLeftOf="@id/streamsBtn"
                 app:layout_constraintTop_toTopOf="@id/streamsBtn" />
->>>>>>> e1b758eb
 
             <androidx.mediarouter.app.MediaRouteButton
                 android:id="@+id/castBtn"
