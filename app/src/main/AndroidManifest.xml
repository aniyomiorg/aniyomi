<?xml version="1.0" encoding="utf-8"?>
<manifest xmlns:android="http://schemas.android.com/apk/res/android"
    xmlns:tools="http://schemas.android.com/tools" >

    <!-- Android TV -->
<<<<<<< HEAD
    <uses-feature android:name="android.software.leanback" android:required="false" />
    <uses-feature android:name="android.hardware.touchscreen" android:required="false" />

    <!-- Internet -->
=======
   <uses-feature android:name="android.software.leanback" android:required="false" />
   <uses-feature android:name="android.hardware.touchscreen" android:required="false" />

   <!-- Internet -->
>>>>>>> e861a2a8
    <uses-permission android:name="android.permission.INTERNET" />
    <uses-permission android:name="android.permission.ACCESS_NETWORK_STATE" />
    <uses-permission android:name="android.permission.ACCESS_WIFI_STATE" />

    <!-- Storage -->
    <uses-permission
        android:name="android.permission.WRITE_EXTERNAL_STORAGE"
        tools:ignore="ScopedStorage" />

    <!-- For background jobs -->
    <uses-permission android:name="android.permission.FOREGROUND_SERVICE" />
    <uses-permission android:name="android.permission.WAKE_LOCK" />
    <uses-permission android:name="android.permission.REQUEST_IGNORE_BATTERY_OPTIMIZATIONS" />

    <!-- For managing extensions -->
    <uses-permission android:name="android.permission.REQUEST_INSTALL_PACKAGES" />
    <uses-permission android:name="android.permission.REQUEST_DELETE_PACKAGES" />
    <uses-permission android:name="android.permission.UPDATE_PACKAGES_WITHOUT_USER_ACTION" />
    <!-- To view extension packages in API 30+ -->
    <uses-permission
        android:name="android.permission.QUERY_ALL_PACKAGES"
        tools:ignore="QueryAllPackagesPermission" />

    <uses-permission android:name="android.permission.POST_NOTIFICATIONS" />
    <uses-permission
        android:name="android.permission.READ_APP_SPECIFIC_LOCALES"
        tools:ignore="ProtectedPermissions" />

    <uses-permission android:name="android.permission.FOREGROUND_SERVICE_DATA_SYNC" />

    <application
        android:name=".App"
        android:allowBackup="false"
        android:enableOnBackInvokedCallback="true"
        android:hardwareAccelerated="true"
        android:icon="@mipmap/ic_launcher"
        android:label="@string/app_name"
        android:largeHeap="true"
        android:localeConfig="@xml/locales_config"
        android:networkSecurityConfig="@xml/network_security_config"
        android:preserveLegacyExternalStorage="true"
        android:requestLegacyExternalStorage="true"
        android:roundIcon="@mipmap/ic_launcher_round"
        android:supportsRtl="true"
        android:theme="@style/Theme.Tachiyomi"
        android:banner="@mipmap/ic_banner">

        <activity
            android:name=".ui.main.MainActivity"
            android:exported="true"
            android:launchMode="singleTop"
            android:theme="@style/Theme.Tachiyomi.SplashScreen">
            <intent-filter>
                <action android:name="android.intent.action.MAIN" />

                <category android:name="android.intent.category.LAUNCHER" />
                <category android:name="android.intent.category.LEANBACK_LAUNCHER"/>
            </intent-filter>

            <!-- Deep link to add manga repos -->
            <intent-filter android:label="@string/action_add_repo">
                <action android:name="android.intent.action.VIEW" />

                <category android:name="android.intent.category.DEFAULT" />
                <category android:name="android.intent.category.BROWSABLE" />

                <data android:scheme="tachiyomi" />
                <data android:host="add-repo" />
            </intent-filter>

            <!-- Deep link to add manga repos -->
            <intent-filter android:label="@string/action_add_repo">
                <action android:name="android.intent.action.VIEW" />

                <category android:name="android.intent.category.DEFAULT" />
                <category android:name="android.intent.category.BROWSABLE" />

                <data android:scheme="animetail" />
                <data android:host="add-repo" />
            </intent-filter>

            <!-- Open backup files -->
            <intent-filter android:label="@string/pref_restore_backup">
                <action android:name="android.intent.action.VIEW" />

                <category android:name="android.intent.category.DEFAULT" />
                <category android:name="android.intent.category.BROWSABLE" />

                <data android:scheme="file" />
                <data android:scheme="content" />
                <data android:host="*" />
                <data android:mimeType="*/*" />
                <!--
                Work around Android's ugly primitive PatternMatcher
                implementation that can't cope with finding a . early in
                the path unless it's explicitly matched.

                See https://stackoverflow.com/a/31028507
                -->
                <data android:pathPattern=".*\\.tachibk" />
                <data android:pathPattern=".*\\..*\\.tachibk" />
                <data android:pathPattern=".*\\..*\\..*\\.tachibk" />
                <data android:pathPattern=".*\\..*\\..*\\..*\\.tachibk" />
                <data android:pathPattern=".*\\..*\\..*\\..*\\..*\\.tachibk" />
                <data android:pathPattern=".*\\..*\\..*\\..*\\..*\\..*\\.tachibk" />
                <data android:pathPattern=".*\\..*\\..*\\..*\\..*\\..*\\..*\\.tachibk" />
            </intent-filter>

            <!--suppress AndroidDomInspection -->
            <meta-data
                android:name="android.app.shortcuts"
                android:resource="@xml/shortcuts" />
        </activity>

        <activity
            android:name=".crash.CrashActivity"
            android:exported="false"
            android:process=":error_handler" />


        <activity
            android:name=".ui.deeplink.anime.DeepLinkAnimeActivity"
            android:exported="true"
            android:label="@string/action_global_anime_search"
            android:launchMode="singleTask"
            android:theme="@android:style/Theme.NoDisplay">
            <intent-filter>
                <action android:name="android.intent.action.SEARCH" />
                <action android:name="com.google.android.gms.actions.SEARCH_ACTION" />

                <category android:name="android.intent.category.DEFAULT" />
            </intent-filter>
            <intent-filter>
                <action android:name="eu.kanade.tachiyomi.ANIMESEARCH" />
                <category android:name="android.intent.category.DEFAULT" />
            </intent-filter>
            <intent-filter>
                <action android:name="android.intent.action.SEND" />
                <category android:name="android.intent.category.DEFAULT" />
                <data android:mimeType="text/plain" />
            </intent-filter>

            <meta-data
                android:name="android.app.searchable"
                android:resource="@xml/searchable" />
        </activity>

        <activity
            android:name=".ui.deeplink.manga.DeepLinkMangaActivity"
            android:exported="true"
            android:label="@string/action_global_manga_search"
            android:launchMode="singleTask"
            android:theme="@android:style/Theme.NoDisplay">
            <intent-filter>
                <action android:name="android.intent.action.SEARCH" />
                <action android:name="com.google.android.gms.actions.SEARCH_ACTION" />

                <category android:name="android.intent.category.DEFAULT" />
            </intent-filter>
            <intent-filter>
                <action android:name="eu.kanade.tachiyomi.SEARCH" />
                <category android:name="android.intent.category.DEFAULT" />
            </intent-filter>
            <intent-filter>
                <action android:name="eu.kanade.tachiyomi.ANIMESEARCH" />
                <category android:name="android.intent.category.DEFAULT" />
            </intent-filter>
            <intent-filter>
                <action android:name="android.intent.action.SEND" />
                <category android:name="android.intent.category.DEFAULT" />
                <data android:mimeType="text/plain" />
            </intent-filter>

            <meta-data
                android:name="android.app.searchable"
                android:resource="@xml/searchable" />
        </activity>

        <activity
            android:name=".ui.reader.ReaderActivity"
            android:exported="false"
            android:launchMode="singleTask">
            <intent-filter>
                <action android:name="com.samsung.android.support.REMOTE_ACTION" />
            </intent-filter>

            <meta-data
                android:name="com.samsung.android.support.REMOTE_ACTION"
                android:resource="@xml/s_pen_actions" />
        </activity>
        <activity
            android:name=".ui.player.PlayerActivity"
            android:launchMode="singleTask"
            android:screenOrientation="fullSensor"
            android:configChanges="orientation|screenLayout|screenSize|smallestScreenSize|keyboardHidden|keyboard"
            android:supportsPictureInPicture="true"
            android:resizeableActivity="true"
            android:exported="false"
            tools:targetApi="n">
            <intent-filter>
                <action android:name="com.samsung.android.support.REMOTE_ACTION" />
            </intent-filter>

            <meta-data android:name="com.samsung.android.support.REMOTE_ACTION"
                android:resource="@xml/s_pen_actions"/>
        </activity>
        <activity
            android:name=".ui.security.UnlockActivity"
            android:exported="false"
            android:theme="@style/Theme.Tachiyomi" />

        <activity
            android:name=".ui.webview.WebViewActivity"
            android:configChanges="uiMode|orientation|screenSize"
            android:exported="false" />

        <activity
            android:name=".extension.manga.util.MangaExtensionInstallActivity"
            android:exported="false"
            android:theme="@android:style/Theme.Translucent.NoTitleBar" />

        <activity
            android:name=".extension.anime.util.AnimeExtensionInstallActivity"
            android:exported="false"
            android:theme="@android:style/Theme.Translucent.NoTitleBar" />

        <activity
            android:name=".ui.setting.track.TrackLoginActivity"
            android:exported="true"
            android:label="@string/track_activity_name">
            <intent-filter>
                <action android:name="android.intent.action.VIEW" />

                <category android:name="android.intent.category.DEFAULT" />
                <category android:name="android.intent.category.BROWSABLE" />

                <data android:scheme="animetail"/>

                <data android:host="myanimelist-auth" />
                <data android:host="anilist-auth" />
                <data android:host="bangumi-auth" />
                <data android:host="shikimori-auth" />
                <data android:host="simkl-auth"/>
            </intent-filter>
        </activity>

        <activity android:label="Discord Login"
            android:name=".ui.setting.connections.DiscordLoginActivity"
            android:configChanges="keyboardHidden|orientation|screenSize"
            android:exported="false"
            tools:ignore="AppLinkUrlError">
            <intent-filter>
                <action android:name="android.intent.action.VIEW"/>
                <category android:name="android.intent.category.DEFAULT"/>
                <category android:name="android.intent.category.BROWSABLE"/>
                <data android:scheme="https" android:host="account.samsung.com" android:path="/accounts/oauth/callback"/>
            </intent-filter>
        </activity>
        <service
            android:name=".data.connections.discord.DiscordRPCService"
            android:enabled="true"
            android:exported="false">
            <intent-filter>
                <action android:name ="android.intent.action.VIEW"/>
                <category android:name ="android.intent.category.DEFAULT"/>
                <category android:name ="android.intent.category.BROWSABLE"/>
                <data android:scheme="https"
                    android:host="account.samsung.com"
                    android:path="/accounts/oauth/callback"/>
            </intent-filter>
        </service>

        <receiver
            android:name=".data.notification.NotificationReceiver"
            android:exported="false" />

        <service
            android:name=".extension.manga.util.MangaExtensionInstallService"
            android:exported="false"
            android:foregroundServiceType="shortService" />

        <service
            android:name=".extension.anime.util.AnimeExtensionInstallService"
            android:exported="false"
            android:foregroundServiceType="shortService" />
        <service
            android:name="androidx.appcompat.app.AppLocalesMetadataHolderService"
            android:enabled="false"
            android:exported="false">
            <meta-data
                android:name="autoStoreLocales"
                android:value="true" />
        </service>

        <service
            android:name="androidx.work.impl.foreground.SystemForegroundService"
            android:foregroundServiceType="dataSync"
            tools:node="merge" />

        <service android:name=".data.torrentServer.service.TorrentServerService" />
        <service android:name=".data.torrentServer.service.TorrentServerNotification" />

        <provider
            android:name="androidx.core.content.FileProvider"
            android:authorities="${applicationId}.provider"
            android:exported="false"
            android:grantUriPermissions="true">
            <meta-data
                android:name="android.support.FILE_PROVIDER_PATHS"
                android:resource="@xml/provider_paths" />
        </provider>

        <provider
            android:name="rikka.shizuku.ShizukuProvider"
            android:authorities="${applicationId}.shizuku"
            android:enabled="true"
            android:exported="true"
            android:multiprocess="false"
            android:permission="android.permission.INTERACT_ACROSS_USERS_FULL" />

        <meta-data
            android:name="android.webkit.WebView.EnableSafeBrowsing"
            android:value="false" />
        <meta-data
            android:name="android.webkit.WebView.MetricsOptOut"
            android:value="true" />

    </application>

</manifest><|MERGE_RESOLUTION|>--- conflicted
+++ resolved
@@ -3,17 +3,10 @@
     xmlns:tools="http://schemas.android.com/tools" >
 
     <!-- Android TV -->
-<<<<<<< HEAD
-    <uses-feature android:name="android.software.leanback" android:required="false" />
-    <uses-feature android:name="android.hardware.touchscreen" android:required="false" />
-
-    <!-- Internet -->
-=======
    <uses-feature android:name="android.software.leanback" android:required="false" />
    <uses-feature android:name="android.hardware.touchscreen" android:required="false" />
 
    <!-- Internet -->
->>>>>>> e861a2a8
     <uses-permission android:name="android.permission.INTERNET" />
     <uses-permission android:name="android.permission.ACCESS_NETWORK_STATE" />
     <uses-permission android:name="android.permission.ACCESS_WIFI_STATE" />
