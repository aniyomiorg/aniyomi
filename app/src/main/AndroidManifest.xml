<?xml version="1.0" encoding="utf-8"?>
<manifest xmlns:android="http://schemas.android.com/apk/res/android"
    xmlns:tools="http://schemas.android.com/tools" >

    <!-- Internet -->
    <uses-permission android:name="android.permission.INTERNET" />
    <uses-permission android:name="android.permission.ACCESS_NETWORK_STATE" />
    <uses-permission android:name="android.permission.ACCESS_WIFI_STATE" />

    <!-- Storage -->
    <uses-permission
        android:name="android.permission.WRITE_EXTERNAL_STORAGE"
        tools:ignore="ScopedStorage" />

    <!-- For background jobs -->
    <uses-permission android:name="android.permission.FOREGROUND_SERVICE" />
    <uses-permission android:name="android.permission.WAKE_LOCK" />
    <uses-permission android:name="android.permission.REQUEST_IGNORE_BATTERY_OPTIMIZATIONS" />

    <!-- For managing extensions -->
    <uses-permission android:name="android.permission.REQUEST_INSTALL_PACKAGES" />
    <uses-permission android:name="android.permission.REQUEST_DELETE_PACKAGES" />
    <uses-permission android:name="android.permission.UPDATE_PACKAGES_WITHOUT_USER_ACTION" />
    <!-- To view extension packages in API 30+ -->
    <uses-permission
        android:name="android.permission.QUERY_ALL_PACKAGES"
        tools:ignore="QueryAllPackagesPermission" />

    <uses-permission android:name="android.permission.POST_NOTIFICATIONS" />
    <uses-permission
        android:name="android.permission.READ_APP_SPECIFIC_LOCALES"
        tools:ignore="ProtectedPermissions" />

    <uses-permission android:name="android.permission.FOREGROUND_SERVICE_DATA_SYNC" />

<<<<<<< HEAD
=======
    <!-- Remove permission from Firebase dependency -->
    <uses-permission
        android:name="com.google.android.gms.permission.AD_ID"
        tools:node="remove" />

>>>>>>> c6601c1f
    <application
        android:name=".App"
        android:allowBackup="false"
        android:enableOnBackInvokedCallback="true"
        android:hardwareAccelerated="true"
        android:icon="@mipmap/ic_launcher"
        android:label="@string/app_name"
        android:largeHeap="true"
        android:localeConfig="@xml/locales_config"
        android:networkSecurityConfig="@xml/network_security_config"
        android:preserveLegacyExternalStorage="true"
        android:requestLegacyExternalStorage="true"
        android:roundIcon="@mipmap/ic_launcher_round"
        android:supportsRtl="true"
        android:theme="@style/Theme.Tachiyomi">

        <activity
            android:name=".ui.main.MainActivity"
            android:exported="true"
            android:launchMode="singleTop"
            android:theme="@style/Theme.Tachiyomi.SplashScreen">
            <intent-filter>
                <action android:name="android.intent.action.MAIN" />

                <category android:name="android.intent.category.LAUNCHER" />
            </intent-filter>

            <!-- Deep link to add repos -->
            <intent-filter android:label="@string/action_add_repo">
                <action android:name="android.intent.action.VIEW" />

                <category android:name="android.intent.category.DEFAULT" />
                <category android:name="android.intent.category.BROWSABLE" />

                <data android:scheme="tachiyomi" />
                <data android:host="add-repo" />
            </intent-filter>

            <!-- Open backup files -->
            <intent-filter android:label="@string/pref_restore_backup">
                <action android:name="android.intent.action.VIEW" />

                <category android:name="android.intent.category.DEFAULT" />
                <category android:name="android.intent.category.BROWSABLE" />

                <data android:scheme="file" />
                <data android:scheme="content" />
                <data android:host="*" />
                <data android:mimeType="*/*" />
                <!--
                Work around Android's ugly primitive PatternMatcher
                implementation that can't cope with finding a . early in
                the path unless it's explicitly matched.

                See https://stackoverflow.com/a/31028507
                -->
                <data android:pathPattern=".*\\.tachibk" />
                <data android:pathPattern=".*\\..*\\.tachibk" />
                <data android:pathPattern=".*\\..*\\..*\\.tachibk" />
                <data android:pathPattern=".*\\..*\\..*\\..*\\.tachibk" />
                <data android:pathPattern=".*\\..*\\..*\\..*\\..*\\.tachibk" />
                <data android:pathPattern=".*\\..*\\..*\\..*\\..*\\..*\\.tachibk" />
                <data android:pathPattern=".*\\..*\\..*\\..*\\..*\\..*\\..*\\.tachibk" />
            </intent-filter>

            <!--suppress AndroidDomInspection -->
            <meta-data
                android:name="android.app.shortcuts"
                android:resource="@xml/shortcuts" />
        </activity>

        <activity
            android:name=".crash.CrashActivity"
            android:exported="false"
            android:process=":error_handler" />


        <activity
            android:name=".ui.deeplink.anime.DeepLinkAnimeActivity"
            android:launchMode="singleTask"
            android:theme="@android:style/Theme.NoDisplay"
            android:label="@string/action_global_anime_search"
            android:exported="true">
            <intent-filter>
                <action android:name="android.intent.action.SEARCH" />
                <action android:name="com.google.android.gms.actions.SEARCH_ACTION" />

                <category android:name="android.intent.category.DEFAULT" />
            </intent-filter>
            <intent-filter>
                <action android:name="eu.kanade.tachiyomi.ANIMESEARCH" />
                <category android:name="android.intent.category.DEFAULT" />
            </intent-filter>
            <intent-filter>
                <action android:name="android.intent.action.SEND" />
                <category android:name="android.intent.category.DEFAULT" />
                <data android:mimeType="text/plain" />
            </intent-filter>

            <meta-data
                android:name="android.app.searchable"
                android:resource="@xml/searchable" />
        </activity>

        <activity
<<<<<<< HEAD
            android:name=".ui.deeplink.manga.DeepLinkMangaActivity"
            android:launchMode="singleTask"
            android:theme="@android:style/Theme.NoDisplay"
            android:label="@string/action_global_manga_search"
            android:exported="true">
=======
            android:name=".ui.deeplink.DeepLinkActivity"
            android:exported="true"
            android:label="@string/action_search"
            android:launchMode="singleTask"
            android:theme="@android:style/Theme.NoDisplay">
>>>>>>> c6601c1f
            <intent-filter>
                <action android:name="android.intent.action.SEARCH" />
                <action android:name="com.google.android.gms.actions.SEARCH_ACTION" />

                <category android:name="android.intent.category.DEFAULT" />
            </intent-filter>
            <intent-filter>
                <action android:name="eu.kanade.tachiyomi.SEARCH" />
                <category android:name="android.intent.category.DEFAULT" />
            </intent-filter>
            <intent-filter>
                <action android:name="eu.kanade.tachiyomi.ANIMESEARCH" />
                <category android:name="android.intent.category.DEFAULT" />
            </intent-filter>
            <intent-filter>
                <action android:name="android.intent.action.SEND" />
                <category android:name="android.intent.category.DEFAULT" />
                <data android:mimeType="text/plain" />
            </intent-filter>

            <meta-data
                android:name="android.app.searchable"
                android:resource="@xml/searchable" />
        </activity>

        <activity
            android:name=".ui.reader.ReaderActivity"
            android:exported="false"
            android:launchMode="singleTask">
            <intent-filter>
                <action android:name="com.samsung.android.support.REMOTE_ACTION" />
            </intent-filter>

            <meta-data
                android:name="com.samsung.android.support.REMOTE_ACTION"
                android:resource="@xml/s_pen_actions" />
        </activity>
        <activity
            android:name=".ui.player.PlayerActivity"
            android:launchMode="singleTask"
            android:screenOrientation="fullSensor"
            android:configChanges="orientation|screenLayout|screenSize|smallestScreenSize|keyboardHidden|keyboard"
            android:supportsPictureInPicture="true"
            android:resizeableActivity="true"
            android:exported="false"
            tools:targetApi="n">
            <intent-filter>
                <action android:name="com.samsung.android.support.REMOTE_ACTION" />
            </intent-filter>

            <meta-data android:name="com.samsung.android.support.REMOTE_ACTION"
                android:resource="@xml/s_pen_actions"/>
        </activity>
        <activity
            android:name=".ui.security.UnlockActivity"
            android:exported="false"
            android:theme="@style/Theme.Tachiyomi" />

        <activity
            android:name=".ui.webview.WebViewActivity"
            android:configChanges="uiMode|orientation|screenSize"
            android:exported="false" />

        <activity
<<<<<<< HEAD
            android:name=".extension.manga.util.MangaExtensionInstallActivity"
            android:theme="@android:style/Theme.Translucent.NoTitleBar"
            android:exported="false" />

        <activity
            android:name=".extension.anime.util.AnimeExtensionInstallActivity"
            android:theme="@android:style/Theme.Translucent.NoTitleBar"
            android:exported="false" />
=======
            android:name=".extension.util.ExtensionInstallActivity"
            android:exported="false"
            android:theme="@android:style/Theme.Translucent.NoTitleBar" />
>>>>>>> c6601c1f

        <activity
            android:name=".ui.setting.track.TrackLoginActivity"
            android:exported="true"
            android:label="@string/track_activity_name">
            <intent-filter>
                <action android:name="android.intent.action.VIEW" />

                <category android:name="android.intent.category.DEFAULT" />
                <category android:name="android.intent.category.BROWSABLE" />

                <data android:scheme="tachiyomi" />

                <data android:host="anilist-auth" />
                <data android:host="bangumi-auth" />
                <data android:host="myanimelist-auth" />
                <data android:host="shikimori-auth" />
            </intent-filter>
            <intent-filter>
                <action android:name="android.intent.action.VIEW" />

                <category android:name="android.intent.category.DEFAULT" />
                <category android:name="android.intent.category.BROWSABLE" />

                <data android:host="simkl-auth"/>
                <data android:scheme="aniyomi"/>
            </intent-filter>
        </activity>

        <receiver
            android:name=".data.notification.NotificationReceiver"
            android:exported="false" />

        <service
            android:name=".extension.manga.util.MangaExtensionInstallService"
            android:exported="false"
            android:foregroundServiceType="shortService" />

        <service
            android:name=".extension.anime.util.AnimeExtensionInstallService"
            android:exported="false"
            android:foregroundServiceType="shortService" />
        <service
            android:name="androidx.appcompat.app.AppLocalesMetadataHolderService"
            android:enabled="false"
            android:exported="false">
            <meta-data
                android:name="autoStoreLocales"
                android:value="true" />
        </service>

        <service
            android:name="androidx.work.impl.foreground.SystemForegroundService"
            android:foregroundServiceType="dataSync"
            tools:node="merge" />

        <provider
            android:name="androidx.core.content.FileProvider"
            android:authorities="${applicationId}.provider"
            android:exported="false"
            android:grantUriPermissions="true">
            <meta-data
                android:name="android.support.FILE_PROVIDER_PATHS"
                android:resource="@xml/provider_paths" />
        </provider>

        <provider
            android:name="rikka.shizuku.ShizukuProvider"
            android:authorities="${applicationId}.shizuku"
            android:enabled="true"
            android:exported="true"
            android:multiprocess="false"
            android:permission="android.permission.INTERACT_ACROSS_USERS_FULL" />

        <meta-data
            android:name="android.webkit.WebView.EnableSafeBrowsing"
            android:value="false" />
        <meta-data
            android:name="android.webkit.WebView.MetricsOptOut"
            android:value="true" />

    </application>

</manifest><|MERGE_RESOLUTION|>--- conflicted
+++ resolved
@@ -33,14 +33,6 @@
 
     <uses-permission android:name="android.permission.FOREGROUND_SERVICE_DATA_SYNC" />
 
-<<<<<<< HEAD
-=======
-    <!-- Remove permission from Firebase dependency -->
-    <uses-permission
-        android:name="com.google.android.gms.permission.AD_ID"
-        tools:node="remove" />
-
->>>>>>> c6601c1f
     <application
         android:name=".App"
         android:allowBackup="false"
@@ -68,7 +60,7 @@
                 <category android:name="android.intent.category.LAUNCHER" />
             </intent-filter>
 
-            <!-- Deep link to add repos -->
+            <!-- Deep link to add manga repos -->
             <intent-filter android:label="@string/action_add_repo">
                 <action android:name="android.intent.action.VIEW" />
 
@@ -76,6 +68,17 @@
                 <category android:name="android.intent.category.BROWSABLE" />
 
                 <data android:scheme="tachiyomi" />
+                <data android:host="add-repo" />
+            </intent-filter>
+
+            <!-- Deep link to add manga repos -->
+            <intent-filter android:label="@string/action_add_repo">
+                <action android:name="android.intent.action.VIEW" />
+
+                <category android:name="android.intent.category.DEFAULT" />
+                <category android:name="android.intent.category.BROWSABLE" />
+
+                <data android:scheme="aniyomi" />
                 <data android:host="add-repo" />
             </intent-filter>
 
@@ -120,10 +123,10 @@
 
         <activity
             android:name=".ui.deeplink.anime.DeepLinkAnimeActivity"
+            android:exported="true"
+            android:label="@string/action_global_anime_search"
             android:launchMode="singleTask"
-            android:theme="@android:style/Theme.NoDisplay"
-            android:label="@string/action_global_anime_search"
-            android:exported="true">
+            android:theme="@android:style/Theme.NoDisplay">
             <intent-filter>
                 <action android:name="android.intent.action.SEARCH" />
                 <action android:name="com.google.android.gms.actions.SEARCH_ACTION" />
@@ -146,19 +149,11 @@
         </activity>
 
         <activity
-<<<<<<< HEAD
             android:name=".ui.deeplink.manga.DeepLinkMangaActivity"
-            android:launchMode="singleTask"
-            android:theme="@android:style/Theme.NoDisplay"
+            android:exported="true"
             android:label="@string/action_global_manga_search"
-            android:exported="true">
-=======
-            android:name=".ui.deeplink.DeepLinkActivity"
-            android:exported="true"
-            android:label="@string/action_search"
             android:launchMode="singleTask"
             android:theme="@android:style/Theme.NoDisplay">
->>>>>>> c6601c1f
             <intent-filter>
                 <action android:name="android.intent.action.SEARCH" />
                 <action android:name="com.google.android.gms.actions.SEARCH_ACTION" />
@@ -223,20 +218,14 @@
             android:exported="false" />
 
         <activity
-<<<<<<< HEAD
             android:name=".extension.manga.util.MangaExtensionInstallActivity"
-            android:theme="@android:style/Theme.Translucent.NoTitleBar"
-            android:exported="false" />
+            android:exported="false"
+            android:theme="@android:style/Theme.Translucent.NoTitleBar" />
 
         <activity
             android:name=".extension.anime.util.AnimeExtensionInstallActivity"
-            android:theme="@android:style/Theme.Translucent.NoTitleBar"
-            android:exported="false" />
-=======
-            android:name=".extension.util.ExtensionInstallActivity"
             android:exported="false"
             android:theme="@android:style/Theme.Translucent.NoTitleBar" />
->>>>>>> c6601c1f
 
         <activity
             android:name=".ui.setting.track.TrackLoginActivity"
@@ -261,8 +250,9 @@
                 <category android:name="android.intent.category.DEFAULT" />
                 <category android:name="android.intent.category.BROWSABLE" />
 
+                <data android:scheme="aniyomi"/>
+
                 <data android:host="simkl-auth"/>
-                <data android:scheme="aniyomi"/>
             </intent-filter>
         </activity>
 
