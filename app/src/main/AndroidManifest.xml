<?xml version="1.0" encoding="utf-8"?>
<manifest xmlns:android="http://schemas.android.com/apk/res/android"
    package="eu.kanade.tachiyomi">

    <!-- Internet -->
    <uses-permission android:name="android.permission.INTERNET" />
    <uses-permission android:name="android.permission.ACCESS_NETWORK_STATE" />
    <uses-permission android:name="android.permission.ACCESS_WIFI_STATE" />

    <!-- Storage -->
    <uses-permission android:name="android.permission.WRITE_EXTERNAL_STORAGE" />

    <!-- For background jobs -->
    <uses-permission android:name="android.permission.FOREGROUND_SERVICE" />
    <uses-permission android:name="android.permission.WAKE_LOCK" />
    <uses-permission android:name="android.permission.REQUEST_IGNORE_BATTERY_OPTIMIZATIONS" />

    <!-- For managing extensions -->
    <uses-permission android:name="android.permission.REQUEST_INSTALL_PACKAGES" />
    <uses-permission android:name="android.permission.REQUEST_DELETE_PACKAGES" />
    <uses-permission android:name="android.permission.UPDATE_PACKAGES_WITHOUT_USER_ACTION" />
    <!-- To view extension packages in API 30+ -->
    <uses-permission android:name="android.permission.QUERY_ALL_PACKAGES" />

    <application
        android:name=".App"
        android:allowBackup="false"
        android:hardwareAccelerated="true"
        android:hasFragileUserData="true"
        android:icon="@mipmap/ic_launcher"
        android:label="@string/app_name"
        android:largeHeap="true"
        android:requestLegacyExternalStorage="true"
        android:roundIcon="@mipmap/ic_launcher_round"
        android:theme="@style/Theme.Tachiyomi"
        android:supportsRtl="true"
        android:networkSecurityConfig="@xml/network_security_config">

        <activity
            android:name=".ui.main.MainActivity"
            android:launchMode="singleTop"
            android:theme="@style/Theme.Tachiyomi.SplashScreen"
            android:exported="true">
            <intent-filter>
                <action android:name="android.intent.action.MAIN" />
                <category android:name="android.intent.category.LAUNCHER" />
            </intent-filter>
            <!--suppress AndroidDomInspection -->
            <meta-data
                android:name="android.app.shortcuts"
                android:resource="@xml/shortcuts" />
        </activity>
        <activity
            android:name=".ui.main.DeepLinkActivity"
            android:launchMode="singleTask"
            android:theme="@android:style/Theme.NoDisplay"
            android:label="@string/action_global_search"
            android:exported="true">
            <intent-filter>
                <action android:name="android.intent.action.SEARCH" />
                <action android:name="com.google.android.gms.actions.SEARCH_ACTION" />

                <category android:name="android.intent.category.DEFAULT" />
            </intent-filter>
            <intent-filter>
                <action android:name="eu.kanade.tachiyomi.SEARCH" />
                <category android:name="android.intent.category.DEFAULT" />
            </intent-filter>
            <intent-filter>
                <action android:name="android.intent.action.SEND" />
                <category android:name="android.intent.category.DEFAULT" />
                <data android:mimeType="text/plain" />
            </intent-filter>

            <meta-data
                android:name="android.app.searchable"
                android:resource="@xml/searchable" />
        </activity>

        <activity
            android:name=".ui.reader.ReaderActivity"
            android:launchMode="singleTask"
            android:exported="false">
            <intent-filter>
                <action android:name="com.samsung.android.support.REMOTE_ACTION" />
            </intent-filter>

            <meta-data android:name="com.samsung.android.support.REMOTE_ACTION"
                android:resource="@xml/s_pen_actions"/>
        </activity>

        <activity
            android:name=".ui.player.PlayerActivity"
            android:theme="@style/Theme.AppCompat.Light.NoActionBar.FullScreen"
            android:configChanges="keyboardHidden|orientation|screenSize"
            android:screenOrientation="userLandscape"
            android:launchMode="singleTask"
            android:exported="false">
            <intent-filter>
                <action android:name="com.samsung.android.support.REMOTE_ACTION" />
            </intent-filter>

            <meta-data android:name="com.samsung.android.support.REMOTE_ACTION"
                android:resource="@xml/s_pen_actions"/>
        </activity>
        <activity
            android:name=".ui.security.UnlockActivity"
            android:theme="@style/Theme.Tachiyomi"
            android:exported="false" />

        <activity
            android:name=".ui.webview.WebViewActivity"
            android:configChanges="uiMode|orientation|screenSize"
            android:exported="false" />

        <activity
            android:name=".extension.util.ExtensionInstallActivity"
            android:theme="@android:style/Theme.Translucent.NoTitleBar"
            android:exported="false" />

        <activity
            android:name=".extension.util.AnimeExtensionInstallActivity"
            android:theme="@android:style/Theme.Translucent.NoTitleBar"
            android:exported="false" />

        <activity
            android:name=".ui.setting.track.AnilistLoginActivity"
            android:label="Anilist"
            android:exported="true">
            <intent-filter>
                <action android:name="android.intent.action.VIEW" />

                <category android:name="android.intent.category.DEFAULT" />
                <category android:name="android.intent.category.BROWSABLE" />

                <data
                    android:host="anilist-auth"
                    android:scheme="tachiyomi" />
            </intent-filter>
        </activity>
        <activity
            android:name=".ui.setting.track.MyAnimeListLoginActivity"
            android:label="MyAnimeList"
            android:exported="true">
            <intent-filter>
                <action android:name="android.intent.action.VIEW" />

                <category android:name="android.intent.category.DEFAULT" />
                <category android:name="android.intent.category.BROWSABLE" />

                <data
                    android:host="myanimelist-auth"
                    android:scheme="tachiyomi" />
            </intent-filter>
        </activity>
        <activity
            android:name=".ui.setting.track.ShikimoriLoginActivity"
            android:label="Shikimori"
            android:exported="true">
            <intent-filter>
                <action android:name="android.intent.action.VIEW" />

                <category android:name="android.intent.category.DEFAULT" />
                <category android:name="android.intent.category.BROWSABLE" />

                <data
                    android:host="shikimori-auth"
                    android:scheme="tachiyomi" />
            </intent-filter>
        </activity>
        <activity
            android:name=".ui.setting.track.BangumiLoginActivity"
            android:label="Bangumi"
            android:exported="true">
            <intent-filter>
                <action android:name="android.intent.action.VIEW" />

                <category android:name="android.intent.category.DEFAULT" />
                <category android:name="android.intent.category.BROWSABLE" />

                <data
                    android:host="bangumi-auth"
                    android:scheme="tachiyomi" />
            </intent-filter>
        </activity>

        <receiver
            android:name=".data.notification.NotificationReceiver"
            android:exported="false" />

        <service
            android:name=".data.library.LibraryUpdateService"
            android:exported="false" />

        <service
            android:name=".data.animelib.AnimelibUpdateService"
            android:exported="false" />

        <service
            android:name=".data.download.DownloadService"
            android:exported="false" />

        <service
<<<<<<< HEAD
            android:name=".data.download.AnimeDownloadService"
            android:exported="false" />

        <service
            android:name=".data.updater.UpdaterService"
=======
            android:name=".data.updater.AppUpdateService"
>>>>>>> 8a70c335
            android:exported="false" />

        <service
            android:name=".data.backup.BackupCreateService"
            android:exported="false" />

        <service
            android:name=".data.backup.BackupRestoreService"
            android:exported="false" />

        <service android:name=".extension.util.ExtensionInstallService"
            android:exported="false" />

        <service android:name=".extension.util.AnimeExtensionInstallService"
            android:exported="false" />

        <provider
            android:name="androidx.core.content.FileProvider"
            android:authorities="${applicationId}.provider"
            android:exported="false"
            android:grantUriPermissions="true">
            <meta-data
                android:name="android.support.FILE_PROVIDER_PATHS"
                android:resource="@xml/provider_paths" />
        </provider>

        <provider
            android:name="rikka.shizuku.ShizukuProvider"
            android:authorities="${applicationId}.shizuku"
            android:multiprocess="false"
            android:enabled="true"
            android:exported="true"
            android:permission="android.permission.INTERACT_ACROSS_USERS_FULL" />

        <meta-data android:name="android.webkit.WebView.EnableSafeBrowsing"
            android:value="false" />
        <meta-data android:name="android.webkit.WebView.MetricsOptOut"
            android:value="true" />

    </application>

</manifest><|MERGE_RESOLUTION|>--- conflicted
+++ resolved
@@ -201,15 +201,11 @@
             android:exported="false" />
 
         <service
-<<<<<<< HEAD
             android:name=".data.download.AnimeDownloadService"
             android:exported="false" />
 
         <service
-            android:name=".data.updater.UpdaterService"
-=======
             android:name=".data.updater.AppUpdateService"
->>>>>>> 8a70c335
             android:exported="false" />
 
         <service
