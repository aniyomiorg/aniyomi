<?xml version="1.0" encoding="utf-8"?>
<manifest xmlns:android="http://schemas.android.com/apk/res/android"
    xmlns:tools="http://schemas.android.com/tools" >

    <!-- Android TV -->
   <uses-feature android:name="android.software.leanback" android:required="false" />
   <uses-feature android:name="android.hardware.touchscreen" android:required="false" />

   <!-- Internet -->
    <uses-permission android:name="android.permission.INTERNET" />
    <uses-permission android:name="android.permission.ACCESS_NETWORK_STATE" />
    <uses-permission android:name="android.permission.ACCESS_WIFI_STATE" />

    <!-- Storage -->
    <uses-permission
        android:name="android.permission.WRITE_EXTERNAL_STORAGE"
        tools:ignore="ScopedStorage" />

    <!-- For background jobs -->
    <uses-permission android:name="android.permission.FOREGROUND_SERVICE" />
    <uses-permission android:name="android.permission.WAKE_LOCK" />
    <uses-permission android:name="android.permission.REQUEST_IGNORE_BATTERY_OPTIMIZATIONS" />

    <!-- For managing extensions -->
    <uses-permission android:name="android.permission.REQUEST_INSTALL_PACKAGES" />
    <uses-permission android:name="android.permission.REQUEST_DELETE_PACKAGES" />
    <uses-permission android:name="android.permission.UPDATE_PACKAGES_WITHOUT_USER_ACTION" />
    <!-- To view extension packages in API 30+ -->
    <uses-permission
        android:name="android.permission.QUERY_ALL_PACKAGES"
        tools:ignore="QueryAllPackagesPermission" />

    <uses-permission android:name="android.permission.POST_NOTIFICATIONS" />
    <uses-permission
        android:name="android.permission.READ_APP_SPECIFIC_LOCALES"
        tools:ignore="ProtectedPermissions" />

    <uses-permission android:name="android.permission.FOREGROUND_SERVICE_DATA_SYNC" />

    <!-- Remove permission from Firebase dependency -->
    <uses-permission
        android:name="com.google.android.gms.permission.AD_ID"
        tools:node="remove" />

    <application
        android:name=".App"
        android:allowBackup="false"
        android:enableOnBackInvokedCallback="true"
        android:hardwareAccelerated="true"
        android:icon="@mipmap/ic_launcher"
        android:label="@string/app_name"
        android:largeHeap="true"
        android:localeConfig="@xml/locales_config"
        android:networkSecurityConfig="@xml/network_security_config"
        android:preserveLegacyExternalStorage="true"
        android:requestLegacyExternalStorage="true"
        android:roundIcon="@mipmap/ic_launcher_round"
        android:supportsRtl="true"
        android:theme="@style/Theme.Tachiyomi"
        android:banner="@mipmap/ic_banner">

        <activity
            android:name=".ui.main.MainActivity"
            android:exported="true"
            android:launchMode="singleTop"
            android:theme="@style/Theme.Tachiyomi.SplashScreen">
            <intent-filter>
                <action android:name="android.intent.action.MAIN" />

                <category android:name="android.intent.category.LAUNCHER" />
                <category android:name="android.intent.category.LEANBACK_LAUNCHER"/>
            </intent-filter>

            <!-- Deep link to add manga repos -->
            <intent-filter android:label="@string/action_add_repo">
                <action android:name="android.intent.action.VIEW" />

                <category android:name="android.intent.category.DEFAULT" />
                <category android:name="android.intent.category.BROWSABLE" />

                <data android:scheme="tachiyomi" />
                <data android:host="add-repo" />
            </intent-filter>

            <!-- Deep link to add manga repos -->
            <intent-filter android:label="@string/action_add_repo">
                <action android:name="android.intent.action.VIEW" />

                <category android:name="android.intent.category.DEFAULT" />
                <category android:name="android.intent.category.BROWSABLE" />

                <data android:scheme="animetail" />
                <data android:host="add-repo" />
            </intent-filter>

            <!-- Open backup files -->
            <intent-filter android:label="@string/pref_restore_backup">
                <action android:name="android.intent.action.VIEW" />

                <category android:name="android.intent.category.DEFAULT" />
                <category android:name="android.intent.category.BROWSABLE" />

                <data android:scheme="file" />
                <data android:scheme="content" />
                <data android:host="*" />
                <data android:mimeType="*/*" />
                <!--
                Work around Android's ugly primitive PatternMatcher
                implementation that can't cope with finding a . early in
                the path unless it's explicitly matched.

                See https://stackoverflow.com/a/31028507
                -->
                <data android:pathPattern=".*\\.tachibk" />
                <data android:pathPattern=".*\\..*\\.tachibk" />
                <data android:pathPattern=".*\\..*\\..*\\.tachibk" />
                <data android:pathPattern=".*\\..*\\..*\\..*\\.tachibk" />
                <data android:pathPattern=".*\\..*\\..*\\..*\\..*\\.tachibk" />
                <data android:pathPattern=".*\\..*\\..*\\..*\\..*\\..*\\.tachibk" />
                <data android:pathPattern=".*\\..*\\..*\\..*\\..*\\..*\\..*\\.tachibk" />
            </intent-filter>

            <!--suppress AndroidDomInspection -->
            <meta-data
                android:name="android.app.shortcuts"
                android:resource="@xml/shortcuts" />
        </activity>

        <activity
            android:name=".crash.CrashActivity"
            android:exported="false"
            android:process=":error_handler" />


        <activity
            android:name=".ui.deeplink.anime.DeepLinkAnimeActivity"
            android:exported="true"
            android:label="@string/action_global_anime_search"
            android:launchMode="singleTask"
            android:theme="@android:style/Theme.NoDisplay">
            <intent-filter>
                <action android:name="android.intent.action.SEARCH" />
                <action android:name="com.google.android.gms.actions.SEARCH_ACTION" />

                <category android:name="android.intent.category.DEFAULT" />
            </intent-filter>
            <intent-filter>
                <action android:name="eu.kanade.tachiyomi.ANIMESEARCH" />
                <category android:name="android.intent.category.DEFAULT" />
            </intent-filter>
            <intent-filter>
                <action android:name="android.intent.action.SEND" />
                <category android:name="android.intent.category.DEFAULT" />
                <data android:mimeType="text/plain" />
            </intent-filter>

            <meta-data
                android:name="android.app.searchable"
                android:resource="@xml/searchable" />
        </activity>

        <activity
            android:name=".ui.deeplink.manga.DeepLinkMangaActivity"
            android:exported="true"
            android:label="@string/action_global_manga_search"
            android:launchMode="singleTask"
            android:theme="@android:style/Theme.NoDisplay">
            <intent-filter>
                <action android:name="android.intent.action.SEARCH" />
                <action android:name="com.google.android.gms.actions.SEARCH_ACTION" />

                <category android:name="android.intent.category.DEFAULT" />
            </intent-filter>
            <intent-filter>
                <action android:name="eu.kanade.tachiyomi.SEARCH" />
                <category android:name="android.intent.category.DEFAULT" />
            </intent-filter>
            <intent-filter>
                <action android:name="eu.kanade.tachiyomi.ANIMESEARCH" />
                <category android:name="android.intent.category.DEFAULT" />
            </intent-filter>
            <intent-filter>
                <action android:name="android.intent.action.SEND" />
                <category android:name="android.intent.category.DEFAULT" />
                <data android:mimeType="text/plain" />
            </intent-filter>

            <meta-data
                android:name="android.app.searchable"
                android:resource="@xml/searchable" />
        </activity>

        <activity
            android:name=".ui.reader.ReaderActivity"
            android:exported="false"
            android:launchMode="singleTask">
            <intent-filter>
                <action android:name="com.samsung.android.support.REMOTE_ACTION" />
            </intent-filter>

            <meta-data
                android:name="com.samsung.android.support.REMOTE_ACTION"
                android:resource="@xml/s_pen_actions" />
        </activity>
        <activity
            android:name=".ui.player.PlayerActivity"
            android:launchMode="singleTask"
            android:screenOrientation="fullSensor"
            android:configChanges="orientation|screenLayout|screenSize|smallestScreenSize|keyboardHidden|keyboard"
            android:supportsPictureInPicture="true"
            android:resizeableActivity="true"
            android:exported="false"
            tools:targetApi="n">
            <intent-filter>
                <action android:name="com.samsung.android.support.REMOTE_ACTION" />
            </intent-filter>

            <meta-data android:name="com.samsung.android.support.REMOTE_ACTION"
                android:resource="@xml/s_pen_actions"/>
        </activity>
        <activity
            android:name=".ui.security.UnlockActivity"
            android:exported="false"
            android:theme="@style/Theme.Tachiyomi" />

        <activity
            android:name=".ui.webview.WebViewActivity"
            android:configChanges="uiMode|orientation|screenSize"
            android:exported="false" />

        <activity
            android:name=".extension.manga.util.MangaExtensionInstallActivity"
            android:exported="false"
            android:theme="@android:style/Theme.Translucent.NoTitleBar" />

        <activity
            android:name=".extension.anime.util.AnimeExtensionInstallActivity"
            android:exported="false"
            android:theme="@android:style/Theme.Translucent.NoTitleBar" />

        <activity
            android:name=".ui.setting.track.TrackLoginActivity"
            android:exported="true"
            android:label="@string/track_activity_name">
            <intent-filter>
                <action android:name="android.intent.action.VIEW" />

                <category android:name="android.intent.category.DEFAULT" />
                <category android:name="android.intent.category.BROWSABLE" />

<<<<<<< HEAD
                <data android:scheme="kuukiyomi" />
=======
                <data android:scheme="animetail" />
>>>>>>> 422a0c64

                <data android:host="anilist-auth" />
                <data android:host="bangumi-auth" />
                <data android:host="myanimelist-auth" />
                <data android:host="shikimori-auth" />
                <data android:host="simkl-auth"/>
            </intent-filter>
        </activity>
        <activity
            android:name=".ui.setting.track.GoogleDriveLoginActivity"
            android:label="GoogleDrive"
            android:exported="true">
            <intent-filter>
                <action android:name="android.intent.action.VIEW" />

                <category android:name="android.intent.category.DEFAULT" />
                <category android:name="android.intent.category.BROWSABLE" />

                <data
                    android:scheme="eu.kanade.google.oauth" />
            </intent-filter>
        </activity>

        <activity android:label="Discord Login"
            android:name=".ui.setting.connections.DiscordLoginActivity"
            android:configChanges="keyboardHidden|orientation|screenSize"
            android:exported="false"
            tools:ignore="AppLinkUrlError">
            <intent-filter>
                <action android:name="android.intent.action.VIEW"/>
                <category android:name="android.intent.category.DEFAULT"/>
                <category android:name="android.intent.category.BROWSABLE"/>
                <data android:scheme="https" android:host="account.samsung.com" android:path="/accounts/oauth/callback"/>
            </intent-filter>
        </activity>
        <service
            android:name=".data.connections.discord.DiscordRPCService"
            android:enabled="true"
<<<<<<< HEAD
            android:exported="false"
            android:foregroundServiceType="dataSync">
=======
            android:exported="false">
>>>>>>> 422a0c64
            <intent-filter>
                <action android:name ="android.intent.action.VIEW"/>
                <category android:name ="android.intent.category.DEFAULT"/>
                <category android:name ="android.intent.category.BROWSABLE"/>
                <data android:scheme="https"
                    android:host="account.samsung.com"
                    android:path="/accounts/oauth/callback"/>
            </intent-filter>
        </service>

        <receiver
            android:name=".data.notification.NotificationReceiver"
            android:exported="false" />

        <service
            android:name=".extension.manga.util.MangaExtensionInstallService"
            android:exported="false"
            android:foregroundServiceType="shortService" />

        <service
            android:name=".extension.anime.util.AnimeExtensionInstallService"
            android:exported="false"
            android:foregroundServiceType="shortService" />
        <service
            android:name="androidx.appcompat.app.AppLocalesMetadataHolderService"
            android:enabled="false"
            android:exported="false">
            <meta-data
                android:name="autoStoreLocales"
                android:value="true" />
        </service>

        <service
            android:name="androidx.work.impl.foreground.SystemForegroundService"
            android:foregroundServiceType="dataSync"
            tools:node="merge" />

        <service
            android:name=".data.torrentServer.service.TorrentServerService"
            android:foregroundServiceType="dataSync"
            />

        <provider
            android:name="androidx.core.content.FileProvider"
            android:authorities="${applicationId}.provider"
            android:exported="false"
            android:grantUriPermissions="true">
            <meta-data
                android:name="android.support.FILE_PROVIDER_PATHS"
                android:resource="@xml/provider_paths" />
        </provider>

        <provider
            android:name="rikka.shizuku.ShizukuProvider"
            android:authorities="${applicationId}.shizuku"
            android:enabled="true"
            android:exported="true"
            android:multiprocess="false"
            android:permission="android.permission.INTERACT_ACROSS_USERS_FULL" />

        <meta-data
            android:name="android.webkit.WebView.EnableSafeBrowsing"
            android:value="false" />
        <meta-data
            android:name="android.webkit.WebView.MetricsOptOut"
            android:value="true" />

        <!-- Disable advertising ID collection for Firebase -->
        <meta-data
            android:name="google_analytics_adid_collection_enabled"
            android:value="false" />

    </application>

</manifest><|MERGE_RESOLUTION|>--- conflicted
+++ resolved
@@ -248,11 +248,7 @@
                 <category android:name="android.intent.category.DEFAULT" />
                 <category android:name="android.intent.category.BROWSABLE" />
 
-<<<<<<< HEAD
-                <data android:scheme="kuukiyomi" />
-=======
                 <data android:scheme="animetail" />
->>>>>>> 422a0c64
 
                 <data android:host="anilist-auth" />
                 <data android:host="bangumi-auth" />
@@ -291,12 +287,7 @@
         <service
             android:name=".data.connections.discord.DiscordRPCService"
             android:enabled="true"
-<<<<<<< HEAD
-            android:exported="false"
-            android:foregroundServiceType="dataSync">
-=======
             android:exported="false">
->>>>>>> 422a0c64
             <intent-filter>
                 <action android:name ="android.intent.action.VIEW"/>
                 <category android:name ="android.intent.category.DEFAULT"/>
