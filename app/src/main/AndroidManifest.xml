--- conflicted
+++ resolved
@@ -237,24 +237,25 @@
                 <category android:name="android.intent.category.DEFAULT" />
                 <category android:name="android.intent.category.BROWSABLE" />
 
-                <data android:scheme="aniyomi"/>
+                <data android:scheme="tachiyomi" />
+
+                <data android:host="anilist-auth" />
+                <data android:host="bangumi-auth" />
+                <data android:host="myanimelist-auth" />
+                <data android:host="shikimori-auth" />
+            </intent-filter>
+            <intent-filter>
+                <action android:name="android.intent.action.VIEW" />
+
+                <category android:name="android.intent.category.DEFAULT" />
+                <category android:name="android.intent.category.BROWSABLE" />
+
+                <data android:scheme="kuukiyomi"/>
 
                 <data android:host="myanimelist-auth" />
                 <data android:host="anilist-auth" />
                 <data android:host="bangumi-auth" />
                 <data android:host="shikimori-auth" />
-<<<<<<< HEAD
-            </intent-filter>
-            <intent-filter>
-                <action android:name="android.intent.action.VIEW" />
-
-                <category android:name="android.intent.category.DEFAULT" />
-                <category android:name="android.intent.category.BROWSABLE" />
-
-                <data android:scheme="kuukiyomi"/>
-
-=======
->>>>>>> 69a660f7
                 <data android:host="simkl-auth"/>
             </intent-filter>
         </activity>
