--- conflicted
+++ resolved
@@ -276,12 +276,7 @@
         <service
             android:name=".data.connections.discord.DiscordRPCService"
             android:enabled="true"
-<<<<<<< HEAD
-            android:exported="false"
-            android:foregroundServiceType="dataSync">
-=======
             android:exported="false">
->>>>>>> 98e3a2d6
             <intent-filter>
                 <action android:name ="android.intent.action.VIEW"/>
                 <category android:name ="android.intent.category.DEFAULT"/>
