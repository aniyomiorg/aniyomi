<?xml version="1.0" encoding="utf-8"?>
<manifest xmlns:android="http://schemas.android.com/apk/res/android"
<<<<<<< HEAD
    xmlns:tools="http://schemas.android.com/tools" >
=======
    xmlns:tools="http://schemas.android.com/tools">
>>>>>>> 8417f5a6

    <!-- Internet -->
    <uses-permission android:name="android.permission.INTERNET" />
    <uses-permission android:name="android.permission.ACCESS_NETWORK_STATE" />
    <uses-permission android:name="android.permission.ACCESS_WIFI_STATE" />

    <!-- Storage -->
    <uses-permission android:name="android.permission.WRITE_EXTERNAL_STORAGE" />

    <!-- For background jobs -->
    <uses-permission android:name="android.permission.FOREGROUND_SERVICE" />
    <uses-permission android:name="android.permission.WAKE_LOCK" />
    <uses-permission android:name="android.permission.REQUEST_IGNORE_BATTERY_OPTIMIZATIONS" />

    <!-- For managing extensions -->
    <uses-permission android:name="android.permission.REQUEST_INSTALL_PACKAGES" />
    <uses-permission android:name="android.permission.REQUEST_DELETE_PACKAGES" />
    <uses-permission android:name="android.permission.UPDATE_PACKAGES_WITHOUT_USER_ACTION" />
    <!-- To view extension packages in API 30+ -->
    <uses-permission android:name="android.permission.QUERY_ALL_PACKAGES" />

    <uses-permission android:name="android.permission.POST_NOTIFICATIONS" />

    <!-- Remove permission from Firebase dependency -->
    <uses-permission android:name="com.google.android.gms.permission.AD_ID"
        tools:node="remove" />

    <application
        android:name=".App"
        android:allowBackup="false"
        android:hardwareAccelerated="true"
        android:icon="@mipmap/ic_launcher"
        android:label="@string/app_name"
        android:largeHeap="true"
        android:localeConfig="@xml/locales_config"
        android:requestLegacyExternalStorage="true"
        android:roundIcon="@mipmap/ic_launcher_round"
        android:theme="@style/Theme.Tachiyomi"
        android:supportsRtl="true"
        android:networkSecurityConfig="@xml/network_security_config">

        <!-- enable profiling by macrobenchmark -->
        <profileable
            android:shell="true"
            tools:targetApi="q" />

        <activity
            android:name=".ui.main.MainActivity"
            android:launchMode="singleTop"
            android:theme="@style/Theme.Tachiyomi.SplashScreen"
            android:exported="true">
            <intent-filter>
                <action android:name="android.intent.action.MAIN" />
                <category android:name="android.intent.category.LAUNCHER" />
            </intent-filter>
            <!--suppress AndroidDomInspection -->
            <meta-data
                android:name="android.app.shortcuts"
                android:resource="@xml/shortcuts" />
        </activity>

        <activity
            android:process=":error_handler"
            android:name=".crash.CrashActivity"
            android:exported="false" />

        <activity
            android:name=".ui.main.DeepLinkActivity"
            android:launchMode="singleTask"
            android:theme="@android:style/Theme.NoDisplay"
            android:label="@string/action_global_search"
            android:exported="true">
            <intent-filter>
                <action android:name="android.intent.action.SEARCH" />
                <action android:name="com.google.android.gms.actions.SEARCH_ACTION" />

                <category android:name="android.intent.category.DEFAULT" />
            </intent-filter>
            <intent-filter>
                <action android:name="eu.kanade.tachiyomi.SEARCH" />
                <category android:name="android.intent.category.DEFAULT" />
            </intent-filter>
            <intent-filter>
                <action android:name="eu.kanade.tachiyomi.ANIMESEARCH" />
                <category android:name="android.intent.category.DEFAULT" />
            </intent-filter>
            <intent-filter>
                <action android:name="android.intent.action.SEND" />
                <category android:name="android.intent.category.DEFAULT" />
                <data android:mimeType="text/plain" />
            </intent-filter>

            <meta-data
                android:name="android.app.searchable"
                android:resource="@xml/searchable" />
        </activity>

        <activity
            android:name=".ui.reader.ReaderActivity"
            android:launchMode="singleTask"
            android:exported="false">
            <intent-filter>
                <action android:name="com.samsung.android.support.REMOTE_ACTION" />
            </intent-filter>

            <meta-data android:name="com.samsung.android.support.REMOTE_ACTION"
                android:resource="@xml/s_pen_actions"/>
        </activity>
        <activity
            android:name=".ui.player.PlayerActivity"
            android:launchMode="singleTask"
            android:screenOrientation="fullSensor"
            android:configChanges="orientation|screenLayout|screenSize|smallestScreenSize|keyboardHidden|keyboard"
            android:supportsPictureInPicture="true"
            android:resizeableActivity="true"
            android:exported="false"
            tools:targetApi="n">
            <intent-filter>
                <action android:name="com.samsung.android.support.REMOTE_ACTION" />
            </intent-filter>

            <meta-data android:name="com.samsung.android.support.REMOTE_ACTION"
                android:resource="@xml/s_pen_actions"/>
        </activity>
        <activity
            android:name=".ui.security.UnlockActivity"
            android:theme="@style/Theme.Tachiyomi"
            android:exported="false" />

        <activity
            android:name=".ui.webview.WebViewActivity"
            android:configChanges="uiMode|orientation|screenSize"
            android:exported="false" />

        <activity
            android:name=".extension.util.ExtensionInstallActivity"
            android:theme="@android:style/Theme.Translucent.NoTitleBar"
            android:exported="false" />

        <activity
            android:name=".extension.util.AnimeExtensionInstallActivity"
            android:theme="@android:style/Theme.Translucent.NoTitleBar"
            android:exported="false" />

        <activity
            android:name=".ui.setting.track.AnilistLoginActivity"
            android:label="Anilist"
            android:exported="true">
            <intent-filter>
                <action android:name="android.intent.action.VIEW" />

                <category android:name="android.intent.category.DEFAULT" />
                <category android:name="android.intent.category.BROWSABLE" />

                <data
                    android:host="anilist-auth"
                    android:scheme="tachiyomi" />
            </intent-filter>
        </activity>
        <activity
            android:name=".ui.setting.track.MyAnimeListLoginActivity"
            android:label="MyAnimeList"
            android:exported="true">
            <intent-filter>
                <action android:name="android.intent.action.VIEW" />

                <category android:name="android.intent.category.DEFAULT" />
                <category android:name="android.intent.category.BROWSABLE" />

                <data
                    android:host="myanimelist-auth"
                    android:scheme="tachiyomi" />
            </intent-filter>
        </activity>
        <activity
            android:name=".ui.setting.track.ShikimoriLoginActivity"
            android:label="Shikimori"
            android:exported="true">
            <intent-filter>
                <action android:name="android.intent.action.VIEW" />

                <category android:name="android.intent.category.DEFAULT" />
                <category android:name="android.intent.category.BROWSABLE" />

                <data
                    android:host="shikimori-auth"
                    android:scheme="tachiyomi" />
            </intent-filter>
        </activity>
        <activity
            android:name=".ui.setting.track.BangumiLoginActivity"
            android:label="Bangumi"
            android:exported="true">
            <intent-filter>
                <action android:name="android.intent.action.VIEW" />

                <category android:name="android.intent.category.DEFAULT" />
                <category android:name="android.intent.category.BROWSABLE" />

                <data
                    android:host="bangumi-auth"
                    android:scheme="tachiyomi" />
            </intent-filter>
        </activity>
        <activity
            android:name=".ui.setting.track.SimklLoginActivity"
            android:label="Simkl"
            android:exported="true">
            <intent-filter>
                <action android:name="android.intent.action.VIEW" />

                <category android:name="android.intent.category.DEFAULT" />
                <category android:name="android.intent.category.BROWSABLE" />

                <data
                    android:host="simkl-auth"
                    android:scheme="aniyomi" />
            </intent-filter>
        </activity>

        <receiver
            android:name=".data.notification.NotificationReceiver"
            android:exported="false" />

<<<<<<< HEAD
        <receiver android:name="androidx.media.session.MediaButtonReceiver">
            <intent-filter>
                <action android:name="android.intent.action.MEDIA_BUTTON"/>
            </intent-filter>
=======
        <receiver
            android:name=".glance.UpdatesGridGlanceReceiver"
            android:enabled="@bool/glance_appwidget_available"
            android:exported="false"
            android:label="@string/label_recent_updates">
            <intent-filter>
                <action android:name="android.appwidget.action.APPWIDGET_UPDATE" />
            </intent-filter>

            <meta-data
                android:name="android.appwidget.provider"
                android:resource="@xml/updates_grid_glance_widget_info" />
>>>>>>> 8417f5a6
        </receiver>

        <service
            android:name=".data.library.LibraryUpdateService"
            android:exported="false" />

        <service
            android:name=".data.animelib.AnimelibUpdateService"
            android:exported="false" />

        <service
            android:name=".data.download.DownloadService"
            android:exported="false" />

        <service
            android:name=".data.download.AnimeDownloadService"
            android:exported="false" />

        <service
            android:name=".data.updater.AppUpdateService"
            android:exported="false" />

        <service
            android:name=".data.backup.BackupRestoreService"
            android:exported="false" />

        <service android:name=".extension.util.ExtensionInstallService"
            android:exported="false" />

<<<<<<< HEAD
        <service android:name=".extension.util.AnimeExtensionInstallService"
            android:exported="false" />
=======
        <service
            android:name="androidx.appcompat.app.AppLocalesMetadataHolderService"
            android:enabled="false"
            android:exported="false">
            <meta-data
                android:name="autoStoreLocales"
                android:value="true" />
        </service>
>>>>>>> 8417f5a6

        <provider
            android:name="androidx.core.content.FileProvider"
            android:authorities="${applicationId}.provider"
            android:exported="false"
            android:grantUriPermissions="true">
            <meta-data
                android:name="android.support.FILE_PROVIDER_PATHS"
                android:resource="@xml/provider_paths" />
        </provider>

        <provider
            android:name="rikka.shizuku.ShizukuProvider"
            android:authorities="${applicationId}.shizuku"
            android:multiprocess="false"
            android:enabled="true"
            android:exported="true"
            android:permission="android.permission.INTERACT_ACROSS_USERS_FULL" />

        <meta-data
            android:name="android.webkit.WebView.EnableSafeBrowsing"
            android:value="false" />
        <meta-data
            android:name="android.webkit.WebView.MetricsOptOut"
            android:value="true" />

        <!-- Disable advertising ID collection for Firebase -->
        <meta-data
            android:name="google_analytics_adid_collection_enabled"
            android:value="false" />

    </application>

</manifest><|MERGE_RESOLUTION|>--- conflicted
+++ resolved
@@ -1,10 +1,6 @@
 <?xml version="1.0" encoding="utf-8"?>
 <manifest xmlns:android="http://schemas.android.com/apk/res/android"
-<<<<<<< HEAD
     xmlns:tools="http://schemas.android.com/tools" >
-=======
-    xmlns:tools="http://schemas.android.com/tools">
->>>>>>> 8417f5a6
 
     <!-- Internet -->
     <uses-permission android:name="android.permission.INTERNET" />
@@ -229,12 +225,12 @@
             android:name=".data.notification.NotificationReceiver"
             android:exported="false" />
 
-<<<<<<< HEAD
         <receiver android:name="androidx.media.session.MediaButtonReceiver">
             <intent-filter>
                 <action android:name="android.intent.action.MEDIA_BUTTON"/>
             </intent-filter>
-=======
+        </receiver>
+
         <receiver
             android:name=".glance.UpdatesGridGlanceReceiver"
             android:enabled="@bool/glance_appwidget_available"
@@ -247,7 +243,6 @@
             <meta-data
                 android:name="android.appwidget.provider"
                 android:resource="@xml/updates_grid_glance_widget_info" />
->>>>>>> 8417f5a6
         </receiver>
 
         <service
@@ -277,10 +272,8 @@
         <service android:name=".extension.util.ExtensionInstallService"
             android:exported="false" />
 
-<<<<<<< HEAD
         <service android:name=".extension.util.AnimeExtensionInstallService"
             android:exported="false" />
-=======
         <service
             android:name="androidx.appcompat.app.AppLocalesMetadataHolderService"
             android:enabled="false"
@@ -289,7 +282,6 @@
                 android:name="autoStoreLocales"
                 android:value="true" />
         </service>
->>>>>>> 8417f5a6
 
         <provider
             android:name="androidx.core.content.FileProvider"
