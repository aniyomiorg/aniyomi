--- conflicted
+++ resolved
@@ -83,7 +83,6 @@
                 android:resource="@xml/s_pen_actions"/>
         </activity>
         <activity
-<<<<<<< HEAD
             android:name=".ui.watcher.WatcherActivity"
             android:theme="@style/Theme.AppCompat.Light.NoActionBar.FullScreen"
             android:configChanges="keyboardHidden|orientation|screenSize"
@@ -96,10 +95,7 @@
                 android:resource="@xml/s_pen_actions"/>
         </activity>
         <activity
-            android:name=".ui.security.BiometricUnlockActivity"
-=======
             android:name=".ui.security.UnlockActivity"
->>>>>>> f96b85fc
             android:theme="@style/Theme.Base" />
         <activity
             android:name=".ui.webview.WebViewActivity"
