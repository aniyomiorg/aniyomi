<?xml version="1.0" encoding="utf-8"?>
<manifest xmlns:android="http://schemas.android.com/apk/res/android"
    xmlns:tools="http://schemas.android.com/tools" >

    <!-- Internet -->
    <uses-permission android:name="android.permission.INTERNET" />
    <uses-permission android:name="android.permission.ACCESS_NETWORK_STATE" />
    <uses-permission android:name="android.permission.ACCESS_WIFI_STATE" />

    <!-- Storage -->
    <uses-permission android:name="android.permission.WRITE_EXTERNAL_STORAGE" />

    <!-- For background jobs -->
    <uses-permission android:name="android.permission.FOREGROUND_SERVICE" />
    <uses-permission android:name="android.permission.WAKE_LOCK" />
    <uses-permission android:name="android.permission.REQUEST_IGNORE_BATTERY_OPTIMIZATIONS" />

    <!-- For managing extensions -->
    <uses-permission android:name="android.permission.REQUEST_INSTALL_PACKAGES" />
    <uses-permission android:name="android.permission.REQUEST_DELETE_PACKAGES" />
    <uses-permission android:name="android.permission.UPDATE_PACKAGES_WITHOUT_USER_ACTION" />
    <!-- To view extension packages in API 30+ -->
    <uses-permission android:name="android.permission.QUERY_ALL_PACKAGES" />

    <uses-permission android:name="android.permission.POST_NOTIFICATIONS" />
    <uses-permission android:name="android.permission.READ_APP_SPECIFIC_LOCALES"
        tools:ignore="ProtectedPermissions" />

    <application
        android:name=".App"
        android:allowBackup="false"
        android:enableOnBackInvokedCallback="true"
        android:hardwareAccelerated="true"
        android:icon="@mipmap/ic_launcher"
        android:label="@string/app_name"
        android:largeHeap="true"
        android:localeConfig="@xml/locales_config"
        android:networkSecurityConfig="@xml/network_security_config"
        android:requestLegacyExternalStorage="true"
        android:roundIcon="@mipmap/ic_launcher_round"
        android:supportsRtl="true"
        android:theme="@style/Theme.Tachiyomi">

        <activity
            android:name=".ui.main.MainActivity"
            android:launchMode="singleTop"
            android:theme="@style/Theme.Tachiyomi.SplashScreen"
            android:exported="true">
            <intent-filter>
                <action android:name="android.intent.action.MAIN" />
                <category android:name="android.intent.category.LAUNCHER" />
            </intent-filter>
            <!--suppress AndroidDomInspection -->
            <meta-data
                android:name="android.app.shortcuts"
                android:resource="@xml/shortcuts" />
        </activity>

        <activity
            android:process=":error_handler"
            android:name=".crash.CrashActivity"
            android:exported="false" />


        <activity
            android:name=".ui.deeplink.anime.DeepLinkAnimeActivity"
            android:launchMode="singleTask"
            android:theme="@android:style/Theme.NoDisplay"
            android:label="@string/action_search"
            android:exported="true">
            <intent-filter>
                <action android:name="android.intent.action.SEARCH" />
                <action android:name="com.google.android.gms.actions.SEARCH_ACTION" />

                <category android:name="android.intent.category.DEFAULT" />
            </intent-filter>
            <intent-filter>
                <action android:name="eu.kanade.tachiyomi.ANIMESEARCH" />
                <category android:name="android.intent.category.DEFAULT" />
            </intent-filter>
            <intent-filter>
                <action android:name="android.intent.action.SEND" />
                <category android:name="android.intent.category.DEFAULT" />
                <data android:mimeType="text/plain" />
            </intent-filter>

            <meta-data
                android:name="android.app.searchable"
                android:resource="@xml/searchable" />
        </activity>

        <activity
            android:name=".ui.deeplink.manga.DeepLinkMangaActivity"
            android:launchMode="singleTask"
            android:theme="@android:style/Theme.NoDisplay"
            android:label="@string/action_search"
            android:exported="true">
            <intent-filter>
                <action android:name="android.intent.action.SEARCH" />
                <action android:name="com.google.android.gms.actions.SEARCH_ACTION" />

                <category android:name="android.intent.category.DEFAULT" />
            </intent-filter>
            <intent-filter>
                <action android:name="eu.kanade.tachiyomi.SEARCH" />
                <category android:name="android.intent.category.DEFAULT" />
            </intent-filter>
            <intent-filter>
                <action android:name="eu.kanade.tachiyomi.ANIMESEARCH" />
                <category android:name="android.intent.category.DEFAULT" />
            </intent-filter>
            <intent-filter>
                <action android:name="android.intent.action.SEND" />
                <category android:name="android.intent.category.DEFAULT" />
                <data android:mimeType="text/plain" />
            </intent-filter>

            <meta-data
                android:name="android.app.searchable"
                android:resource="@xml/searchable" />
        </activity>

        <activity
            android:name=".ui.reader.ReaderActivity"
            android:launchMode="singleTask"
            android:exported="false">
            <intent-filter>
                <action android:name="com.samsung.android.support.REMOTE_ACTION" />
            </intent-filter>

            <meta-data android:name="com.samsung.android.support.REMOTE_ACTION"
                android:resource="@xml/s_pen_actions"/>
        </activity>
        <activity
            android:name=".ui.player.PlayerActivity"
            android:launchMode="singleTask"
            android:screenOrientation="fullSensor"
            android:configChanges="orientation|screenLayout|screenSize|smallestScreenSize|keyboardHidden|keyboard"
            android:supportsPictureInPicture="true"
            android:resizeableActivity="true"
            android:exported="false"
            tools:targetApi="n">
            <intent-filter>
                <action android:name="com.samsung.android.support.REMOTE_ACTION" />
            </intent-filter>

            <meta-data android:name="com.samsung.android.support.REMOTE_ACTION"
                android:resource="@xml/s_pen_actions"/>
        </activity>
        <activity
            android:name=".ui.security.UnlockActivity"
            android:theme="@style/Theme.Tachiyomi"
            android:exported="false" />

        <activity
            android:name=".ui.webview.WebViewActivity"
            android:configChanges="uiMode|orientation|screenSize"
            android:exported="false" />

        <activity
            android:name=".extension.manga.util.MangaExtensionInstallActivity"
            android:theme="@android:style/Theme.Translucent.NoTitleBar"
            android:exported="false" />

        <activity
            android:name=".extension.anime.util.AnimeExtensionInstallActivity"
            android:theme="@android:style/Theme.Translucent.NoTitleBar"
            android:exported="false" />

        <activity
            android:name=".ui.setting.track.TrackLoginActivity"
            android:label="@string/track_activity_name"
            android:exported="true">
            <intent-filter>
                <action android:name="android.intent.action.VIEW" />

                <category android:name="android.intent.category.DEFAULT" />
                <category android:name="android.intent.category.BROWSABLE" />

                <data android:host="anilist-auth"/>
                <data android:host="bangumi-auth"/>
                <data android:host="myanimelist-auth"/>
                <data android:host="shikimori-auth"/>

                <data android:scheme="tachiyomi"/>
<<<<<<< HEAD
            </intent-filter>
            <intent-filter>
                <action android:name="android.intent.action.VIEW" />

                <category android:name="android.intent.category.DEFAULT" />
                <category android:name="android.intent.category.BROWSABLE" />

                <data android:host="simkl-auth"/>
                <data android:scheme="aniyomi"/>
=======
            </intent-filter>
            <intent-filter>
                <action android:name="android.intent.action.VIEW" />

                <category android:name="android.intent.category.DEFAULT" />
                <category android:name="android.intent.category.BROWSABLE" />

                <data android:host="simkl-auth"/>

                <data android:scheme="animetail"/>
            </intent-filter>
        </activity>

        <activity android:label="Discord Login"
            android:name=".ui.setting.connections.DiscordLoginActivity"
            android:configChanges="keyboardHidden|orientation|screenSize"
            android:exported="false"
            tools:ignore="AppLinkUrlError">
            <intent-filter>
                <action android:name="android.intent.action.VIEW"/>
                <category android:name="android.intent.category.DEFAULT"/>
                <category android:name="android.intent.category.BROWSABLE"/>
                <data android:scheme="https" android:host="account.samsung.com" android:path="/accounts/oauth/callback"/>
            </intent-filter>
        </activity>
        <service
            android:name=".data.connections.discord.DiscordRPCService"
            android:enabled="true"
            android:exported="false">
            <intent-filter>
                <action android:name ="android.intent.action.VIEW"/>
                <category android:name ="android.intent.category.DEFAULT"/>
                <category android:name ="android.intent.category.BROWSABLE"/>
                <data android:scheme="https"
                    android:host="account.samsung.com"
                    android:path="/accounts/oauth/callback"/>
>>>>>>> dffbf136
            </intent-filter>
        </service>

        <receiver
            android:name=".data.notification.NotificationReceiver"
            android:exported="false" />

        <service
            android:name=".data.download.manga.MangaDownloadService"
            android:exported="false" />

        <service
            android:name=".data.download.anime.AnimeDownloadService"
            android:exported="false" />

        <service
            android:name=".extension.manga.util.MangaExtensionInstallService"
            android:exported="false" />

        <service
            android:name=".extension.anime.util.AnimeExtensionInstallService"
            android:exported="false" />
        <service
            android:name="androidx.appcompat.app.AppLocalesMetadataHolderService"
            android:enabled="false"
            android:exported="false">
            <meta-data
                android:name="autoStoreLocales"
                android:value="true" />
        </service>

        <provider
            android:name="androidx.core.content.FileProvider"
            android:authorities="${applicationId}.provider"
            android:exported="false"
            android:grantUriPermissions="true">
            <meta-data
                android:name="android.support.FILE_PROVIDER_PATHS"
                android:resource="@xml/provider_paths" />
        </provider>

        <provider
            android:name="rikka.shizuku.ShizukuProvider"
            android:authorities="${applicationId}.shizuku"
            android:multiprocess="false"
            android:enabled="true"
            android:exported="true"
            android:permission="android.permission.INTERACT_ACROSS_USERS_FULL" />

        <meta-data
            android:name="android.webkit.WebView.EnableSafeBrowsing"
            android:value="false" />
        <meta-data
            android:name="android.webkit.WebView.MetricsOptOut"
            android:value="true" />

    </application>

</manifest><|MERGE_RESOLUTION|>--- conflicted
+++ resolved
@@ -177,33 +177,24 @@
                 <category android:name="android.intent.category.DEFAULT" />
                 <category android:name="android.intent.category.BROWSABLE" />
 
-                <data android:host="anilist-auth"/>
-                <data android:host="bangumi-auth"/>
-                <data android:host="myanimelist-auth"/>
-                <data android:host="shikimori-auth"/>
-
-                <data android:scheme="tachiyomi"/>
-<<<<<<< HEAD
-            </intent-filter>
+                <data
+                    android:host="anilist-auth"
+                    android:scheme="tachiyomi" />
+            </intent-filter>
+        </activity>
+        <activity
+            android:name=".ui.setting.track.MyAnimeListLoginActivity"
+            android:label="MyAnimeList"
+            android:exported="true">
             <intent-filter>
                 <action android:name="android.intent.action.VIEW" />
 
                 <category android:name="android.intent.category.DEFAULT" />
                 <category android:name="android.intent.category.BROWSABLE" />
 
-                <data android:host="simkl-auth"/>
-                <data android:scheme="aniyomi"/>
-=======
-            </intent-filter>
-            <intent-filter>
-                <action android:name="android.intent.action.VIEW" />
-
-                <category android:name="android.intent.category.DEFAULT" />
-                <category android:name="android.intent.category.BROWSABLE" />
-
-                <data android:host="simkl-auth"/>
-
-                <data android:scheme="animetail"/>
+                <data
+                    android:host="myanimelist-auth"
+                    android:scheme="tachiyomi" />
             </intent-filter>
         </activity>
 
@@ -230,7 +221,6 @@
                 <data android:scheme="https"
                     android:host="account.samsung.com"
                     android:path="/accounts/oauth/callback"/>
->>>>>>> dffbf136
             </intent-filter>
         </service>
 
