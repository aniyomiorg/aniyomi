--- conflicted
+++ resolved
@@ -243,23 +243,6 @@
                 <data android:host="anilist-auth" />
                 <data android:host="bangumi-auth" />
                 <data android:host="shikimori-auth" />
-<<<<<<< HEAD
-=======
-            </intent-filter>
-        </activity>
-        <activity
-            android:name=".ui.setting.track.MyAnimeListLoginActivity"
-            android:label="MyAnimeList"
-            android:exported="true">
-            <intent-filter>
-                <action android:name="android.intent.action.VIEW" />
-
-                <category android:name="android.intent.category.DEFAULT" />
-                <category android:name="android.intent.category.BROWSABLE" />
-
-                <data android:scheme="animetail"/>
-
->>>>>>> 87b6e78c
                 <data android:host="simkl-auth"/>
             </intent-filter>
         </activity>
