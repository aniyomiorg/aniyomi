--- conflicted
+++ resolved
@@ -37,6 +37,12 @@
         SetMigrateSorting.Direction.ASCENDING,
     )
 
+    fun animeExtensionRepos() = preferenceStore.getStringSet("anime_extension_repos", emptySet())
+
+    fun mangaExtensionRepos() = preferenceStore.getStringSet("extension_repos", emptySet())
+
+    fun extensionUpdatesCount() = preferenceStore.getInt("ext_updates_count", 0)
+
     fun trustedSignatures() = preferenceStore.getStringSet(Preference.appStateKey("trusted_signatures"), emptySet())
 
     // Mixture Sources
@@ -69,13 +75,7 @@
         false,
     )
 
-<<<<<<< HEAD
     // SY -->
-=======
-    fun extensionRepos() = preferenceStore.getStringSet("extension_repos", emptySet())
-
-    fun extensionUpdatesCount() = preferenceStore.getInt("ext_updates_count", 0)
->>>>>>> a3ef3604
 
     // fun enableSourceBlacklist() = preferenceStore.getBoolean("eh_enable_source_blacklist", true)
 
