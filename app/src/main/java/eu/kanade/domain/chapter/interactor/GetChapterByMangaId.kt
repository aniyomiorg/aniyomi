--- conflicted
+++ resolved
@@ -17,16 +17,4 @@
             emptyList()
         }
     }
-<<<<<<< HEAD
-
-    fun subscribe(mangaId: Long): Flow<List<Chapter>> {
-        return try {
-            chapterRepository.getChapterByMangaIdAsFlow(mangaId)
-        } catch (e: Exception) {
-            logcat(LogPriority.ERROR, e)
-            flowOf(emptyList())
-        }
-    }
-=======
->>>>>>> e44bb309
 }