package eu.kanade.domain.chapter.repository

import eu.kanade.domain.chapter.model.Chapter
import eu.kanade.domain.chapter.model.ChapterUpdate
import kotlinx.coroutines.flow.Flow

interface ChapterRepository {

    suspend fun addAll(chapters: List<Chapter>): List<Chapter>

    suspend fun update(chapterUpdate: ChapterUpdate)

    suspend fun updateAll(chapterUpdates: List<ChapterUpdate>)

    suspend fun removeChaptersWithIds(chapterIds: List<Long>)

    suspend fun getChapterByMangaId(mangaId: Long): List<Chapter>

<<<<<<< HEAD
    fun getChapterByMangaIdAsFlow(mangaId: Long): Flow<List<Chapter>>
=======
    suspend fun getChapterById(id: Long): Chapter?

    suspend fun getChapterByMangaIdAsFlow(mangaId: Long): Flow<List<Chapter>>
>>>>>>> 5d77ee37
}<|MERGE_RESOLUTION|>--- conflicted
+++ resolved
@@ -16,11 +16,7 @@
 
     suspend fun getChapterByMangaId(mangaId: Long): List<Chapter>
 
-<<<<<<< HEAD
-    fun getChapterByMangaIdAsFlow(mangaId: Long): Flow<List<Chapter>>
-=======
     suspend fun getChapterById(id: Long): Chapter?
 
     suspend fun getChapterByMangaIdAsFlow(mangaId: Long): Flow<List<Chapter>>
->>>>>>> 5d77ee37
 }