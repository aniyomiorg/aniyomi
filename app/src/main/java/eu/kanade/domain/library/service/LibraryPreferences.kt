package eu.kanade.domain.library.service

import eu.kanade.domain.anime.model.Anime
import eu.kanade.domain.library.model.LibraryDisplayMode
import eu.kanade.domain.library.model.LibrarySort
import eu.kanade.domain.manga.model.Manga
import eu.kanade.tachiyomi.core.preference.PreferenceStore
import eu.kanade.tachiyomi.data.preference.DEVICE_ONLY_ON_WIFI
import eu.kanade.tachiyomi.data.preference.MANGA_HAS_UNREAD
import eu.kanade.tachiyomi.data.preference.MANGA_NON_COMPLETED
import eu.kanade.tachiyomi.data.preference.MANGA_NON_READ
import eu.kanade.tachiyomi.widget.ExtendedNavigationView

class LibraryPreferences(
    private val preferenceStore: PreferenceStore,
) {
    fun bottomNavStyle() = preferenceStore.getInt("bottom_nav_style", 0)

    fun libraryDisplayMode() = preferenceStore.getObject("pref_display_mode_library", LibraryDisplayMode.default, LibraryDisplayMode.Serializer::serialize, LibraryDisplayMode.Serializer::deserialize)

    fun librarySortingMode() = preferenceStore.getObject("library_sorting_mode", LibrarySort.default, LibrarySort.Serializer::serialize, LibrarySort.Serializer::deserialize)

    fun portraitColumns() = preferenceStore.getInt("pref_library_columns_portrait_key", 0)

    fun landscapeColumns() = preferenceStore.getInt("pref_library_columns_landscape_key", 0)

    fun libraryUpdateInterval() = preferenceStore.getInt("pref_library_update_interval_key", 24)
    fun libraryUpdateLastTimestamp() = preferenceStore.getLong("library_update_last_timestamp", 0L)

    fun libraryUpdateDeviceRestriction() = preferenceStore.getStringSet("library_update_restriction", setOf(DEVICE_ONLY_ON_WIFI))
    fun libraryUpdateMangaRestriction() = preferenceStore.getStringSet("library_update_manga_restriction", setOf(MANGA_HAS_UNREAD, MANGA_NON_COMPLETED, MANGA_NON_READ))

    fun autoUpdateMetadata() = preferenceStore.getBoolean("auto_update_metadata", false)

    fun autoUpdateTrackers() = preferenceStore.getBoolean("auto_update_trackers", false)

    fun showContinueReadingButton() = preferenceStore.getBoolean("display_continue_reading_button", false)

    // region Filter

    fun filterDownloaded() = preferenceStore.getInt("pref_filter_library_downloaded", ExtendedNavigationView.Item.TriStateGroup.State.IGNORE.value)

    fun filterUnread() = preferenceStore.getInt("pref_filter_library_unread", ExtendedNavigationView.Item.TriStateGroup.State.IGNORE.value)

    fun filterStarted() = preferenceStore.getInt("pref_filter_library_started", ExtendedNavigationView.Item.TriStateGroup.State.IGNORE.value)

    fun filterBookmarked() = preferenceStore.getInt("pref_filter_library_bookmarked", ExtendedNavigationView.Item.TriStateGroup.State.IGNORE.value)

    fun filterCompleted() = preferenceStore.getInt("pref_filter_library_completed", ExtendedNavigationView.Item.TriStateGroup.State.IGNORE.value)

    fun filterTracking(name: Int) = preferenceStore.getInt("pref_filter_library_tracked_$name", ExtendedNavigationView.Item.TriStateGroup.State.IGNORE.value)

    // endregion

    // region Badges

    fun downloadBadge() = preferenceStore.getBoolean("display_download_badge", false)

    fun localBadge() = preferenceStore.getBoolean("display_local_badge", true)

    fun unreadBadge() = preferenceStore.getBoolean("display_unread_badge", true)

    fun languageBadge() = preferenceStore.getBoolean("display_language_badge", false)

<<<<<<< HEAD
    fun showUpdatesNavBadge() = preferenceStore.getBoolean("library_update_show_tab_badge", false)
    fun unreadUpdatesCount() = preferenceStore.getInt("library_unread_updates_count", 0)
    fun unseenUpdatesCount() = preferenceStore.getInt("library_unseen_updates_count", 0)
=======
    fun newShowUpdatesCount() = preferenceStore.getBoolean("library_show_updates_count", true)
    fun newUpdatesCount() = preferenceStore.getInt("library_unseen_updates_count", 0)
>>>>>>> 817418f7

    // endregion

    // region Category

    fun defaultCategory() = preferenceStore.getInt("default_category", -1)
    fun defaultAnimeCategory() = preferenceStore.getInt("default_anime_category", -1)

    fun lastUsedCategory() = preferenceStore.getInt("last_used_category", 0)
    fun lastUsedAnimeCategory() = preferenceStore.getInt("last_used_anime_category", 0)

    fun categoryTabs() = preferenceStore.getBoolean("display_category_tabs", true)

    fun categoryNumberOfItems() = preferenceStore.getBoolean("display_number_of_items", false)

    fun categorizedDisplaySettings() = preferenceStore.getBoolean("categorized_display", false)

    fun libraryUpdateCategories() = preferenceStore.getStringSet("library_update_categories", emptySet())
    fun animelibUpdateCategories() = preferenceStore.getStringSet("animelib_update_categories", emptySet())

    fun libraryUpdateCategoriesExclude() = preferenceStore.getStringSet("library_update_categories_exclude", emptySet())
    fun animelibUpdateCategoriesExclude() = preferenceStore.getStringSet("animelib_update_categories_exclude", emptySet())

    // endregion

    // region Chapter

    fun filterChapterByRead() = preferenceStore.getLong("default_chapter_filter_by_read", Manga.SHOW_ALL)
    fun filterEpisodeBySeen() = preferenceStore.getLong("default_episode_filter_by_seen", Anime.SHOW_ALL)

    fun filterChapterByDownloaded() = preferenceStore.getLong("default_chapter_filter_by_downloaded", Manga.SHOW_ALL)
    fun filterEpisodeByDownloaded() = preferenceStore.getLong("default_episode_filter_by_downloaded", Anime.SHOW_ALL)

    fun filterChapterByBookmarked() = preferenceStore.getLong("default_chapter_filter_by_bookmarked", Manga.SHOW_ALL)
    fun filterEpisodeByBookmarked() = preferenceStore.getLong("default_episode_filter_by_bookmarked", Anime.SHOW_ALL)

    // and upload date
    fun sortChapterBySourceOrNumber() = preferenceStore.getLong("default_chapter_sort_by_source_or_number", Manga.CHAPTER_SORTING_SOURCE)
    fun sortEpisodeBySourceOrNumber() = preferenceStore.getLong("default_episode_sort_by_source_or_number", Anime.EPISODE_SORTING_SOURCE)

    fun displayChapterByNameOrNumber() = preferenceStore.getLong("default_chapter_display_by_name_or_number", Manga.CHAPTER_DISPLAY_NAME)
    fun displayEpisodeByNameOrNumber() = preferenceStore.getLong("default_chapter_display_by_name_or_number", Anime.EPISODE_DISPLAY_NAME)

    fun sortChapterByAscendingOrDescending() = preferenceStore.getLong("default_chapter_sort_by_ascending_or_descending", Manga.CHAPTER_SORT_DESC)
    fun sortEpisodeByAscendingOrDescending() = preferenceStore.getLong("default_chapter_sort_by_ascending_or_descending", Anime.EPISODE_SORT_DESC)

    fun setChapterSettingsDefault(manga: Manga) {
        filterChapterByRead().set(manga.unreadFilterRaw)
        filterChapterByDownloaded().set(manga.downloadedFilterRaw)
        filterChapterByBookmarked().set(manga.bookmarkedFilterRaw)
        sortChapterBySourceOrNumber().set(manga.sorting)
        displayChapterByNameOrNumber().set(manga.displayMode)
        sortChapterByAscendingOrDescending().set(if (manga.sortDescending()) Manga.CHAPTER_SORT_DESC else Manga.CHAPTER_SORT_ASC)
    }

    fun setEpisodeSettingsDefault(anime: Anime) {
        filterEpisodeBySeen().set(anime.unseenFilterRaw)
        filterEpisodeByDownloaded().set(anime.downloadedFilterRaw)
        filterEpisodeByBookmarked().set(anime.bookmarkedFilterRaw)
        sortEpisodeBySourceOrNumber().set(anime.sorting)
        displayEpisodeByNameOrNumber().set(anime.displayMode)
        sortEpisodeByAscendingOrDescending().set(if (anime.sortDescending()) Anime.EPISODE_SORT_DESC else Anime.EPISODE_SORT_ASC)
    }

    fun autoClearChapterCache() = preferenceStore.getBoolean("auto_clear_chapter_cache", false)

    // endregion
}<|MERGE_RESOLUTION|>--- conflicted
+++ resolved
@@ -62,14 +62,9 @@
 
     fun languageBadge() = preferenceStore.getBoolean("display_language_badge", false)
 
-<<<<<<< HEAD
-    fun showUpdatesNavBadge() = preferenceStore.getBoolean("library_update_show_tab_badge", false)
+    fun newShowUpdatesCount() = preferenceStore.getBoolean("library_show_updates_count", true)
     fun unreadUpdatesCount() = preferenceStore.getInt("library_unread_updates_count", 0)
-    fun unseenUpdatesCount() = preferenceStore.getInt("library_unseen_updates_count", 0)
-=======
-    fun newShowUpdatesCount() = preferenceStore.getBoolean("library_show_updates_count", true)
     fun newUpdatesCount() = preferenceStore.getInt("library_unseen_updates_count", 0)
->>>>>>> 817418f7
 
     // endregion
 
