--- conflicted
+++ resolved
@@ -2,25 +2,16 @@
 
 import dev.icerock.moko.resources.StringResource
 import tachiyomi.i18n.MR
-<<<<<<< HEAD
 import tachiyomi.i18n.aniyomi.AYMR
-=======
 import tachiyomi.i18n.tail.TLMR
->>>>>>> b9a1b44e
 
 enum class AppTheme(val titleRes: StringResource?) {
     DEFAULT(MR.strings.label_default),
     MONET(MR.strings.theme_monet),
-<<<<<<< HEAD
+    CUSTOM(TLMR.strings.theme_custom),
     CLOUDFLARE(AYMR.strings.theme_cloudflare),
     COTTONCANDY(AYMR.strings.theme_cottoncandy),
     DOOM(AYMR.strings.theme_doom),
-=======
-    CUSTOM(TLMR.strings.theme_custom),
-    CLOUDFLARE(MR.strings.theme_cloudflare),
-    COTTONCANDY(MR.strings.theme_cottoncandy),
-    DOOM(MR.strings.theme_doom),
->>>>>>> b9a1b44e
     GREEN_APPLE(MR.strings.theme_greenapple),
     LAVENDER(MR.strings.theme_lavender),
     MATRIX(AYMR.strings.theme_matrix),
