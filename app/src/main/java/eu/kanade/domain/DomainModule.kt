package eu.kanade.domain

import eu.kanade.data.anime.AnimeRepositoryImpl
import eu.kanade.data.animehistory.AnimeHistoryRepositoryImpl
import eu.kanade.data.animesource.AnimeSourceRepositoryImpl
import eu.kanade.data.category.CategoryRepositoryImpl
import eu.kanade.data.category.CategoryRepositoryImplAnime
import eu.kanade.data.chapter.ChapterRepositoryImpl
import eu.kanade.data.episode.EpisodeRepositoryImpl
import eu.kanade.data.history.HistoryRepositoryImpl
import eu.kanade.data.manga.MangaRepositoryImpl
import eu.kanade.data.source.SourceRepositoryImpl
<<<<<<< HEAD
import eu.kanade.domain.anime.interactor.GetAnimeById
import eu.kanade.domain.anime.interactor.GetDuplicateLibraryAnime
import eu.kanade.domain.anime.interactor.UpdateAnime
import eu.kanade.domain.anime.repository.AnimeRepository
import eu.kanade.domain.animeextension.interactor.GetAnimeExtensionLanguages
import eu.kanade.domain.animeextension.interactor.GetAnimeExtensionSources
import eu.kanade.domain.animeextension.interactor.GetAnimeExtensionUpdates
import eu.kanade.domain.animeextension.interactor.GetAnimeExtensions
import eu.kanade.domain.animehistory.interactor.DeleteAnimeHistoryTable
import eu.kanade.domain.animehistory.interactor.GetAnimeHistory
import eu.kanade.domain.animehistory.interactor.GetNextEpisode
import eu.kanade.domain.animehistory.interactor.RemoveAnimeHistoryByAnimeId
import eu.kanade.domain.animehistory.interactor.RemoveAnimeHistoryById
import eu.kanade.domain.animehistory.interactor.UpsertAnimeHistory
import eu.kanade.domain.animehistory.repository.AnimeHistoryRepository
import eu.kanade.domain.animesource.interactor.GetAnimeSourceData
import eu.kanade.domain.animesource.interactor.GetAnimeSourcesWithFavoriteCount
import eu.kanade.domain.animesource.interactor.GetAnimeSourcesWithNonLibraryAnime
import eu.kanade.domain.animesource.interactor.GetEnabledAnimeSources
import eu.kanade.domain.animesource.interactor.GetLanguagesWithAnimeSources
import eu.kanade.domain.animesource.interactor.ToggleAnimeSource
import eu.kanade.domain.animesource.interactor.ToggleAnimeSourcePin
import eu.kanade.domain.animesource.interactor.UpsertAnimeSourceData
import eu.kanade.domain.animesource.repository.AnimeSourceRepository
=======
import eu.kanade.data.track.TrackRepositoryImpl
>>>>>>> e44bb309
import eu.kanade.domain.category.interactor.DeleteCategory
import eu.kanade.domain.category.interactor.DeleteCategoryAnime
import eu.kanade.domain.category.interactor.GetCategories
import eu.kanade.domain.category.interactor.GetCategoriesAnime
import eu.kanade.domain.category.interactor.InsertCategory
<<<<<<< HEAD
import eu.kanade.domain.category.interactor.InsertCategoryAnime
=======
import eu.kanade.domain.category.interactor.MoveMangaToCategories
>>>>>>> e44bb309
import eu.kanade.domain.category.interactor.UpdateCategory
import eu.kanade.domain.category.interactor.UpdateCategoryAnime
import eu.kanade.domain.category.repository.CategoryRepository
import eu.kanade.domain.category.repository.CategoryRepositoryAnime
import eu.kanade.domain.chapter.interactor.GetChapterByMangaId
import eu.kanade.domain.chapter.interactor.ShouldUpdateDbChapter
import eu.kanade.domain.chapter.interactor.SyncChaptersWithSource
import eu.kanade.domain.chapter.interactor.SyncChaptersWithTrackServiceTwoWay
import eu.kanade.domain.chapter.interactor.UpdateChapter
import eu.kanade.domain.chapter.repository.ChapterRepository
import eu.kanade.domain.episode.interactor.GetEpisodeByAnimeId
import eu.kanade.domain.episode.interactor.ShouldUpdateDbEpisode
import eu.kanade.domain.episode.interactor.SyncEpisodesWithSource
import eu.kanade.domain.episode.interactor.UpdateEpisode
import eu.kanade.domain.episode.repository.EpisodeRepository
import eu.kanade.domain.extension.interactor.GetExtensionLanguages
import eu.kanade.domain.extension.interactor.GetExtensionSources
import eu.kanade.domain.extension.interactor.GetExtensionUpdates
import eu.kanade.domain.extension.interactor.GetExtensions
import eu.kanade.domain.history.interactor.DeleteHistoryTable
import eu.kanade.domain.history.interactor.GetHistory
import eu.kanade.domain.history.interactor.GetNextChapter
import eu.kanade.domain.history.interactor.RemoveHistoryById
import eu.kanade.domain.history.interactor.RemoveHistoryByMangaId
import eu.kanade.domain.history.interactor.UpsertHistory
import eu.kanade.domain.history.repository.HistoryRepository
import eu.kanade.domain.manga.interactor.GetDuplicateLibraryManga
import eu.kanade.domain.manga.interactor.GetFavoritesBySourceId
import eu.kanade.domain.manga.interactor.GetMangaById
import eu.kanade.domain.manga.interactor.GetMangaWithChapters
import eu.kanade.domain.manga.interactor.ResetViewerFlags
import eu.kanade.domain.manga.interactor.SetMangaChapterFlags
import eu.kanade.domain.manga.interactor.UpdateManga
import eu.kanade.domain.manga.repository.MangaRepository
import eu.kanade.domain.source.interactor.GetEnabledSources
import eu.kanade.domain.source.interactor.GetLanguagesWithSources
import eu.kanade.domain.source.interactor.GetSourceData
import eu.kanade.domain.source.interactor.GetSourcesWithFavoriteCount
import eu.kanade.domain.source.interactor.GetSourcesWithNonLibraryManga
import eu.kanade.domain.source.interactor.SetMigrateSorting
import eu.kanade.domain.source.interactor.ToggleLanguage
import eu.kanade.domain.source.interactor.ToggleSource
import eu.kanade.domain.source.interactor.ToggleSourcePin
import eu.kanade.domain.source.interactor.UpsertSourceData
import eu.kanade.domain.source.repository.SourceRepository
import eu.kanade.domain.track.interactor.DeleteTrack
import eu.kanade.domain.track.interactor.GetTracks
import eu.kanade.domain.track.interactor.InsertTrack
import eu.kanade.domain.track.repository.TrackRepository
import uy.kohesive.injekt.api.InjektModule
import uy.kohesive.injekt.api.InjektRegistrar
import uy.kohesive.injekt.api.addFactory
import uy.kohesive.injekt.api.addSingletonFactory
import uy.kohesive.injekt.api.get
import eu.kanade.domain.anime.interactor.GetFavoritesBySourceId as GetFavoritesBySourceIdAnime
import eu.kanade.domain.anime.interactor.ResetViewerFlags as ResetViewerFlagsAnime

class DomainModule : InjektModule {

    override fun InjektRegistrar.registerInjectables() {
        addSingletonFactory<AnimeRepository> { AnimeRepositoryImpl(get()) }
        addFactory { GetDuplicateLibraryAnime(get()) }
        addFactory { GetFavoritesBySourceIdAnime(get()) }
        addFactory { GetAnimeById(get()) }
        addFactory { GetNextEpisode(get()) }
        addFactory { ResetViewerFlagsAnime(get()) }
        addFactory { UpdateAnime(get()) }

        addSingletonFactory<EpisodeRepository> { EpisodeRepositoryImpl(get()) }
        addFactory { GetEpisodeByAnimeId(get()) }
        addFactory { UpdateEpisode(get()) }
        addFactory { ShouldUpdateDbEpisode() }
        addFactory { SyncEpisodesWithSource(get(), get(), get(), get()) }

        addSingletonFactory<CategoryRepositoryAnime> { CategoryRepositoryImplAnime(get()) }
        addFactory { GetCategoriesAnime(get()) }
        addFactory { InsertCategoryAnime(get()) }
        addFactory { UpdateCategoryAnime(get()) }
        addFactory { DeleteCategoryAnime(get()) }

        addSingletonFactory<CategoryRepository> { CategoryRepositoryImpl(get()) }
        addFactory { GetCategories(get()) }
        addFactory { InsertCategory(get()) }
        addFactory { UpdateCategory(get()) }
        addFactory { DeleteCategory(get()) }

        addSingletonFactory<MangaRepository> { MangaRepositoryImpl(get()) }
        addFactory { GetDuplicateLibraryManga(get()) }
        addFactory { GetFavoritesBySourceId(get()) }
        addFactory { GetMangaWithChapters(get(), get()) }
        addFactory { GetMangaById(get()) }
        addFactory { GetNextChapter(get()) }
        addFactory { ResetViewerFlags(get()) }
        addFactory { SetMangaChapterFlags(get()) }
        addFactory { UpdateManga(get()) }
        addFactory { MoveMangaToCategories(get()) }

        addSingletonFactory<TrackRepository> { TrackRepositoryImpl(get()) }
        addFactory { DeleteTrack(get()) }
        addFactory { GetTracks(get()) }
        addFactory { InsertTrack(get()) }

        addSingletonFactory<ChapterRepository> { ChapterRepositoryImpl(get()) }
        addFactory { GetChapterByMangaId(get()) }
        addFactory { UpdateChapter(get()) }
        addFactory { ShouldUpdateDbChapter() }
        addFactory { SyncChaptersWithSource(get(), get(), get(), get()) }
        addFactory { SyncChaptersWithTrackServiceTwoWay(get(), get()) }

        addSingletonFactory<AnimeHistoryRepository> { AnimeHistoryRepositoryImpl(get()) }
        addFactory { DeleteAnimeHistoryTable(get()) }
        addFactory { GetAnimeHistory(get()) }
        addFactory { UpsertAnimeHistory(get()) }
        addFactory { RemoveAnimeHistoryById(get()) }
        addFactory { RemoveAnimeHistoryByAnimeId(get()) }

        addSingletonFactory<HistoryRepository> { HistoryRepositoryImpl(get()) }
        addFactory { DeleteHistoryTable(get()) }
        addFactory { GetHistory(get()) }
        addFactory { UpsertHistory(get()) }
        addFactory { RemoveHistoryById(get()) }
        addFactory { RemoveHistoryByMangaId(get()) }

        addSingletonFactory<AnimeSourceRepository> { AnimeSourceRepositoryImpl(get(), get()) }
        addFactory { GetEnabledAnimeSources(get(), get()) }
        addFactory { GetLanguagesWithAnimeSources(get(), get()) }
        addFactory { GetAnimeSourceData(get()) }
        addFactory { GetAnimeSourcesWithFavoriteCount(get(), get()) }
        addFactory { GetAnimeSourcesWithNonLibraryAnime(get()) }
        addFactory { ToggleAnimeSource(get()) }
        addFactory { ToggleAnimeSourcePin(get()) }
        addFactory { UpsertAnimeSourceData(get()) }

        addFactory { GetAnimeExtensions(get(), get()) }
        addFactory { GetAnimeExtensionSources(get()) }
        addFactory { GetAnimeExtensionUpdates(get(), get()) }
        addFactory { GetAnimeExtensionLanguages(get(), get()) }

        addFactory { GetExtensions(get(), get()) }
        addFactory { GetExtensionSources(get()) }
        addFactory { GetExtensionUpdates(get(), get()) }
        addFactory { GetExtensionLanguages(get(), get()) }

        addSingletonFactory<SourceRepository> { SourceRepositoryImpl(get(), get()) }
        addFactory { GetEnabledSources(get(), get()) }
        addFactory { GetLanguagesWithSources(get(), get()) }
        addFactory { GetSourceData(get()) }
        addFactory { GetSourcesWithFavoriteCount(get(), get()) }
        addFactory { GetSourcesWithNonLibraryManga(get()) }
        addFactory { SetMigrateSorting(get()) }
        addFactory { ToggleLanguage(get()) }
        addFactory { ToggleSource(get()) }
        addFactory { ToggleSourcePin(get()) }
        addFactory { UpsertSourceData(get()) }
    }
}<|MERGE_RESOLUTION|>--- conflicted
+++ resolved
@@ -3,6 +3,7 @@
 import eu.kanade.data.anime.AnimeRepositoryImpl
 import eu.kanade.data.animehistory.AnimeHistoryRepositoryImpl
 import eu.kanade.data.animesource.AnimeSourceRepositoryImpl
+import eu.kanade.data.animetrack.AnimeTrackRepositoryImpl
 import eu.kanade.data.category.CategoryRepositoryImpl
 import eu.kanade.data.category.CategoryRepositoryImplAnime
 import eu.kanade.data.chapter.ChapterRepositoryImpl
@@ -10,9 +11,11 @@
 import eu.kanade.data.history.HistoryRepositoryImpl
 import eu.kanade.data.manga.MangaRepositoryImpl
 import eu.kanade.data.source.SourceRepositoryImpl
-<<<<<<< HEAD
+import eu.kanade.data.track.TrackRepositoryImpl
 import eu.kanade.domain.anime.interactor.GetAnimeById
+import eu.kanade.domain.anime.interactor.GetAnimeWithEpisodes
 import eu.kanade.domain.anime.interactor.GetDuplicateLibraryAnime
+import eu.kanade.domain.anime.interactor.SetAnimeEpisodeFlags
 import eu.kanade.domain.anime.interactor.UpdateAnime
 import eu.kanade.domain.anime.repository.AnimeRepository
 import eu.kanade.domain.animeextension.interactor.GetAnimeExtensionLanguages
@@ -35,19 +38,18 @@
 import eu.kanade.domain.animesource.interactor.ToggleAnimeSourcePin
 import eu.kanade.domain.animesource.interactor.UpsertAnimeSourceData
 import eu.kanade.domain.animesource.repository.AnimeSourceRepository
-=======
-import eu.kanade.data.track.TrackRepositoryImpl
->>>>>>> e44bb309
+import eu.kanade.domain.animetrack.interactor.DeleteAnimeTrack
+import eu.kanade.domain.animetrack.interactor.GetAnimeTracks
+import eu.kanade.domain.animetrack.interactor.InsertAnimeTrack
+import eu.kanade.domain.animetrack.repository.AnimeTrackRepository
 import eu.kanade.domain.category.interactor.DeleteCategory
 import eu.kanade.domain.category.interactor.DeleteCategoryAnime
 import eu.kanade.domain.category.interactor.GetCategories
 import eu.kanade.domain.category.interactor.GetCategoriesAnime
 import eu.kanade.domain.category.interactor.InsertCategory
-<<<<<<< HEAD
 import eu.kanade.domain.category.interactor.InsertCategoryAnime
-=======
+import eu.kanade.domain.category.interactor.MoveAnimeToCategories
 import eu.kanade.domain.category.interactor.MoveMangaToCategories
->>>>>>> e44bb309
 import eu.kanade.domain.category.interactor.UpdateCategory
 import eu.kanade.domain.category.interactor.UpdateCategoryAnime
 import eu.kanade.domain.category.repository.CategoryRepository
@@ -61,6 +63,7 @@
 import eu.kanade.domain.episode.interactor.GetEpisodeByAnimeId
 import eu.kanade.domain.episode.interactor.ShouldUpdateDbEpisode
 import eu.kanade.domain.episode.interactor.SyncEpisodesWithSource
+import eu.kanade.domain.episode.interactor.SyncEpisodesWithTrackServiceTwoWay
 import eu.kanade.domain.episode.interactor.UpdateEpisode
 import eu.kanade.domain.episode.repository.EpisodeRepository
 import eu.kanade.domain.extension.interactor.GetExtensionLanguages
@@ -111,16 +114,20 @@
         addSingletonFactory<AnimeRepository> { AnimeRepositoryImpl(get()) }
         addFactory { GetDuplicateLibraryAnime(get()) }
         addFactory { GetFavoritesBySourceIdAnime(get()) }
+        addFactory { GetAnimeWithEpisodes(get(), get()) }
         addFactory { GetAnimeById(get()) }
         addFactory { GetNextEpisode(get()) }
         addFactory { ResetViewerFlagsAnime(get()) }
+        addFactory { SetAnimeEpisodeFlags(get()) }
         addFactory { UpdateAnime(get()) }
+        addFactory { MoveAnimeToCategories(get()) }
 
         addSingletonFactory<EpisodeRepository> { EpisodeRepositoryImpl(get()) }
         addFactory { GetEpisodeByAnimeId(get()) }
         addFactory { UpdateEpisode(get()) }
         addFactory { ShouldUpdateDbEpisode() }
         addFactory { SyncEpisodesWithSource(get(), get(), get(), get()) }
+        addFactory { SyncEpisodesWithTrackServiceTwoWay(get(), get()) }
 
         addSingletonFactory<CategoryRepositoryAnime> { CategoryRepositoryImplAnime(get()) }
         addFactory { GetCategoriesAnime(get()) }
@@ -144,6 +151,11 @@
         addFactory { SetMangaChapterFlags(get()) }
         addFactory { UpdateManga(get()) }
         addFactory { MoveMangaToCategories(get()) }
+
+        addSingletonFactory<AnimeTrackRepository> { AnimeTrackRepositoryImpl(get()) }
+        addFactory { DeleteAnimeTrack(get()) }
+        addFactory { GetAnimeTracks(get()) }
+        addFactory { InsertAnimeTrack(get()) }
 
         addSingletonFactory<TrackRepository> { TrackRepositoryImpl(get()) }
         addFactory { DeleteTrack(get()) }
