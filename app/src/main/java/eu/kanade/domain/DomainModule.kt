--- conflicted
+++ resolved
@@ -1,18 +1,15 @@
 package eu.kanade.domain
 
-<<<<<<< HEAD
 import eu.kanade.data.anime.AnimeRepositoryImpl
 import eu.kanade.data.animehistory.AnimeHistoryRepositoryImpl
 import eu.kanade.data.animesource.AnimeSourceRepositoryImpl
-=======
 import eu.kanade.data.category.CategoryRepositoryImpl
->>>>>>> 4ef337f1
+import eu.kanade.data.category.CategoryRepositoryImplAnime
 import eu.kanade.data.chapter.ChapterRepositoryImpl
 import eu.kanade.data.episode.EpisodeRepositoryImpl
 import eu.kanade.data.history.HistoryRepositoryImpl
 import eu.kanade.data.manga.MangaRepositoryImpl
 import eu.kanade.data.source.SourceRepositoryImpl
-<<<<<<< HEAD
 import eu.kanade.domain.anime.interactor.GetAnimeById
 import eu.kanade.domain.anime.interactor.UpdateAnime
 import eu.kanade.domain.anime.repository.AnimeRepository
@@ -36,13 +33,16 @@
 import eu.kanade.domain.animesource.interactor.ToggleAnimeSourcePin
 import eu.kanade.domain.animesource.interactor.UpsertAnimeSourceData
 import eu.kanade.domain.animesource.repository.AnimeSourceRepository
-=======
 import eu.kanade.domain.category.interactor.DeleteCategory
+import eu.kanade.domain.category.interactor.DeleteCategoryAnime
 import eu.kanade.domain.category.interactor.GetCategories
+import eu.kanade.domain.category.interactor.GetCategoriesAnime
 import eu.kanade.domain.category.interactor.InsertCategory
+import eu.kanade.domain.category.interactor.InsertCategoryAnime
 import eu.kanade.domain.category.interactor.UpdateCategory
+import eu.kanade.domain.category.interactor.UpdateCategoryAnime
 import eu.kanade.domain.category.repository.CategoryRepository
->>>>>>> 4ef337f1
+import eu.kanade.domain.category.repository.CategoryRepositoryAnime
 import eu.kanade.domain.chapter.interactor.GetChapterByMangaId
 import eu.kanade.domain.chapter.interactor.ShouldUpdateDbChapter
 import eu.kanade.domain.chapter.interactor.SyncChaptersWithSource
@@ -91,7 +91,6 @@
 class DomainModule : InjektModule {
 
     override fun InjektRegistrar.registerInjectables() {
-<<<<<<< HEAD
         addSingletonFactory<AnimeRepository> { AnimeRepositoryImpl(get()) }
         addFactory { GetFavoritesBySourceIdAnime(get()) }
         addFactory { GetAnimeById(get()) }
@@ -104,13 +103,18 @@
         addFactory { UpdateEpisode(get()) }
         addFactory { ShouldUpdateDbEpisode() }
         addFactory { SyncEpisodesWithSource(get(), get(), get(), get()) }
-=======
+
+        addSingletonFactory<CategoryRepositoryAnime> { CategoryRepositoryImplAnime(get()) }
+        addFactory { GetCategoriesAnime(get()) }
+        addFactory { InsertCategoryAnime(get()) }
+        addFactory { UpdateCategoryAnime(get()) }
+        addFactory { DeleteCategoryAnime(get()) }
+
         addSingletonFactory<CategoryRepository> { CategoryRepositoryImpl(get()) }
         addFactory { GetCategories(get()) }
         addFactory { InsertCategory(get()) }
         addFactory { UpdateCategory(get()) }
         addFactory { DeleteCategory(get()) }
->>>>>>> 4ef337f1
 
         addSingletonFactory<MangaRepository> { MangaRepositoryImpl(get()) }
         addFactory { GetFavoritesBySourceId(get()) }
