--- conflicted
+++ resolved
@@ -8,7 +8,8 @@
 import eu.kanade.data.history.HistoryRepositoryImpl
 import eu.kanade.data.manga.MangaRepositoryImpl
 import eu.kanade.data.source.SourceRepositoryImpl
-<<<<<<< HEAD
+import eu.kanade.domain.anime.interactor.GetAnimeById
+import eu.kanade.domain.anime.interactor.UpdateAnime
 import eu.kanade.domain.anime.repository.AnimeRepository
 import eu.kanade.domain.animeextension.interactor.GetAnimeExtensionLanguages
 import eu.kanade.domain.animeextension.interactor.GetAnimeExtensionSources
@@ -16,24 +17,26 @@
 import eu.kanade.domain.animeextension.interactor.GetAnimeExtensions
 import eu.kanade.domain.animehistory.interactor.DeleteAnimeHistoryTable
 import eu.kanade.domain.animehistory.interactor.GetAnimeHistory
-import eu.kanade.domain.animehistory.interactor.GetNextEpisodeForAnime
+import eu.kanade.domain.animehistory.interactor.GetNextEpisode
 import eu.kanade.domain.animehistory.interactor.RemoveAnimeHistoryByAnimeId
 import eu.kanade.domain.animehistory.interactor.RemoveAnimeHistoryById
 import eu.kanade.domain.animehistory.interactor.UpsertAnimeHistory
 import eu.kanade.domain.animehistory.repository.AnimeHistoryRepository
 import eu.kanade.domain.animesource.interactor.GetAnimeSourcesWithFavoriteCount
+import eu.kanade.domain.animesource.interactor.GetAnimeSourcesWithNonLibraryAnime
 import eu.kanade.domain.animesource.interactor.GetEnabledAnimeSources
 import eu.kanade.domain.animesource.interactor.GetLanguagesWithAnimeSources
 import eu.kanade.domain.animesource.interactor.ToggleAnimeSource
 import eu.kanade.domain.animesource.interactor.ToggleAnimeSourcePin
 import eu.kanade.domain.animesource.repository.AnimeSourceRepository
-=======
 import eu.kanade.domain.chapter.interactor.GetChapterByMangaId
 import eu.kanade.domain.chapter.interactor.ShouldUpdateDbChapter
 import eu.kanade.domain.chapter.interactor.SyncChaptersWithSource
->>>>>>> fd5da2de
 import eu.kanade.domain.chapter.interactor.UpdateChapter
 import eu.kanade.domain.chapter.repository.ChapterRepository
+import eu.kanade.domain.episode.interactor.GetEpisodeByAnimeId
+import eu.kanade.domain.episode.interactor.ShouldUpdateDbEpisode
+import eu.kanade.domain.episode.interactor.SyncEpisodesWithSource
 import eu.kanade.domain.episode.interactor.UpdateEpisode
 import eu.kanade.domain.episode.repository.EpisodeRepository
 import eu.kanade.domain.extension.interactor.GetExtensionLanguages
@@ -74,11 +77,16 @@
     override fun InjektRegistrar.registerInjectables() {
         addSingletonFactory<AnimeRepository> { AnimeRepositoryImpl(get()) }
         addFactory { GetFavoritesBySourceIdAnime(get()) }
-        addFactory { GetNextEpisodeForAnime(get()) }
+        addFactory { GetAnimeById(get()) }
+        addFactory { GetNextEpisode(get()) }
         addFactory { ResetViewerFlagsAnime(get()) }
+        addFactory { UpdateAnime(get()) }
 
         addSingletonFactory<EpisodeRepository> { EpisodeRepositoryImpl(get()) }
+        addFactory { GetEpisodeByAnimeId(get()) }
         addFactory { UpdateEpisode(get()) }
+        addFactory { ShouldUpdateDbEpisode() }
+        addFactory { SyncEpisodesWithSource(get(), get(), get(), get()) }
 
         addSingletonFactory<MangaRepository> { MangaRepositoryImpl(get()) }
         addFactory { GetFavoritesBySourceId(get()) }
@@ -108,11 +116,12 @@
         addFactory { RemoveHistoryByMangaId(get()) }
 
         addSingletonFactory<AnimeSourceRepository> { AnimeSourceRepositoryImpl(get(), get()) }
+        addFactory { GetEnabledAnimeSources(get(), get()) }
         addFactory { GetLanguagesWithAnimeSources(get(), get()) }
-        addFactory { GetEnabledAnimeSources(get(), get()) }
+        addFactory { GetAnimeSourcesWithFavoriteCount(get(), get()) }
+        addFactory { GetAnimeSourcesWithNonLibraryAnime(get()) }
         addFactory { ToggleAnimeSource(get()) }
         addFactory { ToggleAnimeSourcePin(get()) }
-        addFactory { GetAnimeSourcesWithFavoriteCount(get(), get()) }
 
         addFactory { GetAnimeExtensions(get(), get()) }
         addFactory { GetAnimeExtensionSources(get()) }
