package eu.kanade.tachiyomi.widget

import android.animation.Animator
import android.animation.AnimatorListenerAdapter
import android.animation.TimeInterpolator
import android.content.Context
import android.os.Parcel
import android.os.Parcelable
import android.util.AttributeSet
import android.view.ViewPropertyAnimator
import androidx.coordinatorlayout.widget.CoordinatorLayout
import androidx.core.view.doOnLayout
import androidx.core.view.updateLayoutParams
import androidx.customview.view.AbsSavedState
import androidx.interpolator.view.animation.FastOutLinearInInterpolator
import androidx.interpolator.view.animation.LinearOutSlowInInterpolator
import androidx.lifecycle.findViewTreeLifecycleOwner
import androidx.lifecycle.lifecycleScope
import com.google.android.material.bottomnavigation.BottomNavigationView
import eu.kanade.tachiyomi.R
import eu.kanade.tachiyomi.data.preference.PreferencesHelper
import eu.kanade.tachiyomi.util.preference.asImmediateFlow
import eu.kanade.tachiyomi.util.system.applySystemAnimatorScale
import kotlinx.coroutines.flow.launchIn
import uy.kohesive.injekt.Injekt
import uy.kohesive.injekt.api.get

class TachiyomiBottomNavigationView @JvmOverloads constructor(
    context: Context,
    attrs: AttributeSet? = null,
    defStyleAttr: Int = R.attr.bottomNavigationStyle,
    defStyleRes: Int = R.style.Widget_Design_BottomNavigationView,
) : BottomNavigationView(context, attrs, defStyleAttr, defStyleRes) {

    private var currentAnimator: ViewPropertyAnimator? = null

    private var currentState = STATE_UP

    init {
        // Hide on scroll
        doOnLayout {
            findViewTreeLifecycleOwner()?.lifecycleScope?.let { scope ->
                Injekt.get<PreferencesHelper>().hideBottomBarOnScroll()
                    .asImmediateFlow {
                        updateLayoutParams<CoordinatorLayout.LayoutParams> {
                            behavior = if (it) {
                                HideBottomNavigationOnScrollBehavior()
                            } else {
                                null
                            }
                        }
                    }
                    .launchIn(scope)
            }
        }
    }

    override fun onSaveInstanceState(): Parcelable {
        val superState = super.onSaveInstanceState()
        return SavedState(superState).also {
            it.currentState = currentState
            it.translationY = translationY
        }
    }

    override fun onRestoreInstanceState(state: Parcelable?) {
        if (state is SavedState) {
            super.onRestoreInstanceState(state.superState)
            super.setTranslationY(state.translationY)
            currentState = state.currentState
        } else {
            super.onRestoreInstanceState(state)
        }
    }

    override fun setTranslationY(translationY: Float) {
        // Disallow translation change when state down
        if (currentState == STATE_DOWN) return
        super.setTranslationY(translationY)
    }

    /**
     * Shows this view up.
     */
    fun slideUp() = post {
        currentAnimator?.cancel()
        clearAnimation()

        currentState = STATE_UP
        animateTranslation(
            0F,
            SLIDE_UP_ANIMATION_DURATION,
            LinearOutSlowInInterpolator(),
        )
    }

    /**
     * Hides this view down. [setTranslationY] won't work until [slideUp] is called.
     */
    fun slideDown() = post {
        currentAnimator?.cancel()
        clearAnimation()

        currentState = STATE_DOWN
        animateTranslation(
            height.toFloat(),
            SLIDE_DOWN_ANIMATION_DURATION,
            FastOutLinearInInterpolator(),
        )
    }

    private fun animateTranslation(targetY: Float, duration: Long, interpolator: TimeInterpolator) {
        currentAnimator = animate()
            .translationY(targetY)
            .setInterpolator(interpolator)
            .setDuration(duration)
            .applySystemAnimatorScale(context)
            .setListener(object : AnimatorListenerAdapter() {
                override fun onAnimationEnd(animation: Animator?) {
                    currentAnimator = null
                    postInvalidate()
                }
<<<<<<< HEAD
            },
            )
=======
            },)
>>>>>>> f2bdc514
    }

    internal class SavedState : AbsSavedState {
        var currentState = STATE_UP
        var translationY = 0F

        constructor(superState: Parcelable) : super(superState)

        constructor(source: Parcel, loader: ClassLoader?) : super(source, loader) {
            currentState = source.readInt()
            translationY = source.readFloat()
        }

        override fun writeToParcel(out: Parcel, flags: Int) {
            super.writeToParcel(out, flags)
            out.writeInt(currentState)
            out.writeFloat(translationY)
        }

        companion object {
            @JvmField
            val CREATOR: Parcelable.ClassLoaderCreator<SavedState> = object : Parcelable.ClassLoaderCreator<SavedState> {
                override fun createFromParcel(source: Parcel, loader: ClassLoader): SavedState {
                    return SavedState(source, loader)
                }

                override fun createFromParcel(source: Parcel): SavedState {
                    return SavedState(source, null)
                }

                override fun newArray(size: Int): Array<SavedState> {
                    return newArray(size)
                }
            }
        }
    }

    companion object {
        private const val STATE_DOWN = 1
        private const val STATE_UP = 2

        private const val SLIDE_UP_ANIMATION_DURATION = 225L
        private const val SLIDE_DOWN_ANIMATION_DURATION = 175L
    }
}<|MERGE_RESOLUTION|>--- conflicted
+++ resolved
@@ -120,12 +120,7 @@
                     currentAnimator = null
                     postInvalidate()
                 }
-<<<<<<< HEAD
-            },
-            )
-=======
             },)
->>>>>>> f2bdc514
     }
 
     internal class SavedState : AbsSavedState {
