package eu.kanade.tachiyomi.di

import android.app.Application
import eu.kanade.domain.base.BasePreferences
import eu.kanade.domain.connections.service.ConnectionsPreferences
import eu.kanade.domain.source.service.SourcePreferences
import eu.kanade.domain.sync.SyncPreferences
import eu.kanade.domain.track.service.TrackPreferences
import eu.kanade.domain.ui.UiPreferences
import eu.kanade.tachiyomi.core.security.SecurityPreferences
import eu.kanade.tachiyomi.data.torrentServer.TorrentServerPreferences
import eu.kanade.tachiyomi.network.NetworkPreferences
import eu.kanade.tachiyomi.ui.player.settings.AdvancedPlayerPreferences
import eu.kanade.tachiyomi.ui.player.settings.AudioPreferences
import eu.kanade.tachiyomi.ui.player.settings.DecoderPreferences
import eu.kanade.tachiyomi.ui.player.settings.GesturePreferences
import eu.kanade.tachiyomi.ui.player.settings.PlayerPreferences
import eu.kanade.tachiyomi.ui.player.settings.SubtitlePreferences
import eu.kanade.tachiyomi.ui.reader.setting.ReaderPreferences
import eu.kanade.tachiyomi.util.system.isDevFlavor
import tachiyomi.core.common.preference.AndroidPreferenceStore
import tachiyomi.core.common.preference.PreferenceStore
import tachiyomi.core.common.storage.AndroidStorageFolderProvider
import tachiyomi.domain.backup.service.BackupPreferences
import tachiyomi.domain.download.service.DownloadPreferences
import tachiyomi.domain.library.service.LibraryPreferences
import tachiyomi.domain.storage.service.StoragePreferences
import uy.kohesive.injekt.api.InjektModule
import uy.kohesive.injekt.api.InjektRegistrar
import uy.kohesive.injekt.api.addSingletonFactory
import uy.kohesive.injekt.api.get

class PreferenceModule(val app: Application) : InjektModule {
    override fun InjektRegistrar.registerInjectables() {
        addSingletonFactory<PreferenceStore> {
            AndroidPreferenceStore(app)
        }
        addSingletonFactory {
            NetworkPreferences(
                preferenceStore = get(),
                verboseLogging = isDevFlavor,
            )
        }
        addSingletonFactory {
            SourcePreferences(get())
        }
        addSingletonFactory {
            SecurityPreferences(get())
        }
        addSingletonFactory {
            LibraryPreferences(get())
        }
        addSingletonFactory {
            ReaderPreferences(get())
        }
        addSingletonFactory {
            PlayerPreferences(get())
        }
        addSingletonFactory {
<<<<<<< HEAD
            TorrentServerPreferences(get())
=======
            GesturePreferences(get())
        }
        addSingletonFactory {
            DecoderPreferences(get())
        }
        addSingletonFactory {
            SubtitlePreferences(get())
        }
        addSingletonFactory {
            AudioPreferences(get())
        }
        addSingletonFactory {
            AdvancedPlayerPreferences(get())
>>>>>>> 9a050a9e
        }
        addSingletonFactory {
            TrackPreferences(get())
        }
        addSingletonFactory {
            DownloadPreferences(get())
        }
        addSingletonFactory {
            BackupPreferences(get())
        }
        addSingletonFactory {
            StoragePreferences(
                folderProvider = get<AndroidStorageFolderProvider>(),
                preferenceStore = get(),
            )
        }
        addSingletonFactory {
            UiPreferences(get())
        }
        addSingletonFactory {
            BasePreferences(app, get())
        }
        // AM (CONNECTIONS) -->
        addSingletonFactory { ConnectionsPreferences(get()) }
        // <-- AM (CONNECTIONS)

        addSingletonFactory {
            SyncPreferences(get())
        }
    }
}<|MERGE_RESOLUTION|>--- conflicted
+++ resolved
@@ -57,9 +57,6 @@
             PlayerPreferences(get())
         }
         addSingletonFactory {
-<<<<<<< HEAD
-            TorrentServerPreferences(get())
-=======
             GesturePreferences(get())
         }
         addSingletonFactory {
@@ -73,7 +70,9 @@
         }
         addSingletonFactory {
             AdvancedPlayerPreferences(get())
->>>>>>> 9a050a9e
+        }
+        addSingletonFactory {
+            TorrentServerPreferences(get())
         }
         addSingletonFactory {
             TrackPreferences(get())
