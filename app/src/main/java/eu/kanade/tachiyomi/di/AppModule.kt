package eu.kanade.tachiyomi.di

import android.app.Application
import android.os.Build
import androidx.core.content.ContextCompat
import androidx.sqlite.db.SupportSQLiteDatabase
import androidx.sqlite.db.framework.FrameworkSQLiteOpenHelperFactory
import app.cash.sqldelight.driver.android.AndroidSqliteDriver
import data.History
import data.Mangas
import dataanime.Animehistory
import dataanime.Animes
import eu.kanade.domain.track.anime.store.DelayedAnimeTrackingStore
import eu.kanade.domain.track.manga.store.DelayedMangaTrackingStore
import eu.kanade.tachiyomi.BuildConfig
import eu.kanade.tachiyomi.data.cache.AnimeCoverCache
import eu.kanade.tachiyomi.data.cache.ChapterCache
import eu.kanade.tachiyomi.data.cache.EpisodeCache
import eu.kanade.tachiyomi.data.cache.MangaCoverCache
import eu.kanade.tachiyomi.data.download.anime.AnimeDownloadCache
import eu.kanade.tachiyomi.data.download.anime.AnimeDownloadManager
import eu.kanade.tachiyomi.data.download.anime.AnimeDownloadProvider
import eu.kanade.tachiyomi.data.download.manga.MangaDownloadCache
import eu.kanade.tachiyomi.data.download.manga.MangaDownloadManager
import eu.kanade.tachiyomi.data.download.manga.MangaDownloadProvider
import eu.kanade.tachiyomi.data.saver.ImageSaver
import eu.kanade.tachiyomi.data.track.TrackerManager
import eu.kanade.tachiyomi.extension.anime.AnimeExtensionManager
import eu.kanade.tachiyomi.extension.manga.MangaExtensionManager
import eu.kanade.tachiyomi.network.JavaScriptEngine
import eu.kanade.tachiyomi.network.NetworkHelper
import eu.kanade.tachiyomi.source.anime.AndroidAnimeSourceManager
import eu.kanade.tachiyomi.source.manga.AndroidMangaSourceManager
import eu.kanade.tachiyomi.ui.player.ExternalIntents
import io.requery.android.database.sqlite.RequerySQLiteOpenHelperFactory
import kotlinx.serialization.json.Json
import nl.adaptivity.xmlutil.XmlDeclMode
import nl.adaptivity.xmlutil.core.XmlVersion
import nl.adaptivity.xmlutil.serialization.XML
<<<<<<< HEAD
import tachiyomi.core.provider.AndroidStorageFolderProvider
import tachiyomi.data.AnimeUpdateStrategyColumnAdapter
=======
import tachiyomi.core.storage.AndroidStorageFolderProvider
import tachiyomi.data.AndroidDatabaseHandler
>>>>>>> e22eebfd
import tachiyomi.data.Database
import tachiyomi.data.DateColumnAdapter
import tachiyomi.data.MangaUpdateStrategyColumnAdapter
import tachiyomi.data.StringListColumnAdapter
<<<<<<< HEAD
import tachiyomi.data.handlers.anime.AndroidAnimeDatabaseHandler
import tachiyomi.data.handlers.anime.AnimeDatabaseHandler
import tachiyomi.data.handlers.manga.AndroidMangaDatabaseHandler
import tachiyomi.data.handlers.manga.MangaDatabaseHandler
import tachiyomi.domain.source.anime.service.AnimeSourceManager
import tachiyomi.domain.source.manga.service.MangaSourceManager
import tachiyomi.mi.data.AnimeDatabase
import tachiyomi.source.local.image.anime.LocalAnimeCoverManager
import tachiyomi.source.local.image.manga.LocalMangaCoverManager
import tachiyomi.source.local.io.anime.LocalAnimeSourceFileSystem
import tachiyomi.source.local.io.manga.LocalMangaSourceFileSystem
=======
import tachiyomi.data.UpdateStrategyColumnAdapter
import tachiyomi.domain.source.service.SourceManager
import tachiyomi.domain.storage.service.StorageManager
import tachiyomi.source.local.image.LocalCoverManager
import tachiyomi.source.local.io.LocalSourceFileSystem
>>>>>>> e22eebfd
import uy.kohesive.injekt.api.InjektModule
import uy.kohesive.injekt.api.InjektRegistrar
import uy.kohesive.injekt.api.addSingleton
import uy.kohesive.injekt.api.addSingletonFactory
import uy.kohesive.injekt.api.get

class AppModule(val app: Application) : InjektModule {

    override fun InjektRegistrar.registerInjectables() {
        addSingleton(app)

        val sqlDriverManga = AndroidSqliteDriver(
            schema = Database.Schema,
            context = app,
            name = "tachiyomi.db",
            factory = if (BuildConfig.DEBUG && Build.VERSION.SDK_INT >= Build.VERSION_CODES.R) {
                // Support database inspector in Android Studio
                FrameworkSQLiteOpenHelperFactory()
            } else {
                RequerySQLiteOpenHelperFactory()
            },
            callback = object : AndroidSqliteDriver.Callback(Database.Schema) {
                override fun onOpen(db: SupportSQLiteDatabase) {
                    super.onOpen(db)
                    setPragma(db, "foreign_keys = ON")
                    setPragma(db, "journal_mode = WAL")
                    setPragma(db, "synchronous = NORMAL")
                }
                private fun setPragma(db: SupportSQLiteDatabase, pragma: String) {
                    val cursor = db.query("PRAGMA $pragma")
                    cursor.moveToFirst()
                    cursor.close()
                }
            },
        )

        val sqlDriverAnime = AndroidSqliteDriver(
            schema = AnimeDatabase.Schema,
            context = app,
            name = "tachiyomi.animedb",
            factory = if (BuildConfig.DEBUG && Build.VERSION.SDK_INT >= Build.VERSION_CODES.R) {
                // Support database inspector in Android Studio
                FrameworkSQLiteOpenHelperFactory()
            } else {
                RequerySQLiteOpenHelperFactory()
            },
            callback = object : AndroidSqliteDriver.Callback(AnimeDatabase.Schema) {
                override fun onOpen(db: SupportSQLiteDatabase) {
                    super.onOpen(db)
                    setPragma(db, "foreign_keys = ON")
                    setPragma(db, "journal_mode = WAL")
                    setPragma(db, "synchronous = NORMAL")
                }
                private fun setPragma(db: SupportSQLiteDatabase, pragma: String) {
                    val cursor = db.query("PRAGMA $pragma")
                    cursor.moveToFirst()
                    cursor.close()
                }
            },
        )

        addSingletonFactory {
            Database(
                driver = sqlDriverManga,
                historyAdapter = History.Adapter(
                    last_readAdapter = DateColumnAdapter,
                ),
                mangasAdapter = Mangas.Adapter(
                    genreAdapter = StringListColumnAdapter,
                    update_strategyAdapter = MangaUpdateStrategyColumnAdapter,
                ),
            )
        }

        addSingletonFactory {
            AnimeDatabase(
                driver = sqlDriverAnime,
                animehistoryAdapter = Animehistory.Adapter(
                    last_seenAdapter = DateColumnAdapter,
                ),
                animesAdapter = Animes.Adapter(
                    genreAdapter = StringListColumnAdapter,
                    update_strategyAdapter = AnimeUpdateStrategyColumnAdapter,
                ),
            )
        }

        addSingletonFactory<MangaDatabaseHandler> {
            AndroidMangaDatabaseHandler(
                get(),
                sqlDriverManga,
            )
        }

        addSingletonFactory<AnimeDatabaseHandler> {
            AndroidAnimeDatabaseHandler(
                get(),
                sqlDriverAnime,
            )
        }

        addSingletonFactory {
            Json {
                ignoreUnknownKeys = true
                explicitNulls = false
            }
        }
        addSingletonFactory {
            XML {
                defaultPolicy {
                    ignoreUnknownChildren()
                }
                autoPolymorphic = true
                xmlDeclMode = XmlDeclMode.Charset
                indent = 2
                xmlVersion = XmlVersion.XML10
            }
        }

        addSingletonFactory { ChapterCache(app) }
        addSingletonFactory { EpisodeCache(app) }

        addSingletonFactory { MangaCoverCache(app) }
        addSingletonFactory { AnimeCoverCache(app) }

        addSingletonFactory { NetworkHelper(app, get()) }
        addSingletonFactory { JavaScriptEngine(app) }

        addSingletonFactory<MangaSourceManager> { AndroidMangaSourceManager(app, get(), get()) }
        addSingletonFactory<AnimeSourceManager> { AndroidAnimeSourceManager(app, get(), get()) }

        addSingletonFactory { MangaExtensionManager(app) }
        addSingletonFactory { AnimeExtensionManager(app) }

        addSingletonFactory { MangaDownloadProvider(app) }
        addSingletonFactory { MangaDownloadManager(app, get<AndroidStorageFolderProvider>()) }
        addSingletonFactory { MangaDownloadCache(app) }

        addSingletonFactory { AnimeDownloadProvider(app) }
        addSingletonFactory { AnimeDownloadManager(app, get<AndroidStorageFolderProvider>()) }
        addSingletonFactory { AnimeDownloadCache(app) }

        addSingletonFactory { TrackerManager(app) }
        addSingletonFactory { DelayedAnimeTrackingStore(app) }
        addSingletonFactory { DelayedMangaTrackingStore(app) }

        addSingletonFactory { ImageSaver(app) }

        addSingletonFactory { AndroidStorageFolderProvider(app) }
<<<<<<< HEAD

        addSingletonFactory { LocalMangaSourceFileSystem(get<AndroidStorageFolderProvider>()) }
        addSingletonFactory { LocalMangaCoverManager(app, get()) }

        addSingletonFactory { LocalAnimeSourceFileSystem(get<AndroidStorageFolderProvider>()) }
        addSingletonFactory { LocalAnimeCoverManager(app, get()) }

        addSingletonFactory { ExternalIntents() }
=======
        addSingletonFactory { LocalSourceFileSystem(get()) }
        addSingletonFactory { LocalCoverManager(app, get()) }
        addSingletonFactory { StorageManager(app, get()) }
>>>>>>> e22eebfd

        // Asynchronously init expensive components for a faster cold start
        ContextCompat.getMainExecutor(app).execute {
            get<NetworkHelper>()

            get<MangaSourceManager>()
            get<AnimeSourceManager>()

            get<Database>()
            get<AnimeDatabase>()

            get<MangaDownloadManager>()
            get<AnimeDownloadManager>()
        }
    }
}<|MERGE_RESOLUTION|>--- conflicted
+++ resolved
@@ -37,18 +37,12 @@
 import nl.adaptivity.xmlutil.XmlDeclMode
 import nl.adaptivity.xmlutil.core.XmlVersion
 import nl.adaptivity.xmlutil.serialization.XML
-<<<<<<< HEAD
-import tachiyomi.core.provider.AndroidStorageFolderProvider
+import tachiyomi.core.storage.AndroidStorageFolderProvider
 import tachiyomi.data.AnimeUpdateStrategyColumnAdapter
-=======
-import tachiyomi.core.storage.AndroidStorageFolderProvider
-import tachiyomi.data.AndroidDatabaseHandler
->>>>>>> e22eebfd
 import tachiyomi.data.Database
 import tachiyomi.data.DateColumnAdapter
 import tachiyomi.data.MangaUpdateStrategyColumnAdapter
 import tachiyomi.data.StringListColumnAdapter
-<<<<<<< HEAD
 import tachiyomi.data.handlers.anime.AndroidAnimeDatabaseHandler
 import tachiyomi.data.handlers.anime.AnimeDatabaseHandler
 import tachiyomi.data.handlers.manga.AndroidMangaDatabaseHandler
@@ -60,13 +54,7 @@
 import tachiyomi.source.local.image.manga.LocalMangaCoverManager
 import tachiyomi.source.local.io.anime.LocalAnimeSourceFileSystem
 import tachiyomi.source.local.io.manga.LocalMangaSourceFileSystem
-=======
-import tachiyomi.data.UpdateStrategyColumnAdapter
-import tachiyomi.domain.source.service.SourceManager
 import tachiyomi.domain.storage.service.StorageManager
-import tachiyomi.source.local.image.LocalCoverManager
-import tachiyomi.source.local.io.LocalSourceFileSystem
->>>>>>> e22eebfd
 import uy.kohesive.injekt.api.InjektModule
 import uy.kohesive.injekt.api.InjektRegistrar
 import uy.kohesive.injekt.api.addSingleton
@@ -202,11 +190,11 @@
         addSingletonFactory { AnimeExtensionManager(app) }
 
         addSingletonFactory { MangaDownloadProvider(app) }
-        addSingletonFactory { MangaDownloadManager(app, get<AndroidStorageFolderProvider>()) }
+        addSingletonFactory { MangaDownloadManager(app) }
         addSingletonFactory { MangaDownloadCache(app) }
 
         addSingletonFactory { AnimeDownloadProvider(app) }
-        addSingletonFactory { AnimeDownloadManager(app, get<AndroidStorageFolderProvider>()) }
+        addSingletonFactory { AnimeDownloadManager(app) }
         addSingletonFactory { AnimeDownloadCache(app) }
 
         addSingletonFactory { TrackerManager(app) }
@@ -216,20 +204,16 @@
         addSingletonFactory { ImageSaver(app) }
 
         addSingletonFactory { AndroidStorageFolderProvider(app) }
-<<<<<<< HEAD
-
-        addSingletonFactory { LocalMangaSourceFileSystem(get<AndroidStorageFolderProvider>()) }
+
+        addSingletonFactory { LocalMangaSourceFileSystem(get()) }
         addSingletonFactory { LocalMangaCoverManager(app, get()) }
 
-        addSingletonFactory { LocalAnimeSourceFileSystem(get<AndroidStorageFolderProvider>()) }
+        addSingletonFactory { LocalAnimeSourceFileSystem(get()) }
         addSingletonFactory { LocalAnimeCoverManager(app, get()) }
 
+        addSingletonFactory { StorageManager(app, get()) }
+
         addSingletonFactory { ExternalIntents() }
-=======
-        addSingletonFactory { LocalSourceFileSystem(get()) }
-        addSingletonFactory { LocalCoverManager(app, get()) }
-        addSingletonFactory { StorageManager(app, get()) }
->>>>>>> e22eebfd
 
         // Asynchronously init expensive components for a faster cold start
         ContextCompat.getMainExecutor(app).execute {
