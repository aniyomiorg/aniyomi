--- conflicted
+++ resolved
@@ -15,7 +15,6 @@
 import eu.kanade.tachiyomi.BuildConfig
 import eu.kanade.tachiyomi.data.cache.AnimeCoverCache
 import eu.kanade.tachiyomi.data.cache.ChapterCache
-import eu.kanade.tachiyomi.data.cache.EpisodeCache
 import eu.kanade.tachiyomi.data.cache.MangaCoverCache
 import eu.kanade.tachiyomi.data.download.anime.AnimeDownloadCache
 import eu.kanade.tachiyomi.data.download.anime.AnimeDownloadManager
@@ -39,12 +38,8 @@
 import nl.adaptivity.xmlutil.core.XmlVersion
 import nl.adaptivity.xmlutil.serialization.XML
 import tachiyomi.core.storage.AndroidStorageFolderProvider
-<<<<<<< HEAD
+import tachiyomi.core.storage.UniFileTempFileManager
 import tachiyomi.data.AnimeUpdateStrategyColumnAdapter
-=======
-import tachiyomi.core.storage.UniFileTempFileManager
-import tachiyomi.data.AndroidDatabaseHandler
->>>>>>> a3ef3604
 import tachiyomi.data.Database
 import tachiyomi.data.DateColumnAdapter
 import tachiyomi.data.MangaUpdateStrategyColumnAdapter
@@ -185,16 +180,10 @@
 
         addSingletonFactory { UniFileTempFileManager(app) }
 
-<<<<<<< HEAD
-        addSingletonFactory { ChapterCache(app) }
-        addSingletonFactory { EpisodeCache(app) }
+        addSingletonFactory { ChapterCache(app, get()) }
 
         addSingletonFactory { MangaCoverCache(app) }
         addSingletonFactory { AnimeCoverCache(app) }
-=======
-        addSingletonFactory { ChapterCache(app, get()) }
-        addSingletonFactory { CoverCache(app) }
->>>>>>> a3ef3604
 
         addSingletonFactory { NetworkHelper(app, get()) }
         addSingletonFactory { JavaScriptEngine(app) }
