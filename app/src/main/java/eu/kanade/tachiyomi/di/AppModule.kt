--- conflicted
+++ resolved
@@ -53,11 +53,8 @@
 import tachiyomi.domain.source.manga.service.MangaSourceManager
 import tachiyomi.domain.storage.service.StorageManager
 import tachiyomi.mi.data.AnimeDatabase
-<<<<<<< HEAD
+import tachiyomi.source.local.entries.anime.LocalAnimeFetchTypeManager
 import tachiyomi.source.local.image.anime.LocalAnimeBackgroundManager
-=======
-import tachiyomi.source.local.entries.anime.LocalAnimeFetchTypeManager
->>>>>>> a14bdf1e
 import tachiyomi.source.local.image.anime.LocalAnimeCoverManager
 import tachiyomi.source.local.image.anime.LocalEpisodeThumbnailManager
 import tachiyomi.source.local.image.manga.LocalMangaCoverManager
@@ -223,11 +220,8 @@
         addSingletonFactory { LocalAnimeSourceFileSystem(get()) }
         addSingletonFactory { LocalAnimeBackgroundManager(app, get()) }
         addSingletonFactory { LocalAnimeCoverManager(app, get()) }
-<<<<<<< HEAD
+        addSingletonFactory { LocalAnimeFetchTypeManager(app, get()) }
         addSingletonFactory { LocalEpisodeThumbnailManager(app, get()) }
-=======
-        addSingletonFactory { LocalAnimeFetchTypeManager(app, get()) }
->>>>>>> a14bdf1e
 
         addSingletonFactory { StorageManager(app, get()) }
 
