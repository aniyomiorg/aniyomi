--- conflicted
+++ resolved
@@ -259,8 +259,6 @@
                     AnimelibUpdateJob.setupTask(context, 12)
                 }
             }
-<<<<<<< HEAD
-=======
             if (oldVersion < 72) {
                 val oldUpdateOngoingOnly = prefs.getBoolean("pref_update_only_non_completed_key", true)
                 if (!oldUpdateOngoingOnly) {
@@ -268,7 +266,6 @@
                 }
             }
 
->>>>>>> 93833969
             return true
         }
 
