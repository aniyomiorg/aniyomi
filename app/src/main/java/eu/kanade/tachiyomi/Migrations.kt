package eu.kanade.tachiyomi

import android.os.Build
import androidx.core.content.edit
import androidx.preference.PreferenceManager
import eu.kanade.tachiyomi.data.animelib.AnimelibUpdateJob
import eu.kanade.tachiyomi.data.backup.BackupCreatorJob
import eu.kanade.tachiyomi.data.library.LibraryUpdateJob
import eu.kanade.tachiyomi.data.preference.PreferenceKeys
import eu.kanade.tachiyomi.data.preference.PreferencesHelper
import eu.kanade.tachiyomi.data.preference.plusAssign
import eu.kanade.tachiyomi.data.track.TrackManager
import eu.kanade.tachiyomi.data.updater.UpdaterJob
import eu.kanade.tachiyomi.extension.AnimeExtensionUpdateJob
import eu.kanade.tachiyomi.extension.ExtensionUpdateJob
import eu.kanade.tachiyomi.network.PREF_DOH_CLOUDFLARE
import eu.kanade.tachiyomi.ui.library.LibrarySort
import eu.kanade.tachiyomi.ui.library.setting.SortDirectionSetting
import eu.kanade.tachiyomi.ui.library.setting.SortModeSetting
import eu.kanade.tachiyomi.ui.reader.setting.OrientationType
import eu.kanade.tachiyomi.util.system.toast
import eu.kanade.tachiyomi.widget.ExtendedNavigationView
import uy.kohesive.injekt.Injekt
import uy.kohesive.injekt.api.get
import java.io.File

object Migrations {

    /**
     * Performs a migration when the application is updated.
     *
     * @param preferences Preferences of the application.
     * @return true if a migration is performed, false otherwise.
     */
    fun upgrade(preferences: PreferencesHelper): Boolean {
        val context = preferences.context

        val oldVersion = preferences.lastVersionCode().get()
        if (oldVersion < BuildConfig.VERSION_CODE) {
            preferences.lastVersionCode().set(BuildConfig.VERSION_CODE)

            // Always set up background tasks to ensure they're running
            if (BuildConfig.INCLUDE_UPDATER) {
                UpdaterJob.setupTask(context)
            }
            ExtensionUpdateJob.setupTask(context)
            AnimeExtensionUpdateJob.setupTask(context)
            LibraryUpdateJob.setupTask(context)
            AnimelibUpdateJob.setupTask(context)
            BackupCreatorJob.setupTask(context)

            // Fresh install
            if (oldVersion == 0) {
                return false
            }

            if (oldVersion < 14) {
                // Restore jobs after upgrading to Evernote's job scheduler.
                if (BuildConfig.INCLUDE_UPDATER) {
                    UpdaterJob.setupTask(context)
                }
                LibraryUpdateJob.setupTask(context)
            }
            if (oldVersion < 15) {
                // Delete internal chapter cache dir.
                File(context.cacheDir, "chapter_disk_cache").deleteRecursively()
            }
            if (oldVersion < 19) {
                // Move covers to external files dir.
                val oldDir = File(context.externalCacheDir, "cover_disk_cache")
                if (oldDir.exists()) {
                    val destDir = context.getExternalFilesDir("covers")
                    if (destDir != null) {
                        oldDir.listFiles()?.forEach {
                            it.renameTo(File(destDir, it.name))
                        }
                    }
                }
            }
            if (oldVersion < 26) {
                // Delete external chapter cache dir.
                val extCache = context.externalCacheDir
                if (extCache != null) {
                    val chapterCache = File(extCache, "chapter_disk_cache")
                    if (chapterCache.exists()) {
                        chapterCache.deleteRecursively()
                    }
                }
            }
            if (oldVersion < 43) {
                // Restore jobs after migrating from Evernote's job scheduler to WorkManager.
                if (BuildConfig.INCLUDE_UPDATER) {
                    UpdaterJob.setupTask(context)
                }
                LibraryUpdateJob.setupTask(context)
                BackupCreatorJob.setupTask(context)

                // New extension update check job
                ExtensionUpdateJob.setupTask(context)
            }
            if (oldVersion < 44) {
                // Reset sorting preference if using removed sort by source
                val prefs = PreferenceManager.getDefaultSharedPreferences(context)

                val oldSortingMode = prefs.getInt(PreferenceKeys.librarySortingMode, 0)

                @Suppress("DEPRECATION")
                if (oldSortingMode == LibrarySort.SOURCE) {
                    prefs.edit {
                        putInt(PreferenceKeys.librarySortingMode, LibrarySort.ALPHA)
                    }
                }
            }
            if (oldVersion < 52) {
                // Migrate library filters to tri-state versions
                val prefs = PreferenceManager.getDefaultSharedPreferences(context)
                fun convertBooleanPrefToTriState(key: String): Int {
                    val oldPrefValue = prefs.getBoolean(key, false)
                    return if (oldPrefValue) ExtendedNavigationView.Item.TriStateGroup.State.INCLUDE.value
                    else ExtendedNavigationView.Item.TriStateGroup.State.IGNORE.value
                }
                prefs.edit {
                    putInt(PreferenceKeys.filterDownloaded, convertBooleanPrefToTriState("pref_filter_downloaded_key"))
                    remove("pref_filter_downloaded_key")

                    putInt(PreferenceKeys.filterUnread, convertBooleanPrefToTriState("pref_filter_unread_key"))
                    remove("pref_filter_unread_key")

                    putInt(PreferenceKeys.filterCompleted, convertBooleanPrefToTriState("pref_filter_completed_key"))
                    remove("pref_filter_completed_key")
                }
            }
            if (oldVersion < 54) {
                // Force MAL log out due to login flow change
                // v52: switched from scraping to WebView
                // v53: switched from WebView to OAuth
                val trackManager = Injekt.get<TrackManager>()
                if (trackManager.myAnimeList.isLogged) {
                    trackManager.myAnimeList.logout()
                    context.toast(R.string.myanimelist_relogin)
                }
            }
            if (oldVersion < 57) {
                // Migrate DNS over HTTPS setting
                val prefs = PreferenceManager.getDefaultSharedPreferences(context)
                val wasDohEnabled = prefs.getBoolean("enable_doh", false)
                if (wasDohEnabled) {
                    prefs.edit {
                        putInt(PreferenceKeys.dohProvider, PREF_DOH_CLOUDFLARE)
                        remove("enable_doh")
                    }
                }
            }
            if (oldVersion < 59) {
                // Reset rotation to Free after replacing Lock
                val prefs = PreferenceManager.getDefaultSharedPreferences(context)
                if (prefs.contains("pref_rotation_type_key")) {
                    prefs.edit {
                        putInt("pref_rotation_type_key", 1)
                    }
                }

                // Disable update check for Android 5.x users
                if (BuildConfig.INCLUDE_UPDATER && Build.VERSION.SDK_INT <= Build.VERSION_CODES.M) {
                    UpdaterJob.cancelTask(context)
                }
            }
            if (oldVersion < 60) {
                // Re-enable update check that was prevously accidentally disabled for M
                if (BuildConfig.INCLUDE_UPDATER && Build.VERSION.SDK_INT == Build.VERSION_CODES.M) {
                    UpdaterJob.setupTask(context)
                }

                // Migrate Rotation and Viewer values to default values for viewer_flags
                val prefs = PreferenceManager.getDefaultSharedPreferences(context)
                val newOrientation = when (prefs.getInt("pref_rotation_type_key", 1)) {
                    1 -> OrientationType.FREE.flagValue
                    2 -> OrientationType.PORTRAIT.flagValue
                    3 -> OrientationType.LANDSCAPE.flagValue
                    4 -> OrientationType.LOCKED_PORTRAIT.flagValue
                    5 -> OrientationType.LOCKED_LANDSCAPE.flagValue
                    else -> OrientationType.FREE.flagValue
                }

                // Reading mode flag and prefValue is the same value
                val newReadingMode = prefs.getInt("pref_default_viewer_key", 1)

                prefs.edit {
                    putInt("pref_default_orientation_type_key", newOrientation)
                    remove("pref_rotation_type_key")
                    putInt("pref_default_reading_mode_key", newReadingMode)
                    remove("pref_default_viewer_key")
                }
            }
            if (oldVersion < 61) {
                // Handle removed every 1 or 2 hour library updates
                val updateInterval = preferences.libraryUpdateInterval().get()
                if (updateInterval == 1 || updateInterval == 2) {
                    preferences.libraryUpdateInterval().set(3)
                    LibraryUpdateJob.setupTask(context, 3)
                }
                val animeupdateInterval = preferences.libraryUpdateInterval().get()
                if (animeupdateInterval == 1 || animeupdateInterval == 2) {
                    preferences.libraryUpdateInterval().set(3)
                    AnimelibUpdateJob.setupTask(context, 3)
                }
            }
            if (oldVersion < 64) {
                // Set up background tasks
                if (BuildConfig.INCLUDE_UPDATER) {
                    UpdaterJob.setupTask(context)
                }
                ExtensionUpdateJob.setupTask(context)
                AnimeExtensionUpdateJob.setupTask(context)
                LibraryUpdateJob.setupTask(context)
                AnimelibUpdateJob.setupTask(context)
            }
            if (oldVersion < 64) {
                val prefs = PreferenceManager.getDefaultSharedPreferences(context)

                val oldSortingMode = prefs.getInt(PreferenceKeys.librarySortingMode, 0)
                val oldSortingDirection = prefs.getBoolean(PreferenceKeys.librarySortingDirection, true)

                @Suppress("DEPRECATION")
                val newSortingMode = when (oldSortingMode) {
                    LibrarySort.ALPHA -> SortModeSetting.ALPHABETICAL
                    LibrarySort.LAST_READ -> SortModeSetting.LAST_READ
                    LibrarySort.LAST_CHECKED -> SortModeSetting.LAST_CHECKED
                    LibrarySort.UNREAD -> SortModeSetting.UNREAD
                    LibrarySort.TOTAL -> SortModeSetting.TOTAL_CHAPTERS
                    LibrarySort.LATEST_CHAPTER -> SortModeSetting.LATEST_CHAPTER
                    LibrarySort.CHAPTER_FETCH_DATE -> SortModeSetting.DATE_FETCHED
                    LibrarySort.DATE_ADDED -> SortModeSetting.DATE_ADDED
                    else -> SortModeSetting.ALPHABETICAL
                }

                val newSortingDirection = when (oldSortingDirection) {
                    true -> SortDirectionSetting.ASCENDING
                    else -> SortDirectionSetting.DESCENDING
                }

                prefs.edit(commit = true) {
                    remove(PreferenceKeys.librarySortingMode)
                    remove(PreferenceKeys.librarySortingDirection)
                }

                prefs.edit {
                    putString(PreferenceKeys.librarySortingMode, newSortingMode.name)
                    putString(PreferenceKeys.librarySortingDirection, newSortingDirection.name)
                }
            }
<<<<<<< HEAD
            if (oldVersion < 65) {
                if (preferences.lang().get() in listOf("en-US", "en-GB")) {
                    preferences.lang().set("en")
                }
            }
=======
            if (oldVersion < 70) {
                if (preferences.enabledLanguages().isSet()) {
                    preferences.enabledLanguages() += "all"
                }
            }

>>>>>>> 71b23e57
            return true
        }

        return false
    }
}<|MERGE_RESOLUTION|>--- conflicted
+++ resolved
@@ -249,20 +249,11 @@
                     putString(PreferenceKeys.librarySortingDirection, newSortingDirection.name)
                 }
             }
-<<<<<<< HEAD
-            if (oldVersion < 65) {
-                if (preferences.lang().get() in listOf("en-US", "en-GB")) {
-                    preferences.lang().set("en")
-                }
-            }
-=======
             if (oldVersion < 70) {
                 if (preferences.enabledLanguages().isSet()) {
                     preferences.enabledLanguages() += "all"
                 }
             }
-
->>>>>>> 71b23e57
             return true
         }
 
