--- conflicted
+++ resolved
@@ -254,18 +254,15 @@
                     preferences.enabledLanguages() += "all"
                 }
             }
-<<<<<<< HEAD
-=======
             if (oldVersion < 71) {
                 // Handle removed every 3, 4, 6, and 8 hour library updates
                 val updateInterval = preferences.libraryUpdateInterval().get()
                 if (updateInterval in listOf(3, 4, 6, 8)) {
                     preferences.libraryUpdateInterval().set(12)
                     LibraryUpdateJob.setupTask(context, 12)
-                }
-            }
-
->>>>>>> 8f00d34b
+                    AnimelibUpdateJob.setupTask(context, 12)
+                }
+            }
             return true
         }
 
