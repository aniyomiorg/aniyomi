package eu.kanade.tachiyomi

import android.content.Context
import android.os.Build
import androidx.core.content.edit
import androidx.preference.PreferenceManager
import eu.kanade.domain.base.BasePreferences
import eu.kanade.domain.source.service.SourcePreferences
import eu.kanade.domain.ui.UiPreferences
import eu.kanade.tachiyomi.core.security.SecurityPreferences
<<<<<<< HEAD
import eu.kanade.tachiyomi.data.backup.BackupCreateJob
import eu.kanade.tachiyomi.data.library.anime.AnimeLibraryUpdateJob
import eu.kanade.tachiyomi.data.library.manga.MangaLibraryUpdateJob
=======
import eu.kanade.tachiyomi.data.backup.create.BackupCreateJob
import eu.kanade.tachiyomi.data.library.LibraryUpdateJob
>>>>>>> a3ef3604
import eu.kanade.tachiyomi.data.track.TrackerManager
import eu.kanade.tachiyomi.network.NetworkPreferences
import eu.kanade.tachiyomi.network.PREF_DOH_CLOUDFLARE
import eu.kanade.tachiyomi.ui.player.settings.PlayerPreferences
import eu.kanade.tachiyomi.ui.player.viewer.HwDecState
import eu.kanade.tachiyomi.ui.reader.setting.ReaderOrientation
import eu.kanade.tachiyomi.ui.reader.setting.ReaderPreferences
import eu.kanade.tachiyomi.util.system.DeviceUtil
import eu.kanade.tachiyomi.util.system.workManager
import tachiyomi.core.i18n.stringResource
import tachiyomi.core.preference.Preference
import tachiyomi.core.preference.PreferenceStore
import tachiyomi.core.preference.TriState
import tachiyomi.core.preference.getAndSet
import tachiyomi.core.preference.getEnum
import tachiyomi.core.preference.minusAssign
import tachiyomi.core.preference.plusAssign
import tachiyomi.domain.backup.service.BackupPreferences
import tachiyomi.domain.library.service.LibraryPreferences
import tachiyomi.domain.library.service.LibraryPreferences.Companion.ENTRY_NON_COMPLETED
import tachiyomi.i18n.MR
import java.io.File

object Migrations {

    /**
     * Performs a migration when the application is updated.
     *
     * @return true if a migration is performed, false otherwise.
     */
    fun upgrade(
        context: Context,
        preferenceStore: PreferenceStore,
        basePreferences: BasePreferences,
        uiPreferences: UiPreferences,
        networkPreferences: NetworkPreferences,
        sourcePreferences: SourcePreferences,
        securityPreferences: SecurityPreferences,
        libraryPreferences: LibraryPreferences,
        readerPreferences: ReaderPreferences,
        playerPreferences: PlayerPreferences,
        backupPreferences: BackupPreferences,
        trackerManager: TrackerManager,
    ): Boolean {
        val lastVersionCode = preferenceStore.getInt(Preference.appStateKey("last_version_code"), 0)
        val oldVersion = lastVersionCode.get()
        if (oldVersion < BuildConfig.VERSION_CODE) {
            lastVersionCode.set(BuildConfig.VERSION_CODE)

            // Always set up background tasks to ensure they're running
            MangaLibraryUpdateJob.setupTask(context)
            AnimeLibraryUpdateJob.setupTask(context)
            BackupCreateJob.setupTask(context)

            // Fresh install
            if (oldVersion == 0) {
                return false
            }

            val prefs = PreferenceManager.getDefaultSharedPreferences(context)

<<<<<<< HEAD
            if (oldVersion < 14) {
                // Restore jobs after upgrading to Evernote's job scheduler.
                MangaLibraryUpdateJob.setupTask(context)
                AnimeLibraryUpdateJob.setupTask(context)
            }
=======
>>>>>>> a3ef3604
            if (oldVersion < 15) {
                // Delete internal chapter cache dir.
                File(context.cacheDir, "chapter_disk_cache").deleteRecursively()
            }
            if (oldVersion < 19) {
                // Move covers to external files dir.
                val oldDir = File(context.externalCacheDir, "cover_disk_cache")
                if (oldDir.exists()) {
                    val destDir = context.getExternalFilesDir("covers")
                    if (destDir != null) {
                        oldDir.listFiles()?.forEach {
                            it.renameTo(File(destDir, it.name))
                        }
                    }
                }
            }
            if (oldVersion < 26) {
                // Delete external chapter cache dir.
                val extCache = context.externalCacheDir
                if (extCache != null) {
                    val chapterCache = File(extCache, "chapter_disk_cache")
                    if (chapterCache.exists()) {
                        chapterCache.deleteRecursively()
                    }
                }
            }
<<<<<<< HEAD
            if (oldVersion < 43) {
                // Restore jobs after migrating from Evernote's job scheduler to WorkManager.
                MangaLibraryUpdateJob.setupTask(context)
                AnimeLibraryUpdateJob.setupTask(context)
                BackupCreateJob.setupTask(context)
            }
=======
>>>>>>> a3ef3604
            if (oldVersion < 44) {
                // Reset sorting preference if using removed sort by source
                val oldMangaSortingMode = prefs.getInt(
                    libraryPreferences.mangaSortingMode().key(),
                    0,
                )

                if (oldMangaSortingMode == 5) { // SOURCE = 5
                    prefs.edit {
                        putInt(libraryPreferences.mangaSortingMode().key(), 0) // ALPHABETICAL = 0
                    }
                }

                val oldAnimeSortingMode = prefs.getInt(
                    libraryPreferences.animeSortingMode().key(),
                    0,
                )

                if (oldAnimeSortingMode == 5) { // SOURCE = 5
                    prefs.edit {
                        putInt(libraryPreferences.animeSortingMode().key(), 0) // ALPHABETICAL = 0
                    }
                }
            }
            if (oldVersion < 52) {
                // Migrate library filters to tri-state versions
                fun convertBooleanPrefToTriState(key: String): Int {
                    val oldPrefValue = prefs.getBoolean(key, false)
                    return if (oldPrefValue) {
                        1
                    } else {
                        0
                    }
                }
                prefs.edit {
                    putInt(
                        libraryPreferences.filterDownloadedManga().key(),
                        convertBooleanPrefToTriState("pref_filter_downloaded_key"),
                    )
                    remove("pref_filter_downloaded_key")

                    putInt(
                        libraryPreferences.filterUnread().key(),
                        convertBooleanPrefToTriState("pref_filter_unread_key"),
                    )
                    remove("pref_filter_unread_key")

                    putInt(
                        libraryPreferences.filterCompletedManga().key(),
                        convertBooleanPrefToTriState("pref_filter_completed_key"),
                    )
                    remove("pref_filter_completed_key")
                }
            }
            if (oldVersion < 54) {
                // Force MAL log out due to login flow change
                // v52: switched from scraping to WebView
                // v53: switched from WebView to OAuth
                if (trackerManager.myAnimeList.isLoggedIn) {
                    trackerManager.myAnimeList.logout()
                    context.stringResource(MR.strings.myanimelist_relogin)
                }
            }
            if (oldVersion < 57) {
                // Migrate DNS over HTTPS setting
                val wasDohEnabled = prefs.getBoolean("enable_doh", false)
                if (wasDohEnabled) {
                    prefs.edit {
                        putInt(networkPreferences.dohProvider().key(), PREF_DOH_CLOUDFLARE)
                        remove("enable_doh")
                    }
                }
            }
            if (oldVersion < 59) {
                // Reset rotation to Free after replacing Lock
                if (prefs.contains("pref_rotation_type_key")) {
                    prefs.edit {
                        putInt("pref_rotation_type_key", 1)
                    }
                }
            }
            if (oldVersion < 60) {
                // Migrate Rotation and Viewer values to default values for viewer_flags
                val newOrientation = when (prefs.getInt("pref_rotation_type_key", 1)) {
                    1 -> ReaderOrientation.FREE.flagValue
                    2 -> ReaderOrientation.PORTRAIT.flagValue
                    3 -> ReaderOrientation.LANDSCAPE.flagValue
                    4 -> ReaderOrientation.LOCKED_PORTRAIT.flagValue
                    5 -> ReaderOrientation.LOCKED_LANDSCAPE.flagValue
                    else -> ReaderOrientation.FREE.flagValue
                }

                // Reading mode flag and prefValue is the same value
                val newReadingMode = prefs.getInt("pref_default_viewer_key", 1)

                prefs.edit {
                    putInt("pref_default_orientation_type_key", newOrientation)
                    remove("pref_rotation_type_key")
                    putInt("pref_default_reading_mode_key", newReadingMode)
                    remove("pref_default_viewer_key")
                }
            }
            if (oldVersion < 61) {
                // Handle removed every 1 or 2 hour library updates
                val updateInterval = libraryPreferences.autoUpdateInterval().get()
                if (updateInterval == 1 || updateInterval == 2) {
                    libraryPreferences.autoUpdateInterval().set(3)
                    MangaLibraryUpdateJob.setupTask(context, 3)
                    AnimeLibraryUpdateJob.setupTask(context, 3)
                }
            }
            if (oldVersion < 64) {
                // Set up background tasks
                MangaLibraryUpdateJob.setupTask(context)
                AnimeLibraryUpdateJob.setupTask(context)
            }
            if (oldVersion < 64) {
                val oldMangaSortingMode = prefs.getInt(
                    libraryPreferences.mangaSortingMode().key(),
                    0,
                )
                val oldAnimeSortingMode = prefs.getInt(
                    libraryPreferences.animeSortingMode().key(),
                    0,
                )
                val oldSortingDirection = prefs.getBoolean("library_sorting_ascending", true)

                val newMangaSortingMode = when (oldMangaSortingMode) {
                    0 -> "ALPHABETICAL"
                    1 -> "LAST_READ"
                    2 -> "LAST_CHECKED"
                    3 -> "UNREAD"
                    4 -> "TOTAL_CHAPTERS"
                    6 -> "LATEST_CHAPTER"
                    8 -> "DATE_FETCHED"
                    7 -> "DATE_ADDED"
                    else -> "ALPHABETICAL"
                }

                val newAnimeSortingMode = when (oldAnimeSortingMode) {
                    0 -> "ALPHABETICAL"
                    1 -> "LAST_SEEN"
                    2 -> "LAST_CHECKED"
                    3 -> "UNSEEN"
                    4 -> "TOTAL_EPISODES"
                    6 -> "LATEST_EPISODE"
                    8 -> "DATE_FETCHED"
                    7 -> "DATE_ADDED"
                    else -> "ALPHABETICAL"
                }

                val newSortingDirection = when (oldSortingDirection) {
                    true -> "ASCENDING"
                    else -> "DESCENDING"
                }

                prefs.edit(commit = true) {
                    remove(libraryPreferences.mangaSortingMode().key())
                    remove(libraryPreferences.animeSortingMode().key())
                    remove("library_sorting_ascending")
                }

                prefs.edit {
                    putString(libraryPreferences.mangaSortingMode().key(), newMangaSortingMode)
                    putString(libraryPreferences.animeSortingMode().key(), newAnimeSortingMode)
                    putString("library_sorting_ascending", newSortingDirection)
                }
            }
            if (oldVersion < 70) {
                if (sourcePreferences.enabledLanguages().isSet()) {
                    sourcePreferences.enabledLanguages() += "all"
                }
            }
            if (oldVersion < 71) {
                // Handle removed every 3, 4, 6, and 8 hour library updates
                val updateInterval = libraryPreferences.autoUpdateInterval().get()
                if (updateInterval in listOf(3, 4, 6, 8)) {
                    libraryPreferences.autoUpdateInterval().set(12)
                    MangaLibraryUpdateJob.setupTask(context, 12)
                    AnimeLibraryUpdateJob.setupTask(context, 12)
                }
            }
            if (oldVersion < 72) {
                val oldUpdateOngoingOnly = prefs.getBoolean(
                    "pref_update_only_non_completed_key",
                    true,
                )
                if (!oldUpdateOngoingOnly) {
                    libraryPreferences.autoUpdateItemRestrictions() -= ENTRY_NON_COMPLETED
                }
            }
            if (oldVersion < 75) {
                val oldSecureScreen = prefs.getBoolean("secure_screen", false)
                if (oldSecureScreen) {
                    securityPreferences.secureScreen().set(
                        SecurityPreferences.SecureScreenMode.ALWAYS,
                    )
                }
                if (DeviceUtil.isMiui &&
                    basePreferences.extensionInstaller().get() == BasePreferences.ExtensionInstaller.PACKAGEINSTALLER
                ) {
                    basePreferences.extensionInstaller().set(
                        BasePreferences.ExtensionInstaller.LEGACY,
                    )
                }
            }
            if (oldVersion < 77) {
                val oldReaderTap = prefs.getBoolean("reader_tap", false)
                if (!oldReaderTap) {
                    readerPreferences.navigationModePager().set(5)
                    readerPreferences.navigationModeWebtoon().set(5)
                }
            }
            if (oldVersion < 81) {
                // Handle renamed enum values
                prefs.edit {
                    val newMangaSortingMode = when (
                        val oldSortingMode = prefs.getString(
                            libraryPreferences.mangaSortingMode().key(),
                            "ALPHABETICAL",
                        )
                    ) {
                        "LAST_CHECKED" -> "LAST_MANGA_UPDATE"
                        "UNREAD" -> "UNREAD_COUNT"
                        "DATE_FETCHED" -> "CHAPTER_FETCH_DATE"
                        else -> oldSortingMode
                    }
                    val newAnimeSortingMode = when (
                        val oldSortingMode = prefs.getString(
                            libraryPreferences.animeSortingMode().key(),
                            "ALPHABETICAL",
                        )
                    ) {
                        "LAST_CHECKED" -> "LAST_MANGA_UPDATE"
                        "UNREAD" -> "UNREAD_COUNT"
                        "DATE_FETCHED" -> "CHAPTER_FETCH_DATE"
                        else -> oldSortingMode
                    }
                    putString(libraryPreferences.mangaSortingMode().key(), newMangaSortingMode)
                    putString(libraryPreferences.animeSortingMode().key(), newAnimeSortingMode)
                }
            }
            if (oldVersion < 82) {
                prefs.edit {
                    val mangasort = prefs.getString(
                        libraryPreferences.mangaSortingMode().key(),
                        null,
                    ) ?: return@edit
                    val animesort = prefs.getString(
                        libraryPreferences.animeSortingMode().key(),
                        null,
                    ) ?: return@edit
                    val direction = prefs.getString("library_sorting_ascending", "ASCENDING")!!
                    putString(libraryPreferences.mangaSortingMode().key(), "$mangasort,$direction")
                    putString(libraryPreferences.animeSortingMode().key(), "$animesort,$direction")
                    remove("library_sorting_ascending")
                }
            }
            if (oldVersion < 84) {
                if (backupPreferences.backupInterval().get() == 0) {
                    backupPreferences.backupInterval().set(12)
                    BackupCreateJob.setupTask(context)
                }
            }
            if (oldVersion < 85) {
                val preferences = listOf(
                    libraryPreferences.filterChapterByRead(),
                    libraryPreferences.filterChapterByDownloaded(),
                    libraryPreferences.filterChapterByBookmarked(),
                    libraryPreferences.sortChapterBySourceOrNumber(),
                    libraryPreferences.displayChapterByNameOrNumber(),
                    libraryPreferences.sortChapterByAscendingOrDescending(),
                    libraryPreferences.filterEpisodeBySeen(),
                    libraryPreferences.filterEpisodeByDownloaded(),
                    libraryPreferences.filterEpisodeByBookmarked(),
                    libraryPreferences.sortEpisodeBySourceOrNumber(),
                    libraryPreferences.displayEpisodeByNameOrNumber(),
                    libraryPreferences.sortEpisodeByAscendingOrDescending(),
                )

                prefs.edit {
                    preferences.forEach { preference ->
                        val key = preference.key()
                        val value = prefs.getInt(key, Int.MIN_VALUE)
                        if (value == Int.MIN_VALUE) return@forEach
                        remove(key)
                        putLong(key, value.toLong())
                    }
                }
            }
            if (oldVersion < 86) {
                if (uiPreferences.themeMode().isSet()) {
                    prefs.edit {
                        val themeMode = prefs.getString(uiPreferences.themeMode().key(), null) ?: return@edit
                        putString(uiPreferences.themeMode().key(), themeMode.uppercase())
                    }
                }
            }
            if (oldVersion < 92) {
                if (playerPreferences.progressPreference().isSet()) {
                    prefs.edit {
                        val progressString = try {
                            prefs.getString(playerPreferences.progressPreference().key(), null)
                        } catch (e: ClassCastException) {
                            null
                        } ?: return@edit
                        val newProgress = progressString.toFloatOrNull() ?: return@edit
                        putFloat(playerPreferences.progressPreference().key(), newProgress)
                    }
                }
            }
            if (oldVersion < 93) {
                listOf(
                    playerPreferences.defaultPlayerOrientationType(),
                    playerPreferences.defaultPlayerOrientationLandscape(),
                    playerPreferences.defaultPlayerOrientationPortrait(),
                    playerPreferences.skipLengthPreference(),
                ).forEach { pref ->
                    if (pref.isSet()) {
                        prefs.edit {
                            val oldString = try {
                                prefs.getString(pref.key(), null)
                            } catch (e: ClassCastException) {
                                null
                            } ?: return@edit
                            val newInt = oldString.toIntOrNull() ?: return@edit
                            putInt(pref.key(), newInt)
                        }
                        val trackingQueuePref =
                            context.getSharedPreferences("tracking_queue", Context.MODE_PRIVATE)
                        trackingQueuePref.all.forEach {
                            val (_, lastChapterRead) = it.value.toString().split(":")
                            trackingQueuePref.edit {
                                remove(it.key)
                                putFloat(it.key, lastChapterRead.toFloat())
                            }
                        }
                    }
                }
            }
            if (oldVersion < 96) {
                MangaLibraryUpdateJob.cancelAllWorks(context)
                AnimeLibraryUpdateJob.cancelAllWorks(context)
                MangaLibraryUpdateJob.setupTask(context)
                AnimeLibraryUpdateJob.setupTask(context)
            }
            if (oldVersion < 97) {
                // Removed background jobs
                context.workManager.cancelAllWorkByTag("UpdateChecker")
                context.workManager.cancelAllWorkByTag("ExtensionUpdate")
                prefs.edit {
                    remove("automatic_ext_updates")
                }
            }
            if (oldVersion < 99) {
                val prefKeys = listOf(
                    "pref_filter_library_downloaded",
                    "pref_filter_library_unread",
                    "pref_filter_library_unseen",
                    "pref_filter_library_started",
                    "pref_filter_library_bookmarked",
                    "pref_filter_library_completed",
                ) + trackerManager.trackers.map { "pref_filter_library_tracked_${it.id}" }

                prefKeys.forEach { key ->
                    val pref = preferenceStore.getInt(key, 0)
                    prefs.edit {
                        remove(key)

                        val newValue = when (pref.get()) {
                            1 -> TriState.ENABLED_IS
                            2 -> TriState.ENABLED_NOT
                            else -> TriState.DISABLED
                        }

                        preferenceStore.getEnum("${key}_v2", TriState.DISABLED).set(
                            newValue,
                        )
                    }
                }
            }
            if (oldVersion < 105) {
                val pref = libraryPreferences.autoUpdateDeviceRestrictions()
                if (pref.isSet() && "battery_not_low" in pref.get()) {
                    pref.getAndSet { it - "battery_not_low" }
                }
            }
            if (oldVersion < 106) {
                val pref = preferenceStore.getInt("relative_time", 7)
                if (pref.get() == 0) {
                    uiPreferences.relativeTime().set(false)
                }
            }
            if (oldVersion < 107) {
                replacePreferences(
                    preferenceStore = preferenceStore,
                    filterPredicate = {
                        it.key.startsWith("pref_mangasync_") ||
                            it.key.startsWith("track_token_")
                    },
                    newKey = { Preference.privateKey(it) },
                )
            }
            if (oldVersion < 113) {
                val prefsToReplace = listOf(
                    "pref_download_only",
                    "incognito_mode",
                    "last_catalogue_source",
                    "trusted_signatures",
                    "last_app_closed",
                    "library_update_last_timestamp",
                    "library_unseen_updates_count",
                    "last_used_category",
                    "last_app_check",
                    "last_ext_check",
                    "last_version_code",
                    "storage_dir",
                )
                replacePreferences(
                    preferenceStore = preferenceStore,
                    filterPredicate = { it.key in prefsToReplace },
                    newKey = { Preference.appStateKey(it) },
                )

<<<<<<< HEAD
                if (Build.MODEL == "Subsystem for Android(TM)") {
                    playerPreferences.hwDec().set(HwDecState.SW.mpvValue)
=======
                // Deleting old download cache index files, but might as well clear it all out
                context.cacheDir.deleteRecursively()
            }
            if (oldVersion < 114) {
                sourcePreferences.extensionRepos().getAndSet {
                    it.map { "https://raw.githubusercontent.com/$it/repo" }.toSet()
>>>>>>> a3ef3604
                }
            }
            return true
        }
        return false
    }
}

@Suppress("UNCHECKED_CAST")
private fun replacePreferences(
    preferenceStore: PreferenceStore,
    filterPredicate: (Map.Entry<String, Any?>) -> Boolean,
    newKey: (String) -> String,
) {
    preferenceStore.getAll()
        .filter(filterPredicate)
        .forEach { (key, value) ->
            when (value) {
                is Int -> {
                    preferenceStore.getInt(newKey(key)).set(value)
                    preferenceStore.getInt(key).delete()
                }
                is Long -> {
                    preferenceStore.getLong(newKey(key)).set(value)
                    preferenceStore.getLong(key).delete()
                }
                is Float -> {
                    preferenceStore.getFloat(newKey(key)).set(value)
                    preferenceStore.getFloat(key).delete()
                }
                is String -> {
                    preferenceStore.getString(newKey(key)).set(value)
                    preferenceStore.getString(key).delete()
                }
                is Boolean -> {
                    preferenceStore.getBoolean(newKey(key)).set(value)
                    preferenceStore.getBoolean(key).delete()
                }
                is Set<*> -> (value as? Set<String>)?.let {
                    preferenceStore.getStringSet(newKey(key)).set(value)
                    preferenceStore.getStringSet(key).delete()
                }
            }
        }
}<|MERGE_RESOLUTION|>--- conflicted
+++ resolved
@@ -8,14 +8,9 @@
 import eu.kanade.domain.source.service.SourcePreferences
 import eu.kanade.domain.ui.UiPreferences
 import eu.kanade.tachiyomi.core.security.SecurityPreferences
-<<<<<<< HEAD
-import eu.kanade.tachiyomi.data.backup.BackupCreateJob
+import eu.kanade.tachiyomi.data.backup.create.BackupCreateJob
 import eu.kanade.tachiyomi.data.library.anime.AnimeLibraryUpdateJob
 import eu.kanade.tachiyomi.data.library.manga.MangaLibraryUpdateJob
-=======
-import eu.kanade.tachiyomi.data.backup.create.BackupCreateJob
-import eu.kanade.tachiyomi.data.library.LibraryUpdateJob
->>>>>>> a3ef3604
 import eu.kanade.tachiyomi.data.track.TrackerManager
 import eu.kanade.tachiyomi.network.NetworkPreferences
 import eu.kanade.tachiyomi.network.PREF_DOH_CLOUDFLARE
@@ -77,14 +72,6 @@
 
             val prefs = PreferenceManager.getDefaultSharedPreferences(context)
 
-<<<<<<< HEAD
-            if (oldVersion < 14) {
-                // Restore jobs after upgrading to Evernote's job scheduler.
-                MangaLibraryUpdateJob.setupTask(context)
-                AnimeLibraryUpdateJob.setupTask(context)
-            }
-=======
->>>>>>> a3ef3604
             if (oldVersion < 15) {
                 // Delete internal chapter cache dir.
                 File(context.cacheDir, "chapter_disk_cache").deleteRecursively()
@@ -111,15 +98,6 @@
                     }
                 }
             }
-<<<<<<< HEAD
-            if (oldVersion < 43) {
-                // Restore jobs after migrating from Evernote's job scheduler to WorkManager.
-                MangaLibraryUpdateJob.setupTask(context)
-                AnimeLibraryUpdateJob.setupTask(context)
-                BackupCreateJob.setupTask(context)
-            }
-=======
->>>>>>> a3ef3604
             if (oldVersion < 44) {
                 // Reset sorting preference if using removed sort by source
                 val oldMangaSortingMode = prefs.getInt(
@@ -544,17 +522,15 @@
                     newKey = { Preference.appStateKey(it) },
                 )
 
-<<<<<<< HEAD
                 if (Build.MODEL == "Subsystem for Android(TM)") {
                     playerPreferences.hwDec().set(HwDecState.SW.mpvValue)
-=======
+                }
                 // Deleting old download cache index files, but might as well clear it all out
                 context.cacheDir.deleteRecursively()
             }
             if (oldVersion < 114) {
-                sourcePreferences.extensionRepos().getAndSet {
+                sourcePreferences.mangaExtensionRepos().getAndSet {
                     it.map { "https://raw.githubusercontent.com/$it/repo" }.toSet()
->>>>>>> a3ef3604
                 }
             }
             return true
