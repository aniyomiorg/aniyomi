package eu.kanade.tachiyomi

import android.content.Context
import androidx.core.content.edit
import androidx.preference.PreferenceManager
import eu.kanade.domain.base.BasePreferences
import eu.kanade.domain.connections.service.ConnectionsPreferences
import eu.kanade.domain.source.service.SourcePreferences
import eu.kanade.domain.ui.UiPreferences
import eu.kanade.tachiyomi.core.security.SecurityPreferences
import eu.kanade.tachiyomi.data.backup.BackupCreateJob
import eu.kanade.tachiyomi.data.connections.ConnectionsManager
import eu.kanade.tachiyomi.data.library.anime.AnimeLibraryUpdateJob
import eu.kanade.tachiyomi.data.library.manga.MangaLibraryUpdateJob
import eu.kanade.tachiyomi.data.track.TrackerManager
import eu.kanade.tachiyomi.network.NetworkPreferences
import eu.kanade.tachiyomi.network.PREF_DOH_CLOUDFLARE
import eu.kanade.tachiyomi.ui.player.settings.PlayerPreferences
import eu.kanade.tachiyomi.ui.reader.setting.OrientationType
import eu.kanade.tachiyomi.ui.reader.setting.ReaderPreferences
import eu.kanade.tachiyomi.util.system.DeviceUtil
import eu.kanade.tachiyomi.util.system.toast
import eu.kanade.tachiyomi.util.system.workManager
import tachiyomi.core.preference.PreferenceStore
import tachiyomi.core.preference.TriState
import tachiyomi.core.preference.getAndSet
import tachiyomi.core.preference.getEnum
import tachiyomi.core.preference.minusAssign
import tachiyomi.core.preference.plusAssign
import tachiyomi.domain.backup.service.BackupPreferences
import tachiyomi.domain.library.service.LibraryPreferences
import tachiyomi.domain.library.service.LibraryPreferences.Companion.ENTRY_NON_COMPLETED
import java.io.File

object Migrations {

    /**
     * Performs a migration when the application is updated.
     *
     * @return true if a migration is performed, false otherwise.
     */
    fun upgrade(
        context: Context,
        preferenceStore: PreferenceStore,
        basePreferences: BasePreferences,
        uiPreferences: UiPreferences,
        networkPreferences: NetworkPreferences,
        sourcePreferences: SourcePreferences,
        securityPreferences: SecurityPreferences,
        libraryPreferences: LibraryPreferences,
        readerPreferences: ReaderPreferences,
        playerPreferences: PlayerPreferences,
        backupPreferences: BackupPreferences,
<<<<<<< HEAD
        trackerManager: TrackerManager,
=======
        trackManager: TrackManager,
        // AM (CONNECTIONS) -->
        connectionsPreferences: ConnectionsPreferences,
        connectionsManager: ConnectionsManager,
        // <-- AM (CONNECTIONS)
>>>>>>> 31e637ab
    ): Boolean {
        val lastVersionCode = preferenceStore.getInt("last_version_code", 0)
        val oldVersion = lastVersionCode.get()
        if (oldVersion < BuildConfig.VERSION_CODE) {
            lastVersionCode.set(BuildConfig.VERSION_CODE)

            // Always set up background tasks to ensure they're running
            MangaLibraryUpdateJob.setupTask(context)
            AnimeLibraryUpdateJob.setupTask(context)
            BackupCreateJob.setupTask(context)

            // Fresh install
            if (oldVersion == 0) {
                return false
            }

            val prefs = PreferenceManager.getDefaultSharedPreferences(context)

            if (oldVersion < 14) {
                // Restore jobs after upgrading to Evernote's job scheduler.
                MangaLibraryUpdateJob.setupTask(context)
                AnimeLibraryUpdateJob.setupTask(context)
            }
            if (oldVersion < 15) {
                // Delete internal chapter cache dir.
                File(context.cacheDir, "chapter_disk_cache").deleteRecursively()
            }
            if (oldVersion < 19) {
                // Move covers to external files dir.
                val oldDir = File(context.externalCacheDir, "cover_disk_cache")
                if (oldDir.exists()) {
                    val destDir = context.getExternalFilesDir("covers")
                    if (destDir != null) {
                        oldDir.listFiles()?.forEach {
                            it.renameTo(File(destDir, it.name))
                        }
                    }
                }
            }
            if (oldVersion < 26) {
                // Delete external chapter cache dir.
                val extCache = context.externalCacheDir
                if (extCache != null) {
                    val chapterCache = File(extCache, "chapter_disk_cache")
                    if (chapterCache.exists()) {
                        chapterCache.deleteRecursively()
                    }
                }
            }
            if (oldVersion < 43) {
                // Restore jobs after migrating from Evernote's job scheduler to WorkManager.
                MangaLibraryUpdateJob.setupTask(context)
                AnimeLibraryUpdateJob.setupTask(context)
                BackupCreateJob.setupTask(context)
            }
            if (oldVersion < 44) {
                // Reset sorting preference if using removed sort by source
                val oldMangaSortingMode = prefs.getInt(
                    libraryPreferences.mangaSortingMode().key(),
                    0,
                )

                if (oldMangaSortingMode == 5) { // SOURCE = 5
                    prefs.edit {
                        putInt(libraryPreferences.mangaSortingMode().key(), 0) // ALPHABETICAL = 0
                    }
                }

                val oldAnimeSortingMode = prefs.getInt(
                    libraryPreferences.animeSortingMode().key(),
                    0,
                )

                if (oldAnimeSortingMode == 5) { // SOURCE = 5
                    prefs.edit {
                        putInt(libraryPreferences.animeSortingMode().key(), 0) // ALPHABETICAL = 0
                    }
                }
            }
            if (oldVersion < 52) {
                // Migrate library filters to tri-state versions
                fun convertBooleanPrefToTriState(key: String): Int {
                    val oldPrefValue = prefs.getBoolean(key, false)
                    return if (oldPrefValue) {
                        1
                    } else {
                        0
                    }
                }
                prefs.edit {
                    putInt(
                        libraryPreferences.filterDownloadedManga().key(),
                        convertBooleanPrefToTriState("pref_filter_downloaded_key"),
                    )
                    remove("pref_filter_downloaded_key")

                    putInt(
                        libraryPreferences.filterUnread().key(),
                        convertBooleanPrefToTriState("pref_filter_unread_key"),
                    )
                    remove("pref_filter_unread_key")

                    putInt(
                        libraryPreferences.filterCompletedManga().key(),
                        convertBooleanPrefToTriState("pref_filter_completed_key"),
                    )
                    remove("pref_filter_completed_key")
                }
            }
            if (oldVersion < 54) {
                // Force MAL log out due to login flow change
                // v52: switched from scraping to WebView
                // v53: switched from WebView to OAuth
                if (trackerManager.myAnimeList.isLoggedIn) {
                    trackerManager.myAnimeList.logout()
                    context.toast(R.string.myanimelist_relogin)
                }
            }
            if (oldVersion < 57) {
                // Migrate DNS over HTTPS setting
                val wasDohEnabled = prefs.getBoolean("enable_doh", false)
                if (wasDohEnabled) {
                    prefs.edit {
                        putInt(networkPreferences.dohProvider().key(), PREF_DOH_CLOUDFLARE)
                        remove("enable_doh")
                    }
                }
            }
            if (oldVersion < 59) {
                // Reset rotation to Free after replacing Lock
                if (prefs.contains("pref_rotation_type_key")) {
                    prefs.edit {
                        putInt("pref_rotation_type_key", 1)
                    }
                }
            }
            if (oldVersion < 60) {
                // Migrate Rotation and Viewer values to default values for viewer_flags
                val newOrientation = when (prefs.getInt("pref_rotation_type_key", 1)) {
                    1 -> OrientationType.FREE.flagValue
                    2 -> OrientationType.PORTRAIT.flagValue
                    3 -> OrientationType.LANDSCAPE.flagValue
                    4 -> OrientationType.LOCKED_PORTRAIT.flagValue
                    5 -> OrientationType.LOCKED_LANDSCAPE.flagValue
                    else -> OrientationType.FREE.flagValue
                }

                // Reading mode flag and prefValue is the same value
                val newReadingMode = prefs.getInt("pref_default_viewer_key", 1)

                prefs.edit {
                    putInt("pref_default_orientation_type_key", newOrientation)
                    remove("pref_rotation_type_key")
                    putInt("pref_default_reading_mode_key", newReadingMode)
                    remove("pref_default_viewer_key")
                }
            }
            if (oldVersion < 61) {
                // Handle removed every 1 or 2 hour library updates
                val updateInterval = libraryPreferences.autoUpdateInterval().get()
                if (updateInterval == 1 || updateInterval == 2) {
                    libraryPreferences.autoUpdateInterval().set(3)
                    MangaLibraryUpdateJob.setupTask(context, 3)
                    AnimeLibraryUpdateJob.setupTask(context, 3)
                }
            }
            if (oldVersion < 64) {
                // Set up background tasks
                MangaLibraryUpdateJob.setupTask(context)
                AnimeLibraryUpdateJob.setupTask(context)
            }
            if (oldVersion < 64) {
                val oldMangaSortingMode = prefs.getInt(
                    libraryPreferences.mangaSortingMode().key(),
                    0,
                )
                val oldAnimeSortingMode = prefs.getInt(
                    libraryPreferences.animeSortingMode().key(),
                    0,
                )
                val oldSortingDirection = prefs.getBoolean("library_sorting_ascending", true)

                val newMangaSortingMode = when (oldMangaSortingMode) {
                    0 -> "ALPHABETICAL"
                    1 -> "LAST_READ"
                    2 -> "LAST_CHECKED"
                    3 -> "UNREAD"
                    4 -> "TOTAL_CHAPTERS"
                    6 -> "LATEST_CHAPTER"
                    8 -> "DATE_FETCHED"
                    7 -> "DATE_ADDED"
                    else -> "ALPHABETICAL"
                }

                val newAnimeSortingMode = when (oldAnimeSortingMode) {
                    0 -> "ALPHABETICAL"
                    1 -> "LAST_SEEN"
                    2 -> "LAST_CHECKED"
                    3 -> "UNSEEN"
                    4 -> "TOTAL_EPISODES"
                    6 -> "LATEST_EPISODE"
                    8 -> "DATE_FETCHED"
                    7 -> "DATE_ADDED"
                    else -> "ALPHABETICAL"
                }

                val newSortingDirection = when (oldSortingDirection) {
                    true -> "ASCENDING"
                    else -> "DESCENDING"
                }

                prefs.edit(commit = true) {
                    remove(libraryPreferences.mangaSortingMode().key())
                    remove(libraryPreferences.animeSortingMode().key())
                    remove("library_sorting_ascending")
                }

                prefs.edit {
                    putString(libraryPreferences.mangaSortingMode().key(), newMangaSortingMode)
                    putString(libraryPreferences.animeSortingMode().key(), newAnimeSortingMode)
                    putString("library_sorting_ascending", newSortingDirection)
                }
            }
            if (oldVersion < 70) {
                if (sourcePreferences.enabledLanguages().isSet()) {
                    sourcePreferences.enabledLanguages() += "all"
                }
            }
            if (oldVersion < 71) {
                // Handle removed every 3, 4, 6, and 8 hour library updates
                val updateInterval = libraryPreferences.autoUpdateInterval().get()
                if (updateInterval in listOf(3, 4, 6, 8)) {
                    libraryPreferences.autoUpdateInterval().set(12)
                    MangaLibraryUpdateJob.setupTask(context, 12)
                    AnimeLibraryUpdateJob.setupTask(context, 12)
                }
            }
            if (oldVersion < 72) {
                val oldUpdateOngoingOnly = prefs.getBoolean(
                    "pref_update_only_non_completed_key",
                    true,
                )
                if (!oldUpdateOngoingOnly) {
                    libraryPreferences.autoUpdateItemRestrictions() -= ENTRY_NON_COMPLETED
                }
            }
            if (oldVersion < 75) {
                val oldSecureScreen = prefs.getBoolean("secure_screen", false)
                if (oldSecureScreen) {
                    securityPreferences.secureScreen().set(
                        SecurityPreferences.SecureScreenMode.ALWAYS,
                    )
                }
                if (DeviceUtil.isMiui && basePreferences.extensionInstaller().get() == BasePreferences.ExtensionInstaller.PACKAGEINSTALLER) {
                    basePreferences.extensionInstaller().set(
                        BasePreferences.ExtensionInstaller.LEGACY,
                    )
                }
            }
            if (oldVersion < 76) {
                BackupCreateJob.setupTask(context)
            }
            if (oldVersion < 77) {
                val oldReaderTap = prefs.getBoolean("reader_tap", false)
                if (!oldReaderTap) {
                    readerPreferences.navigationModePager().set(5)
                    readerPreferences.navigationModeWebtoon().set(5)
                }
            }
            if (oldVersion < 81) {
                // Handle renamed enum values
                prefs.edit {
                    val newMangaSortingMode = when (
                        val oldSortingMode = prefs.getString(
                            libraryPreferences.mangaSortingMode().key(),
                            "ALPHABETICAL",
                        )
                    ) {
                        "LAST_CHECKED" -> "LAST_MANGA_UPDATE"
                        "UNREAD" -> "UNREAD_COUNT"
                        "DATE_FETCHED" -> "CHAPTER_FETCH_DATE"
                        else -> oldSortingMode
                    }
                    val newAnimeSortingMode = when (
                        val oldSortingMode = prefs.getString(
                            libraryPreferences.animeSortingMode().key(),
                            "ALPHABETICAL",
                        )
                    ) {
                        "LAST_CHECKED" -> "LAST_MANGA_UPDATE"
                        "UNREAD" -> "UNREAD_COUNT"
                        "DATE_FETCHED" -> "CHAPTER_FETCH_DATE"
                        else -> oldSortingMode
                    }
                    putString(libraryPreferences.mangaSortingMode().key(), newMangaSortingMode)
                    putString(libraryPreferences.animeSortingMode().key(), newAnimeSortingMode)
                }
            }
            if (oldVersion < 82) {
                prefs.edit {
                    val mangasort = prefs.getString(
                        libraryPreferences.mangaSortingMode().key(),
                        null,
                    ) ?: return@edit
                    val animesort = prefs.getString(
                        libraryPreferences.animeSortingMode().key(),
                        null,
                    ) ?: return@edit
                    val direction = prefs.getString("library_sorting_ascending", "ASCENDING")!!
                    putString(libraryPreferences.mangaSortingMode().key(), "$mangasort,$direction")
                    putString(libraryPreferences.animeSortingMode().key(), "$animesort,$direction")
                    remove("library_sorting_ascending")
                }
            }
            if (oldVersion < 84) {
                if (backupPreferences.numberOfBackups().get() == 1) {
                    backupPreferences.numberOfBackups().set(2)
                }
                if (backupPreferences.backupInterval().get() == 0) {
                    backupPreferences.backupInterval().set(12)
                    BackupCreateJob.setupTask(context)
                }
            }
            if (oldVersion < 85) {
                val preferences = listOf(
                    libraryPreferences.filterChapterByRead(),
                    libraryPreferences.filterChapterByDownloaded(),
                    libraryPreferences.filterChapterByBookmarked(),
                    libraryPreferences.sortChapterBySourceOrNumber(),
                    libraryPreferences.displayChapterByNameOrNumber(),
                    libraryPreferences.sortChapterByAscendingOrDescending(),
                    libraryPreferences.filterEpisodeBySeen(),
                    libraryPreferences.filterEpisodeByDownloaded(),
                    libraryPreferences.filterEpisodeByBookmarked(),
                    libraryPreferences.sortEpisodeBySourceOrNumber(),
                    libraryPreferences.displayEpisodeByNameOrNumber(),
                    libraryPreferences.sortEpisodeByAscendingOrDescending(),
                )

                prefs.edit {
                    preferences.forEach { preference ->
                        val key = preference.key()
                        val value = prefs.getInt(key, Int.MIN_VALUE)
                        if (value == Int.MIN_VALUE) return@forEach
                        remove(key)
                        putLong(key, value.toLong())
                    }
                }
            }
            if (oldVersion < 86) {
                if (uiPreferences.themeMode().isSet()) {
                    prefs.edit {
                        val themeMode = prefs.getString(uiPreferences.themeMode().key(), null) ?: return@edit
                        putString(uiPreferences.themeMode().key(), themeMode.uppercase())
                    }
                }
            }
            if (connectionsPreferences.discordRPCStatus().isSet()) {
                prefs.edit {
                    val oldString = try {
                        prefs.getString(connectionsPreferences.discordRPCStatus().key(), null)
                    } catch (e: ClassCastException) {
                        null
                    } ?: return@edit
                    val newInt = when (oldString) {
                        "dnd" -> -1
                        "idle" -> 0
                        else -> 1
                    }
                    putInt(connectionsPreferences.discordRPCStatus().key(), newInt)
                }
            }

            if (connectionsPreferences.connectionsToken(connectionsManager.discord).get().isNotBlank()) {
                connectionsPreferences.setConnectionsCredentials(connectionsManager.discord, "Discord", "Logged In")
            }
            // <-- AM (DISCORD)
            if (oldVersion < 92) {
                if (playerPreferences.progressPreference().isSet()) {
                    prefs.edit {
                        val progressString = try {
                            prefs.getString(playerPreferences.progressPreference().key(), null)
                        } catch (e: ClassCastException) {
                            null
                        } ?: return@edit
                        val newProgress = progressString.toFloatOrNull() ?: return@edit
                        putFloat(playerPreferences.progressPreference().key(), newProgress)
                    }
                }
            }
            if (oldVersion < 93) {
                listOf(
                    playerPreferences.defaultPlayerOrientationType(),
                    playerPreferences.defaultPlayerOrientationLandscape(),
                    playerPreferences.defaultPlayerOrientationPortrait(),
                    playerPreferences.skipLengthPreference(),
                ).forEach { pref ->
                    if (pref.isSet()) {
                        prefs.edit {
                            val oldString = try {
                                prefs.getString(pref.key(), null)
                            } catch (e: ClassCastException) {
                                null
                            } ?: return@edit
                            val newInt = oldString.toIntOrNull() ?: return@edit
                            putInt(pref.key(), newInt)
                        }
                        val trackingQueuePref =
                            context.getSharedPreferences("tracking_queue", Context.MODE_PRIVATE)
                        trackingQueuePref.all.forEach {
                            val (_, lastChapterRead) = it.value.toString().split(":")
                            trackingQueuePref.edit {
                                remove(it.key)
                                putFloat(it.key, lastChapterRead.toFloat())
                            }
                        }
                    }
                    if (oldVersion < 96) {
                        MangaLibraryUpdateJob.cancelAllWorks(context)
                        AnimeLibraryUpdateJob.cancelAllWorks(context)
                        MangaLibraryUpdateJob.setupTask(context)
                        AnimeLibraryUpdateJob.setupTask(context)
                    }
                    if (oldVersion < 97) {
                        // Removed background jobs
                        context.workManager.cancelAllWorkByTag("UpdateChecker")
                        context.workManager.cancelAllWorkByTag("ExtensionUpdate")
                        prefs.edit {
                            remove("automatic_ext_updates")
                        }
                    }
                    if (oldVersion < 99) {
                        val prefKeys = listOf(
                            "pref_filter_library_downloaded",
                            "pref_filter_library_unread",
                            "pref_filter_library_unseen",
                            "pref_filter_library_started",
                            "pref_filter_library_bookmarked",
                            "pref_filter_library_completed",
                        ) + trackerManager.trackers.map { "pref_filter_library_tracked_${it.id}" }

                        prefKeys.forEach { key ->
                            val pref = preferenceStore.getInt(key, 0)
                            prefs.edit {
                                remove(key)

                                val newValue = when (pref.get()) {
                                    1 -> TriState.ENABLED_IS
                                    2 -> TriState.ENABLED_NOT
                                    else -> TriState.DISABLED
                                }

                                preferenceStore.getEnum("${key}_v2", TriState.DISABLED).set(
                                    newValue,
                                )
                            }
                        }
                    }
                    if (oldVersion < 100) {
                        BackupCreateJob.setupTask(context)
                    }
                    if (oldVersion < 105) {
                        val pref = libraryPreferences.autoUpdateDeviceRestrictions()
                        if (pref.isSet() && "battery_not_low" in pref.get()) {
                            pref.getAndSet { it - "battery_not_low" }
                        }
                    }
                    if (oldVersion < 106) {
                        val pref = preferenceStore.getInt("relative_time", 7)
                        if (pref.get() == 0) {
                            uiPreferences.relativeTime().set(false)
                        }
                    }
                    return true
                }
            }
        }
        return false
    }
}<|MERGE_RESOLUTION|>--- conflicted
+++ resolved
@@ -51,15 +51,11 @@
         readerPreferences: ReaderPreferences,
         playerPreferences: PlayerPreferences,
         backupPreferences: BackupPreferences,
-<<<<<<< HEAD
         trackerManager: TrackerManager,
-=======
-        trackManager: TrackManager,
         // AM (CONNECTIONS) -->
         connectionsPreferences: ConnectionsPreferences,
         connectionsManager: ConnectionsManager,
         // <-- AM (CONNECTIONS)
->>>>>>> 31e637ab
     ): Boolean {
         val lastVersionCode = preferenceStore.getInt("last_version_code", 0)
         val oldVersion = lastVersionCode.get()
