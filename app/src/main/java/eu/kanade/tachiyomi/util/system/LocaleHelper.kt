package eu.kanade.tachiyomi.util.system

import android.content.Context
import android.content.ContextWrapper
import android.content.res.Configuration
import android.os.Build
import android.os.LocaleList
import androidx.core.os.LocaleListCompat
import eu.kanade.tachiyomi.R
import eu.kanade.tachiyomi.data.preference.PreferencesHelper
import eu.kanade.tachiyomi.ui.browse.source.SourcesPresenter
import uy.kohesive.injekt.injectLazy
import java.util.Locale

/**
 * Utility class to change the application's language in runtime.
 */
object LocaleHelper {

    private val preferences: PreferencesHelper by injectLazy()

    /**
     * Returns display name of a string language code.
     */
    fun getSourceDisplayName(lang: String?, context: Context): String {
        return when (lang) {
            SourcesPresenter.LAST_USED_KEY -> context.getString(R.string.last_used_source)
            SourcesPresenter.PINNED_KEY -> context.getString(R.string.pinned_sources)
            "other" -> context.getString(R.string.other_source)
            "all" -> context.getString(R.string.multi_lang)
            else -> getDisplayName(lang)
        }
    }

    /**
     * Returns display name of a string language code.
     *
     * @param lang empty for system language
     */
    fun getDisplayName(lang: String?): String {
        if (lang == null) {
            return ""
        }

        val locale = when (lang) {
            "" -> LocaleListCompat.getAdjustedDefault()[0]
            "zh-CN" -> Locale.forLanguageTag("zh-Hans")
            "zh-TW" -> Locale.forLanguageTag("zh-Hant")
            else -> Locale.forLanguageTag(lang)
        }
        return locale!!.getDisplayName(locale).replaceFirstChar { it.uppercase(locale) }
    }

    /**
<<<<<<< HEAD
     * Creates a ContextWrapper using selected Locale
     */
    fun createLocaleWrapper(context: Context): ContextWrapper {
        val appLocale = getLocaleFromString(preferences.lang().get())
        val newConfiguration = Configuration(context.resources.configuration)
        if (Build.VERSION.SDK_INT >= Build.VERSION_CODES.N) {
            val localeList = LocaleList(appLocale)
            newConfiguration.setLocales(localeList)
        } else {
            newConfiguration.setLocale(appLocale)
        }
        Locale.setDefault(appLocale)
        return ContextWrapper(context.createConfigurationContext(newConfiguration))
    }

    /**
     * Return Locale from string language code
=======
     * Return the default languages enabled for the sources.
>>>>>>> 8417f5a6
     */
    fun getDefaultEnabledLanguages(): Set<String> {
        return setOf("all", "en", Locale.getDefault().language)
    }

    /**
     * Return English display string from string language code
     */
    fun getSimpleLocaleDisplay(lang: String): String {
        val sp = lang.split("_", "-")
        return Locale(sp[0]).getDisplayLanguage(getLocaleFromString(null))
    }

    /**
     * Returns the locale for the value stored in preferences, defaults to main system language.
     *
     * @param pref the string value stored in preferences.
     */
    private fun getLocaleFromString(pref: String?): Locale {
        if (pref.isNullOrEmpty()) {
            return LocaleListCompat.getDefault()[0]!!
        }
        return getLocale(pref)
    }
}<|MERGE_RESOLUTION|>--- conflicted
+++ resolved
@@ -52,27 +52,7 @@
     }
 
     /**
-<<<<<<< HEAD
-     * Creates a ContextWrapper using selected Locale
-     */
-    fun createLocaleWrapper(context: Context): ContextWrapper {
-        val appLocale = getLocaleFromString(preferences.lang().get())
-        val newConfiguration = Configuration(context.resources.configuration)
-        if (Build.VERSION.SDK_INT >= Build.VERSION_CODES.N) {
-            val localeList = LocaleList(appLocale)
-            newConfiguration.setLocales(localeList)
-        } else {
-            newConfiguration.setLocale(appLocale)
-        }
-        Locale.setDefault(appLocale)
-        return ContextWrapper(context.createConfigurationContext(newConfiguration))
-    }
-
-    /**
-     * Return Locale from string language code
-=======
      * Return the default languages enabled for the sources.
->>>>>>> 8417f5a6
      */
     fun getDefaultEnabledLanguages(): Set<String> {
         return setOf("all", "en", Locale.getDefault().language)
