package eu.kanade.tachiyomi.util.system

import android.content.Context
import android.provider.Settings

/**
 * Gets the duration multiplier for general animations on the device
 * @see Settings.Global.ANIMATOR_DURATION_SCALE
 */
val Context.animatorDurationScale: Float
<<<<<<< HEAD
    get() = Settings.Global.getFloat(
        this.contentResolver,
        Settings.Global.ANIMATOR_DURATION_SCALE,
        1f,
    )

/** Scale the duration of this [Animation] by [Context.animatorDurationScale] */
fun Animation.applySystemAnimatorScale(context: Context) {
    this.duration = (this.duration * context.animatorDurationScale).toLong()
}

/** Scale the duration of this [Transition] by [Context.animatorDurationScale] */
fun Transition.applySystemAnimatorScale(context: Context) {
    // End layout of cover expanding animation tends to break when the transition is less than ~25ms
    this.duration = (this.duration * context.animatorDurationScale).toInt().coerceAtLeast(25)
}

/** Scale the duration of this [ViewPropertyAnimator] by [Context.animatorDurationScale] */
fun ViewPropertyAnimator.applySystemAnimatorScale(context: Context): ViewPropertyAnimator = apply {
    this.duration = (this.duration * context.animatorDurationScale).toLong()
}
=======
    get() = Settings.Global.getFloat(this.contentResolver, Settings.Global.ANIMATOR_DURATION_SCALE, 1f)
>>>>>>> a3ef3604
<|MERGE_RESOLUTION|>--- conflicted
+++ resolved
@@ -8,28 +8,4 @@
  * @see Settings.Global.ANIMATOR_DURATION_SCALE
  */
 val Context.animatorDurationScale: Float
-<<<<<<< HEAD
-    get() = Settings.Global.getFloat(
-        this.contentResolver,
-        Settings.Global.ANIMATOR_DURATION_SCALE,
-        1f,
-    )
-
-/** Scale the duration of this [Animation] by [Context.animatorDurationScale] */
-fun Animation.applySystemAnimatorScale(context: Context) {
-    this.duration = (this.duration * context.animatorDurationScale).toLong()
-}
-
-/** Scale the duration of this [Transition] by [Context.animatorDurationScale] */
-fun Transition.applySystemAnimatorScale(context: Context) {
-    // End layout of cover expanding animation tends to break when the transition is less than ~25ms
-    this.duration = (this.duration * context.animatorDurationScale).toInt().coerceAtLeast(25)
-}
-
-/** Scale the duration of this [ViewPropertyAnimator] by [Context.animatorDurationScale] */
-fun ViewPropertyAnimator.applySystemAnimatorScale(context: Context): ViewPropertyAnimator = apply {
-    this.duration = (this.duration * context.animatorDurationScale).toLong()
-}
-=======
-    get() = Settings.Global.getFloat(this.contentResolver, Settings.Global.ANIMATOR_DURATION_SCALE, 1f)
->>>>>>> a3ef3604
+    get() = Settings.Global.getFloat(this.contentResolver, Settings.Global.ANIMATOR_DURATION_SCALE, 1f)