--- conflicted
+++ resolved
@@ -23,11 +23,7 @@
 
     suspend fun dumpLogs() = withNonCancellableContext {
         try {
-<<<<<<< HEAD
-            val file = context.createFileInCacheDir("kuukiyomi_crash_logs.txt")
-=======
             val file = context.createFileInCacheDir("animetail_crash_logs.txt")
->>>>>>> 0ee66b81
 
             file.appendText(getDebugInfo() + "\n\n")
             getMangaExtensionsInfo()?.let { file.appendText("$it\n\n") }
