package eu.kanade.tachiyomi.util

import android.content.Context
import android.net.Uri
import android.os.Build
import eu.kanade.tachiyomi.BuildConfig
import eu.kanade.tachiyomi.R
import eu.kanade.tachiyomi.data.notification.NotificationReceiver
import eu.kanade.tachiyomi.data.notification.Notifications
import eu.kanade.tachiyomi.util.lang.withNonCancellableContext
import eu.kanade.tachiyomi.util.lang.withUIContext
import eu.kanade.tachiyomi.util.storage.getUriCompat
import eu.kanade.tachiyomi.util.system.createFileInCacheDir
import eu.kanade.tachiyomi.util.system.notificationBuilder
import eu.kanade.tachiyomi.util.system.notificationManager
import eu.kanade.tachiyomi.util.system.toast

class CrashLogUtil(private val context: Context) {

    private val notificationBuilder = context.notificationBuilder(Notifications.CHANNEL_CRASH_LOGS) {
        setSmallIcon(R.drawable.ic_ani)
    }

<<<<<<< HEAD
    fun dumpLogs() {
        launchIO {
            try {
                val file = context.createFileInCacheDir("aniyomi_crash_logs.txt")
                Runtime.getRuntime().exec("logcat *:E -d -f ${file.absolutePath}").waitFor()
                file.appendText(getDebugInfo())
=======
    suspend fun dumpLogs() = withNonCancellableContext {
        try {
            val file = context.createFileInCacheDir("tachiyomi_crash_logs.txt")
            Runtime.getRuntime().exec("logcat *:E -d -f ${file.absolutePath}").waitFor()
            file.appendText(getDebugInfo())
>>>>>>> 8417f5a6

            showNotification(file.getUriCompat(context))
        } catch (e: Throwable) {
            withUIContext { context.toast("Failed to get logs") }
        }
    }

    fun getDebugInfo(): String {
        return """
            App version: ${BuildConfig.VERSION_NAME} (${BuildConfig.FLAVOR}, ${BuildConfig.COMMIT_SHA}, ${BuildConfig.VERSION_CODE}, ${BuildConfig.BUILD_TIME})
            Android version: ${Build.VERSION.RELEASE} (SDK ${Build.VERSION.SDK_INT})
            Android build ID: ${Build.DISPLAY}
            Device brand: ${Build.BRAND}
            Device manufacturer: ${Build.MANUFACTURER}
            Device name: ${Build.DEVICE}
            Device model: ${Build.MODEL}
            Device product name: ${Build.PRODUCT}
        """.trimIndent()
    }

    private fun showNotification(uri: Uri) {
        context.notificationManager.cancel(Notifications.ID_CRASH_LOGS)

        with(notificationBuilder) {
            setContentTitle(context.getString(R.string.crash_log_saved))

            clearActions()
            addAction(
                R.drawable.ic_folder_24dp,
                context.getString(R.string.action_open_log),
                NotificationReceiver.openErrorLogPendingActivity(context, uri),
            )
            addAction(
                R.drawable.ic_share_24dp,
                context.getString(R.string.action_share),
                NotificationReceiver.shareCrashLogPendingBroadcast(context, uri, Notifications.ID_CRASH_LOGS),
            )

            context.notificationManager.notify(Notifications.ID_CRASH_LOGS, build())
        }
    }
}<|MERGE_RESOLUTION|>--- conflicted
+++ resolved
@@ -21,20 +21,11 @@
         setSmallIcon(R.drawable.ic_ani)
     }
 
-<<<<<<< HEAD
-    fun dumpLogs() {
-        launchIO {
-            try {
-                val file = context.createFileInCacheDir("aniyomi_crash_logs.txt")
-                Runtime.getRuntime().exec("logcat *:E -d -f ${file.absolutePath}").waitFor()
-                file.appendText(getDebugInfo())
-=======
     suspend fun dumpLogs() = withNonCancellableContext {
         try {
-            val file = context.createFileInCacheDir("tachiyomi_crash_logs.txt")
+            val file = context.createFileInCacheDir("aniyomi_crash_logs.txt")
             Runtime.getRuntime().exec("logcat *:E -d -f ${file.absolutePath}").waitFor()
             file.appendText(getDebugInfo())
->>>>>>> 8417f5a6
 
             showNotification(file.getUriCompat(context))
         } catch (e: Throwable) {
