package eu.kanade.tachiyomi.util

import android.content.Context
import android.os.Build
import eu.kanade.tachiyomi.BuildConfig
import eu.kanade.tachiyomi.extension.anime.AnimeExtensionManager
import eu.kanade.tachiyomi.extension.manga.MangaExtensionManager
import eu.kanade.tachiyomi.util.storage.getUriCompat
import eu.kanade.tachiyomi.util.system.WebViewUtil
import eu.kanade.tachiyomi.util.system.createFileInCacheDir
import eu.kanade.tachiyomi.util.system.toShareIntent
import eu.kanade.tachiyomi.util.system.toast
import `is`.xyz.mpv.Utils
import tachiyomi.core.util.lang.withNonCancellableContext
import tachiyomi.core.util.lang.withUIContext
import uy.kohesive.injekt.Injekt
import uy.kohesive.injekt.api.get

class CrashLogUtil(
    private val context: Context,
    private val mangaExtensionManager: MangaExtensionManager = Injekt.get(),
    private val animeExtensionManager: AnimeExtensionManager = Injekt.get(),
) {

    suspend fun dumpLogs() = withNonCancellableContext {
        try {
<<<<<<< HEAD
            val file = context.createFileInCacheDir("kuukiyomi_crash_logs.txt")
=======
            val file = context.createFileInCacheDir("animetail_crash_logs.txt")
>>>>>>> 64b3f6d1

            file.appendText(getDebugInfo() + "\n\n")
            getMangaExtensionsInfo()?.let { file.appendText("$it\n\n") }
            getAnimeExtensionsInfo()?.let { file.appendText("$it\n\n") }

            Runtime.getRuntime().exec("logcat *:E -d -f ${file.absolutePath}").waitFor()

            val uri = file.getUriCompat(context)
            context.startActivity(uri.toShareIntent(context, "text/plain"))
        } catch (e: Throwable) {
            withUIContext { context.toast("Failed to get logs") }
        }
    }

    fun getDebugInfo(): String {
        return """
            App version: ${BuildConfig.VERSION_NAME} (${BuildConfig.FLAVOR}, ${BuildConfig.COMMIT_SHA}, ${BuildConfig.VERSION_CODE}, ${BuildConfig.BUILD_TIME})
            Android version: ${Build.VERSION.RELEASE} (SDK ${Build.VERSION.SDK_INT}; build ${Build.DISPLAY})
            Android build ID: ${Build.DISPLAY}
            Device brand: ${Build.BRAND}
            Device manufacturer: ${Build.MANUFACTURER}
            Device name: ${Build.DEVICE} (${Build.PRODUCT})
            Device model: ${Build.MODEL}
            WebView: ${WebViewUtil.getVersion(context)}
            MPV version: ${Utils.VERSIONS.mpv}
            Libplacebo version: ${Utils.VERSIONS.libPlacebo}
            FFmpeg version: ${Utils.VERSIONS.ffmpeg}
        """.trimIndent()
    }

    private fun getMangaExtensionsInfo(): String? {
        val availableExtensions = mangaExtensionManager.availableExtensionsFlow.value.associateBy { it.pkgName }

        val extensionInfoList = mangaExtensionManager.installedExtensionsFlow.value
            .sortedBy { it.name }
            .mapNotNull {
                val availableExtension = availableExtensions[it.pkgName]
                val hasUpdate = (availableExtension?.versionCode ?: 0) > it.versionCode

                if (!hasUpdate && !it.isObsolete) return@mapNotNull null

                """
                    - ${it.name}
                      Installed: ${it.versionName} / Available: ${availableExtension?.versionName ?: "?"}
                      Obsolete: ${it.isObsolete}
                """.trimIndent()
            }

        return if (extensionInfoList.isNotEmpty()) {
            (listOf("Problematic extensions:") + extensionInfoList)
                .joinToString("\n")
        } else {
            null
        }
    }

    private fun getAnimeExtensionsInfo(): String? {
        val availableExtensions = animeExtensionManager.availableExtensionsFlow.value.associateBy { it.pkgName }

        val extensionInfoList = animeExtensionManager.installedExtensionsFlow.value
            .sortedBy { it.name }
            .mapNotNull {
                val availableExtension = availableExtensions[it.pkgName]
                val hasUpdate = (availableExtension?.versionCode ?: 0) > it.versionCode

                if (!hasUpdate && !it.isObsolete) return@mapNotNull null

                """
                    - ${it.name}
                      Installed: ${it.versionName} / Available: ${availableExtension?.versionName ?: "?"}
                      Obsolete: ${it.isObsolete}
                """.trimIndent()
            }

        return if (extensionInfoList.isNotEmpty()) {
            (listOf("Problematic extensions:") + extensionInfoList)
                .joinToString("\n")
        } else {
            null
        }
    }
}<|MERGE_RESOLUTION|>--- conflicted
+++ resolved
@@ -24,11 +24,7 @@
 
     suspend fun dumpLogs() = withNonCancellableContext {
         try {
-<<<<<<< HEAD
-            val file = context.createFileInCacheDir("kuukiyomi_crash_logs.txt")
-=======
             val file = context.createFileInCacheDir("animetail_crash_logs.txt")
->>>>>>> 64b3f6d1
 
             file.appendText(getDebugInfo() + "\n\n")
             getMangaExtensionsInfo()?.let { file.appendText("$it\n\n") }
