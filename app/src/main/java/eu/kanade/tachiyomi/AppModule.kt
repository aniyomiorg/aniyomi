package eu.kanade.tachiyomi

import android.app.Application
import android.os.Build
import androidx.core.content.ContextCompat
import androidx.sqlite.db.framework.FrameworkSQLiteOpenHelperFactory
import com.squareup.sqldelight.android.AndroidSqliteDriver
import data.History
import data.Mangas
import dataanime.Animehistory
import dataanime.Animes
import eu.kanade.data.AndroidAnimeDatabaseHandler
import eu.kanade.data.AndroidDatabaseHandler
import eu.kanade.data.AnimeDatabaseHandler
import eu.kanade.data.DatabaseHandler
import eu.kanade.data.dateAdapter
import eu.kanade.data.listOfStringsAdapter
import eu.kanade.tachiyomi.animesource.AnimeSourceManager
import eu.kanade.tachiyomi.data.cache.AnimeCoverCache
import eu.kanade.tachiyomi.data.cache.ChapterCache
import eu.kanade.tachiyomi.data.cache.CoverCache
<<<<<<< HEAD
import eu.kanade.tachiyomi.data.cache.EpisodeCache
import eu.kanade.tachiyomi.data.database.AnimeDatabaseHelper
import eu.kanade.tachiyomi.data.database.AnimeDbOpenCallback
import eu.kanade.tachiyomi.data.database.DatabaseHelper
import eu.kanade.tachiyomi.data.database.DbOpenCallback
import eu.kanade.tachiyomi.data.download.AnimeDownloadManager
=======
>>>>>>> 9385b86e
import eu.kanade.tachiyomi.data.download.DownloadManager
import eu.kanade.tachiyomi.data.preference.PreferencesHelper
import eu.kanade.tachiyomi.data.saver.ImageSaver
import eu.kanade.tachiyomi.data.track.TrackManager
import eu.kanade.tachiyomi.data.track.job.DelayedTrackingStore
import eu.kanade.tachiyomi.extension.AnimeExtensionManager
import eu.kanade.tachiyomi.extension.ExtensionManager
import eu.kanade.tachiyomi.mi.AnimeDatabase
import eu.kanade.tachiyomi.network.NetworkHelper
import eu.kanade.tachiyomi.source.SourceManager
import io.requery.android.database.sqlite.RequerySQLiteOpenHelperFactory
import kotlinx.serialization.json.Json
import uy.kohesive.injekt.api.InjektModule
import uy.kohesive.injekt.api.InjektRegistrar
import uy.kohesive.injekt.api.addSingleton
import uy.kohesive.injekt.api.addSingletonFactory
import uy.kohesive.injekt.api.get

class AppModule(val app: Application) : InjektModule {

    override fun InjektRegistrar.registerInjectables() {
        addSingleton(app)

<<<<<<< HEAD
        // This is used to allow incremental migration from Storio
        val openHelperMangaConfig = SupportSQLiteOpenHelper.Configuration.builder(app)
            .callback(DbOpenCallback())
            .name(DbOpenCallback.DATABASE_FILENAME)
            .noBackupDirectory(false)
            .build()

        val openHelperManga = if (BuildConfig.DEBUG && Build.VERSION.SDK_INT >= Build.VERSION_CODES.O) {
            // Support database inspector in Android Studio
            FrameworkSQLiteOpenHelperFactory().create(openHelperMangaConfig)
        } else {
            RequerySQLiteOpenHelperFactory().create(openHelperMangaConfig)
        }

        val openHelperAnimeConfig = SupportSQLiteOpenHelper.Configuration.builder(app)
            .callback(AnimeDbOpenCallback())
            .name(AnimeDbOpenCallback.DATABASE_FILENAME)
            .noBackupDirectory(false)
            .build()

        val openHelperAnime = if (BuildConfig.DEBUG && Build.VERSION.SDK_INT >= Build.VERSION_CODES.O) {
            // Support database inspector in Android Studio
            FrameworkSQLiteOpenHelperFactory().create(openHelperAnimeConfig)
        } else {
            RequerySQLiteOpenHelperFactory().create(openHelperAnimeConfig)
=======
        addSingletonFactory<SqlDriver> {
            AndroidSqliteDriver(
                schema = Database.Schema,
                context = app,
                name = "tachiyomi.db",
                factory = if (BuildConfig.DEBUG && Build.VERSION.SDK_INT >= Build.VERSION_CODES.O) {
                    // Support database inspector in Android Studio
                    FrameworkSQLiteOpenHelperFactory()
                } else {
                    RequerySQLiteOpenHelperFactory()
                },
            )
>>>>>>> 9385b86e
        }

        val sqlDriverManga = AndroidSqliteDriver(openHelper = openHelperManga)

        val sqlDriverAnime = AndroidSqliteDriver(openHelper = openHelperAnime)

        addSingletonFactory {
            Database(
                driver = sqlDriverManga,
                historyAdapter = History.Adapter(
                    last_readAdapter = dateAdapter,
                ),
                mangasAdapter = Mangas.Adapter(
                    genreAdapter = listOfStringsAdapter,
                ),
            )
        }

        addSingletonFactory {
            AnimeDatabase(
                driver = sqlDriverAnime,
                animehistoryAdapter = Animehistory.Adapter(
                    last_seenAdapter = dateAdapter,
                ),
                animesAdapter = Animes.Adapter(
                    genreAdapter = listOfStringsAdapter,
                ),
            )
        }

        addSingletonFactory<DatabaseHandler> { AndroidDatabaseHandler(get(), sqlDriverManga) }

        addSingletonFactory<AnimeDatabaseHandler> { AndroidAnimeDatabaseHandler(get(), sqlDriverAnime) }

        addSingletonFactory { Json { ignoreUnknownKeys = true } }

        addSingletonFactory { PreferencesHelper(app) }

<<<<<<< HEAD
        addSingletonFactory { DatabaseHelper(openHelperManga) }

        addSingletonFactory { AnimeDatabaseHelper(openHelperAnime) }

=======
>>>>>>> 9385b86e
        addSingletonFactory { ChapterCache(app) }

        addSingletonFactory { EpisodeCache(app) }

        addSingletonFactory { CoverCache(app) }

        addSingletonFactory { AnimeCoverCache(app) }

        addSingletonFactory { NetworkHelper(app) }

        addSingletonFactory { SourceManager(app).also { get<ExtensionManager>().init(it) } }

        addSingletonFactory { AnimeSourceManager(app).also { get<AnimeExtensionManager>().init(it) } }

        addSingletonFactory { ExtensionManager(app) }

        addSingletonFactory { AnimeExtensionManager(app) }

        addSingletonFactory { DownloadManager(app) }

        addSingletonFactory { AnimeDownloadManager(app) }

        addSingletonFactory { TrackManager(app) }

        addSingletonFactory { DelayedTrackingStore(app) }

        addSingletonFactory { ImageSaver(app) }

        // Asynchronously init expensive components for a faster cold start
        ContextCompat.getMainExecutor(app).execute {
            get<PreferencesHelper>()

            get<NetworkHelper>()

            get<SourceManager>()
            get<AnimeSourceManager>()

            get<Database>()
            get<AnimeDatabase>()

<<<<<<< HEAD
            get<DatabaseHelper>()
            get<AnimeDatabaseHelper>()

=======
>>>>>>> 9385b86e
            get<DownloadManager>()
            get<AnimeDownloadManager>()
        }
    }
}<|MERGE_RESOLUTION|>--- conflicted
+++ resolved
@@ -19,15 +19,8 @@
 import eu.kanade.tachiyomi.data.cache.AnimeCoverCache
 import eu.kanade.tachiyomi.data.cache.ChapterCache
 import eu.kanade.tachiyomi.data.cache.CoverCache
-<<<<<<< HEAD
 import eu.kanade.tachiyomi.data.cache.EpisodeCache
-import eu.kanade.tachiyomi.data.database.AnimeDatabaseHelper
-import eu.kanade.tachiyomi.data.database.AnimeDbOpenCallback
-import eu.kanade.tachiyomi.data.database.DatabaseHelper
-import eu.kanade.tachiyomi.data.database.DbOpenCallback
 import eu.kanade.tachiyomi.data.download.AnimeDownloadManager
-=======
->>>>>>> 9385b86e
 import eu.kanade.tachiyomi.data.download.DownloadManager
 import eu.kanade.tachiyomi.data.preference.PreferencesHelper
 import eu.kanade.tachiyomi.data.saver.ImageSaver
@@ -51,51 +44,29 @@
     override fun InjektRegistrar.registerInjectables() {
         addSingleton(app)
 
-<<<<<<< HEAD
-        // This is used to allow incremental migration from Storio
-        val openHelperMangaConfig = SupportSQLiteOpenHelper.Configuration.builder(app)
-            .callback(DbOpenCallback())
-            .name(DbOpenCallback.DATABASE_FILENAME)
-            .noBackupDirectory(false)
-            .build()
+        val sqlDriverManga = AndroidSqliteDriver(
+            schema = Database.Schema,
+            context = app,
+            name = "tachiyomi.db",
+            factory = if (BuildConfig.DEBUG && Build.VERSION.SDK_INT >= Build.VERSION_CODES.O) {
+                // Support database inspector in Android Studio
+                FrameworkSQLiteOpenHelperFactory()
+            } else {
+                RequerySQLiteOpenHelperFactory()
+            },
+        )
 
-        val openHelperManga = if (BuildConfig.DEBUG && Build.VERSION.SDK_INT >= Build.VERSION_CODES.O) {
-            // Support database inspector in Android Studio
-            FrameworkSQLiteOpenHelperFactory().create(openHelperMangaConfig)
-        } else {
-            RequerySQLiteOpenHelperFactory().create(openHelperMangaConfig)
-        }
-
-        val openHelperAnimeConfig = SupportSQLiteOpenHelper.Configuration.builder(app)
-            .callback(AnimeDbOpenCallback())
-            .name(AnimeDbOpenCallback.DATABASE_FILENAME)
-            .noBackupDirectory(false)
-            .build()
-
-        val openHelperAnime = if (BuildConfig.DEBUG && Build.VERSION.SDK_INT >= Build.VERSION_CODES.O) {
-            // Support database inspector in Android Studio
-            FrameworkSQLiteOpenHelperFactory().create(openHelperAnimeConfig)
-        } else {
-            RequerySQLiteOpenHelperFactory().create(openHelperAnimeConfig)
-=======
-        addSingletonFactory<SqlDriver> {
-            AndroidSqliteDriver(
-                schema = Database.Schema,
-                context = app,
-                name = "tachiyomi.db",
-                factory = if (BuildConfig.DEBUG && Build.VERSION.SDK_INT >= Build.VERSION_CODES.O) {
-                    // Support database inspector in Android Studio
-                    FrameworkSQLiteOpenHelperFactory()
-                } else {
-                    RequerySQLiteOpenHelperFactory()
-                },
-            )
->>>>>>> 9385b86e
-        }
-
-        val sqlDriverManga = AndroidSqliteDriver(openHelper = openHelperManga)
-
-        val sqlDriverAnime = AndroidSqliteDriver(openHelper = openHelperAnime)
+        val sqlDriverAnime = AndroidSqliteDriver(
+            schema = AnimeDatabase.Schema,
+            context = app,
+            name = "tachiyomi.animedb",
+            factory = if (BuildConfig.DEBUG && Build.VERSION.SDK_INT >= Build.VERSION_CODES.O) {
+                // Support database inspector in Android Studio
+                FrameworkSQLiteOpenHelperFactory()
+            } else {
+                RequerySQLiteOpenHelperFactory()
+            },
+        )
 
         addSingletonFactory {
             Database(
@@ -129,13 +100,6 @@
 
         addSingletonFactory { PreferencesHelper(app) }
 
-<<<<<<< HEAD
-        addSingletonFactory { DatabaseHelper(openHelperManga) }
-
-        addSingletonFactory { AnimeDatabaseHelper(openHelperAnime) }
-
-=======
->>>>>>> 9385b86e
         addSingletonFactory { ChapterCache(app) }
 
         addSingletonFactory { EpisodeCache(app) }
@@ -176,12 +140,6 @@
             get<Database>()
             get<AnimeDatabase>()
 
-<<<<<<< HEAD
-            get<DatabaseHelper>()
-            get<AnimeDatabaseHelper>()
-
-=======
->>>>>>> 9385b86e
             get<DownloadManager>()
             get<AnimeDownloadManager>()
         }
