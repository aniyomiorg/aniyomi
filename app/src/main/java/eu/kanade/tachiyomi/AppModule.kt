--- conflicted
+++ resolved
@@ -2,31 +2,29 @@
 
 import android.app.Application
 import androidx.core.content.ContextCompat
-<<<<<<< HEAD
-import eu.kanade.tachiyomi.animesource.AnimeSourceManager
-import eu.kanade.tachiyomi.data.cache.AnimeCoverCache
-=======
 import androidx.sqlite.db.SupportSQLiteOpenHelper
 import androidx.sqlite.db.framework.FrameworkSQLiteOpenHelperFactory
 import com.squareup.sqldelight.android.AndroidSqliteDriver
-import com.squareup.sqldelight.db.SqlDriver
 import data.History
 import data.Mangas
+import dataanime.Animehistory
+import dataanime.Animes
+import eu.kanade.data.AndroidAnimeDatabaseHandler
 import eu.kanade.data.AndroidDatabaseHandler
+import eu.kanade.data.AnimeDatabaseHandler
 import eu.kanade.data.DatabaseHandler
 import eu.kanade.data.dateAdapter
 import eu.kanade.data.listOfStringsAdapter
->>>>>>> 6d802063
+import eu.kanade.tachiyomi.animesource.AnimeSourceManager
+import eu.kanade.tachiyomi.data.cache.AnimeCoverCache
 import eu.kanade.tachiyomi.data.cache.ChapterCache
 import eu.kanade.tachiyomi.data.cache.CoverCache
 import eu.kanade.tachiyomi.data.cache.EpisodeCache
 import eu.kanade.tachiyomi.data.database.AnimeDatabaseHelper
+import eu.kanade.tachiyomi.data.database.AnimeDbOpenCallback
 import eu.kanade.tachiyomi.data.database.DatabaseHelper
-<<<<<<< HEAD
+import eu.kanade.tachiyomi.data.database.DbOpenCallback
 import eu.kanade.tachiyomi.data.download.AnimeDownloadManager
-=======
-import eu.kanade.tachiyomi.data.database.DbOpenCallback
->>>>>>> 6d802063
 import eu.kanade.tachiyomi.data.download.DownloadManager
 import eu.kanade.tachiyomi.data.preference.PreferencesHelper
 import eu.kanade.tachiyomi.data.saver.ImageSaver
@@ -34,6 +32,7 @@
 import eu.kanade.tachiyomi.data.track.job.DelayedTrackingStore
 import eu.kanade.tachiyomi.extension.AnimeExtensionManager
 import eu.kanade.tachiyomi.extension.ExtensionManager
+import eu.kanade.tachiyomi.mi.AnimeDatabase
 import eu.kanade.tachiyomi.network.NetworkHelper
 import eu.kanade.tachiyomi.source.SourceManager
 import kotlinx.serialization.json.Json
@@ -49,23 +48,29 @@
         addSingleton(app)
 
         // This is used to allow incremental migration from Storio
-        addSingletonFactory<SupportSQLiteOpenHelper> {
-            FrameworkSQLiteOpenHelperFactory().create(
-                SupportSQLiteOpenHelper.Configuration.builder(app)
-                    .callback(DbOpenCallback())
-                    .name(DbOpenCallback.DATABASE_NAME)
-                    .noBackupDirectory(false)
-                    .build()
-            )
-        }
+        val openHelperManga = FrameworkSQLiteOpenHelperFactory().create(
+            SupportSQLiteOpenHelper.Configuration.builder(app)
+                .callback(DbOpenCallback())
+                .name(DbOpenCallback.DATABASE_NAME)
+                .noBackupDirectory(false)
+                .build()
+        )
 
-        addSingletonFactory<SqlDriver> {
-            AndroidSqliteDriver(openHelper = get())
-        }
+        val openHelperAnime = FrameworkSQLiteOpenHelperFactory().create(
+            SupportSQLiteOpenHelper.Configuration.builder(app)
+                .callback(AnimeDbOpenCallback())
+                .name(AnimeDbOpenCallback.DATABASE_NAME)
+                .noBackupDirectory(false)
+                .build()
+        )
+
+        val sqlDriverManga = AndroidSqliteDriver(openHelper = openHelperManga)
+
+        val sqlDriverAnime = AndroidSqliteDriver(openHelper = openHelperAnime)
 
         addSingletonFactory {
             Database(
-                driver = get(),
+                driver = sqlDriverManga,
                 historyAdapter = History.Adapter(
                     history_last_readAdapter = dateAdapter,
                     history_time_readAdapter = dateAdapter
@@ -76,15 +81,30 @@
             )
         }
 
-        addSingletonFactory<DatabaseHandler> { AndroidDatabaseHandler(get(), get()) }
+        addSingletonFactory {
+            AnimeDatabase(
+                driver = sqlDriverAnime,
+                animehistoryAdapter = Animehistory.Adapter(
+                    animehistory_last_seenAdapter = dateAdapter,
+                    animehistory_time_seenAdapter = dateAdapter
+                ),
+                animesAdapter = Animes.Adapter(
+                    genreAdapter = listOfStringsAdapter
+                )
+            )
+        }
+
+        addSingletonFactory<DatabaseHandler> { AndroidDatabaseHandler(get(), sqlDriverManga) }
+
+        addSingletonFactory<AnimeDatabaseHandler> { AndroidAnimeDatabaseHandler(get(), sqlDriverAnime) }
 
         addSingletonFactory { Json { ignoreUnknownKeys = true } }
 
         addSingletonFactory { PreferencesHelper(app) }
 
-        addSingletonFactory { DatabaseHelper(app, get()) }
+        addSingletonFactory { DatabaseHelper(app, openHelperManga) }
 
-        addSingletonFactory { AnimeDatabaseHelper(app) }
+        addSingletonFactory { AnimeDatabaseHelper(app, openHelperAnime) }
 
         addSingletonFactory { ChapterCache(app) }
 
@@ -124,6 +144,7 @@
             get<AnimeSourceManager>()
 
             get<Database>()
+            get<AnimeDatabase>()
 
             get<DatabaseHelper>()
             get<AnimeDatabaseHelper>()
