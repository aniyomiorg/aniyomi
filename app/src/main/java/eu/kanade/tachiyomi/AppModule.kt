--- conflicted
+++ resolved
@@ -50,46 +50,35 @@
         addSingleton(app)
 
         // This is used to allow incremental migration from Storio
-<<<<<<< HEAD
-        val openHelperManga = FrameworkSQLiteOpenHelperFactory().create(
-            SupportSQLiteOpenHelper.Configuration.builder(app)
-                .callback(DbOpenCallback())
-                .name(DbOpenCallback.DATABASE_NAME)
-                .noBackupDirectory(false)
-                .build(),
-        )
+        val openHelperMangaConfig = SupportSQLiteOpenHelper.Configuration.builder(app)
+            .callback(DbOpenCallback())
+            .name(DbOpenCallback.DATABASE_NAME)
+            .noBackupDirectory(false)
+            .build()
 
-        val openHelperAnime = FrameworkSQLiteOpenHelperFactory().create(
-            SupportSQLiteOpenHelper.Configuration.builder(app)
-                .callback(AnimeDbOpenCallback())
-                .name(AnimeDbOpenCallback.DATABASE_NAME)
-                .noBackupDirectory(false)
-                .build(),
-        )
+        val openHelperManga = if (BuildConfig.DEBUG && Build.VERSION.SDK_INT >= Build.VERSION_CODES.O) {
+            // Support database inspector in Android Studio
+            FrameworkSQLiteOpenHelperFactory().create(openHelperMangaConfig)
+        } else {
+            RequerySQLiteOpenHelperFactory().create(openHelperMangaConfig)
+        }
+
+        val openHelperAnimeConfig = SupportSQLiteOpenHelper.Configuration.builder(app)
+            .callback(AnimeDbOpenCallback())
+            .name(AnimeDbOpenCallback.DATABASE_NAME)
+            .noBackupDirectory(false)
+            .build()
+
+        val openHelperAnime = if (BuildConfig.DEBUG && Build.VERSION.SDK_INT >= Build.VERSION_CODES.O) {
+            // Support database inspector in Android Studio
+            FrameworkSQLiteOpenHelperFactory().create(openHelperAnimeConfig)
+        } else {
+            RequerySQLiteOpenHelperFactory().create(openHelperAnimeConfig)
+        }
 
         val sqlDriverManga = AndroidSqliteDriver(openHelper = openHelperManga)
 
         val sqlDriverAnime = AndroidSqliteDriver(openHelper = openHelperAnime)
-=======
-        addSingletonFactory<SupportSQLiteOpenHelper> {
-            val configuration = SupportSQLiteOpenHelper.Configuration.builder(app)
-                .callback(DbOpenCallback())
-                .name(DbOpenCallback.DATABASE_NAME)
-                .noBackupDirectory(false)
-                .build()
-
-            if (BuildConfig.DEBUG && Build.VERSION.SDK_INT >= Build.VERSION_CODES.O) {
-                // Support database inspector in Android Studio
-                FrameworkSQLiteOpenHelperFactory().create(configuration)
-            } else {
-                RequerySQLiteOpenHelperFactory().create(configuration)
-            }
-        }
-
-        addSingletonFactory<SqlDriver> {
-            AndroidSqliteDriver(openHelper = get())
-        }
->>>>>>> fd5da2de
 
         addSingletonFactory {
             Database(
