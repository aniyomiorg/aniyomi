package eu.kanade.tachiyomi

import android.annotation.SuppressLint
import android.app.ActivityManager
import android.app.Application
import android.app.PendingIntent
import android.content.BroadcastReceiver
import android.content.Context
import android.content.Intent
import android.content.IntentFilter
import android.os.Build
import android.os.Looper
import android.webkit.WebView
import androidx.core.content.getSystemService
import androidx.lifecycle.DefaultLifecycleObserver
import androidx.lifecycle.LifecycleOwner
import androidx.lifecycle.ProcessLifecycleOwner
import androidx.lifecycle.lifecycleScope
import coil.ImageLoader
import coil.ImageLoaderFactory
import coil.decode.GifDecoder
import coil.decode.ImageDecoderDecoder
import coil.disk.DiskCache
import coil.util.DebugLogger
import eu.kanade.domain.DomainModule
import eu.kanade.domain.SYDomainModule
import eu.kanade.domain.base.BasePreferences
import eu.kanade.domain.ui.UiPreferences
import eu.kanade.domain.ui.model.setAppCompatDelegateThemeMode
import eu.kanade.tachiyomi.crash.CrashActivity
import eu.kanade.tachiyomi.crash.GlobalExceptionHandler
import eu.kanade.tachiyomi.data.coil.AnimeCoverFetcher
import eu.kanade.tachiyomi.data.coil.AnimeCoverKeyer
import eu.kanade.tachiyomi.data.coil.AnimeKeyer
import eu.kanade.tachiyomi.data.coil.MangaCoverFetcher
import eu.kanade.tachiyomi.data.coil.MangaCoverKeyer
import eu.kanade.tachiyomi.data.coil.MangaKeyer
import eu.kanade.tachiyomi.data.coil.TachiyomiImageDecoder
import eu.kanade.tachiyomi.data.connections.discord.DiscordRPCService
import eu.kanade.tachiyomi.data.notification.Notifications
import eu.kanade.tachiyomi.network.NetworkHelper
import eu.kanade.tachiyomi.network.NetworkPreferences
import eu.kanade.tachiyomi.ui.base.delegate.SecureActivityDelegate
import eu.kanade.tachiyomi.util.system.WebViewUtil
import eu.kanade.tachiyomi.util.system.animatorDurationScale
import eu.kanade.tachiyomi.util.system.cancelNotification
import eu.kanade.tachiyomi.util.system.isPreviewBuildType
import eu.kanade.tachiyomi.util.system.isReleaseBuildType
import eu.kanade.tachiyomi.util.system.notify
import kotlinx.coroutines.Dispatchers
import kotlinx.coroutines.flow.launchIn
import kotlinx.coroutines.flow.onEach
import logcat.AndroidLogcatLogger
import logcat.LogPriority
import logcat.LogcatLogger
import org.acra.config.httpSender
import org.acra.data.StringFormat
import org.acra.ktx.initAcra
import org.acra.sender.HttpSender
import org.conscrypt.Conscrypt
import tachiyomi.core.util.system.logcat
import tachiyomi.presentation.widget.entries.anime.TachiyomiAnimeWidgetManager
import tachiyomi.presentation.widget.entries.manga.TachiyomiMangaWidgetManager
import uy.kohesive.injekt.Injekt
import uy.kohesive.injekt.api.get
import uy.kohesive.injekt.injectLazy
import java.security.Security

class App : Application(), DefaultLifecycleObserver, ImageLoaderFactory {

    private val basePreferences: BasePreferences by injectLazy()
    private val networkPreferences: NetworkPreferences by injectLazy()

    private val disableIncognitoReceiver = DisableIncognitoReceiver()

    @SuppressLint("LaunchActivityFromNotification")
    override fun onCreate() {
        super<Application>.onCreate()

        setupAcra()
        GlobalExceptionHandler.initialize(applicationContext, CrashActivity::class.java)

        // TLS 1.3 support for Android < 10
        if (Build.VERSION.SDK_INT < Build.VERSION_CODES.Q) {
            Security.insertProviderAt(Conscrypt.newProvider(), 1)
        }

        // Avoid potential crashes
        if (Build.VERSION.SDK_INT >= Build.VERSION_CODES.P) {
            val process = getProcessName()
            if (packageName != process) WebView.setDataDirectorySuffix(process)
        }

        Injekt.importModule(AppModule(this))
        Injekt.importModule(PreferenceModule(this))
        Injekt.importModule(DomainModule())
        // SY -->
        Injekt.importModule(SYDomainModule())
        // SY <--

        setupNotificationChannels()

        ProcessLifecycleOwner.get().lifecycle.addObserver(this)

        // Show notification to disable Incognito Mode when it's enabled
        basePreferences.incognitoMode().changes()
            .onEach { enabled ->
                if (enabled) {
                    disableIncognitoReceiver.register()
                    notify(
                        Notifications.ID_INCOGNITO_MODE,
                        Notifications.CHANNEL_INCOGNITO_MODE,
                    ) {
                        setContentTitle(getString(R.string.pref_incognito_mode))
                        setContentText(getString(R.string.notification_incognito_text))
                        setSmallIcon(R.drawable.ic_glasses_24dp)
                        setOngoing(true)

                        val pendingIntent = PendingIntent.getBroadcast(
                            this@App,
                            0,
                            Intent(ACTION_DISABLE_INCOGNITO_MODE),
                            PendingIntent.FLAG_ONE_SHOT or PendingIntent.FLAG_IMMUTABLE,
                        )
                        setContentIntent(pendingIntent)
                    }
                } else {
                    disableIncognitoReceiver.unregister()
                    cancelNotification(Notifications.ID_INCOGNITO_MODE)
                }
            }
            .launchIn(ProcessLifecycleOwner.get().lifecycleScope)

        setAppCompatDelegateThemeMode(Injekt.get<UiPreferences>().themeMode().get())

        // Updates widget update
        with(TachiyomiMangaWidgetManager(Injekt.get(), Injekt.get())) {
            init(ProcessLifecycleOwner.get().lifecycleScope)
        }

        with(TachiyomiAnimeWidgetManager(Injekt.get(), Injekt.get())) {
            init(ProcessLifecycleOwner.get().lifecycleScope)
        }

        if (!LogcatLogger.isInstalled && networkPreferences.verboseLogging().get()) {
            LogcatLogger.install(AndroidLogcatLogger(LogPriority.VERBOSE))
        }
    }

    override fun newImageLoader(): ImageLoader {
        return ImageLoader.Builder(this).apply {
            val callFactoryInit = { Injekt.get<NetworkHelper>().client }
            val diskCacheInit = { CoilDiskCache.get(this@App) }
            components {
                if (Build.VERSION.SDK_INT >= Build.VERSION_CODES.P) {
                    add(ImageDecoderDecoder.Factory())
                } else {
                    add(GifDecoder.Factory())
                }
                add(TachiyomiImageDecoder.Factory())
                add(MangaCoverFetcher.MangaFactory(lazy(callFactoryInit), lazy(diskCacheInit)))
                add(AnimeCoverFetcher.AnimeFactory(lazy(callFactoryInit), lazy(diskCacheInit)))
                add(AnimeCoverFetcher.AnimeCoverFactory(lazy(callFactoryInit), lazy(diskCacheInit)))
                add(AnimeKeyer())
                add(MangaCoverFetcher.MangaCoverFactory(lazy(callFactoryInit), lazy(diskCacheInit)))
                add(MangaKeyer())
                add(AnimeCoverKeyer())
                add(MangaCoverKeyer())
            }
            callFactory(callFactoryInit)
            diskCache(diskCacheInit)
            diskCache(diskCacheInit)
            crossfade((300 * this@App.animatorDurationScale).toInt())
            allowRgb565(getSystemService<ActivityManager>()!!.isLowRamDevice)
            if (networkPreferences.verboseLogging().get()) logger(DebugLogger())

            // Coil spawns a new thread for every image load by default
            fetcherDispatcher(Dispatchers.IO.limitedParallelism(8))
            decoderDispatcher(Dispatchers.IO.limitedParallelism(2))
            transformationDispatcher(Dispatchers.IO.limitedParallelism(2))
        }.build()
    }

    override fun onStart(owner: LifecycleOwner) {
        SecureActivityDelegate.onApplicationStart()
        // AM (DISCORD) -->
        DiscordRPCService.start(applicationContext)
        // <-- AM (DISCORD)
    }

    override fun onStop(owner: LifecycleOwner) {
        SecureActivityDelegate.onApplicationStopped()
<<<<<<< HEAD

        // AM (DISCORD) -->
        DiscordRPCService.stop(applicationContext)
        // <-- AM (DISCORD)

        if (libraryPreferences.autoClearItemCache().get()) {
            chapterCache.clear()
            episodeCache.clear()
        }
=======
>>>>>>> 264b0e61
    }

    override fun getPackageName(): String {
        // This causes freezes in Android 6/7 for some reason
        if (Build.VERSION.SDK_INT >= Build.VERSION_CODES.O) {
            try {
                // Override the value passed as X-Requested-With in WebView requests
                val stackTrace = Looper.getMainLooper().thread.stackTrace
                val chromiumElement = stackTrace.find {
                    it.className.equals(
                        "org.chromium.base.BuildInfo",
                        ignoreCase = true,
                    )
                }
                if (chromiumElement?.methodName.equals("getAll", ignoreCase = true)) {
                    return WebViewUtil.SPOOF_PACKAGE_NAME
                }
            } catch (e: Exception) {
            }
        }
        return super.getPackageName()
    }

    private fun setupAcra() {
        if (BuildConfig.ACRA_URI.isNotEmpty() && isPreviewBuildType || isReleaseBuildType) {
            initAcra {
                buildConfigClass = BuildConfig::class.java
                excludeMatchingSharedPreferencesKeys = listOf(".*username.*", ".*password.*", ".*token.*")

                reportFormat = StringFormat.JSON
                httpSender {
                    uri = BuildConfig.ACRA_URI
                    basicAuthLogin = BuildConfig.ACRA_LOGIN
                    basicAuthPassword = BuildConfig.ACRA_PASSWORD
                    httpMethod = HttpSender.Method.POST
                }
            }
        }
    }

    private fun setupNotificationChannels() {
        try {
            Notifications.createChannels(this)
        } catch (e: Exception) {
            logcat(LogPriority.ERROR, e) { "Failed to modify notification channels" }
        }
    }

    private inner class DisableIncognitoReceiver : BroadcastReceiver() {
        private var registered = false

        override fun onReceive(context: Context, intent: Intent) {
            basePreferences.incognitoMode().set(false)
        }

        fun register() {
            if (!registered) {
                registerReceiver(this, IntentFilter(ACTION_DISABLE_INCOGNITO_MODE))
                registered = true
            }
        }

        fun unregister() {
            if (registered) {
                unregisterReceiver(this)
                registered = false
            }
        }
    }
}

private const val ACTION_DISABLE_INCOGNITO_MODE = "tachi.action.DISABLE_INCOGNITO_MODE"

/**
 * Direct copy of Coil's internal SingletonDiskCache so that [MangaCoverFetcher] can access it.
 */
internal object CoilDiskCache {

    private const val FOLDER_NAME = "image_cache"
    private var instance: DiskCache? = null

    @Synchronized
    fun get(context: Context): DiskCache {
        return instance ?: run {
            val safeCacheDir = context.cacheDir.apply { mkdirs() }
            // Create the singleton disk cache instance.
            DiskCache.Builder()
                .directory(safeCacheDir.resolve(FOLDER_NAME))
                .build()
                .also { instance = it }
        }
    }
}

/**
 * Direct copy of Coil's internal SingletonDiskCache so that [MangaCoverFetcher] can access it.
 */
internal object CoilDiskCacheAnime {

    private const val FOLDER_NAME = "anime_image_cache"
    private var instance: DiskCache? = null

    @Synchronized
    fun get(context: Context): DiskCache {
        return instance ?: run {
            val safeCacheDir = context.cacheDir.apply { mkdirs() }
            // Create the singleton disk cache instance.
            DiskCache.Builder()
                .directory(safeCacheDir.resolve(FOLDER_NAME))
                .build()
                .also { instance = it }
        }
    }
}<|MERGE_RESOLUTION|>--- conflicted
+++ resolved
@@ -190,18 +190,10 @@
 
     override fun onStop(owner: LifecycleOwner) {
         SecureActivityDelegate.onApplicationStopped()
-<<<<<<< HEAD
 
         // AM (DISCORD) -->
         DiscordRPCService.stop(applicationContext)
         // <-- AM (DISCORD)
-
-        if (libraryPreferences.autoClearItemCache().get()) {
-            chapterCache.clear()
-            episodeCache.clear()
-        }
-=======
->>>>>>> 264b0e61
     }
 
     override fun getPackageName(): String {
