package eu.kanade.tachiyomi

import android.annotation.SuppressLint
import android.app.ActivityManager
import android.app.Application
import android.app.PendingIntent
import android.content.BroadcastReceiver
import android.content.Context
import android.content.Intent
import android.content.IntentFilter
import android.os.Build
import android.os.Looper
import android.webkit.WebView
import androidx.appcompat.app.AppCompatDelegate
import androidx.core.app.NotificationManagerCompat
import androidx.core.content.getSystemService
import androidx.lifecycle.DefaultLifecycleObserver
import androidx.lifecycle.LifecycleOwner
import androidx.lifecycle.ProcessLifecycleOwner
import androidx.lifecycle.lifecycleScope
import coil.ImageLoader
import coil.ImageLoaderFactory
import coil.decode.GifDecoder
import coil.decode.ImageDecoderDecoder
import coil.disk.DiskCache
import coil.util.DebugLogger
<<<<<<< HEAD
import eu.kanade.tachiyomi.data.coil.AnimeCoverFetcher
import eu.kanade.tachiyomi.data.coil.AnimeCoverKeyer
=======
import eu.kanade.domain.DomainModule
>>>>>>> 6d802063
import eu.kanade.tachiyomi.data.coil.MangaCoverFetcher
import eu.kanade.tachiyomi.data.coil.MangaCoverKeyer
import eu.kanade.tachiyomi.data.coil.TachiyomiImageDecoder
import eu.kanade.tachiyomi.data.notification.Notifications
import eu.kanade.tachiyomi.data.preference.PreferenceValues
import eu.kanade.tachiyomi.data.preference.PreferencesHelper
import eu.kanade.tachiyomi.network.NetworkHelper
import eu.kanade.tachiyomi.ui.base.delegate.SecureActivityDelegate
import eu.kanade.tachiyomi.util.preference.asImmediateFlow
import eu.kanade.tachiyomi.util.system.AuthenticatorUtil
import eu.kanade.tachiyomi.util.system.WebViewUtil
import eu.kanade.tachiyomi.util.system.animatorDurationScale
import eu.kanade.tachiyomi.util.system.isDevFlavor
import eu.kanade.tachiyomi.util.system.logcat
import eu.kanade.tachiyomi.util.system.notification
import kotlinx.coroutines.flow.launchIn
import kotlinx.coroutines.flow.onEach
import logcat.AndroidLogcatLogger
import logcat.LogPriority
import logcat.LogcatLogger
import org.conscrypt.Conscrypt
import uy.kohesive.injekt.Injekt
import uy.kohesive.injekt.api.get
import uy.kohesive.injekt.injectLazy
import java.security.Security

open class App : Application(), DefaultLifecycleObserver, ImageLoaderFactory {

    private val preferences: PreferencesHelper by injectLazy()

    private val disableIncognitoReceiver = DisableIncognitoReceiver()

    @SuppressLint("LaunchActivityFromNotification")
    override fun onCreate() {
        super<Application>.onCreate()

        // TLS 1.3 support for Android < 10
        if (Build.VERSION.SDK_INT < Build.VERSION_CODES.Q) {
            Security.insertProviderAt(Conscrypt.newProvider(), 1)
        }

        // Avoid potential crashes
        if (Build.VERSION.SDK_INT >= Build.VERSION_CODES.P) {
            val process = getProcessName()
            if (packageName != process) WebView.setDataDirectorySuffix(process)
        }

        Injekt.importModule(AppModule(this))
        Injekt.importModule(DomainModule())

        setupAcra()
        setupNotificationChannels()

        ProcessLifecycleOwner.get().lifecycle.addObserver(this)

        // Show notification to disable Incognito Mode when it's enabled
        preferences.incognitoMode().asFlow()
            .onEach { enabled ->
                val notificationManager = NotificationManagerCompat.from(this)
                if (enabled) {
                    disableIncognitoReceiver.register()
                    val notification = notification(Notifications.CHANNEL_INCOGNITO_MODE) {
                        setContentTitle(getString(R.string.pref_incognito_mode))
                        setContentText(getString(R.string.notification_incognito_text))
                        setSmallIcon(R.drawable.ic_glasses_24dp)
                        setOngoing(true)

                        val pendingIntent = PendingIntent.getBroadcast(
                            this@App,
                            0,
                            Intent(ACTION_DISABLE_INCOGNITO_MODE),
                            PendingIntent.FLAG_ONE_SHOT,
                        )
                        setContentIntent(pendingIntent)
                    }
                    notificationManager.notify(Notifications.ID_INCOGNITO_MODE, notification)
                } else {
                    disableIncognitoReceiver.unregister()
                    notificationManager.cancel(Notifications.ID_INCOGNITO_MODE)
                }
            }
            .launchIn(ProcessLifecycleOwner.get().lifecycleScope)

        preferences.themeMode()
            .asImmediateFlow {
                AppCompatDelegate.setDefaultNightMode(
                    when (it) {
                        PreferenceValues.ThemeMode.light -> AppCompatDelegate.MODE_NIGHT_NO
                        PreferenceValues.ThemeMode.dark -> AppCompatDelegate.MODE_NIGHT_YES
                        PreferenceValues.ThemeMode.system -> AppCompatDelegate.MODE_NIGHT_FOLLOW_SYSTEM
                    },
                )
            }.launchIn(ProcessLifecycleOwner.get().lifecycleScope)

        if (!LogcatLogger.isInstalled && preferences.verboseLogging()) {
            LogcatLogger.install(AndroidLogcatLogger(LogPriority.VERBOSE))
        }
    }

    override fun newImageLoader(): ImageLoader {
        return ImageLoader.Builder(this).apply {
            val callFactoryInit = { Injekt.get<NetworkHelper>().client }
            val diskCacheInit = { CoilDiskCache.get(this@App) }
            components {
                if (Build.VERSION.SDK_INT >= Build.VERSION_CODES.P) {
                    add(ImageDecoderDecoder.Factory())
                } else {
                    add(GifDecoder.Factory())
                }
                add(TachiyomiImageDecoder.Factory())
                add(MangaCoverFetcher.Factory(lazy(callFactoryInit), lazy(diskCacheInit)))
                add(AnimeCoverFetcher.Factory(lazy(callFactoryInit), lazy(diskCacheInit)))
                add(MangaCoverKeyer())
                add(AnimeCoverKeyer())
            }
            callFactory(callFactoryInit)
            diskCache(diskCacheInit)
            crossfade((300 * this@App.animatorDurationScale).toInt())
            allowRgb565(getSystemService<ActivityManager>()!!.isLowRamDevice)
            if (preferences.verboseLogging()) logger(DebugLogger())
        }.build()
    }

    override fun onStop(owner: LifecycleOwner) {
        if (!AuthenticatorUtil.isAuthenticating && preferences.lockAppAfter().get() >= 0) {
            SecureActivityDelegate.locked = true
        }
    }

    override fun getPackageName(): String {
        // This causes freezes in Android 6/7 for some reason
        if (Build.VERSION.SDK_INT >= Build.VERSION_CODES.O) {
            try {
                // Override the value passed as X-Requested-With in WebView requests
                val stackTrace = Looper.getMainLooper().thread.stackTrace
                val chromiumElement = stackTrace.find {
                    it.className.equals(
                        "org.chromium.base.BuildInfo",
                        ignoreCase = true,
                    )
                }
                if (chromiumElement?.methodName.equals("getAll", ignoreCase = true)) {
                    return WebViewUtil.SPOOF_PACKAGE_NAME
                }
            } catch (e: Exception) {
            }
        }
        return super.getPackageName()
    }

    protected open fun setupAcra() {
<<<<<<< HEAD
        // removed acra
=======
        if (isDevFlavor.not()) {
            initAcra {
                buildConfigClass = BuildConfig::class.java
                excludeMatchingSharedPreferencesKeys = listOf(".*username.*", ".*password.*", ".*token.*")

                httpSender {
                    uri = BuildConfig.ACRA_URI
                    httpMethod = HttpSender.Method.PUT
                }
            }
        }
>>>>>>> 6d802063
    }

    protected open fun setupNotificationChannels() {
        try {
            Notifications.createChannels(this)
        } catch (e: Exception) {
            logcat(LogPriority.ERROR, e) { "Failed to modify notification channels" }
        }
    }

    private inner class DisableIncognitoReceiver : BroadcastReceiver() {
        private var registered = false

        override fun onReceive(context: Context, intent: Intent) {
            preferences.incognitoMode().set(false)
        }

        fun register() {
            if (!registered) {
                registerReceiver(this, IntentFilter(ACTION_DISABLE_INCOGNITO_MODE))
                registered = true
            }
        }

        fun unregister() {
            if (registered) {
                unregisterReceiver(this)
                registered = false
            }
        }
    }
}

private const val ACTION_DISABLE_INCOGNITO_MODE = "tachi.action.DISABLE_INCOGNITO_MODE"

/**
 * Direct copy of Coil's internal SingletonDiskCache so that [MangaCoverFetcher] can access it.
 */
internal object CoilDiskCache {

    private const val FOLDER_NAME = "image_cache"
    private var instance: DiskCache? = null

    @Synchronized
    fun get(context: Context): DiskCache {
        return instance ?: run {
            val safeCacheDir = context.cacheDir.apply { mkdirs() }
            // Create the singleton disk cache instance.
            DiskCache.Builder()
                .directory(safeCacheDir.resolve(FOLDER_NAME))
                .build()
                .also { instance = it }
        }
    }
}<|MERGE_RESOLUTION|>--- conflicted
+++ resolved
@@ -24,12 +24,9 @@
 import coil.decode.ImageDecoderDecoder
 import coil.disk.DiskCache
 import coil.util.DebugLogger
-<<<<<<< HEAD
+import eu.kanade.domain.DomainModule
 import eu.kanade.tachiyomi.data.coil.AnimeCoverFetcher
 import eu.kanade.tachiyomi.data.coil.AnimeCoverKeyer
-=======
-import eu.kanade.domain.DomainModule
->>>>>>> 6d802063
 import eu.kanade.tachiyomi.data.coil.MangaCoverFetcher
 import eu.kanade.tachiyomi.data.coil.MangaCoverKeyer
 import eu.kanade.tachiyomi.data.coil.TachiyomiImageDecoder
@@ -42,7 +39,6 @@
 import eu.kanade.tachiyomi.util.system.AuthenticatorUtil
 import eu.kanade.tachiyomi.util.system.WebViewUtil
 import eu.kanade.tachiyomi.util.system.animatorDurationScale
-import eu.kanade.tachiyomi.util.system.isDevFlavor
 import eu.kanade.tachiyomi.util.system.logcat
 import eu.kanade.tachiyomi.util.system.notification
 import kotlinx.coroutines.flow.launchIn
@@ -181,21 +177,7 @@
     }
 
     protected open fun setupAcra() {
-<<<<<<< HEAD
         // removed acra
-=======
-        if (isDevFlavor.not()) {
-            initAcra {
-                buildConfigClass = BuildConfig::class.java
-                excludeMatchingSharedPreferencesKeys = listOf(".*username.*", ".*password.*", ".*token.*")
-
-                httpSender {
-                    uri = BuildConfig.ACRA_URI
-                    httpMethod = HttpSender.Method.PUT
-                }
-            }
-        }
->>>>>>> 6d802063
     }
 
     protected open fun setupNotificationChannels() {
