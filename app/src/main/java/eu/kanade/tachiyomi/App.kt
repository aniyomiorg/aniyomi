package eu.kanade.tachiyomi

import android.app.ActivityManager
import android.app.Application
import android.app.PendingIntent
import android.content.BroadcastReceiver
import android.content.Context
import android.content.Intent
import android.content.IntentFilter
import android.os.Build
import android.webkit.WebView
import androidx.appcompat.app.AppCompatDelegate
import androidx.core.app.NotificationManagerCompat
import androidx.core.content.getSystemService
import androidx.lifecycle.DefaultLifecycleObserver
import androidx.lifecycle.LifecycleOwner
import androidx.lifecycle.ProcessLifecycleOwner
import androidx.lifecycle.lifecycleScope
import coil.ImageLoader
import coil.ImageLoaderFactory
import coil.decode.GifDecoder
import coil.decode.ImageDecoderDecoder
import coil.disk.DiskCache
import coil.util.DebugLogger
<<<<<<< HEAD
import eu.kanade.tachiyomi.data.coil.AnimeCoverFetcher
import eu.kanade.tachiyomi.data.coil.ByteBufferFetcher
=======
>>>>>>> 346652e5
import eu.kanade.tachiyomi.data.coil.MangaCoverFetcher
import eu.kanade.tachiyomi.data.coil.MangaCoverKeyer
import eu.kanade.tachiyomi.data.coil.TachiyomiImageDecoder
import eu.kanade.tachiyomi.data.notification.Notifications
import eu.kanade.tachiyomi.data.preference.PreferenceValues
import eu.kanade.tachiyomi.data.preference.PreferencesHelper
import eu.kanade.tachiyomi.network.NetworkHelper
import eu.kanade.tachiyomi.ui.base.delegate.SecureActivityDelegate
import eu.kanade.tachiyomi.util.preference.asImmediateFlow
import eu.kanade.tachiyomi.util.system.AuthenticatorUtil
import eu.kanade.tachiyomi.util.system.WebViewUtil
import eu.kanade.tachiyomi.util.system.animatorDurationScale
import eu.kanade.tachiyomi.util.system.logcat
import eu.kanade.tachiyomi.util.system.notification
import kotlinx.coroutines.flow.launchIn
import kotlinx.coroutines.flow.onEach
import logcat.AndroidLogcatLogger
import logcat.LogPriority
import logcat.LogcatLogger
import org.conscrypt.Conscrypt
import uy.kohesive.injekt.Injekt
import uy.kohesive.injekt.api.get
import uy.kohesive.injekt.injectLazy
import java.security.Security

open class App : Application(), DefaultLifecycleObserver, ImageLoaderFactory {

    private val preferences: PreferencesHelper by injectLazy()

    private val disableIncognitoReceiver = DisableIncognitoReceiver()

    override fun onCreate() {
        super<Application>.onCreate()

        // TLS 1.3 support for Android < 10
        if (Build.VERSION.SDK_INT < Build.VERSION_CODES.Q) {
            Security.insertProviderAt(Conscrypt.newProvider(), 1)
        }

        // Avoid potential crashes
        if (Build.VERSION.SDK_INT >= Build.VERSION_CODES.P) {
            val process = getProcessName()
            if (packageName != process) WebView.setDataDirectorySuffix(process)
        }

        Injekt.importModule(AppModule(this))

        setupAcra()
        setupNotificationChannels()

        ProcessLifecycleOwner.get().lifecycle.addObserver(this)

        // Show notification to disable Incognito Mode when it's enabled
        preferences.incognitoMode().asFlow()
            .onEach { enabled ->
                val notificationManager = NotificationManagerCompat.from(this)
                if (enabled) {
                    disableIncognitoReceiver.register()
                    val notification = notification(Notifications.CHANNEL_INCOGNITO_MODE) {
                        setContentTitle(getString(R.string.pref_incognito_mode))
                        setContentText(getString(R.string.notification_incognito_text))
                        setSmallIcon(R.drawable.ic_glasses_24dp)
                        setOngoing(true)

                        val pendingIntent = PendingIntent.getBroadcast(
                            this@App,
                            0,
                            Intent(ACTION_DISABLE_INCOGNITO_MODE),
                            PendingIntent.FLAG_ONE_SHOT
                        )
                        setContentIntent(pendingIntent)
                    }
                    notificationManager.notify(Notifications.ID_INCOGNITO_MODE, notification)
                } else {
                    disableIncognitoReceiver.unregister()
                    notificationManager.cancel(Notifications.ID_INCOGNITO_MODE)
                }
            }
            .launchIn(ProcessLifecycleOwner.get().lifecycleScope)

        preferences.themeMode()
            .asImmediateFlow {
                AppCompatDelegate.setDefaultNightMode(
                    when (it) {
                        PreferenceValues.ThemeMode.light -> AppCompatDelegate.MODE_NIGHT_NO
                        PreferenceValues.ThemeMode.dark -> AppCompatDelegate.MODE_NIGHT_YES
                        PreferenceValues.ThemeMode.system -> AppCompatDelegate.MODE_NIGHT_FOLLOW_SYSTEM
                    }
                )
            }.launchIn(ProcessLifecycleOwner.get().lifecycleScope)

        if (!LogcatLogger.isInstalled && preferences.verboseLogging()) {
            LogcatLogger.install(AndroidLogcatLogger(LogPriority.VERBOSE))
        }
    }

    override fun newImageLoader(): ImageLoader {
        return ImageLoader.Builder(this).apply {
            val callFactoryInit = { Injekt.get<NetworkHelper>().client }
            val diskCacheInit = { CoilDiskCache.get(this@App) }
            components {
                if (Build.VERSION.SDK_INT >= Build.VERSION_CODES.P) {
                    add(ImageDecoderDecoder.Factory())
                } else {
                    add(GifDecoder.Factory())
                }
<<<<<<< HEAD
                add(TachiyomiImageDecoder(this@App.resources))
                add(ByteBufferFetcher())
                add(AnimeCoverFetcher())
                add(MangaCoverFetcher())
=======
                add(TachiyomiImageDecoder.Factory())
                add(MangaCoverFetcher.Factory(lazy(callFactoryInit), lazy(diskCacheInit)))
                add(MangaCoverKeyer())
>>>>>>> 346652e5
            }
            callFactory(callFactoryInit)
            diskCache(diskCacheInit)
            crossfade((300 * this@App.animatorDurationScale).toInt())
            allowRgb565(getSystemService<ActivityManager>()!!.isLowRamDevice)
            if (preferences.verboseLogging()) logger(DebugLogger())
        }.build()
    }

    override fun onStop(owner: LifecycleOwner) {
        if (!AuthenticatorUtil.isAuthenticating && preferences.lockAppAfter().get() >= 0) {
            SecureActivityDelegate.locked = true
        }
    }

    override fun getPackageName(): String {
        try {
            // Override the value passed as X-Requested-With in WebView requests
            val stackTrace = Thread.currentThread().stackTrace
            for (element in stackTrace) {
                if ("org.chromium.base.BuildInfo".equals(element.className, ignoreCase = true)) {
                    if ("getAll".equals(element.methodName, ignoreCase = true)) {
                        return WebViewUtil.SPOOF_PACKAGE_NAME
                    }
                    break
                }
            }
        } catch (e: Exception) {
        }
        return super.getPackageName()
    }

    protected open fun setupAcra() {
        // removed acra
    }

    protected open fun setupNotificationChannels() {
        try {
            Notifications.createChannels(this)
        } catch (e: Exception) {
            logcat(LogPriority.ERROR, e) { "Failed to modify notification channels" }
        }
    }

    private inner class DisableIncognitoReceiver : BroadcastReceiver() {
        private var registered = false

        override fun onReceive(context: Context, intent: Intent) {
            preferences.incognitoMode().set(false)
        }

        fun register() {
            if (!registered) {
                registerReceiver(this, IntentFilter(ACTION_DISABLE_INCOGNITO_MODE))
                registered = true
            }
        }

        fun unregister() {
            if (registered) {
                unregisterReceiver(this)
                registered = false
            }
        }
    }
}

private const val ACTION_DISABLE_INCOGNITO_MODE = "tachi.action.DISABLE_INCOGNITO_MODE"

/**
 * Direct copy of Coil's internal SingletonDiskCache so that [MangaCoverFetcher] can access it.
 */
internal object CoilDiskCache {

    private const val FOLDER_NAME = "image_cache"
    private var instance: DiskCache? = null

    @Synchronized
    fun get(context: Context): DiskCache {
        return instance ?: run {
            val safeCacheDir = context.cacheDir.apply { mkdirs() }
            // Create the singleton disk cache instance.
            DiskCache.Builder()
                .directory(safeCacheDir.resolve(FOLDER_NAME))
                .build()
                .also { instance = it }
        }
    }
}<|MERGE_RESOLUTION|>--- conflicted
+++ resolved
@@ -22,11 +22,8 @@
 import coil.decode.ImageDecoderDecoder
 import coil.disk.DiskCache
 import coil.util.DebugLogger
-<<<<<<< HEAD
 import eu.kanade.tachiyomi.data.coil.AnimeCoverFetcher
-import eu.kanade.tachiyomi.data.coil.ByteBufferFetcher
-=======
->>>>>>> 346652e5
+import eu.kanade.tachiyomi.data.coil.AnimeCoverKeyer
 import eu.kanade.tachiyomi.data.coil.MangaCoverFetcher
 import eu.kanade.tachiyomi.data.coil.MangaCoverKeyer
 import eu.kanade.tachiyomi.data.coil.TachiyomiImageDecoder
@@ -95,7 +92,7 @@
                             this@App,
                             0,
                             Intent(ACTION_DISABLE_INCOGNITO_MODE),
-                            PendingIntent.FLAG_ONE_SHOT
+                            PendingIntent.FLAG_ONE_SHOT,
                         )
                         setContentIntent(pendingIntent)
                     }
@@ -114,7 +111,7 @@
                         PreferenceValues.ThemeMode.light -> AppCompatDelegate.MODE_NIGHT_NO
                         PreferenceValues.ThemeMode.dark -> AppCompatDelegate.MODE_NIGHT_YES
                         PreferenceValues.ThemeMode.system -> AppCompatDelegate.MODE_NIGHT_FOLLOW_SYSTEM
-                    }
+                    },
                 )
             }.launchIn(ProcessLifecycleOwner.get().lifecycleScope)
 
@@ -133,16 +130,11 @@
                 } else {
                     add(GifDecoder.Factory())
                 }
-<<<<<<< HEAD
-                add(TachiyomiImageDecoder(this@App.resources))
-                add(ByteBufferFetcher())
-                add(AnimeCoverFetcher())
-                add(MangaCoverFetcher())
-=======
                 add(TachiyomiImageDecoder.Factory())
                 add(MangaCoverFetcher.Factory(lazy(callFactoryInit), lazy(diskCacheInit)))
+                add(AnimeCoverFetcher.Factory(lazy(callFactoryInit), lazy(diskCacheInit)))
                 add(MangaCoverKeyer())
->>>>>>> 346652e5
+                add(AnimeCoverKeyer())
             }
             callFactory(callFactoryInit)
             diskCache(diskCacheInit)
