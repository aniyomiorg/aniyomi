package eu.kanade.tachiyomi

import android.app.ActivityManager
import android.app.Application
import android.app.PendingIntent
import android.content.BroadcastReceiver
import android.content.Context
import android.content.Intent
import android.content.IntentFilter
import android.os.Build
import android.os.StrictMode
import android.os.StrictMode.VmPolicy
import android.webkit.WebView
import androidx.appcompat.app.AppCompatDelegate
import androidx.core.app.NotificationManagerCompat
import androidx.core.content.getSystemService
import androidx.lifecycle.DefaultLifecycleObserver
import androidx.lifecycle.LifecycleOwner
import androidx.lifecycle.ProcessLifecycleOwner
import androidx.lifecycle.lifecycleScope
import coil.ImageLoader
import coil.ImageLoaderFactory
import coil.decode.GifDecoder
import coil.decode.ImageDecoderDecoder
import eu.kanade.tachiyomi.data.coil.AnimeCoverFetcher
import eu.kanade.tachiyomi.data.coil.ByteBufferFetcher
import eu.kanade.tachiyomi.data.coil.MangaCoverFetcher
import eu.kanade.tachiyomi.data.coil.TachiyomiImageDecoder
import eu.kanade.tachiyomi.data.notification.Notifications
import eu.kanade.tachiyomi.data.preference.PreferenceValues
import eu.kanade.tachiyomi.data.preference.PreferencesHelper
import eu.kanade.tachiyomi.data.preference.asImmediateFlow
import eu.kanade.tachiyomi.network.NetworkHelper
import eu.kanade.tachiyomi.ui.security.SecureActivityDelegate
import eu.kanade.tachiyomi.util.system.AuthenticatorUtil
import eu.kanade.tachiyomi.util.system.animatorDurationScale
import eu.kanade.tachiyomi.util.system.notification
import kotlinx.coroutines.flow.launchIn
import kotlinx.coroutines.flow.onEach
import org.conscrypt.Conscrypt
import timber.log.Timber
import uy.kohesive.injekt.Injekt
import uy.kohesive.injekt.api.get
import uy.kohesive.injekt.injectLazy
import java.security.Security

open class App : Application(), DefaultLifecycleObserver, ImageLoaderFactory {

    private val preferences: PreferencesHelper by injectLazy()

    private val disableIncognitoReceiver = DisableIncognitoReceiver()

    override fun onCreate() {
<<<<<<< HEAD
        super.onCreate()

        val builder: VmPolicy.Builder = VmPolicy.Builder()
        StrictMode.setVmPolicy(builder.build())
=======
        super<Application>.onCreate()
>>>>>>> 9de08c81
        if (BuildConfig.DEBUG) Timber.plant(Timber.DebugTree())

        // TLS 1.3 support for Android < 10
        if (Build.VERSION.SDK_INT < Build.VERSION_CODES.Q) {
            Security.insertProviderAt(Conscrypt.newProvider(), 1)
        }

        // Avoid potential crashes
        if (Build.VERSION.SDK_INT >= Build.VERSION_CODES.P) {
            val process = getProcessName()
            if (packageName != process) WebView.setDataDirectorySuffix(process)
        }

        Injekt.importModule(AppModule(this))

        setupAcra()
        setupNotificationChannels()

        ProcessLifecycleOwner.get().lifecycle.addObserver(this)

        // Show notification to disable Incognito Mode when it's enabled
        preferences.incognitoMode().asFlow()
            .onEach { enabled ->
                val notificationManager = NotificationManagerCompat.from(this)
                if (enabled) {
                    disableIncognitoReceiver.register()
                    val notification = notification(Notifications.CHANNEL_INCOGNITO_MODE) {
                        setContentTitle(getString(R.string.pref_incognito_mode))
                        setContentText(getString(R.string.notification_incognito_text))
                        setSmallIcon(R.drawable.ic_glasses_24dp)
                        setOngoing(true)

                        val pendingIntent = PendingIntent.getBroadcast(
                            this@App,
                            0,
                            Intent(ACTION_DISABLE_INCOGNITO_MODE),
                            PendingIntent.FLAG_ONE_SHOT
                        )
                        setContentIntent(pendingIntent)
                    }
                    notificationManager.notify(Notifications.ID_INCOGNITO_MODE, notification)
                } else {
                    disableIncognitoReceiver.unregister()
                    notificationManager.cancel(Notifications.ID_INCOGNITO_MODE)
                }
            }
            .launchIn(ProcessLifecycleOwner.get().lifecycleScope)

        preferences.themeMode()
            .asImmediateFlow {
                AppCompatDelegate.setDefaultNightMode(
                    when (it) {
                        PreferenceValues.ThemeMode.light -> AppCompatDelegate.MODE_NIGHT_NO
                        PreferenceValues.ThemeMode.dark -> AppCompatDelegate.MODE_NIGHT_YES
                        PreferenceValues.ThemeMode.system -> AppCompatDelegate.MODE_NIGHT_FOLLOW_SYSTEM
                    }
                )
            }.launchIn(ProcessLifecycleOwner.get().lifecycleScope)
    }

    override fun newImageLoader(): ImageLoader {
        return ImageLoader.Builder(this).apply {
            componentRegistry {
                if (Build.VERSION.SDK_INT >= Build.VERSION_CODES.P) {
                    add(ImageDecoderDecoder(this@App))
                } else {
                    add(GifDecoder())
                }
                add(TachiyomiImageDecoder(this@App.resources))
                add(ByteBufferFetcher())
                add(AnimeCoverFetcher())
                add(MangaCoverFetcher())
            }
            okHttpClient(Injekt.get<NetworkHelper>().coilClient)
            crossfade((300 * this@App.animatorDurationScale).toInt())
            allowRgb565(getSystemService<ActivityManager>()!!.isLowRamDevice)
        }.build()
    }

    override fun onStop(owner: LifecycleOwner) {
        if (!AuthenticatorUtil.isAuthenticating && preferences.lockAppAfter().get() >= 0) {
            SecureActivityDelegate.locked = true
        }
    }

    protected open fun setupAcra() {
        // removed acra
    }

    protected open fun setupNotificationChannels() {
        Notifications.createChannels(this)
    }

    private inner class DisableIncognitoReceiver : BroadcastReceiver() {
        private var registered = false

        override fun onReceive(context: Context, intent: Intent) {
            preferences.incognitoMode().set(false)
        }

        fun register() {
            if (!registered) {
                registerReceiver(this, IntentFilter(ACTION_DISABLE_INCOGNITO_MODE))
                registered = true
            }
        }

        fun unregister() {
            if (registered) {
                unregisterReceiver(this)
                registered = false
            }
        }
    }
}

private const val ACTION_DISABLE_INCOGNITO_MODE = "tachi.action.DISABLE_INCOGNITO_MODE"<|MERGE_RESOLUTION|>--- conflicted
+++ resolved
@@ -51,14 +51,7 @@
     private val disableIncognitoReceiver = DisableIncognitoReceiver()
 
     override fun onCreate() {
-<<<<<<< HEAD
-        super.onCreate()
-
-        val builder: VmPolicy.Builder = VmPolicy.Builder()
-        StrictMode.setVmPolicy(builder.build())
-=======
         super<Application>.onCreate()
->>>>>>> 9de08c81
         if (BuildConfig.DEBUG) Timber.plant(Timber.DebugTree())
 
         // TLS 1.3 support for Android < 10
