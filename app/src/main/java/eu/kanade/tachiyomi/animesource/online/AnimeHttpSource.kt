package eu.kanade.tachiyomi.animesource.online

import eu.kanade.tachiyomi.animesource.AnimeCatalogueSource
import eu.kanade.tachiyomi.animesource.model.*
import eu.kanade.tachiyomi.network.*
import okhttp3.Headers
import okhttp3.OkHttpClient
import okhttp3.Request
import okhttp3.Response
import rx.Observable
import uy.kohesive.injekt.injectLazy
import java.net.URI
import java.net.URISyntaxException
import java.security.MessageDigest

/**
 * A simple implementation for sources from a website.
 */
abstract class AnimeHttpSource : AnimeCatalogueSource {

    /**
     * Network service.
     */
    protected val network: NetworkHelper by injectLazy()

//    /**
//     * Preferences that a source may need.
//     */
//    val preferences: SharedPreferences by lazy {
//        Injekt.get<Application>().getSharedPreferences(source.getPreferenceKey(), Context.MODE_PRIVATE)
//    }

    /**
     * Base url of the website without the trailing slash, like: http://mysite.com
     */
    abstract val baseUrl: String

    /**
     * Version id used to generate the source id. If the site completely changes and urls are
     * incompatible, you may increase this value and it'll be considered as a new source.
     */
    open val versionId = 1

    /**
     * Id of the source. By default it uses a generated id using the first 16 characters (64 bits)
     * of the MD5 of the string: sourcename/language/versionId
     * Note the generated id sets the sign bit to 0.
     */
    override val id by lazy {
        val key = "${name.lowercase()}/$lang/$versionId"
        val bytes = MessageDigest.getInstance("MD5").digest(key.toByteArray())
        (0..7).map { bytes[it].toLong() and 0xff shl 8 * (7 - it) }.reduce(Long::or) and Long.MAX_VALUE
    }

    /**
     * Headers used for requests.
     */
    val headers: Headers by lazy { headersBuilder().build() }

    /**
     * Default network client for doing requests.
     */
    open val client: OkHttpClient
        get() = network.client

    /**
     * Headers builder for requests. Implementations can override this method for custom headers.
     */
    protected open fun headersBuilder() = Headers.Builder().apply {
        add("User-Agent", DEFAULT_USER_AGENT)
    }

    /**
     * Visible name of the source.
     */
    override fun toString() = "$name (${lang.uppercase()})"

    /**
     * Returns an observable containing a page with a list of anime. Normally it's not needed to
     * override this method.
     *
     * @param page the page number to retrieve.
     */
    override fun fetchPopularAnime(page: Int): Observable<AnimesPage> {
        return client.newCall(popularAnimeRequest(page))
            .asObservableSuccess()
            .map { response ->
                popularAnimeParse(response)
            }
    }

    /**
     * Returns the request for the popular anime given the page.
     *
     * @param page the page number to retrieve.
     */
    protected abstract fun popularAnimeRequest(page: Int): Request

    /**
     * Parses the response from the site and returns a [AnimesPage] object.
     *
     * @param response the response from the site.
     */
    protected abstract fun popularAnimeParse(response: Response): AnimesPage

    /**
     * Returns an observable containing a page with a list of anime. Normally it's not needed to
     * override this method.
     *
     * @param page the page number to retrieve.
     * @param query the search query.
     * @param filters the list of filters to apply.
     */
    override fun fetchSearchAnime(page: Int, query: String, filters: AnimeFilterList): Observable<AnimesPage> {
        return client.newCall(searchAnimeRequest(page, query, filters))
            .asObservableSuccess()
            .map { response ->
                searchAnimeParse(response)
            }
    }

    /**
     * Returns the request for the search anime given the page.
     *
     * @param page the page number to retrieve.
     * @param query the search query.
     * @param filters the list of filters to apply.
     */
    protected abstract fun searchAnimeRequest(page: Int, query: String, filters: AnimeFilterList): Request

    /**
     * Parses the response from the site and returns a [AnimesPage] object.
     *
     * @param response the response from the site.
     */
    protected abstract fun searchAnimeParse(response: Response): AnimesPage

    /**
     * Returns an observable containing a page with a list of latest anime updates.
     *
     * @param page the page number to retrieve.
     */
    override fun fetchLatestUpdates(page: Int): Observable<AnimesPage> {
        return client.newCall(latestUpdatesRequest(page))
            .asObservableSuccess()
            .map { response ->
                latestUpdatesParse(response)
            }
    }

    /**
     * Returns the request for latest anime given the page.
     *
     * @param page the page number to retrieve.
     */
    protected abstract fun latestUpdatesRequest(page: Int): Request

    /**
     * Parses the response from the site and returns a [AnimesPage] object.
     *
     * @param response the response from the site.
     */
    protected abstract fun latestUpdatesParse(response: Response): AnimesPage

    /**
     * Returns an observable with the updated details for a anime. Normally it's not needed to
     * override this method.
     *
     * @param anime the anime to be updated.
     */
    override fun fetchAnimeDetails(anime: SAnime): Observable<SAnime> {
        return client.newCall(animeDetailsRequest(anime))
            .asObservableSuccess()
            .map { response ->
                animeDetailsParse(response).apply { initialized = true }
            }
    }

    /**
     * Returns the request for the details of a anime. Override only if it's needed to change the
     * url, send different headers or request method like POST.
     *
     * @param anime the anime to be updated.
     */
    open fun animeDetailsRequest(anime: SAnime): Request {
        return GET(baseUrl + anime.url, headers)
    }

    /**
     * Parses the response from the site and returns the details of a anime.
     *
     * @param response the response from the site.
     */
    protected abstract fun animeDetailsParse(response: Response): SAnime

    /**
     * Returns an observable with the updated episode list for a anime. Normally it's not needed to
     * override this method.  If a anime is licensed an empty episode list observable is returned
     *
     * @param anime the anime to look for episodes.
     */
    override fun fetchEpisodeList(anime: SAnime): Observable<List<SEpisode>> {
        return if (anime.status != SAnime.LICENSED) {
            client.newCall(episodeListRequest(anime))
                .asObservableSuccess()
                .map { response ->
                    episodeListParse(response)
                }
        } else {
            Observable.error(Exception("Licensed - No episodes to show"))
        }
    }

    /**
     * Returns the request for updating the episode list. Override only if it's needed to override
     * the url, send different headers or request method like POST.
     *
     * @param anime the anime to look for episodes.
     */
    protected open fun episodeListRequest(anime: SAnime): Request {
        return GET(baseUrl + anime.url, headers)
    }

    /**
     * Parses the response from the site and returns a list of episodes.
     *
     * @param response the response from the site.
     */
    protected abstract fun episodeListParse(response: Response): List<SEpisode>

    /**
     * Returns an observable with the page list for a chapter.
     *
     * @param chapter the chapter whose page list has to be fetched.
     */
    override fun fetchVideoList(episode: SEpisode): Observable<List<Video>> {
        return client.newCall(videoListRequest(episode))
            .asObservableSuccess()
            .map { response ->
                videoListParse(response)
            }
    }

    /**
     * Returns the request for getting the episode link. Override only if it's needed to override
     * the url, send different headers or request method like POST.
     *
     * @param episode the episode to look for links.
     */
    protected open fun videoListRequest(episode: SEpisode): Request {
        return GET(baseUrl + episode.url, headers)
    }

    /**
     * Parses the response from the site and returns a list of pages.
     *
     * @param response the response from the site.
     */
    protected abstract fun videoListParse(response: Response): List<Video>

    /**
     * Returns an observable with the page containing the source url of the image. If there's any
     * error, it will return null instead of throwing an exception.
     *
     * @param page the page whose source image has to be fetched.
     */
    open fun fetchVideoUrl(video: Video): Observable<String> {
        return client.newCall(videoUrlRequest(video))
            .asObservableSuccess()
            .map { videoUrlParse(it) }
    }

    /**
     * Returns the request for getting the url to the source image. Override only if it's needed to
     * override the url, send different headers or request method like POST.
     *
     * @param page the chapter whose page list has to be fetched
     */
    protected open fun videoUrlRequest(video: Video): Request {
        return GET(video.url, headers)
    }

    /**
     * Parses the response from the site and returns the absolute url to the source image.
     *
     * @param response the response from the site.
     */
    protected abstract fun videoUrlParse(response: Response): String

    /**
     * Returns an observable with the response of the source image.
     *
     * @param page the page whose source image has to be downloaded.
     */
    fun fetchVideo(video: Video): Observable<Response> {
        return client.newCallWithProgress(videoRequest(video), video)
            .asObservableSuccess()
    }

    /**
     * Returns the request for getting the source image. Override only if it's needed to override
     * the url, send different headers or request method like POST.
     *
     * @param page the chapter whose page list has to be fetched
     */
    protected open fun videoRequest(video: Video): Request {
        return GET(video.videoUrl!!, headers)
    }

    /**
<<<<<<< HEAD
     * Returns an observable with the page list for a chapter.
     *
     * @param chapter the chapter whose page list has to be fetched.
     */
    fun fetchVideoList(episode: SEpisode): Observable<List<Link>> {
        return fetchEpisodeLink(episode)
    }

    /**
     * Returns the request for updating the episode list. Override only if it's needed to override
     * the url, send different headers or request method like POST.
     *
     * @param anime the anime to look for episodes.
     */
    protected open fun episodeListRequest(anime: SAnime): Request {
        return GET(baseUrl + anime.url, headers)
    }

    /**
     * Returns the request for getting the episode link. Override only if it's needed to override
     * the url, send different headers or request method like POST.
     *
     * @param episode the episode to look for links.
     */
    protected open fun episodeLinkRequest(episode: SEpisode): Request {
        return GET(baseUrl + episode.url, headers)
    }

    /**
     * Parses the response from the site and returns a list of episodes.
     *
     * @param response the response from the site.
     */
    protected abstract fun episodeListParse(response: Response): List<SEpisode>

    /**
     * Parses the response from the site and returns a list of episodes.
     *
     * @param response the response from the site.
     */
    protected abstract fun episodeLinkParse(response: Response): List<Link>

    /**
=======
>>>>>>> 45a4d6da
     * Assigns the url of the episode without the scheme and domain. It saves some redundancy from
     * database and the urls could still work after a domain change.
     *
     * @param url the full url to the episode.
     */
    fun SEpisode.setUrlWithoutDomain(url: String) {
        this.url = getUrlWithoutDomain(url)
    }

    /**
     * Assigns the url of the anime without the scheme and domain. It saves some redundancy from
     * database and the urls could still work after a domain change.
     *
     * @param url the full url to the anime.
     */
    fun SAnime.setUrlWithoutDomain(url: String) {
        this.url = getUrlWithoutDomain(url)
    }

    /**
     * Returns the url of the given string without the scheme and domain.
     *
     * @param orig the full url.
     */
    private fun getUrlWithoutDomain(orig: String): String {
        return try {
            val uri = URI(orig)
            var out = uri.path
            if (uri.query != null) {
                out += "?" + uri.query
            }
            if (uri.fragment != null) {
                out += "#" + uri.fragment
            }
            out
        } catch (e: URISyntaxException) {
            orig
        }
    }

    /**
     * Called before inserting a new episode into database. Use it if you need to override episode
     * fields, like the title or the episode number. Do not change anything to [anime].
     *
     * @param episode the episode to be added.
     * @param anime the anime of the episode.
     */
    open fun prepareNewEpisode(episode: SEpisode, anime: SAnime) {
    }

    /**
     * Returns the list of filters for the source.
     */
    override fun getFilterList() = AnimeFilterList()

    companion object {
        const val DEFAULT_USER_AGENT = "Mozilla/5.0 (Windows NT 10.0; Win64; x64) AppleWebKit/537.36 (KHTML, like Gecko) Chrome/88.0.4324.150 Safari/537.36 Edg/88.0.705.63"
    }
}<|MERGE_RESOLUTION|>--- conflicted
+++ resolved
@@ -1,8 +1,15 @@
 package eu.kanade.tachiyomi.animesource.online
 
 import eu.kanade.tachiyomi.animesource.AnimeCatalogueSource
-import eu.kanade.tachiyomi.animesource.model.*
-import eu.kanade.tachiyomi.network.*
+import eu.kanade.tachiyomi.animesource.model.AnimeFilterList
+import eu.kanade.tachiyomi.animesource.model.AnimesPage
+import eu.kanade.tachiyomi.animesource.model.SAnime
+import eu.kanade.tachiyomi.animesource.model.SEpisode
+import eu.kanade.tachiyomi.animesource.model.Video
+import eu.kanade.tachiyomi.network.GET
+import eu.kanade.tachiyomi.network.NetworkHelper
+import eu.kanade.tachiyomi.network.asObservableSuccess
+import eu.kanade.tachiyomi.network.newCallWithProgress
 import okhttp3.Headers
 import okhttp3.OkHttpClient
 import okhttp3.Request
@@ -301,59 +308,13 @@
      * Returns the request for getting the source image. Override only if it's needed to override
      * the url, send different headers or request method like POST.
      *
-     * @param page the chapter whose page list has to be fetched
+     * @param video the video whose link has to be fetched
      */
     protected open fun videoRequest(video: Video): Request {
         return GET(video.videoUrl!!, headers)
     }
 
     /**
-<<<<<<< HEAD
-     * Returns an observable with the page list for a chapter.
-     *
-     * @param chapter the chapter whose page list has to be fetched.
-     */
-    fun fetchVideoList(episode: SEpisode): Observable<List<Link>> {
-        return fetchEpisodeLink(episode)
-    }
-
-    /**
-     * Returns the request for updating the episode list. Override only if it's needed to override
-     * the url, send different headers or request method like POST.
-     *
-     * @param anime the anime to look for episodes.
-     */
-    protected open fun episodeListRequest(anime: SAnime): Request {
-        return GET(baseUrl + anime.url, headers)
-    }
-
-    /**
-     * Returns the request for getting the episode link. Override only if it's needed to override
-     * the url, send different headers or request method like POST.
-     *
-     * @param episode the episode to look for links.
-     */
-    protected open fun episodeLinkRequest(episode: SEpisode): Request {
-        return GET(baseUrl + episode.url, headers)
-    }
-
-    /**
-     * Parses the response from the site and returns a list of episodes.
-     *
-     * @param response the response from the site.
-     */
-    protected abstract fun episodeListParse(response: Response): List<SEpisode>
-
-    /**
-     * Parses the response from the site and returns a list of episodes.
-     *
-     * @param response the response from the site.
-     */
-    protected abstract fun episodeLinkParse(response: Response): List<Link>
-
-    /**
-=======
->>>>>>> 45a4d6da
      * Assigns the url of the episode without the scheme and domain. It saves some redundancy from
      * database and the urls could still work after a domain change.
      *
