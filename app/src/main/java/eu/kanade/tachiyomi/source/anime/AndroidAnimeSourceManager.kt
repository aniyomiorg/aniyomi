package eu.kanade.tachiyomi.source.anime

import android.content.Context
import eu.kanade.tachiyomi.animesource.AnimeCatalogueSource
import eu.kanade.tachiyomi.animesource.AnimeSource
import eu.kanade.tachiyomi.animesource.online.AnimeHttpSource
import eu.kanade.tachiyomi.data.download.anime.AnimeDownloadManager
import eu.kanade.tachiyomi.extension.anime.AnimeExtensionManager
import kotlinx.coroutines.CoroutineScope
import kotlinx.coroutines.Dispatchers
import kotlinx.coroutines.Job
import kotlinx.coroutines.flow.Flow
import kotlinx.coroutines.flow.MutableStateFlow
import kotlinx.coroutines.flow.StateFlow
import kotlinx.coroutines.flow.asStateFlow
import kotlinx.coroutines.flow.collectLatest
import kotlinx.coroutines.flow.map
import kotlinx.coroutines.launch
import kotlinx.coroutines.runBlocking
import tachiyomi.domain.source.anime.model.StubAnimeSource
import tachiyomi.domain.source.anime.repository.AnimeStubSourceRepository
import tachiyomi.domain.source.anime.service.AnimeSourceManager
import tachiyomi.source.local.entries.anime.LocalAnimeSource
import uy.kohesive.injekt.Injekt
import uy.kohesive.injekt.api.get
import uy.kohesive.injekt.injectLazy
import java.util.concurrent.ConcurrentHashMap

class AndroidAnimeSourceManager(
    private val context: Context,
    private val extensionManager: AnimeExtensionManager,
    private val sourceRepository: AnimeStubSourceRepository,
) : AnimeSourceManager {

    private val _isInitialized = MutableStateFlow(false)
    override val isInitialized: StateFlow<Boolean> = _isInitialized.asStateFlow()

    private val downloadManager: AnimeDownloadManager by injectLazy()

    private val scope = CoroutineScope(Job() + Dispatchers.IO)

    private val sourcesMapFlow = MutableStateFlow(ConcurrentHashMap<Long, AnimeSource>())

    private val stubSourcesMap = ConcurrentHashMap<Long, StubAnimeSource>()

    override val catalogueSources: Flow<List<AnimeCatalogueSource>> = sourcesMapFlow.map {
        it.values.filterIsInstance<AnimeCatalogueSource>()
    }

    init {
        scope.launch {
            extensionManager.installedExtensionsFlow
                .collectLatest { extensions ->
                    val mutableMap = ConcurrentHashMap<Long, AnimeSource>(
                        mapOf(
                            LocalAnimeSource.ID to LocalAnimeSource(
                                context,
                                Injekt.get(),
                                Injekt.get(),
                                Injekt.get(),
<<<<<<< HEAD
                                Injekt.get(),
=======
>>>>>>> a14bdf1e
                            ),
                        ),
                    )
                    extensions.forEach { extension ->
                        extension.sources.forEach {
                            mutableMap[it.id] = it
                            registerStubSource(StubAnimeSource.from(it))
                        }
                    }
                    sourcesMapFlow.value = mutableMap
                    _isInitialized.value = true
                }
        }

        scope.launch {
            sourceRepository.subscribeAllAnime()
                .collectLatest { sources ->
                    val mutableMap = stubSourcesMap.toMutableMap()
                    sources.forEach {
                        mutableMap[it.id] = it
                    }
                }
        }
    }

    override fun get(sourceKey: Long): AnimeSource? {
        return sourcesMapFlow.value[sourceKey]
    }

    override fun getOrStub(sourceKey: Long): AnimeSource {
        return sourcesMapFlow.value[sourceKey] ?: stubSourcesMap.getOrPut(sourceKey) {
            runBlocking { createStubSource(sourceKey) }
        }
    }

    override fun getOnlineSources() = sourcesMapFlow.value.values.filterIsInstance<AnimeHttpSource>()

    override fun getCatalogueSources() = sourcesMapFlow.value.values.filterIsInstance<AnimeCatalogueSource>()

    override fun getStubSources(): List<StubAnimeSource> {
        val onlineSourceIds = getOnlineSources().map { it.id }
        return stubSourcesMap.values.filterNot { it.id in onlineSourceIds }
    }

    private fun registerStubSource(source: StubAnimeSource) {
        scope.launch {
            val dbSource = sourceRepository.getStubAnimeSource(source.id)
            if (dbSource == source) return@launch
            sourceRepository.upsertStubAnimeSource(source.id, source.lang, source.name)
            if (dbSource != null) {
                downloadManager.renameSource(dbSource, source)
            }
        }
    }

    private suspend fun createStubSource(id: Long): StubAnimeSource {
        sourceRepository.getStubAnimeSource(id)?.let {
            return it
        }
        extensionManager.getSourceData(id)?.let {
            registerStubSource(it)
            return it
        }
        return StubAnimeSource(id = id, lang = "", name = "")
    }
}<|MERGE_RESOLUTION|>--- conflicted
+++ resolved
@@ -58,10 +58,8 @@
                                 Injekt.get(),
                                 Injekt.get(),
                                 Injekt.get(),
-<<<<<<< HEAD
                                 Injekt.get(),
-=======
->>>>>>> a14bdf1e
+                                Injekt.get(),
                             ),
                         ),
                     )
