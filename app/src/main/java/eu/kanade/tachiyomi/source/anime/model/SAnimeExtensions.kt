package eu.kanade.tachiyomi.source.anime.model

import dataanime.Animes
import tachiyomi.domain.entries.anime.model.Anime

fun Anime.copyFrom(other: Animes): Anime {
    var anime = this
    other.author?.let { anime = anime.copy(ogAuthor = it) }
    other.artist?.let { anime = anime.copy(ogArtist = it) }
    other.description?.let { anime = anime.copy(ogDescription = it) }
    other.genre?.let { anime = anime.copy(ogGenre = it) }
    other.thumbnail_url?.let { anime = anime.copy(thumbnailUrl = it) }
<<<<<<< HEAD
    anime = anime.copy(status = other.status)
=======
    anime = anime.copy(ogStatus = other.status)
>>>>>>> d5bdeadd
    if (!initialized) {
        anime = anime.copy(initialized = other.initialized)
    }
    return anime
}<|MERGE_RESOLUTION|>--- conflicted
+++ resolved
@@ -10,11 +10,7 @@
     other.description?.let { anime = anime.copy(ogDescription = it) }
     other.genre?.let { anime = anime.copy(ogGenre = it) }
     other.thumbnail_url?.let { anime = anime.copy(thumbnailUrl = it) }
-<<<<<<< HEAD
-    anime = anime.copy(status = other.status)
-=======
     anime = anime.copy(ogStatus = other.status)
->>>>>>> d5bdeadd
     if (!initialized) {
         anime = anime.copy(initialized = other.initialized)
     }
