package eu.kanade.tachiyomi.source.anime.model

import dataanime.Animes
import tachiyomi.domain.entries.anime.model.Anime

fun Anime.copyFrom(other: Animes): Anime {
    var anime = this
<<<<<<< HEAD
    if (other.author != null) {
        anime = anime.copy(ogAuthor = other.author)
    }

    if (other.artist != null) {
        anime = anime.copy(ogArtist = other.artist)
    }

    if (other.description != null) {
        anime = anime.copy(ogDescription = other.description)
    }

    if (other.genre != null) {
        anime = anime.copy(ogGenre = other.genre)
    }

    if (other.thumbnail_url != null) {
        anime = anime.copy(thumbnailUrl = other.thumbnail_url)
    }

    anime = anime.copy(ogStatus = other.status)
=======
    other.author?.let { anime = anime.copy(author = it) }
    other.artist?.let { anime = anime.copy(artist = it) }
    other.description?.let { anime = anime.copy(description = it) }
    other.genre?.let { anime = anime.copy(genre = it) }
    other.thumbnail_url?.let { anime = anime.copy(thumbnailUrl = it) }
    anime = anime.copy(status = other.status)
>>>>>>> 91de0ed8

    if (!initialized) {
        anime = anime.copy(initialized = other.initialized)
    }
    return anime
}<|MERGE_RESOLUTION|>--- conflicted
+++ resolved
@@ -5,37 +5,12 @@
 
 fun Anime.copyFrom(other: Animes): Anime {
     var anime = this
-<<<<<<< HEAD
-    if (other.author != null) {
-        anime = anime.copy(ogAuthor = other.author)
-    }
-
-    if (other.artist != null) {
-        anime = anime.copy(ogArtist = other.artist)
-    }
-
-    if (other.description != null) {
-        anime = anime.copy(ogDescription = other.description)
-    }
-
-    if (other.genre != null) {
-        anime = anime.copy(ogGenre = other.genre)
-    }
-
-    if (other.thumbnail_url != null) {
-        anime = anime.copy(thumbnailUrl = other.thumbnail_url)
-    }
-
+    other.author?.let { anime = anime.copy(ogAuthor = it) }
+    other.artist?.let { anime = anime.copy(ogArtist = it) }
+    other.description?.let { anime = anime.copy(ogDescription = it) }
+    other.genre?.let { anime = anime.copy(ogGenre = it) }
+    other.thumbnail_url?.let { anime = anime.copy(thumbnailUrl = it) }
     anime = anime.copy(ogStatus = other.status)
-=======
-    other.author?.let { anime = anime.copy(author = it) }
-    other.artist?.let { anime = anime.copy(artist = it) }
-    other.description?.let { anime = anime.copy(description = it) }
-    other.genre?.let { anime = anime.copy(genre = it) }
-    other.thumbnail_url?.let { anime = anime.copy(thumbnailUrl = it) }
-    anime = anime.copy(status = other.status)
->>>>>>> 91de0ed8
-
     if (!initialized) {
         anime = anime.copy(initialized = other.initialized)
     }
