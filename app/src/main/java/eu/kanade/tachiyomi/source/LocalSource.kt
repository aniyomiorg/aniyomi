package eu.kanade.tachiyomi.source

import android.content.Context
import com.github.junrar.Archive
import com.hippo.unifile.UniFile
import eu.kanade.tachiyomi.R
import eu.kanade.tachiyomi.data.cache.CoverCache
import eu.kanade.tachiyomi.source.model.Filter
import eu.kanade.tachiyomi.source.model.FilterList
import eu.kanade.tachiyomi.source.model.MangasPage
import eu.kanade.tachiyomi.source.model.SChapter
import eu.kanade.tachiyomi.source.model.SManga
import eu.kanade.tachiyomi.source.model.toChapterInfo
import eu.kanade.tachiyomi.source.model.toMangaInfo
import eu.kanade.tachiyomi.source.model.toSChapter
import eu.kanade.tachiyomi.source.model.toSManga
import eu.kanade.tachiyomi.util.chapter.ChapterRecognition
import eu.kanade.tachiyomi.util.lang.compareToCaseInsensitiveNaturalOrder
import eu.kanade.tachiyomi.util.storage.DiskUtil
import eu.kanade.tachiyomi.util.storage.EpubFile
import eu.kanade.tachiyomi.util.system.ImageUtil
import kotlinx.coroutines.runBlocking
import kotlinx.serialization.json.Json
import kotlinx.serialization.json.JsonObject
import kotlinx.serialization.json.contentOrNull
import kotlinx.serialization.json.decodeFromStream
import kotlinx.serialization.json.intOrNull
import kotlinx.serialization.json.jsonArray
import kotlinx.serialization.json.jsonPrimitive
import rx.Observable
import tachiyomi.source.model.ChapterInfo
import tachiyomi.source.model.MangaInfo
import uy.kohesive.injekt.Injekt
import uy.kohesive.injekt.api.get
import uy.kohesive.injekt.injectLazy
import java.io.File
import java.io.FileInputStream
import java.io.InputStream
import java.util.concurrent.TimeUnit
import java.util.zip.ZipFile

class LocalSource(
    private val context: Context,
    private val coverCache: CoverCache = Injekt.get(),
) : CatalogueSource, UnmeteredSource {

<<<<<<< HEAD
    companion object {
        const val ID = 0L
        const val HELP_URL = "https://aniyomi.jmir.xyz/help/guides/local-manga/"

        private const val COVER_NAME = "cover.jpg"
        private val LATEST_THRESHOLD = TimeUnit.MILLISECONDS.convert(7, TimeUnit.DAYS)

        fun updateCover(context: Context, manga: SManga, input: InputStream): File? {
            val dir = getBaseDirectories(context).firstOrNull()
            if (dir == null) {
                input.close()
                return null
            }
            var cover = getCoverFile(File("${dir.absolutePath}/${manga.url}"))
            if (cover == null) {
                cover = File("${dir.absolutePath}/${manga.url}", COVER_NAME)
            }
            // It might not exist if using the external SD card
            cover.parentFile?.mkdirs()
            input.use {
                cover.outputStream().use {
                    input.copyTo(it)
                }
            }
            manga.thumbnail_url = cover.absolutePath
            return cover
        }

        /**
         * Returns valid cover file inside [parent] directory.
         */
        private fun getCoverFile(parent: File): File? {
            return parent.listFiles()?.find { it.nameWithoutExtension == "cover" }?.takeIf {
                it.isFile && ImageUtil.isImage(it.name) { it.inputStream() }
            }
        }
=======
    private val json: Json by injectLazy()
>>>>>>> 11c61d42

    override val name: String = context.getString(R.string.local_source)

    override val id: Long = ID

<<<<<<< HEAD
    override val id = ID
    override val name = context.getString(R.string.local_manga_source)
    override val lang = "other"
    override val supportsLatest = true
=======
    override val lang: String = "other"
>>>>>>> 11c61d42

    override fun toString() = name

    override val supportsLatest: Boolean = true

    // Browse related
    override fun fetchPopularManga(page: Int) = fetchSearchManga(page, "", POPULAR_FILTERS)

    override fun fetchLatestUpdates(page: Int) = fetchSearchManga(page, "", LATEST_FILTERS)

    override fun fetchSearchManga(page: Int, query: String, filters: FilterList): Observable<MangasPage> {
        val baseDirsFiles = getBaseDirectoriesFiles(context)

        var mangaDirs = baseDirsFiles
            // Filter out files that are hidden and is not a folder
            .filter { it.isDirectory && !it.name.startsWith('.') }
            .distinctBy { it.name }

        val lastModifiedLimit = if (filters === LATEST_FILTERS) System.currentTimeMillis() - LATEST_THRESHOLD else 0L
        // Filter by query or last modified
        mangaDirs = mangaDirs.filter {
            if (lastModifiedLimit == 0L) {
                it.name.contains(query, ignoreCase = true)
            } else {
                it.lastModified() >= lastModifiedLimit
            }
        }

        filters.forEach { filter ->
            when (filter) {
                is OrderBy -> {
                    when (filter.state!!.index) {
                        0 -> {
                            mangaDirs = if (filter.state!!.ascending) {
                                mangaDirs.sortedWith(compareBy(String.CASE_INSENSITIVE_ORDER) { it.name })
                            } else {
                                mangaDirs.sortedWith(compareByDescending(String.CASE_INSENSITIVE_ORDER) { it.name })
                            }
                        }
                        1 -> {
                            mangaDirs = if (filter.state!!.ascending) {
                                mangaDirs.sortedBy(File::lastModified)
                            } else {
                                mangaDirs.sortedByDescending(File::lastModified)
                            }
                        }
                    }
                }

                else -> { /* Do nothing */ }
            }
        }

        // Transform mangaDirs to list of SManga
        val mangas = mangaDirs.map { mangaDir ->
            SManga.create().apply {
                title = mangaDir.name
                url = mangaDir.name

                // Try to find the cover
                val cover = getCoverFile(mangaDir.name, baseDirsFiles)
                if (cover != null && cover.exists()) {
                    thumbnail_url = cover.absolutePath
                }
            }
        }

        // Fetch chapters of all the manga
        mangas.forEach { manga ->
            val mangaInfo = manga.toMangaInfo()
            runBlocking {
                val chapters = getChapterList(mangaInfo)
                if (chapters.isNotEmpty()) {
                    val chapter = chapters.last().toSChapter()
                    val format = getFormat(chapter)

                    if (format is Format.Epub) {
                        EpubFile(format.file).use { epub ->
                            epub.fillMangaMetadata(manga)
                        }
                    }

                    // Copy the cover from the first chapter found if not available
                    if (manga.thumbnail_url == null) {
                        updateCover(chapter, manga)
                    }
                }
            }
        }

        return Observable.just(MangasPage(mangas.toList(), false))
    }

    // Manga details related
    override suspend fun getMangaDetails(manga: MangaInfo): MangaInfo {
        var mangaInfo = manga

        val baseDirsFile = getBaseDirectoriesFiles(context)

        val coverFile = getCoverFile(manga.key, baseDirsFile)

        coverFile?.let {
            mangaInfo = mangaInfo.copy(cover = it.absolutePath)
        }

        val localDetails = getMangaDirsFiles(manga.key, baseDirsFile)
            .firstOrNull { it.extension.equals("json", ignoreCase = true) }

        if (localDetails != null) {
            val obj = json.decodeFromStream<JsonObject>(localDetails.inputStream())

            mangaInfo = mangaInfo.copy(
                title = obj["title"]?.jsonPrimitive?.contentOrNull ?: mangaInfo.title,
                author = obj["author"]?.jsonPrimitive?.contentOrNull ?: mangaInfo.author,
                artist = obj["artist"]?.jsonPrimitive?.contentOrNull ?: mangaInfo.artist,
                description = obj["description"]?.jsonPrimitive?.contentOrNull ?: mangaInfo.description,
                genres = obj["genre"]?.jsonArray?.map { it.jsonPrimitive.content } ?: mangaInfo.genres,
                status = obj["status"]?.jsonPrimitive?.intOrNull ?: mangaInfo.status,
            )
        }

        return mangaInfo
    }

    // Chapters
    override suspend fun getChapterList(manga: MangaInfo): List<ChapterInfo> {
        val sManga = manga.toSManga()

        val baseDirsFile = getBaseDirectoriesFiles(context)
        return getMangaDirsFiles(manga.key, baseDirsFile)
            // Only keep supported formats
            .filter { it.isDirectory || isSupportedFile(it.extension) }
            .map { chapterFile ->
                SChapter.create().apply {
                    url = "${manga.key}/${chapterFile.name}"
                    name = if (chapterFile.isDirectory) {
                        chapterFile.name
                    } else {
                        chapterFile.nameWithoutExtension
                    }
                    date_upload = chapterFile.lastModified()

                    ChapterRecognition.parseChapterNumber(this, sManga)

                    val format = getFormat(chapterFile)
                    if (format is Format.Epub) {
                        EpubFile(format.file).use { epub ->
                            epub.fillChapterMetadata(this)
                        }
                    }
                }
            }
            .map { it.toChapterInfo() }
            .sortedWith { c1, c2 ->
                val c = c2.number.compareTo(c1.number)
                if (c == 0) c2.name.compareToCaseInsensitiveNaturalOrder(c1.name) else c
            }
            .toList()
    }

    // Filters
    override fun getFilterList() = FilterList(OrderBy(context))

    private val POPULAR_FILTERS = FilterList(OrderBy(context))
    private val LATEST_FILTERS = FilterList(OrderBy(context).apply { state = Filter.Sort.Selection(1, false) })

    private class OrderBy(context: Context) : Filter.Sort(
        context.getString(R.string.local_filter_order_by),
        arrayOf(context.getString(R.string.title), context.getString(R.string.date)),
        Selection(0, true),
    )

    // Unused stuff
    override suspend fun getPageList(chapter: ChapterInfo) = throw UnsupportedOperationException("Unused")

    // Miscellaneous
    private fun isSupportedFile(extension: String): Boolean {
        return extension.lowercase() in SUPPORTED_ARCHIVE_TYPES
    }

    fun getFormat(chapter: SChapter): Format {
        val baseDirs = getBaseDirectories(context)

        for (dir in baseDirs) {
            val chapFile = File(dir, chapter.url)
            if (!chapFile.exists()) continue

            return getFormat(chapFile)
        }
        throw Exception(context.getString(R.string.chapter_not_found))
    }

    private fun getFormat(file: File) = with(file) {
        when {
            isDirectory -> Format.Directory(this)
            extension.equals("zip", true) || extension.equals("cbz", true) -> Format.Zip(this)
            extension.equals("rar", true) || extension.equals("cbr", true) -> Format.Rar(this)
            extension.equals("epub", true) -> Format.Epub(this)
            else -> throw Exception(context.getString(R.string.local_invalid_format))
        }
    }

    private fun updateCover(chapter: SChapter, manga: SManga): File? {
        return when (val format = getFormat(chapter)) {
            is Format.Directory -> {
                val entry = format.file.listFiles()
                    ?.sortedWith { f1, f2 -> f1.name.compareToCaseInsensitiveNaturalOrder(f2.name) }
                    ?.find { !it.isDirectory && ImageUtil.isImage(it.name) { FileInputStream(it) } }

                entry?.let { updateCover(context, manga, it.inputStream()) }
            }
            is Format.Zip -> {
                ZipFile(format.file).use { zip ->
                    val entry = zip.entries().toList()
                        .sortedWith { f1, f2 -> f1.name.compareToCaseInsensitiveNaturalOrder(f2.name) }
                        .find { !it.isDirectory && ImageUtil.isImage(it.name) { zip.getInputStream(it) } }

                    entry?.let { updateCover(context, manga, zip.getInputStream(it)) }
                }
            }
            is Format.Rar -> {
                Archive(format.file).use { archive ->
                    val entry = archive.fileHeaders
                        .sortedWith { f1, f2 -> f1.fileName.compareToCaseInsensitiveNaturalOrder(f2.fileName) }
                        .find { !it.isDirectory && ImageUtil.isImage(it.fileName) { archive.getInputStream(it) } }

                    entry?.let { updateCover(context, manga, archive.getInputStream(it)) }
                }
            }
            is Format.Epub -> {
                EpubFile(format.file).use { epub ->
                    val entry = epub.getImagesFromPages()
                        .firstOrNull()
                        ?.let { epub.getEntry(it) }

                    entry?.let { updateCover(context, manga, epub.getInputStream(it)) }
                }
            }
        }
            .also { coverCache.clearMemoryCache() }
    }

    sealed class Format {
        data class Directory(val file: File) : Format()
        data class Zip(val file: File) : Format()
        data class Rar(val file: File) : Format()
        data class Epub(val file: File) : Format()
    }

    companion object {
        const val ID = 0L
        const val HELP_URL = "https://tachiyomi.org/help/guides/local-manga/"

        private const val DEFAULT_COVER_NAME = "cover.jpg"
        private val LATEST_THRESHOLD = TimeUnit.MILLISECONDS.convert(7, TimeUnit.DAYS)

        private fun getBaseDirectories(context: Context): Sequence<File> {
            val localFolder = context.getString(R.string.app_name) + File.separator + "local"
            return DiskUtil.getExternalStorages(context)
                .map { File(it.absolutePath, localFolder) }
                .asSequence()
        }

        private fun getBaseDirectoriesFiles(context: Context): Sequence<File> {
            return getBaseDirectories(context)
                // Get all the files inside all baseDir
                .flatMap { it.listFiles().orEmpty().toList() }
        }

        private fun getMangaDir(mangaUrl: String, baseDirsFile: Sequence<File>): File? {
            return baseDirsFile
                // Get the first mangaDir or null
                .firstOrNull { it.isDirectory && it.name == mangaUrl }
        }

        private fun getMangaDirsFiles(mangaUrl: String, baseDirsFile: Sequence<File>): Sequence<File> {
            return baseDirsFile
                // Filter out ones that are not related to the manga and is not a directory
                .filter { it.isDirectory && it.name == mangaUrl }
                // Get all the files inside the filtered folders
                .flatMap { it.listFiles().orEmpty().toList() }
        }

        private fun getCoverFile(mangaUrl: String, baseDirsFile: Sequence<File>): File? {
            return getMangaDirsFiles(mangaUrl, baseDirsFile)
                // Get all file whose names start with 'cover'
                .filter { it.isFile && it.nameWithoutExtension.equals("cover", ignoreCase = true) }
                // Get the first actual image
                .firstOrNull {
                    ImageUtil.isImage(it.name) { it.inputStream() }
                }
        }

        fun updateCover(context: Context, manga: SManga, inputStream: InputStream): File? {
            val baseDirsFiles = getBaseDirectoriesFiles(context)

            val mangaDir = getMangaDir(manga.url, baseDirsFiles)
            if (mangaDir == null) {
                inputStream.close()
                return null
            }

            var coverFile = getCoverFile(manga.url, baseDirsFiles)
            if (coverFile == null) {
                coverFile = File(mangaDir.absolutePath, DEFAULT_COVER_NAME)
            }

            // It might not exist at this point
            coverFile.parentFile?.mkdirs()
            inputStream.use { input ->
                coverFile.outputStream().use { output ->
                    input.copyTo(output)
                }
            }

            // Create a .nomedia file
            DiskUtil.createNoMediaFile(UniFile.fromFile(mangaDir), context)

            manga.thumbnail_url = coverFile.absolutePath
            return coverFile
        }
    }
}

private val SUPPORTED_ARCHIVE_TYPES = listOf("zip", "cbz", "rar", "cbr", "epub")<|MERGE_RESOLUTION|>--- conflicted
+++ resolved
@@ -44,59 +44,13 @@
     private val coverCache: CoverCache = Injekt.get(),
 ) : CatalogueSource, UnmeteredSource {
 
-<<<<<<< HEAD
-    companion object {
-        const val ID = 0L
-        const val HELP_URL = "https://aniyomi.jmir.xyz/help/guides/local-manga/"
-
-        private const val COVER_NAME = "cover.jpg"
-        private val LATEST_THRESHOLD = TimeUnit.MILLISECONDS.convert(7, TimeUnit.DAYS)
-
-        fun updateCover(context: Context, manga: SManga, input: InputStream): File? {
-            val dir = getBaseDirectories(context).firstOrNull()
-            if (dir == null) {
-                input.close()
-                return null
-            }
-            var cover = getCoverFile(File("${dir.absolutePath}/${manga.url}"))
-            if (cover == null) {
-                cover = File("${dir.absolutePath}/${manga.url}", COVER_NAME)
-            }
-            // It might not exist if using the external SD card
-            cover.parentFile?.mkdirs()
-            input.use {
-                cover.outputStream().use {
-                    input.copyTo(it)
-                }
-            }
-            manga.thumbnail_url = cover.absolutePath
-            return cover
-        }
-
-        /**
-         * Returns valid cover file inside [parent] directory.
-         */
-        private fun getCoverFile(parent: File): File? {
-            return parent.listFiles()?.find { it.nameWithoutExtension == "cover" }?.takeIf {
-                it.isFile && ImageUtil.isImage(it.name) { it.inputStream() }
-            }
-        }
-=======
     private val json: Json by injectLazy()
->>>>>>> 11c61d42
-
-    override val name: String = context.getString(R.string.local_source)
+
+    override val name: String = context.getString(R.string.local_manga_source)
 
     override val id: Long = ID
 
-<<<<<<< HEAD
-    override val id = ID
-    override val name = context.getString(R.string.local_manga_source)
-    override val lang = "other"
-    override val supportsLatest = true
-=======
     override val lang: String = "other"
->>>>>>> 11c61d42
 
     override fun toString() = name
 
@@ -348,7 +302,7 @@
 
     companion object {
         const val ID = 0L
-        const val HELP_URL = "https://tachiyomi.org/help/guides/local-manga/"
+        const val HELP_URL = "https://aniyomi.jmir.xyz/help/guides/local-manga/"
 
         private const val DEFAULT_COVER_NAME = "cover.jpg"
         private val LATEST_THRESHOLD = TimeUnit.MILLISECONDS.convert(7, TimeUnit.DAYS)
