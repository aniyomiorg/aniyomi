--- conflicted
+++ resolved
@@ -2,29 +2,9 @@
 
 import android.content.Context
 import android.net.Uri
-<<<<<<< HEAD
-import com.github.salomonbrys.kotson.fromJson
-import com.github.salomonbrys.kotson.registerTypeAdapter
-import com.github.salomonbrys.kotson.registerTypeHierarchyAdapter
-import com.google.gson.Gson
-import com.google.gson.GsonBuilder
-import com.google.gson.JsonArray
-import eu.kanade.tachiyomi.animesource.AnimeSource
-import eu.kanade.tachiyomi.animesource.model.toSAnime
-=======
->>>>>>> 64f95af3
 import eu.kanade.tachiyomi.data.backup.AbstractBackupManager
 import eu.kanade.tachiyomi.data.backup.legacy.models.Backup.Companion.CURRENT_VERSION
 import eu.kanade.tachiyomi.data.backup.legacy.models.DHistory
-<<<<<<< HEAD
-import eu.kanade.tachiyomi.data.backup.legacy.serializer.CategoryTypeAdapter
-import eu.kanade.tachiyomi.data.backup.legacy.serializer.ChapterTypeAdapter
-import eu.kanade.tachiyomi.data.backup.legacy.serializer.HistoryTypeAdapter
-import eu.kanade.tachiyomi.data.backup.legacy.serializer.MangaTypeAdapter
-import eu.kanade.tachiyomi.data.backup.legacy.serializer.TrackTypeAdapter
-import eu.kanade.tachiyomi.data.database.models.Anime
-import eu.kanade.tachiyomi.data.database.models.CategoryImpl
-=======
 import eu.kanade.tachiyomi.data.backup.legacy.serializer.CategoryImplTypeSerializer
 import eu.kanade.tachiyomi.data.backup.legacy.serializer.CategoryTypeSerializer
 import eu.kanade.tachiyomi.data.backup.legacy.serializer.ChapterImplTypeSerializer
@@ -35,17 +15,11 @@
 import eu.kanade.tachiyomi.data.backup.legacy.serializer.TrackImplTypeSerializer
 import eu.kanade.tachiyomi.data.backup.legacy.serializer.TrackTypeSerializer
 import eu.kanade.tachiyomi.data.database.models.Category
->>>>>>> 64f95af3
 import eu.kanade.tachiyomi.data.database.models.Chapter
 import eu.kanade.tachiyomi.data.database.models.History
 import eu.kanade.tachiyomi.data.database.models.Manga
 import eu.kanade.tachiyomi.data.database.models.MangaCategory
 import eu.kanade.tachiyomi.data.database.models.Track
-<<<<<<< HEAD
-import eu.kanade.tachiyomi.data.database.models.TrackImpl
-import eu.kanade.tachiyomi.data.database.models.toAnimeInfo
-=======
->>>>>>> 64f95af3
 import eu.kanade.tachiyomi.data.database.models.toMangaInfo
 import eu.kanade.tachiyomi.source.Source
 import eu.kanade.tachiyomi.source.model.toSManga
@@ -93,13 +67,6 @@
         insertManga(manga)
     }
 
-    fun restoreAnimeNoFetch(anime: Anime, dbAnime: Anime) {
-        anime.id = dbAnime.id
-        anime.copyFrom(dbAnime)
-        anime.favorite = true
-        insertAnime(anime)
-    }
-
     /**
      * Fetches manga information
      *
@@ -114,23 +81,6 @@
             it.favorite = true
             it.initialized = true
             it.id = insertManga(manga)
-        }
-    }
-
-    /**
-     * Fetches manga information
-     *
-     * @param source source of manga
-     * @param manga manga that needs updating
-     * @return Updated manga.
-     */
-    suspend fun fetchAnime(source: AnimeSource, manga: Anime): Anime {
-        val networkManga = source.getAnimeDetails(manga.toAnimeInfo())
-        return manga.also {
-            it.copyFrom(networkManga.toSAnime())
-            it.favorite = true
-            it.initialized = true
-            it.id = insertAnime(manga)
         }
     }
 
