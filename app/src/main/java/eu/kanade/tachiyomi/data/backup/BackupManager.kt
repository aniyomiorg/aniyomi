package eu.kanade.tachiyomi.data.backup

import android.Manifest
import android.content.Context
import android.content.SharedPreferences
import android.content.pm.PackageManager
import android.net.Uri
import androidx.preference.PreferenceManager
import com.hippo.unifile.UniFile
import data.Manga_sync
import data.Mangas
import dataanime.Anime_sync
import dataanime.Animes
import eu.kanade.domain.items.chapter.model.copyFrom
import eu.kanade.domain.items.episode.model.copyFrom
import eu.kanade.tachiyomi.R
import eu.kanade.tachiyomi.data.backup.BackupConst.BACKUP_CATEGORY
import eu.kanade.tachiyomi.data.backup.BackupConst.BACKUP_CATEGORY_MASK
import eu.kanade.tachiyomi.data.backup.BackupConst.BACKUP_CHAPTER
import eu.kanade.tachiyomi.data.backup.BackupConst.BACKUP_CHAPTER_MASK
import eu.kanade.tachiyomi.data.backup.BackupConst.BACKUP_CUSTOM_INFO
import eu.kanade.tachiyomi.data.backup.BackupConst.BACKUP_CUSTOM_INFO_MASK
import eu.kanade.tachiyomi.data.backup.BackupConst.BACKUP_EXTENSIONS
import eu.kanade.tachiyomi.data.backup.BackupConst.BACKUP_EXTENSIONS_MASK
import eu.kanade.tachiyomi.data.backup.BackupConst.BACKUP_EXT_PREFS
import eu.kanade.tachiyomi.data.backup.BackupConst.BACKUP_EXT_PREFS_MASK
import eu.kanade.tachiyomi.data.backup.BackupConst.BACKUP_HISTORY
import eu.kanade.tachiyomi.data.backup.BackupConst.BACKUP_HISTORY_MASK
import eu.kanade.tachiyomi.data.backup.BackupConst.BACKUP_PREFS
import eu.kanade.tachiyomi.data.backup.BackupConst.BACKUP_PREFS_MASK
import eu.kanade.tachiyomi.data.backup.BackupConst.BACKUP_TRACK
import eu.kanade.tachiyomi.data.backup.BackupConst.BACKUP_TRACK_MASK
import eu.kanade.tachiyomi.data.backup.models.Backup
import eu.kanade.tachiyomi.data.backup.models.BackupAnime
import eu.kanade.tachiyomi.data.backup.models.BackupAnimeHistory
import eu.kanade.tachiyomi.data.backup.models.BackupAnimeSource
import eu.kanade.tachiyomi.data.backup.models.BackupCategory
import eu.kanade.tachiyomi.data.backup.models.BackupExtension
import eu.kanade.tachiyomi.data.backup.models.BackupExtensionPreferences
import eu.kanade.tachiyomi.data.backup.models.BackupHistory
import eu.kanade.tachiyomi.data.backup.models.BackupManga
import eu.kanade.tachiyomi.data.backup.models.BackupPreference
import eu.kanade.tachiyomi.data.backup.models.BackupSerializer
import eu.kanade.tachiyomi.data.backup.models.BackupSource
import eu.kanade.tachiyomi.data.backup.models.BooleanPreferenceValue
import eu.kanade.tachiyomi.data.backup.models.FloatPreferenceValue
import eu.kanade.tachiyomi.data.backup.models.IntPreferenceValue
import eu.kanade.tachiyomi.data.backup.models.LongPreferenceValue
import eu.kanade.tachiyomi.data.backup.models.StringPreferenceValue
import eu.kanade.tachiyomi.data.backup.models.StringSetPreferenceValue
import eu.kanade.tachiyomi.data.backup.models.backupAnimeTrackMapper
import eu.kanade.tachiyomi.data.backup.models.backupCategoryMapper
import eu.kanade.tachiyomi.data.backup.models.backupChapterMapper
import eu.kanade.tachiyomi.data.backup.models.backupEpisodeMapper
import eu.kanade.tachiyomi.data.backup.models.backupTrackMapper
import eu.kanade.tachiyomi.extension.anime.AnimeExtensionManager
import eu.kanade.tachiyomi.extension.manga.MangaExtensionManager
import eu.kanade.tachiyomi.source.anime.getPreferenceKey
import eu.kanade.tachiyomi.source.anime.model.copyFrom
import eu.kanade.tachiyomi.source.manga.getPreferenceKey
import eu.kanade.tachiyomi.source.manga.model.copyFrom
import eu.kanade.tachiyomi.util.system.hasPermission
import kotlinx.serialization.protobuf.ProtoBuf
import logcat.LogPriority
import okio.buffer
import okio.gzip
import okio.sink
import tachiyomi.core.util.lang.toLong
import tachiyomi.core.util.system.logcat
import tachiyomi.data.UpdateStrategyColumnAdapter
import tachiyomi.data.handlers.anime.AnimeDatabaseHandler
import tachiyomi.data.handlers.manga.MangaDatabaseHandler
import tachiyomi.domain.backup.service.BackupPreferences
import tachiyomi.domain.category.anime.interactor.GetAnimeCategories
import tachiyomi.domain.category.manga.interactor.GetMangaCategories
import tachiyomi.domain.category.model.Category
import tachiyomi.domain.entries.anime.interactor.GetAnimeFavorites
import tachiyomi.domain.entries.anime.interactor.GetCustomAnimeInfo
import tachiyomi.domain.entries.anime.interactor.SetCustomAnimeInfo
import tachiyomi.domain.entries.anime.model.Anime
import tachiyomi.domain.entries.anime.model.CustomAnimeInfo
import tachiyomi.domain.entries.manga.interactor.GetCustomMangaInfo
import tachiyomi.domain.entries.manga.interactor.GetMangaFavorites
import tachiyomi.domain.entries.manga.interactor.SetCustomMangaInfo
import tachiyomi.domain.entries.manga.model.CustomMangaInfo
import tachiyomi.domain.entries.manga.model.Manga
import tachiyomi.domain.history.anime.interactor.GetAnimeHistory
import tachiyomi.domain.history.anime.model.AnimeHistoryUpdate
import tachiyomi.domain.history.manga.interactor.GetMangaHistory
import tachiyomi.domain.history.manga.model.MangaHistoryUpdate
import tachiyomi.domain.library.service.LibraryPreferences
import tachiyomi.domain.source.anime.service.AnimeSourceManager
import tachiyomi.domain.source.manga.service.MangaSourceManager
import uy.kohesive.injekt.Injekt
import uy.kohesive.injekt.api.get
import java.io.File
import java.io.FileOutputStream
import java.util.Date
import kotlin.math.max

class BackupManager(
    private val context: Context,
) {

    private val mangaHandler: MangaDatabaseHandler = Injekt.get()
    private val animeHandler: AnimeDatabaseHandler = Injekt.get()
    private val mangaSourceManager: MangaSourceManager = Injekt.get()
    private val animeSourceManager: AnimeSourceManager = Injekt.get()
    private val backupPreferences: BackupPreferences = Injekt.get()
    private val libraryPreferences: LibraryPreferences = Injekt.get()
    private val getMangaCategories: GetMangaCategories = Injekt.get()
    private val getAnimeCategories: GetAnimeCategories = Injekt.get()
    private val getMangaFavorites: GetMangaFavorites = Injekt.get()
    private val getAnimeFavorites: GetAnimeFavorites = Injekt.get()
    private val getMangaHistory: GetMangaHistory = Injekt.get()
    private val getAnimeHistory: GetAnimeHistory = Injekt.get()

    // SY -->
    private val getCustomMangaInfo: GetCustomMangaInfo = Injekt.get()
    private val setCustomMangaInfo: SetCustomMangaInfo = Injekt.get()
    private val getCustomAnimeInfo: GetCustomAnimeInfo = Injekt.get()
    private val setCustomAnimeInfo: SetCustomAnimeInfo = Injekt.get()
    // SY <--

    internal val parser = ProtoBuf

    /**
     * Create backup file from database
     *
     * @param uri path of Uri
     * @param isAutoBackup backup called from scheduled backup job
     */
    suspend fun createBackup(uri: Uri, flags: Int, isAutoBackup: Boolean): String {
        if (!context.hasPermission(Manifest.permission.WRITE_EXTERNAL_STORAGE)) {
            throw IllegalStateException(context.getString(R.string.missing_storage_permission))
        }

        val databaseAnime = getAnimeFavorites.await()
        val databaseManga = getMangaFavorites.await()

        val prefs = PreferenceManager.getDefaultSharedPreferences(context)

        val backup = Backup(
            backupMangas(databaseManga, flags),
            backupCategories(flags),
            backupAnimes(databaseAnime, flags),
            backupAnimeCategories(flags),
            emptyList(),
            prepExtensionInfoForSync(databaseManga),
            emptyList(),
            prepAnimeExtensionInfoForSync(databaseAnime),
            backupPreferences(prefs, flags),
            backupExtensionPreferences(flags),
            backupExtensions(flags),
        )

        var file: UniFile? = null
        try {
            file = (
                if (isAutoBackup) {
                    // Get dir of file and create
                    var dir = UniFile.fromUri(context, uri)
                    dir = dir.createDirectory("automatic")

                    // Delete older backups
                    val numberOfBackups = backupPreferences.numberOfBackups().get()
<<<<<<< HEAD
                    val backupRegex = Regex("""kuukiyomi_\d+-\d+-\d+_\d+-\d+.proto.gz""")
                    dir.listFiles { _, filename -> backupRegex.matches(filename) }
=======
                    dir.listFiles { _, filename -> Backup.filenameRegex.matches(filename) }
>>>>>>> 18e04b75
                        .orEmpty()
                        .sortedByDescending { it.name }
                        .drop(numberOfBackups - 1)
                        .forEach { it.delete() }

                    // Create new file to place backup
                    dir.createFile(Backup.getFilename())
                } else {
                    UniFile.fromUri(context, uri)
                }
                )
                ?: throw Exception(context.getString(R.string.create_backup_file_error))

            if (!file.isFile) {
                throw IllegalStateException("Failed to get handle on a backup file")
            }

            val byteArray = parser.encodeToByteArray(BackupSerializer, backup)
            if (byteArray.isEmpty()) {
                throw IllegalStateException(context.getString(R.string.empty_backup_error))
            }

            file.openOutputStream().also {
                // Force overwrite old file
                (it as? FileOutputStream)?.channel?.truncate(0)
            }.sink().gzip().buffer().use { it.write(byteArray) }
            val fileUri = file.uri

            // Make sure it's a valid backup file
            BackupFileValidator().validate(context, fileUri)

            return fileUri.toString()
        } catch (e: Exception) {
            logcat(LogPriority.ERROR, e)
            file?.delete()
            throw e
        }
    }

    fun prepExtensionInfoForSync(mangas: List<Manga>): List<BackupSource> {
        return mangas
            .asSequence()
            .map(Manga::source)
            .distinct()
            .map(mangaSourceManager::getOrStub)
            .map(BackupSource::copyFrom)
            .toList()
    }

    fun prepAnimeExtensionInfoForSync(animes: List<Anime>): List<BackupAnimeSource> {
        return animes
            .asSequence()
            .map(Anime::source)
            .distinct()
            .map(animeSourceManager::getOrStub)
            .map(BackupAnimeSource::copyFrom)
            .toList()
    }

    /**
     * Backup the categories of manga library
     *
     * @return list of [BackupCategory] to be backed up
     */
    suspend fun backupCategories(options: Int): List<BackupCategory> {
        // Check if user wants category information in backup
        return if (options and BACKUP_CATEGORY_MASK == BACKUP_CATEGORY) {
            getMangaCategories.await()
                .filterNot(Category::isSystemCategory)
                .map(backupCategoryMapper)
        } else {
            emptyList()
        }
    }

    /**
     * Backup the categories of anime library
     *
     * @return list of [BackupCategory] to be backed up
     */
    suspend fun backupAnimeCategories(options: Int): List<BackupCategory> {
        // Check if user wants category information in backup
        return if (options and BACKUP_CATEGORY_MASK == BACKUP_CATEGORY) {
            getAnimeCategories.await()
                .filterNot(Category::isSystemCategory)
                .map(backupCategoryMapper)
        } else {
            emptyList()
        }
    }

    suspend fun backupMangas(mangas: List<Manga>, flags: Int): List<BackupManga> {
        return mangas.map {
            backupManga(it, flags)
        }
    }

    suspend fun backupAnimes(animes: List<Anime>, flags: Int): List<BackupAnime> {
        return animes.map {
            backupAnime(it, flags)
        }
    }

    /**
     * Convert a manga to Json
     *
     * @param manga manga that gets converted
     * @param options options for the backup
     * @return [BackupManga] containing manga in a serializable form
     */
    private suspend fun backupManga(manga: Manga, options: Int): BackupManga {
        // Entry for this manga
        val mangaObject = BackupManga.copyFrom(
            manga,
            // SY -->
            if (options and BACKUP_CUSTOM_INFO_MASK == BACKUP_CUSTOM_INFO) {
                getCustomMangaInfo.get(
                    manga.id,
                )
            } else {
                null
            },
            // <-- SY
        )

        // Check if user wants chapter information in backup
        if (options and BACKUP_CHAPTER_MASK == BACKUP_CHAPTER) {
            // Backup all the chapters
            val chapters = mangaHandler.awaitList {
                chaptersQueries.getChaptersByMangaId(
                    manga.id,
                    backupChapterMapper,
                )
            }
            if (chapters.isNotEmpty()) {
                mangaObject.chapters = chapters
            }
        }

        // Check if user wants category information in backup
        if (options and BACKUP_CATEGORY_MASK == BACKUP_CATEGORY) {
            // Backup categories for this manga
            val categoriesForManga = getMangaCategories.await(manga.id)
            if (categoriesForManga.isNotEmpty()) {
                mangaObject.categories = categoriesForManga.map { it.order }
            }
        }

        // Check if user wants track information in backup
        if (options and BACKUP_TRACK_MASK == BACKUP_TRACK) {
            val tracks = mangaHandler.awaitList {
                manga_syncQueries.getTracksByMangaId(
                    manga.id,
                    backupTrackMapper,
                )
            }
            if (tracks.isNotEmpty()) {
                mangaObject.tracking = tracks
            }
        }

        // Check if user wants history information in backup
        if (options and BACKUP_HISTORY_MASK == BACKUP_HISTORY) {
            val historyByMangaId = getMangaHistory.await(manga.id)
            if (historyByMangaId.isNotEmpty()) {
                val history = historyByMangaId.map { history ->
                    val chapter = mangaHandler.awaitOne {
                        chaptersQueries.getChapterById(
                            history.chapterId,
                        )
                    }
                    BackupHistory(chapter.url, history.readAt?.time ?: 0L, history.readDuration)
                }
                if (history.isNotEmpty()) {
                    mangaObject.history = history
                }
            }
        }

        return mangaObject
    }

    /**
     * Convert an anime to Json
     *
     * @param anime anime that gets converted
     * @param options options for the backup
     * @return [BackupAnime] containing anime in a serializable form
     */
    private suspend fun backupAnime(anime: Anime, options: Int): BackupAnime {
        // Entry for this anime
        val animeObject = BackupAnime.copyFrom(
            anime,
            // SY -->
            if (options and BACKUP_CUSTOM_INFO_MASK == BACKUP_CUSTOM_INFO) {
                getCustomAnimeInfo.get(
                    anime.id,
                )
            } else {
                null
            },
            // <-- SY
        )

        // Check if user wants chapter information in backup
        if (options and BACKUP_CHAPTER_MASK == BACKUP_CHAPTER) {
            // Backup all the chapters
            val episodes = animeHandler.awaitList {
                episodesQueries.getEpisodesByAnimeId(
                    anime.id,
                    backupEpisodeMapper,
                )
            }
            if (episodes.isNotEmpty()) {
                animeObject.episodes = episodes
            }
        }

        // Check if user wants category information in backup
        if (options and BACKUP_CATEGORY_MASK == BACKUP_CATEGORY) {
            // Backup categories for this manga
            val categoriesForAnime = getAnimeCategories.await(anime.id)
            if (categoriesForAnime.isNotEmpty()) {
                animeObject.categories = categoriesForAnime.map { it.order }
            }
        }

        // Check if user wants track information in backup
        if (options and BACKUP_TRACK_MASK == BACKUP_TRACK) {
            val tracks = animeHandler.awaitList {
                anime_syncQueries.getTracksByAnimeId(
                    anime.id,
                    backupAnimeTrackMapper,
                )
            }
            if (tracks.isNotEmpty()) {
                animeObject.tracking = tracks
            }
        }

        // Check if user wants history information in backup
        if (options and BACKUP_HISTORY_MASK == BACKUP_HISTORY) {
            val historyByAnimeId = getAnimeHistory.await(anime.id)
            if (historyByAnimeId.isNotEmpty()) {
                val history = historyByAnimeId.map { history ->
                    val episode = animeHandler.awaitOne {
                        episodesQueries.getEpisodeById(
                            history.episodeId,
                        )
                    }
                    BackupAnimeHistory(episode.url, history.seenAt?.time ?: 0L)
                }
                if (history.isNotEmpty()) {
                    animeObject.history = history
                }
            }
        }

        return animeObject
    }

    private fun backupExtensionPreferences(flags: Int): List<BackupExtensionPreferences> {
        if (flags and BACKUP_EXT_PREFS_MASK != BACKUP_EXT_PREFS) return emptyList()
        val prefs = mutableListOf<Pair<String, SharedPreferences>>()
        Injekt.get<AnimeSourceManager>().getOnlineSources().forEach {
            val name = it.getPreferenceKey()
            prefs += Pair(name, context.getSharedPreferences(name, 0x0))
        }
        Injekt.get<MangaSourceManager>().getOnlineSources().forEach {
            val name = it.getPreferenceKey()
            prefs += Pair(name, context.getSharedPreferences(name, 0x0))
        }
        return prefs.map {
            BackupExtensionPreferences(
                it.first,
                backupPreferences(it.second, BACKUP_PREFS),
            )
        }
    }

    private fun backupPreferences(prefs: SharedPreferences, flags: Int): List<BackupPreference> {
        if (flags and BACKUP_PREFS_MASK != BACKUP_PREFS) return emptyList()
        val backupPreferences = mutableListOf<BackupPreference>()
        for (pref in prefs.all) {
            // AM (CONNECTIONS) -->
            if (pref.key.contains("connection")) continue
            // <-- AM (CONNECTIONS)
            val toAdd = when (pref.value) {
                is Int -> {
                    BackupPreference(pref.key, IntPreferenceValue(pref.value as Int))
                }
                is Long -> {
                    BackupPreference(pref.key, LongPreferenceValue(pref.value as Long))
                }
                is Float -> {
                    BackupPreference(pref.key, FloatPreferenceValue(pref.value as Float))
                }
                is String -> {
                    BackupPreference(pref.key, StringPreferenceValue(pref.value as String))
                }
                is Boolean -> {
                    BackupPreference(pref.key, BooleanPreferenceValue(pref.value as Boolean))
                }
                is Set<*> -> {
                    (pref.value as? Set<String>)?.let {
                        BackupPreference(pref.key, StringSetPreferenceValue(it))
                    } ?: continue
                }
                else -> {
                    continue
                }
            }
            backupPreferences.add(toAdd)
        }
        return backupPreferences
    }

    @Suppress("DEPRECATION")
    private fun backupExtensions(flags: Int): List<BackupExtension> {
        if (flags and BACKUP_EXTENSIONS_MASK != BACKUP_EXTENSIONS) return emptyList()
        val installedExtensions = mutableListOf<BackupExtension>()
        Injekt.get<AnimeExtensionManager>().installedExtensionsFlow.value.forEach {
            val packageName = it.pkgName
            val apk = File(
                context.packageManager
                    .getApplicationInfo(
                        packageName,
                        PackageManager.GET_META_DATA,
                    ).publicSourceDir,
            ).readBytes()
            installedExtensions.add(
                BackupExtension(packageName, apk),
            )
        }
        Injekt.get<MangaExtensionManager>().installedExtensionsFlow.value.forEach {
            val packageName = it.pkgName
            val apk = File(
                context.packageManager
                    .getApplicationInfo(
                        packageName,
                        PackageManager.GET_META_DATA,
                    ).publicSourceDir,
            ).readBytes()
            installedExtensions.add(
                BackupExtension(packageName, apk),
            )
        }
        return installedExtensions
    }

    internal suspend fun restoreExistingManga(manga: Manga, dbManga: Mangas): Manga {
        var updatedManga = manga.copy(id = dbManga._id)
        updatedManga = updatedManga.copyFrom(dbManga)
        updateManga(updatedManga)
        return updatedManga
    }

    /**
     * Fetches manga information
     *
     * @param manga manga that needs updating
     * @return Updated manga info.
     */
    internal suspend fun restoreNewManga(manga: Manga): Manga {
        return manga.copy(
            initialized = manga.description != null,
            id = insertManga(manga),
        )
    }

    internal suspend fun restoreExistingAnime(anime: Anime, dbAnime: Animes): Anime {
        var updatedAnime = anime.copy(id = dbAnime._id)
        updatedAnime = updatedAnime.copyFrom(dbAnime)
        updateAnime(updatedAnime)
        return updatedAnime
    }

    /**
     * Fetches anime information
     *
     * @param anime anime that needs updating
     * @return Updated anime info.
     */
    internal suspend fun restoreNewAnime(anime: Anime): Anime {
        return anime.copy(
            initialized = anime.description != null,
            id = insertAnime(anime),
        )
    }

    /**
     * Restore the categories from Json
     *
     * @param backupCategories list containing categories
     */
    internal suspend fun restoreCategories(backupCategories: List<BackupCategory>) {
        // Get categories from file and from db
        val dbCategories = getMangaCategories.await()

        val categories = backupCategories.map {
            var category = it.getCategory()
            var found = false
            for (dbCategory in dbCategories) {
                // If the category is already in the db, assign the id to the file's category
                // and do nothing
                if (category.name == dbCategory.name) {
                    category = category.copy(id = dbCategory.id)
                    found = true
                    break
                }
            }
            if (!found) {
                // Let the db assign the id
                val id = mangaHandler.awaitOneExecutable {
                    categoriesQueries.insert(category.name, category.order, category.flags)
                    categoriesQueries.selectLastInsertedRowId()
                }
                category = category.copy(id = id)
            }

            category
        }

        libraryPreferences.categorizedDisplaySettings().set(
            (dbCategories + categories)
                .distinctBy { it.flags }
                .size > 1,
        )
    }

    /**
     * Restore the categories from Json
     *
     * @param backupCategories list containing categories
     */
    internal suspend fun restoreAnimeCategories(backupCategories: List<BackupCategory>) {
        // Get categories from file and from db
        val dbCategories = getAnimeCategories.await()

        val categories = backupCategories.map {
            var category = it.getCategory()
            var found = false
            for (dbCategory in dbCategories) {
                // If the category is already in the db, assign the id to the file's category
                // and do nothing
                if (category.name == dbCategory.name) {
                    category = category.copy(id = dbCategory.id)
                    found = true
                    break
                }
            }
            if (!found) {
                // Let the db assign the id
                val id = animeHandler.awaitOneExecutable {
                    categoriesQueries.insert(category.name, category.order, category.flags)
                    categoriesQueries.selectLastInsertedRowId()
                }
                category = category.copy(id = id)
            }

            category
        }

        libraryPreferences.categorizedDisplaySettings().set(
            (dbCategories + categories)
                .distinctBy { it.flags }
                .size > 1,
        )
    }

    /**
     * Restores the categories a manga is in.
     *
     * @param manga the manga whose categories have to be restored.
     * @param categories the categories to restore.
     */
    internal suspend fun restoreCategories(
        manga: Manga,
        categories: List<Int>,
        backupCategories: List<BackupCategory>,
    ) {
        val dbCategories = getMangaCategories.await()
        val mangaCategoriesToUpdate = mutableListOf<Pair<Long, Long>>()

        categories.forEach { backupCategoryOrder ->
            backupCategories.firstOrNull {
                it.order == backupCategoryOrder.toLong()
            }?.let { backupCategory ->
                dbCategories.firstOrNull { dbCategory ->
                    dbCategory.name == backupCategory.name
                }?.let { dbCategory ->
                    mangaCategoriesToUpdate.add(Pair(manga.id, dbCategory.id))
                }
            }
        }

        // Update database
        if (mangaCategoriesToUpdate.isNotEmpty()) {
            mangaHandler.await(true) {
                mangas_categoriesQueries.deleteMangaCategoryByMangaId(manga.id)
                mangaCategoriesToUpdate.forEach { (mangaId, categoryId) ->
                    mangas_categoriesQueries.insert(mangaId, categoryId)
                }
            }
        }
    }

    /**
     * Restores the categories an anime is in.
     *
     * @param anime the anime whose categories have to be restored.
     * @param categories the categories to restore.
     */
    internal suspend fun restoreAnimeCategories(
        anime: Anime,
        categories: List<Int>,
        backupCategories: List<BackupCategory>,
    ) {
        val dbCategories = getAnimeCategories.await()
        val animeCategoriesToUpdate = mutableListOf<Pair<Long, Long>>()

        categories.forEach { backupCategoryOrder ->
            backupCategories.firstOrNull {
                it.order == backupCategoryOrder.toLong()
            }?.let { backupCategory ->
                dbCategories.firstOrNull { dbCategory ->
                    dbCategory.name == backupCategory.name
                }?.let { dbCategory ->
                    animeCategoriesToUpdate.add(Pair(anime.id, dbCategory.id))
                }
            }
        }

        // Update database
        if (animeCategoriesToUpdate.isNotEmpty()) {
            animeHandler.await(true) {
                animes_categoriesQueries.deleteAnimeCategoryByAnimeId(anime.id)
                animeCategoriesToUpdate.forEach { (animeId, categoryId) ->
                    animes_categoriesQueries.insert(animeId, categoryId)
                }
            }
        }
    }

    /**
     * Restore history from Json
     *
     * @param history list containing history to be restored
     */
    internal suspend fun restoreHistory(history: List<BackupHistory>) {
        // List containing history to be updated
        val toUpdate = mutableListOf<MangaHistoryUpdate>()
        for ((url, lastRead, readDuration) in history) {
            var dbHistory = mangaHandler.awaitOneOrNull { historyQueries.getHistoryByChapterUrl(url) }
            // Check if history already in database and update
            if (dbHistory != null) {
                dbHistory = dbHistory.copy(
                    last_read = Date(max(lastRead, dbHistory.last_read?.time ?: 0L)),
                    time_read = max(readDuration, dbHistory.time_read) - dbHistory.time_read,
                )
                toUpdate.add(
                    MangaHistoryUpdate(
                        chapterId = dbHistory.chapter_id,
                        readAt = dbHistory.last_read!!,
                        sessionReadDuration = dbHistory.time_read,
                    ),
                )
            } else {
                // If not in database create
                mangaHandler
                    .awaitOneOrNull { chaptersQueries.getChapterByUrl(url) }
                    ?.let {
                        toUpdate.add(
                            MangaHistoryUpdate(
                                chapterId = it._id,
                                readAt = Date(lastRead),
                                sessionReadDuration = readDuration,
                            ),
                        )
                    }
            }
        }
        mangaHandler.await(true) {
            toUpdate.forEach { payload ->
                historyQueries.upsert(
                    payload.chapterId,
                    payload.readAt,
                    payload.sessionReadDuration,
                )
            }
        }
    }

    /**
     * Restore history from Json
     *
     * @param history list containing history to be restored
     */
    internal suspend fun restoreAnimeHistory(history: List<BackupAnimeHistory>) {
        // List containing history to be updated
        val toUpdate = mutableListOf<AnimeHistoryUpdate>()
        for ((url, lastSeen) in history) {
            var dbHistory = animeHandler.awaitOneOrNull {
                animehistoryQueries.getHistoryByEpisodeUrl(
                    url,
                )
            }
            // Check if history already in database and update
            if (dbHistory != null) {
                dbHistory = dbHistory.copy(
                    last_seen = Date(max(lastSeen, dbHistory.last_seen?.time ?: 0L)),
                )
                toUpdate.add(
                    AnimeHistoryUpdate(
                        episodeId = dbHistory.episode_id,
                        seenAt = dbHistory.last_seen!!,
                    ),
                )
            } else {
                // If not in database create
                animeHandler
                    .awaitOneOrNull { episodesQueries.getEpisodeByUrl(url) }
                    ?.let {
                        toUpdate.add(
                            AnimeHistoryUpdate(
                                episodeId = it._id,
                                seenAt = Date(lastSeen),
                            ),
                        )
                    }
            }
        }
        animeHandler.await(true) {
            toUpdate.forEach { payload ->
                animehistoryQueries.upsert(
                    payload.episodeId,
                    payload.seenAt,
                )
            }
        }
    }

    /**
     * Restores the sync of a manga.
     *
     * @param manga the manga whose sync have to be restored.
     * @param tracks the track list to restore.
     */
    internal suspend fun restoreTracking(
        manga: Manga,
        tracks: List<tachiyomi.domain.track.manga.model.MangaTrack>,
    ) {
        // Get tracks from database
        val dbTracks = mangaHandler.awaitList { manga_syncQueries.getTracksByMangaId(manga.id) }
        val toUpdate = mutableListOf<Manga_sync>()
        val toInsert = mutableListOf<tachiyomi.domain.track.manga.model.MangaTrack>()

        tracks
            // Fix foreign keys with the current manga id
            .map { it.copy(mangaId = manga.id) }
            .forEach { track ->
                var isInDatabase = false
                for (dbTrack in dbTracks) {
                    if (track.syncId == dbTrack.sync_id) {
                        // The sync is already in the db, only update its fields
                        var temp = dbTrack
                        if (track.remoteId != dbTrack.remote_id) {
                            temp = temp.copy(remote_id = track.remoteId)
                        }
                        if (track.libraryId != dbTrack.library_id) {
                            temp = temp.copy(library_id = track.libraryId)
                        }
                        temp = temp.copy(
                            last_chapter_read = max(
                                dbTrack.last_chapter_read,
                                track.lastChapterRead,
                            ),
                        )
                        isInDatabase = true
                        toUpdate.add(temp)
                        break
                    }
                }
                if (!isInDatabase) {
                    // Insert new sync. Let the db assign the id
                    toInsert.add(track.copy(id = 0))
                }
            }

        // Update database
        if (toUpdate.isNotEmpty()) {
            mangaHandler.await(true) {
                toUpdate.forEach { track ->
                    manga_syncQueries.update(
                        track.manga_id,
                        track.sync_id,
                        track.remote_id,
                        track.library_id,
                        track.title,
                        track.last_chapter_read,
                        track.total_chapters,
                        track.status,
                        track.score,
                        track.remote_url,
                        track.start_date,
                        track.finish_date,
                        track._id,
                    )
                }
            }
        }
        if (toInsert.isNotEmpty()) {
            mangaHandler.await(true) {
                toInsert.forEach { track ->
                    manga_syncQueries.insert(
                        track.mangaId,
                        track.syncId,
                        track.remoteId,
                        track.libraryId,
                        track.title,
                        track.lastChapterRead,
                        track.totalChapters,
                        track.status.toLong(),
                        track.score,
                        track.remoteUrl,
                        track.startDate,
                        track.finishDate,
                    )
                }
            }
        }
    }

    /**
     * Restores the sync of a manga.
     *
     * @param anime the anime whose sync have to be restored.
     * @param tracks the track list to restore.
     */
    internal suspend fun restoreAnimeTracking(
        anime: Anime,
        tracks: List<tachiyomi.domain.track.anime.model.AnimeTrack>,
    ) {
        // Get tracks from database
        val dbTracks = animeHandler.awaitList { anime_syncQueries.getTracksByAnimeId(anime.id) }
        val toUpdate = mutableListOf<Anime_sync>()
        val toInsert = mutableListOf<tachiyomi.domain.track.anime.model.AnimeTrack>()

        tracks
            // Fix foreign keys with the current manga id
            .map { it.copy(animeId = anime.id) }
            .forEach { track ->
                var isInDatabase = false
                for (dbTrack in dbTracks) {
                    if (track.syncId == dbTrack.sync_id) {
                        // The sync is already in the db, only update its fields
                        var temp = dbTrack
                        if (track.remoteId != dbTrack.remote_id) {
                            temp = temp.copy(remote_id = track.remoteId)
                        }
                        if (track.libraryId != dbTrack.library_id) {
                            temp = temp.copy(library_id = track.libraryId)
                        }
                        temp = temp.copy(
                            last_episode_seen = max(
                                dbTrack.last_episode_seen,
                                track.lastEpisodeSeen,
                            ),
                        )
                        isInDatabase = true
                        toUpdate.add(temp)
                        break
                    }
                }
                if (!isInDatabase) {
                    // Insert new sync. Let the db assign the id
                    toInsert.add(track.copy(id = 0))
                }
            }

        // Update database
        if (toUpdate.isNotEmpty()) {
            animeHandler.await(true) {
                toUpdate.forEach { track ->
                    anime_syncQueries.update(
                        track.anime_id,
                        track.sync_id,
                        track.remote_id,
                        track.library_id,
                        track.title,
                        track.last_episode_seen,
                        track.total_episodes,
                        track.status,
                        track.score,
                        track.remote_url,
                        track.start_date,
                        track.finish_date,
                        track._id,
                    )
                }
            }
        }
        if (toInsert.isNotEmpty()) {
            animeHandler.await(true) {
                toInsert.forEach { track ->
                    anime_syncQueries.insert(
                        track.animeId,
                        track.syncId,
                        track.remoteId,
                        track.libraryId,
                        track.title,
                        track.lastEpisodeSeen,
                        track.totalEpisodes,
                        track.status.toLong(),
                        track.score,
                        track.remoteUrl,
                        track.startDate,
                        track.finishDate,
                    )
                }
            }
        }
    }

    internal suspend fun restoreChapters(
        manga: Manga,
        chapters: List<tachiyomi.domain.items.chapter.model.Chapter>,
    ) {
        val dbChapters = mangaHandler.awaitList { chaptersQueries.getChaptersByMangaId(manga.id!!) }

        val processed = chapters.map { chapter ->
            var updatedChapter = chapter
            val dbChapter = dbChapters.find { it.url == updatedChapter.url }
            if (dbChapter != null) {
                updatedChapter = updatedChapter.copy(id = dbChapter._id)
                updatedChapter = updatedChapter.copyFrom(dbChapter)
                if (dbChapter.read && !updatedChapter.read) {
                    updatedChapter = updatedChapter.copy(
                        read = true,
                        lastPageRead = dbChapter.last_page_read,
                    )
                } else if (chapter.lastPageRead == 0L && dbChapter.last_page_read != 0L) {
                    updatedChapter = updatedChapter.copy(lastPageRead = dbChapter.last_page_read)
                }
                if (!updatedChapter.bookmark && dbChapter.bookmark) {
                    updatedChapter = updatedChapter.copy(bookmark = true)
                }
            }

            updatedChapter.copy(mangaId = manga.id ?: -1)
        }

        val newChapters = processed.groupBy { it.id > 0 }
        newChapters[true]?.let { updateKnownChapters(it) }
        newChapters[false]?.let { insertChapters(it) }
    }

    internal suspend fun restoreEpisodes(
        anime: Anime,
        episodes: List<tachiyomi.domain.items.episode.model.Episode>,
    ) {
        val dbEpisodes = animeHandler.awaitList { episodesQueries.getEpisodesByAnimeId(anime.id!!) }

        val processed = episodes.map { episode ->
            var updatedEpisode = episode
            val dbEpisode = dbEpisodes.find { it.url == updatedEpisode.url }
            if (dbEpisode != null) {
                updatedEpisode = updatedEpisode.copy(id = dbEpisode._id)
                updatedEpisode = updatedEpisode.copyFrom(dbEpisode)
                if (dbEpisode.seen && !updatedEpisode.seen) {
                    updatedEpisode = updatedEpisode.copy(
                        seen = true,
                        lastSecondSeen = dbEpisode.last_second_seen,
                    )
                } else if (updatedEpisode.lastSecondSeen == 0L && dbEpisode.last_second_seen != 0L) {
                    updatedEpisode = updatedEpisode.copy(
                        lastSecondSeen = dbEpisode.last_second_seen,
                    )
                }
                if (!updatedEpisode.bookmark && dbEpisode.bookmark) {
                    updatedEpisode = updatedEpisode.copy(bookmark = true)
                }
            }

            updatedEpisode.copy(animeId = anime.id ?: -1)
        }

        val newEpisodes = processed.groupBy { it.id > 0 }
        newEpisodes[true]?.let { updateKnownEpisodes(it) }
        newEpisodes[false]?.let { insertEpisodes(it) }
    }

    /**
     * Returns manga
     *
     * @return [Manga], null if not found
     */
    internal suspend fun getMangaFromDatabase(url: String, source: Long): Mangas? {
        return mangaHandler.awaitOneOrNull { mangasQueries.getMangaByUrlAndSource(url, source) }
    }

    /**
     * Returns anime
     *
     * @return [Anime], null if not found
     */
    internal suspend fun getAnimeFromDatabase(url: String, source: Long): Animes? {
        return animeHandler.awaitOneOrNull { animesQueries.getAnimeByUrlAndSource(url, source) }
    }

    /**
     * Inserts manga and returns id
     *
     * @return id of [Manga], null if not found
     */
    private suspend fun insertManga(manga: Manga): Long {
        return mangaHandler.awaitOneExecutable(true) {
            mangasQueries.insert(
                source = manga.source,
                url = manga.url,
                artist = manga.artist,
                author = manga.author,
                description = manga.description,
                genre = manga.genre,
                title = manga.title,
                status = manga.status.toLong(),
                thumbnailUrl = manga.thumbnailUrl,
                favorite = manga.favorite,
                lastUpdate = manga.lastUpdate,
                nextUpdate = 0L,
                calculateInterval = 0L,
                initialized = manga.initialized,
                viewerFlags = manga.viewerFlags,
                chapterFlags = manga.chapterFlags,
                coverLastModified = manga.coverLastModified,
                dateAdded = manga.dateAdded,
                updateStrategy = manga.updateStrategy,
            )
            mangasQueries.selectLastInsertedRowId()
        }
    }

    /**
     * Inserts anime and returns id
     *
     * @return id of [Anime], null if not found
     */
    private suspend fun insertAnime(anime: Anime): Long {
        return animeHandler.awaitOneExecutable(true) {
            animesQueries.insert(
                source = anime.source,
                url = anime.url,
                artist = anime.artist,
                author = anime.author,
                description = anime.description,
                genre = anime.genre,
                title = anime.title,
                status = anime.status.toLong(),
                thumbnailUrl = anime.thumbnailUrl,
                favorite = anime.favorite,
                lastUpdate = anime.lastUpdate,
                nextUpdate = 0L,
                calculateInterval = 0L,
                initialized = anime.initialized,
                viewerFlags = anime.viewerFlags,
                episodeFlags = anime.episodeFlags,
                coverLastModified = anime.coverLastModified,
                dateAdded = anime.dateAdded,
                updateStrategy = anime.updateStrategy,
            )
            animesQueries.selectLastInsertedRowId()
        }
    }

    private suspend fun updateManga(manga: Manga): Long {
        mangaHandler.await(true) {
            mangasQueries.update(
                source = manga.source,
                url = manga.url,
                artist = manga.artist,
                author = manga.author,
                description = manga.description,
                genre = manga.genre?.joinToString(separator = ", "),
                title = manga.title,
                status = manga.status,
                thumbnailUrl = manga.thumbnailUrl,
                favorite = manga.favorite,
                lastUpdate = manga.lastUpdate,
                nextUpdate = null,
                calculateInterval = null,
                initialized = manga.initialized,
                viewer = manga.viewerFlags,
                chapterFlags = manga.chapterFlags,
                coverLastModified = manga.coverLastModified,
                dateAdded = manga.dateAdded,
                mangaId = manga.id!!,
                updateStrategy = manga.updateStrategy.let(UpdateStrategyColumnAdapter::encode),
            )
        }
        return manga.id
    }

    private suspend fun updateAnime(anime: Anime): Long {
        animeHandler.await(true) {
            animesQueries.update(
                source = anime.source,
                url = anime.url,
                artist = anime.artist,
                author = anime.author,
                description = anime.description,
                genre = anime.genre?.joinToString(separator = ", "),
                title = anime.title,
                status = anime.status,
                thumbnailUrl = anime.thumbnailUrl,
                favorite = anime.favorite,
                lastUpdate = anime.lastUpdate,
                nextUpdate = null,
                calculateInterval = null,
                initialized = anime.initialized,
                viewer = anime.viewerFlags,
                episodeFlags = anime.episodeFlags,
                coverLastModified = anime.coverLastModified,
                dateAdded = anime.dateAdded,
                animeId = anime.id!!,
                updateStrategy = anime.updateStrategy.let(UpdateStrategyColumnAdapter::encode),
            )
        }
        return anime.id
    }

    /**
     * Inserts list of chapters
     */
    private suspend fun insertChapters(chapters: List<tachiyomi.domain.items.chapter.model.Chapter>) {
        mangaHandler.await(true) {
            chapters.forEach { chapter ->
                chaptersQueries.insert(
                    chapter.mangaId,
                    chapter.url,
                    chapter.name,
                    chapter.scanlator,
                    chapter.read,
                    chapter.bookmark,
                    chapter.lastPageRead,
                    chapter.chapterNumber,
                    chapter.sourceOrder,
                    chapter.dateFetch,
                    chapter.dateUpload,
                )
            }
        }
    }

    /**
     * Inserts list of episodes
     */
    private suspend fun insertEpisodes(episodes: List<tachiyomi.domain.items.episode.model.Episode>) {
        animeHandler.await(true) {
            episodes.forEach { episode ->
                episodesQueries.insert(
                    episode.animeId,
                    episode.url,
                    episode.name,
                    episode.scanlator,
                    episode.seen,
                    episode.bookmark,
                    episode.lastSecondSeen,
                    episode.totalSeconds,
                    episode.episodeNumber,
                    episode.sourceOrder,
                    episode.dateFetch,
                    episode.dateUpload,
                )
            }
        }
    }

    /**
     * Updates a list of chapters with known database ids
     */
    private suspend fun updateKnownChapters(
        chapters: List<tachiyomi.domain.items.chapter.model.Chapter>,
    ) {
        mangaHandler.await(true) {
            chapters.forEach { chapter ->
                chaptersQueries.update(
                    mangaId = null,
                    url = null,
                    name = null,
                    scanlator = null,
                    read = chapter.read,
                    bookmark = chapter.bookmark,
                    lastPageRead = chapter.lastPageRead,
                    chapterNumber = null,
                    sourceOrder = null,
                    dateFetch = null,
                    dateUpload = null,
                    chapterId = chapter.id,
                )
            }
        }
    }

    /**
     * Updates a list of episodes with known database ids
     */
    private suspend fun updateKnownEpisodes(
        episodes: List<tachiyomi.domain.items.episode.model.Episode>,
    ) {
        animeHandler.await(true) {
            episodes.forEach { episode ->
                episodesQueries.update(
                    animeId = null,
                    url = null,
                    name = null,
                    scanlator = null,
                    seen = episode.seen,
                    bookmark = episode.bookmark,
                    lastSecondSeen = episode.lastSecondSeen,
                    totalSeconds = episode.totalSeconds,
                    episodeNumber = null,
                    sourceOrder = null,
                    dateFetch = null,
                    dateUpload = null,
                    episodeId = episode.id,
                )
            }
        }
    }

    internal fun restoreEditedMangaInfo(mangaJson: CustomMangaInfo?) {
        mangaJson ?: return
        setCustomMangaInfo.set(mangaJson)
    }

    internal fun restoreEditedAnimeInfo(animeJson: CustomAnimeInfo?) {
        animeJson ?: return
        setCustomAnimeInfo.set(animeJson)
    }
}<|MERGE_RESOLUTION|>--- conflicted
+++ resolved
@@ -164,12 +164,8 @@
 
                     // Delete older backups
                     val numberOfBackups = backupPreferences.numberOfBackups().get()
-<<<<<<< HEAD
-                    val backupRegex = Regex("""kuukiyomi_\d+-\d+-\d+_\d+-\d+.proto.gz""")
-                    dir.listFiles { _, filename -> backupRegex.matches(filename) }
-=======
+
                     dir.listFiles { _, filename -> Backup.filenameRegex.matches(filename) }
->>>>>>> 18e04b75
                         .orEmpty()
                         .sortedByDescending { it.name }
                         .drop(numberOfBackups - 1)
