--- conflicted
+++ resolved
@@ -7,12 +7,9 @@
 import eu.kanade.tachiyomi.data.track.bangumi.dto.BGMCollectionResponse
 import eu.kanade.tachiyomi.data.track.bangumi.dto.BGMOAuth
 import eu.kanade.tachiyomi.data.track.bangumi.dto.BGMSearchResult
-<<<<<<< HEAD
 import eu.kanade.tachiyomi.data.track.bangumi.dto.BGMUser
-=======
 import eu.kanade.tachiyomi.data.track.bangumi.dto.BGMSubject
 import eu.kanade.tachiyomi.data.track.bangumi.dto.Infobox
->>>>>>> cff8e58b
 import eu.kanade.tachiyomi.data.track.model.AnimeTrackSearch
 import eu.kanade.tachiyomi.data.track.model.MangaTrackSearch
 import eu.kanade.tachiyomi.data.track.model.TrackMangaMetadata
@@ -35,12 +32,7 @@
 import okhttp3.RequestBody.Companion.toRequestBody
 import tachiyomi.core.common.util.lang.withIOContext
 import uy.kohesive.injekt.injectLazy
-<<<<<<< HEAD
-=======
-import java.net.URLEncoder
-import java.nio.charset.StandardCharsets
 import tachiyomi.domain.track.manga.model.MangaTrack as DomainMangaTrack
->>>>>>> cff8e58b
 
 class BangumiApi(
     private val trackId: Long,
@@ -265,11 +257,15 @@
         }
     }
 
-<<<<<<< HEAD
-    suspend fun getUsername(): String {
-=======
     suspend fun getMangaMetadata(track: DomainMangaTrack): TrackMangaMetadata {
         return withIOContext {
+            val urlUserRead = "$API_URL/collection/${track.remote_id}"
+            val requestUserRead = Request.Builder()
+                .url(urlUserRead)
+                .cacheControl(CacheControl.FORCE_NETWORK)
+                .get()
+                .build()
+
             with(json) {
                 authClient.newCall(GET("${API_URL}/v0/subjects/${track.remoteId}"))
                     .awaitSuccess()
@@ -296,8 +292,35 @@
         }
     }
 
-    suspend fun accessToken(code: String): BGMOAuth {
->>>>>>> cff8e58b
+    suspend fun getMangaMetadata(track: DomainMangaTrack): TrackMangaMetadata {
+        return withIOContext {
+            with(json) {
+                authClient.newCall(GET("${API_URL}/v0/subjects/${track.remoteId}"))
+                    .awaitSuccess()
+                    .parseAs<BGMSubject>()
+                    .let {
+                        TrackMangaMetadata(
+                            remoteId = it.id,
+                            title = it.nameCn,
+                            thumbnailUrl = it.images?.common,
+                            description = it.summary,
+                            authors = it.infobox
+                                .filter { it.key == "作者" }
+                                .filterIsInstance<Infobox.SingleValue>()
+                                .map { it.value }
+                                .joinToString(", "),
+                            artists = it.infobox
+                                .filter { it.key == "插图" }
+                                .filterIsInstance<Infobox.SingleValue>()
+                                .map { it.value }
+                                .joinToString(", "),
+                        )
+                    }
+            }
+        }
+    }
+
+    suspend fun getUsername(): String {
         return withIOContext {
             with(json) {
                 authClient.newCall(GET("$API_URL/v0/me"))
