--- conflicted
+++ resolved
@@ -13,16 +13,6 @@
 class TrackManager(context: Context) {
 
     companion object {
-<<<<<<< HEAD
-        const val MYANIMELIST = 1
-        const val ANILIST = 2
-        const val KITSU = 3
-        const val SHIKIMORI = 4
-        const val BANGUMI = 5
-        const val KOMGA = 6
-        const val MANGA_UPDATES = 7
-        const val SIMKL = 101
-=======
         const val MYANIMELIST = 1L
         const val ANILIST = 2L
         const val KITSU = 3L
@@ -30,19 +20,14 @@
         const val BANGUMI = 5L
         const val KOMGA = 6L
         const val MANGA_UPDATES = 7L
->>>>>>> e44bb309
+        const val SIMKL = 101L
     }
 
     val myAnimeList = MyAnimeList(context, MYANIMELIST)
     val aniList = Anilist(context, ANILIST)
     val kitsu = Kitsu(context, KITSU)
     val shikimori = Shikimori(context, SHIKIMORI)
-<<<<<<< HEAD
-
     val simkl = Simkl(context, SIMKL)
-
-=======
->>>>>>> e44bb309
     val bangumi = Bangumi(context, BANGUMI)
     val komga = Komga(context, KOMGA)
     val mangaUpdates = MangaUpdates(context, MANGA_UPDATES)
