package eu.kanade.tachiyomi.data.backup.restore.restorers

import eu.kanade.domain.entries.anime.interactor.UpdateAnime
import eu.kanade.tachiyomi.data.backup.models.BackupAnime
import eu.kanade.tachiyomi.data.backup.models.BackupAnimeHistory
import eu.kanade.tachiyomi.data.backup.models.BackupAnimeTracking
import eu.kanade.tachiyomi.data.backup.models.BackupCategory
import eu.kanade.tachiyomi.data.backup.models.BackupEpisode
import tachiyomi.data.AnimeUpdateStrategyColumnAdapter
import tachiyomi.data.handlers.anime.AnimeDatabaseHandler
import tachiyomi.domain.category.anime.interactor.GetAnimeCategories
import tachiyomi.domain.entries.anime.interactor.AnimeFetchInterval
import tachiyomi.domain.entries.anime.interactor.GetAnimeByUrlAndSourceId
import tachiyomi.domain.entries.anime.model.Anime
import tachiyomi.domain.items.episode.interactor.GetEpisodesByAnimeId
import tachiyomi.domain.items.episode.model.Episode
import tachiyomi.domain.track.anime.interactor.GetAnimeTracks
import tachiyomi.domain.track.anime.interactor.InsertAnimeTrack
import tachiyomi.domain.track.anime.model.AnimeTrack
import uy.kohesive.injekt.Injekt
import uy.kohesive.injekt.api.get
import java.time.ZonedDateTime
import java.util.Date
import kotlin.math.max

class AnimeRestorer(
    private var isSync: Boolean = false,

    private val handler: AnimeDatabaseHandler = Injekt.get(),
    private val getCategories: GetAnimeCategories = Injekt.get(),
    private val getAnimeByUrlAndSourceId: GetAnimeByUrlAndSourceId = Injekt.get(),
    private val getEpisodesByAnimeId: GetEpisodesByAnimeId = Injekt.get(),
    private val updateAnime: UpdateAnime = Injekt.get(),
    private val getTracks: GetAnimeTracks = Injekt.get(),
    private val insertTrack: InsertAnimeTrack = Injekt.get(),
    fetchInterval: AnimeFetchInterval = Injekt.get(),
) {
    private var now = ZonedDateTime.now()
    private var currentFetchWindow = fetchInterval.getWindow(now)

    init {
        now = ZonedDateTime.now()
        currentFetchWindow = fetchInterval.getWindow(now)
    }

    suspend fun sortByNew(backupAnimes: List<BackupAnime>): List<BackupAnime> {
        val urlsBySource = handler.awaitList { animesQueries.getAllAnimeSourceAndUrl() }
            .groupBy({ it.source }, { it.url })

        return backupAnimes
            .sortedWith(
                compareBy<BackupAnime> { it.url in urlsBySource[it.source].orEmpty() }
                    .then(compareByDescending { it.lastModifiedAt }),
            )
    }

    suspend fun restoreAnime(
        backupAnime: BackupAnime,
        backupCategories: List<BackupCategory>,
    ) {
<<<<<<< HEAD
        handler.await(inTransaction = true) {
=======
        handler.await(true) {
>>>>>>> 1189a45c
            val dbAnime = findExistingAnime(backupAnime)
            val anime = backupAnime.getAnimeImpl()
            val restoredAnime = if (dbAnime == null) {
                restoreNewAnime(anime)
            } else {
                restoreExistingAnime(anime, dbAnime)
            }

            restoreAnimeDetails(
                anime = restoredAnime,
                episodes = backupAnime.episodes,
                categories = backupAnime.categories,
                backupCategories = backupCategories,
                history = backupAnime.history + backupAnime.brokenHistory.map { it.toBackupHistory() },
                tracks = backupAnime.tracking,
            )
<<<<<<< HEAD
=======

            if (isSync) {
                animesQueries.resetIsSyncing()
                episodesQueries.resetIsSyncing()
            }
>>>>>>> 1189a45c
        }
    }

    private suspend fun findExistingAnime(backupAnime: BackupAnime): Anime? {
        return getAnimeByUrlAndSourceId.await(backupAnime.url, backupAnime.source)
    }

    private suspend fun restoreExistingAnime(anime: Anime, dbAnime: Anime): Anime {
        return if (anime.version > dbAnime.version) {
            updateAnime(dbAnime.copyFrom(anime).copy(id = dbAnime.id))
        } else {
            updateAnime(anime.copyFrom(dbAnime).copy(id = dbAnime.id))
        }
    }

    private fun Anime.copyFrom(newer: Anime): Anime {
        return this.copy(
            favorite = this.favorite || newer.favorite,
            ogAuthor = newer.author,
            ogArtist = newer.artist,
            ogDescription = newer.description,
            ogGenre = newer.genre,
            thumbnailUrl = newer.thumbnailUrl,
            ogStatus = newer.status,
            initialized = this.initialized || newer.initialized,
            version = newer.version,
        )
    }

    suspend fun updateAnime(anime: Anime): Anime {
        handler.await(true) {
            animesQueries.update(
                source = anime.source,
                url = anime.url,
                artist = anime.artist,
                author = anime.author,
                description = anime.description,
                genre = anime.genre?.joinToString(separator = ", "),
                title = anime.title,
                status = anime.status,
                thumbnailUrl = anime.thumbnailUrl,
                favorite = anime.favorite,
                lastUpdate = anime.lastUpdate,
                nextUpdate = null,
                calculateInterval = null,
                initialized = anime.initialized,
                viewer = anime.viewerFlags,
                episodeFlags = anime.episodeFlags,
                coverLastModified = anime.coverLastModified,
                dateAdded = anime.dateAdded,
                animeId = anime.id,
                updateStrategy = anime.updateStrategy.let(AnimeUpdateStrategyColumnAdapter::encode),
                version = anime.version,
                isSyncing = 1,
            )
        }
        return anime
    }

    private suspend fun restoreNewAnime(
        anime: Anime,
    ): Anime {
        return anime.copy(
            initialized = anime.description != null,
            id = insertAnime(anime),
            version = anime.version,
        )
    }

    private suspend fun restoreEpisodes(anime: Anime, backupEpisodes: List<BackupEpisode>) {
        val dbEpisodesByUrl = getEpisodesByAnimeId.await(anime.id)
            .associateBy { it.url }

        val (existingEpisodes, newEpisodes) = backupEpisodes
            .mapNotNull { backupEpisode ->
                val episode = backupEpisode.toEpisodeImpl().copy(animeId = anime.id)

                val dbEpisode = dbEpisodesByUrl[episode.url]

                when {
                    dbEpisode == null -> episode // New episode
                    episode.forComparison() == dbEpisode.forComparison() -> null // Same state; skip
                    else -> updateEpisodeBasedOnSyncState(episode, dbEpisode)
                }
            }
            .partition { it.id > 0 }

        insertNewEpisodes(newEpisodes)
        updateExistingEpisodes(existingEpisodes)
    }

    private fun updateEpisodeBasedOnSyncState(episode: Episode, dbEpisode: Episode): Episode {
        return if (isSync) {
            episode.copy(
                id = dbEpisode.id,
                bookmark = episode.bookmark || dbEpisode.bookmark,
                seen = episode.seen,
                lastSecondSeen = episode.lastSecondSeen,
            )
        } else {
            episode.copyFrom(dbEpisode).let {
                when {
                    dbEpisode.seen && !it.seen -> it.copy(seen = true, lastSecondSeen = dbEpisode.lastSecondSeen)
                    it.lastSecondSeen == 0L && dbEpisode.lastSecondSeen != 0L -> it.copy(
                        lastSecondSeen = dbEpisode.lastSecondSeen,
                    )
                    else -> it
                }
            }
        }
    }

    private fun Episode.forComparison() =
        this.copy(id = 0L, animeId = 0L, dateFetch = 0L, dateUpload = 0L, lastModifiedAt = 0L, version = 0L)

    private suspend fun insertNewEpisodes(episodes: List<Episode>) {
        handler.await(true) {
            episodes.forEach { episode ->
                episodesQueries.insert(
                    episode.animeId,
                    episode.url,
                    episode.name,
                    episode.scanlator,
                    episode.seen,
                    episode.bookmark,
                    episode.lastSecondSeen,
                    episode.totalSeconds,
                    episode.episodeNumber,
                    episode.sourceOrder,
                    episode.dateFetch,
                    episode.dateUpload,
                    episode.version,
                )
            }
        }
    }

    private suspend fun updateExistingEpisodes(episodes: List<Episode>) {
        handler.await(true) {
            episodes.forEach { episode ->
                episodesQueries.update(
                    animeId = null,
                    url = null,
                    name = null,
                    scanlator = null,
                    seen = episode.seen,
                    bookmark = episode.bookmark,
                    lastSecondSeen = episode.lastSecondSeen,
                    totalSeconds = episode.totalSeconds,
                    episodeNumber = null,
                    sourceOrder = null,
                    dateFetch = null,
                    dateUpload = null,
                    episodeId = episode.id,
                    version = episode.version,
                    isSyncing = 0,
                )
            }
        }
    }

    /**
     * Inserts anime and returns id
     *
     * @return id of [Anime], null if not found
     */
    private suspend fun insertAnime(anime: Anime): Long {
        return handler.awaitOneExecutable(true) {
            animesQueries.insert(
                source = anime.source,
                url = anime.url,
                artist = anime.artist,
                author = anime.author,
                description = anime.description,
                genre = anime.genre,
                title = anime.title,
                status = anime.status,
                thumbnailUrl = anime.thumbnailUrl,
                favorite = anime.favorite,
                lastUpdate = anime.lastUpdate,
                nextUpdate = 0L,
                calculateInterval = 0L,
                initialized = anime.initialized,
                viewerFlags = anime.viewerFlags,
                episodeFlags = anime.episodeFlags,
                coverLastModified = anime.coverLastModified,
                dateAdded = anime.dateAdded,
                updateStrategy = anime.updateStrategy,
                version = anime.version,
            )
            animesQueries.selectLastInsertedRowId()
        }
    }

    private suspend fun restoreAnimeDetails(
        anime: Anime,
        episodes: List<BackupEpisode>,
        categories: List<Long>,
        backupCategories: List<BackupCategory>,
        history: List<BackupAnimeHistory>,
        tracks: List<BackupAnimeTracking>,
    ): Anime {
        restoreCategories(anime, categories, backupCategories)
        restoreEpisodes(anime, episodes)
        restoreTracking(anime, tracks)
        restoreHistory(history)
        updateAnime.awaitUpdateFetchInterval(anime, now, currentFetchWindow)
        return anime
    }

    /**
     * Restores the categories a anime is in.
     *
     * @param anime the anime whose categories have to be restored.
     * @param categories the categories to restore.
     */
    private suspend fun restoreCategories(
        anime: Anime,
        categories: List<Long>,
        backupCategories: List<BackupCategory>,
    ) {
        val dbCategories = getCategories.await()
        val dbCategoriesByName = dbCategories.associateBy { it.name }

        val backupCategoriesByOrder = backupCategories.associateBy { it.order }

        val animeCategoriesToUpdate = categories.mapNotNull { backupCategoryOrder ->
            backupCategoriesByOrder[backupCategoryOrder]?.let { backupCategory ->
                dbCategoriesByName[backupCategory.name]?.let { dbCategory ->
                    Pair(anime.id, dbCategory.id)
                }
            }
        }

        if (animeCategoriesToUpdate.isNotEmpty()) {
            handler.await(true) {
                animes_categoriesQueries.deleteAnimeCategoryByAnimeId(anime.id)
                animeCategoriesToUpdate.forEach { (animeId, categoryId) ->
                    animes_categoriesQueries.insert(animeId, categoryId)
                }
            }
        }
    }

    private suspend fun restoreHistory(backupHistory: List<BackupAnimeHistory>) {
        val toUpdate = backupHistory.mapNotNull { history ->
            val dbHistory = handler.awaitOneOrNull { animehistoryQueries.getHistoryByEpisodeUrl(history.url) }
            val item = history.getHistoryImpl()

            if (dbHistory == null) {
                val episode = handler.awaitOneOrNull { episodesQueries.getEpisodeByUrl(history.url) }
                return@mapNotNull if (episode == null) {
                    // Episode doesn't exist; skip
                    null
                } else {
                    // New history entry
                    item.copy(episodeId = episode._id)
                }
            }

            // Update history entry
            item.copy(
                id = dbHistory._id,
                episodeId = dbHistory.episode_id,
                seenAt = max(item.seenAt?.time ?: 0L, dbHistory.last_seen?.time ?: 0L)
                    .takeIf { it > 0L }
                    ?.let { Date(it) },
            )
        }

        if (toUpdate.isNotEmpty()) {
            handler.await(true) {
                toUpdate.forEach {
                    animehistoryQueries.upsert(
                        it.episodeId,
                        it.seenAt,
                    )
                }
            }
        }
    }

    private suspend fun restoreTracking(anime: Anime, backupTracks: List<BackupAnimeTracking>) {
        val dbTrackByTrackerId = getTracks.await(anime.id).associateBy { it.trackerId }

        val (existingTracks, newTracks) = backupTracks
            .mapNotNull {
                val track = it.getTrackImpl()
                val dbTrack = dbTrackByTrackerId[track.trackerId]
                    ?: // New track
                    return@mapNotNull track.copy(
                        id = 0, // Let DB assign new ID
                        animeId = anime.id,
                    )

                if (track.forComparison() == dbTrack.forComparison()) {
                    // Same state; skip
                    return@mapNotNull null
                }

                // Update to an existing track
                dbTrack.copy(
                    remoteId = track.remoteId,
                    libraryId = track.libraryId,
                    lastEpisodeSeen = max(dbTrack.lastEpisodeSeen, track.lastEpisodeSeen),
                )
            }
            .partition { it.id > 0 }

        if (newTracks.isNotEmpty()) {
            insertTrack.awaitAll(newTracks)
        }
        if (existingTracks.isNotEmpty()) {
            handler.await(true) {
                existingTracks.forEach { track ->
                    anime_syncQueries.update(
                        track.animeId,
                        track.trackerId,
                        track.remoteId,
                        track.libraryId,
                        track.title,
                        track.lastEpisodeSeen,
                        track.totalEpisodes,
                        track.status,
                        track.score,
                        track.remoteUrl,
                        track.startDate,
                        track.finishDate,
                        track.id,
                    )
                }
            }
        }
    }

    private fun AnimeTrack.forComparison() = this.copy(id = 0L, animeId = 0L)
}<|MERGE_RESOLUTION|>--- conflicted
+++ resolved
@@ -58,11 +58,7 @@
         backupAnime: BackupAnime,
         backupCategories: List<BackupCategory>,
     ) {
-<<<<<<< HEAD
         handler.await(inTransaction = true) {
-=======
-        handler.await(true) {
->>>>>>> 1189a45c
             val dbAnime = findExistingAnime(backupAnime)
             val anime = backupAnime.getAnimeImpl()
             val restoredAnime = if (dbAnime == null) {
@@ -79,14 +75,11 @@
                 history = backupAnime.history + backupAnime.brokenHistory.map { it.toBackupHistory() },
                 tracks = backupAnime.tracking,
             )
-<<<<<<< HEAD
-=======
 
             if (isSync) {
                 animesQueries.resetIsSyncing()
                 episodesQueries.resetIsSyncing()
             }
->>>>>>> 1189a45c
         }
     }
 
