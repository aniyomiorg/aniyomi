--- conflicted
+++ resolved
@@ -30,7 +30,7 @@
 import okhttp3.RequestBody.Companion.toRequestBody
 import tachiyomi.core.util.system.logcat
 import uy.kohesive.injekt.injectLazy
-import tachiyomi.domain.track.model.Track as DomainTrack
+import tachiyomi.domain.track.manga.model.MangaTrack as DomainTrack
 
 class MangaUpdatesApi(
     interceptor: MangaUpdatesInterceptor,
@@ -107,11 +107,7 @@
         updateSeriesRating(track)
     }
 
-<<<<<<< HEAD
-    suspend fun deleteSeriesFromList(track: MangaTrack) {
-=======
     suspend fun deleteSeriesFromList(track: DomainTrack) {
->>>>>>> a3ef3604
         val body = buildJsonArray {
             add(track.remoteId)
         }
