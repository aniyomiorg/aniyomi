--- conflicted
+++ resolved
@@ -3,27 +3,15 @@
 import android.content.Context
 import android.net.Uri
 import eu.kanade.tachiyomi.data.track.TrackerManager
-<<<<<<< HEAD
-import eu.kanade.tachiyomi.util.BackupUtil
-import tachiyomi.core.i18n.stringResource
 import tachiyomi.domain.source.anime.service.AnimeSourceManager
 import tachiyomi.domain.source.manga.service.MangaSourceManager
-import tachiyomi.i18n.MR
-=======
-import tachiyomi.domain.source.service.SourceManager
->>>>>>> a3ef3604
 import uy.kohesive.injekt.Injekt
 import uy.kohesive.injekt.api.get
 
 class BackupFileValidator(
-<<<<<<< HEAD
+    private val context: Context,
+    private val animeSourceManager: AnimeSourceManager = Injekt.get(),
     private val mangaSourceManager: MangaSourceManager = Injekt.get(),
-    private val animeSourceManager: AnimeSourceManager = Injekt.get(),
-=======
-    private val context: Context,
-
-    private val sourceManager: SourceManager = Injekt.get(),
->>>>>>> a3ef3604
     private val trackerManager: TrackerManager = Injekt.get(),
 ) {
 
@@ -39,15 +27,6 @@
             throw IllegalStateException(e)
         }
 
-<<<<<<< HEAD
-        if (backup.backupManga.isEmpty() && backup.backupAnime.isEmpty()) {
-            throw IllegalStateException(
-                context.stringResource(MR.strings.invalid_backup_file_missing_manga),
-            )
-        }
-
-=======
->>>>>>> a3ef3604
         val sources = backup.backupSources.associate { it.sourceId to it.name }
         val animesources = backup.backupAnimeSources.associate { it.sourceId to it.name }
         val missingSources = sources
