--- conflicted
+++ resolved
@@ -27,11 +27,7 @@
 
     private val headers: Headers by lazy {
         Headers.Builder()
-<<<<<<< HEAD
-            .add("User-Agent", "Kuukiyomi v${BuildConfig.VERSION_NAME} (${BuildConfig.APPLICATION_ID})")
-=======
             .add("User-Agent", "Animetail v${BuildConfig.VERSION_NAME} (${BuildConfig.APPLICATION_ID})")
->>>>>>> 8edc19ec
             .build()
     }
 
