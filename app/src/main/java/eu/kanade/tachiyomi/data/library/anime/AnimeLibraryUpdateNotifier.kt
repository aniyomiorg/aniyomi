package eu.kanade.tachiyomi.data.library.anime

import android.app.Notification
import android.app.PendingIntent
import android.content.Context
import android.content.Intent
import android.graphics.Bitmap
import android.graphics.BitmapFactory
import android.net.Uri
import androidx.core.app.NotificationCompat
import androidx.core.app.NotificationManagerCompat
import coil.imageLoader
import coil.request.ImageRequest
import coil.transform.CircleCropTransformation
import eu.kanade.presentation.util.formatEpisodeNumber
import eu.kanade.tachiyomi.R
import eu.kanade.tachiyomi.core.Constants
import eu.kanade.tachiyomi.core.security.SecurityPreferences
import eu.kanade.tachiyomi.data.download.anime.AnimeDownloader
import eu.kanade.tachiyomi.data.notification.NotificationHandler
import eu.kanade.tachiyomi.data.notification.NotificationReceiver
import eu.kanade.tachiyomi.data.notification.Notifications
import eu.kanade.tachiyomi.ui.main.MainActivity
import eu.kanade.tachiyomi.util.lang.chop
import eu.kanade.tachiyomi.util.system.cancelNotification
import eu.kanade.tachiyomi.util.system.getBitmapOrNull
import eu.kanade.tachiyomi.util.system.notificationBuilder
import eu.kanade.tachiyomi.util.system.notify
import tachiyomi.core.util.lang.launchUI
import tachiyomi.domain.entries.anime.model.Anime
import tachiyomi.domain.items.episode.model.Episode
import uy.kohesive.injekt.injectLazy

class AnimeLibraryUpdateNotifier(private val context: Context) {

    private val preferences: SecurityPreferences by injectLazy()

    /**
     * Pending intent of action that cancels the library update
     */
    private val cancelIntent by lazy {
        NotificationReceiver.cancelAnimelibUpdatePendingBroadcast(context)
    }

    /**
     * Bitmap of the app for notifications.
     */
    private val notificationBitmap by lazy {
        BitmapFactory.decodeResource(context.resources, R.mipmap.ic_launcher)
    }

    /**
     * Cached progress notification to avoid creating a lot.
     */
    val progressNotificationBuilder by lazy {
        context.notificationBuilder(Notifications.CHANNEL_LIBRARY_PROGRESS) {
            setContentTitle(context.getString(R.string.app_name))
            setSmallIcon(R.drawable.ic_refresh_24dp)
            setLargeIcon(notificationBitmap)
            setOngoing(true)
            setOnlyAlertOnce(true)
            addAction(
                R.drawable.ic_close_24dp,
                context.getString(R.string.action_cancel),
                cancelIntent,
            )
        }
    }

    /**
     * Shows the notification containing the currently updating anime and the progress.
     *
     * @param anime the anime that are being updated.
     * @param current the current progress.
     * @param total the total progress.
     */
    fun showProgressNotification(anime: List<Anime>, current: Int, total: Int) {
        if (preferences.hideNotificationContent().get()) {
            progressNotificationBuilder
                .setContentTitle(context.getString(R.string.notification_check_updates))
                .setContentText("($current/$total)")
        } else {
            val updatingText = anime.joinToString("\n") { it.title.chop(40) }
            progressNotificationBuilder
                .setContentTitle(context.getString(R.string.notification_updating, current, total))
                .setStyle(NotificationCompat.BigTextStyle().bigText(updatingText))
        }

        context.notify(
            Notifications.ID_LIBRARY_PROGRESS,
            progressNotificationBuilder
                .setProgress(total, current, false)
                .build(),
        )
    }

    fun showQueueSizeWarningNotification() {
        context.notify(
            Notifications.ID_LIBRARY_SIZE_WARNING,
            Notifications.CHANNEL_LIBRARY_PROGRESS,
        ) {
            setContentTitle(context.getString(R.string.label_warning))
            setStyle(
                NotificationCompat.BigTextStyle().bigText(
                    context.getString(R.string.notification_size_warning),
                ),
            )
            setSmallIcon(R.drawable.ic_warning_white_24dp)
            setTimeoutAfter(AnimeDownloader.WARNING_NOTIF_TIMEOUT_MS)
            setContentIntent(NotificationHandler.openUrl(context, HELP_WARNING_URL))
        }
    }

    /**
     * Shows notification containing update entries that failed with action to open full log.
     *
     * @param failed Number of entries that failed to update.
     * @param uri Uri for error log file containing all titles that failed.
     */
    fun showUpdateErrorNotification(failed: Int, uri: Uri) {
        if (failed == 0) {
            return
        }

        context.notify(
            Notifications.ID_LIBRARY_ERROR,
            Notifications.CHANNEL_LIBRARY_ERROR,
        ) {
            setContentTitle(context.resources.getString(R.string.notification_update_error, failed))
            setContentText(context.getString(R.string.action_show_errors))
            setSmallIcon(R.drawable.ic_ani)

            setContentIntent(NotificationReceiver.openErrorLogPendingActivity(context, uri))
        }
    }

    /**
     * Shows notification containing update entries that were skipped.
     *
     * @param skipped Number of entries that were skipped during the update.
     */
    fun showUpdateSkippedNotification(skipped: Int) {
        if (skipped == 0) {
            return
        }

        context.notify(
            Notifications.ID_LIBRARY_SKIPPED,
            Notifications.CHANNEL_LIBRARY_SKIPPED,
        ) {
            setContentTitle(
                context.resources.getString(R.string.notification_update_skipped, skipped),
            )
            setContentText(context.getString(R.string.learn_more))
            setSmallIcon(R.drawable.ic_ani)
            setContentIntent(NotificationHandler.openUrl(context, HELP_SKIPPED_ANIME_URL))
        }
    }

    /**
     * Shows the notification containing the result of the update done by the service.
     *
     * @param updates a list of anime with new updates.
     */
    fun showUpdateNotifications(updates: List<Pair<Anime, Array<Episode>>>) {
        // Parent group notification
        context.notify(
            Notifications.ID_NEW_EPISODES,
            Notifications.CHANNEL_NEW_CHAPTERS_EPISODES,
        ) {
            setContentTitle(context.getString(R.string.notification_new_episodes))
            if (updates.size == 1 && !preferences.hideNotificationContent().get()) {
                setContentText(updates.first().first.title.chop(NOTIF_ANIME_TITLE_MAX_LEN))
            } else {
                setContentText(
                    context.resources.getQuantityString(
                        R.plurals.notification_new_episodes_summary,
                        updates.size,
                        updates.size,
                    ),
                )

                if (!preferences.hideNotificationContent().get()) {
                    setStyle(
                        NotificationCompat.BigTextStyle().bigText(
                            updates.joinToString("\n") {
                                it.first.title.chop(NOTIF_ANIME_TITLE_MAX_LEN)
                            },
                        ),
                    )
                }
            }

            setSmallIcon(R.drawable.ic_ani)
            setLargeIcon(notificationBitmap)

            setGroup(Notifications.GROUP_NEW_EPISODES)
            setGroupAlertBehavior(NotificationCompat.GROUP_ALERT_SUMMARY)
            setGroupSummary(true)
            priority = NotificationCompat.PRIORITY_HIGH

            setContentIntent(getNotificationIntent())
            setAutoCancel(true)
        }

        // Per-anime notification
        if (!preferences.hideNotificationContent().get()) {
            launchUI {
                context.notify(
                    updates.map { (anime, episodes) ->
                        NotificationManagerCompat.NotificationWithIdAndTag(
                            anime.id.hashCode(),
                            createNewEpisodesNotification(anime, episodes),
                        )
                    },
                )
            }
        }
    }

    private suspend fun createNewEpisodesNotification(anime: Anime, episodes: Array<Episode>): Notification {
        val icon = getAnimeIcon(anime)
        return context.notificationBuilder(Notifications.CHANNEL_NEW_CHAPTERS_EPISODES) {
            setContentTitle(anime.title)

            val description = getNewEpisodesDescription(episodes)
            setContentText(description)
            setStyle(NotificationCompat.BigTextStyle().bigText(description))

            setSmallIcon(R.drawable.ic_ani)

            if (icon != null) {
                setLargeIcon(icon)
            }

            setGroup(Notifications.GROUP_NEW_EPISODES)
            setGroupAlertBehavior(NotificationCompat.GROUP_ALERT_SUMMARY)
            priority = NotificationCompat.PRIORITY_HIGH

            // Open first episode on tap
            setContentIntent(
                NotificationReceiver.openEpisodePendingActivity(context, anime, episodes.first()),
            )
            setAutoCancel(true)

            // Mark episodes as read action
            addAction(
                R.drawable.ic_glasses_24dp,
                context.getString(R.string.action_mark_as_seen),
                NotificationReceiver.markAsViewedPendingBroadcast(
                    context,
                    anime,
                    episodes,
                    Notifications.ID_NEW_EPISODES,
                ),
            )
            // View episodes action
            addAction(
                R.drawable.ic_book_24dp,
                context.getString(R.string.action_view_episodes),
                NotificationReceiver.openEpisodePendingActivity(
                    context,
                    anime,
                    Notifications.ID_NEW_EPISODES,
                ),
            )
            // Download chapters action
            // Only add the action when chapters is within threshold
            if (episodes.size <= AnimeDownloader.EPISODES_PER_SOURCE_QUEUE_WARNING_THRESHOLD) {
                addAction(
                    android.R.drawable.stat_sys_download_done,
                    context.getString(R.string.action_download),
                    NotificationReceiver.downloadEpisodesPendingBroadcast(
                        context,
                        anime,
                        episodes,
                        Notifications.ID_NEW_CHAPTERS,
                    ),
                )
            }
        }.build()
    }

    /**
     * Cancels the progress notification.
     */
    fun cancelProgressNotification() {
        context.cancelNotification(Notifications.ID_LIBRARY_PROGRESS)
    }

    private suspend fun getAnimeIcon(anime: Anime): Bitmap? {
        val request = ImageRequest.Builder(context)
            .data(anime)
            .transformations(CircleCropTransformation())
            .size(NOTIF_ANIME_ICON_SIZE)
            .build()
        val drawable = context.imageLoader.execute(request).drawable
        return drawable?.getBitmapOrNull()
    }

    private fun getNewEpisodesDescription(episodes: Array<Episode>): String {
        val displayableEpisodeNumbers = episodes
            .filter { it.isRecognizedNumber }
            .sortedBy { it.episodeNumber }
            .map { formatEpisodeNumber(it.episodeNumber) }
            .toSet()

        return when (displayableEpisodeNumbers.size) {
            // No sensible episode numbers to show (i.e. no episodes have parsed episode number)
            0 -> {
                // "1 new episode" or "5 new episodes"
                context.resources.getQuantityString(
                    R.plurals.notification_episodes_generic,
                    episodes.size,
                    episodes.size,
                )
            }
            // Only 1 episode has a parsed episode number
            1 -> {
                val remaining = episodes.size - displayableEpisodeNumbers.size
                if (remaining == 0) {
                    // "Episode 2.5"
                    context.resources.getString(
                        R.string.notification_episodes_single,
                        displayableEpisodeNumbers.first(),
                    )
                } else {
                    // "Episode 2.5 and 10 more"
                    context.resources.getString(
                        R.string.notification_episodes_single_and_more,
                        displayableEpisodeNumbers.first(),
                        remaining,
                    )
                }
            }
            // Everything else (i.e. multiple parsed episode numbers)
            else -> {
                val shouldTruncate = displayableEpisodeNumbers.size > NOTIF_MAX_EPISODES
                if (shouldTruncate) {
                    // "Episodes 1, 2.5, 3, 4, 5 and 10 more"
                    val remaining = displayableEpisodeNumbers.size - NOTIF_MAX_EPISODES
                    val joinedEpisodeNumbers = displayableEpisodeNumbers.take(NOTIF_MAX_EPISODES).joinToString(
                        ", ",
                    )
                    context.resources.getQuantityString(
                        R.plurals.notification_episodes_multiple_and_more,
                        remaining,
                        joinedEpisodeNumbers,
                        remaining,
                    )
                } else {
                    // "Episodes 1, 2.5, 3"
                    context.resources.getString(
                        R.string.notification_episodes_multiple,
                        displayableEpisodeNumbers.joinToString(", "),
                    )
                }
            }
        }
    }

    /**
     * Returns an intent to open the main activity.
     */
    private fun getNotificationIntent(): PendingIntent {
        val intent = Intent(context, MainActivity::class.java).apply {
            flags = Intent.FLAG_ACTIVITY_CLEAR_TOP or Intent.FLAG_ACTIVITY_SINGLE_TOP
            action = Constants.SHORTCUT_UPDATES
        }
        return PendingIntent.getActivity(
            context,
            0,
            intent,
            PendingIntent.FLAG_UPDATE_CURRENT or PendingIntent.FLAG_IMMUTABLE,
        )
    }

    companion object {
<<<<<<< HEAD
        // TODO: Change when implemented on Aniyomi website
        const val HELP_WARNING_URL = "https://aniyomi.org/docs/faq/library#why-am-i-warned-about-large-bulk-updates-and-downloads"
=======
        // TODO: Change when implemented on AnimeTail website
        const val HELP_WARNING_URL = "https://akiled.org/help/faq/#why-does-the-app-warn-about-large-bulk-updates-and-downloads"
>>>>>>> 411bba67
    }
}

private const val NOTIF_MAX_EPISODES = 5
private const val NOTIF_ANIME_TITLE_MAX_LEN = 45
private const val NOTIF_ANIME_ICON_SIZE = 192

<<<<<<< HEAD
// TODO: Change when implemented on Aniyomi website
private const val HELP_SKIPPED_ANIME_URL = "https://aniyomi.org/docs/faq/library#why-is-global-update-skipping-entries"
=======
// TODO: Change when implemented on AnimeTail website
private const val HELP_SKIPPED_ANIME_URL = "https://akiled.org/help/faq/#why-does-global-update-skip-some-entries"
>>>>>>> 411bba67
<|MERGE_RESOLUTION|>--- conflicted
+++ resolved
@@ -376,13 +376,8 @@
     }
 
     companion object {
-<<<<<<< HEAD
-        // TODO: Change when implemented on Aniyomi website
-        const val HELP_WARNING_URL = "https://aniyomi.org/docs/faq/library#why-am-i-warned-about-large-bulk-updates-and-downloads"
-=======
         // TODO: Change when implemented on AnimeTail website
-        const val HELP_WARNING_URL = "https://akiled.org/help/faq/#why-does-the-app-warn-about-large-bulk-updates-and-downloads"
->>>>>>> 411bba67
+        const val HELP_WARNING_URL = "https://akiled.org/docs/faq/library#why-am-i-warned-about-large-bulk-updates-and-downloads"
     }
 }
 
@@ -390,10 +385,5 @@
 private const val NOTIF_ANIME_TITLE_MAX_LEN = 45
 private const val NOTIF_ANIME_ICON_SIZE = 192
 
-<<<<<<< HEAD
-// TODO: Change when implemented on Aniyomi website
-private const val HELP_SKIPPED_ANIME_URL = "https://aniyomi.org/docs/faq/library#why-is-global-update-skipping-entries"
-=======
 // TODO: Change when implemented on AnimeTail website
-private const val HELP_SKIPPED_ANIME_URL = "https://akiled.org/help/faq/#why-does-global-update-skip-some-entries"
->>>>>>> 411bba67
+private const val HELP_SKIPPED_ANIME_URL = "https://akiled.org/docs/faq/library#why-is-global-update-skipping-entries"