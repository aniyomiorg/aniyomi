--- conflicted
+++ resolved
@@ -29,13 +29,8 @@
 ) {
 
     @Suppress("DEPRECATION")
-<<<<<<< HEAD
-    fun getTrackingImpl(): MangaTrack {
+    fun getTrackImpl(): MangaTrack {
         return MangaTrack(
-=======
-    fun getTrackImpl(): Track {
-        return Track(
->>>>>>> a3ef3604
             id = -1,
             mangaId = -1,
             trackerId = this@BackupTracking.syncId.toLong(),
@@ -57,7 +52,7 @@
     }
 }
 
-val backupTrackMapper = {
+val backupMangaTrackMapper = {
         _: Long,
         _: Long,
         syncId: Long,
