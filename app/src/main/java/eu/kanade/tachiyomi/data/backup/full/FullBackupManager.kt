package eu.kanade.tachiyomi.data.backup.full

import android.content.Context
import android.net.Uri
import com.hippo.unifile.UniFile
import eu.kanade.tachiyomi.R
import eu.kanade.tachiyomi.data.backup.AbstractBackupManager
import eu.kanade.tachiyomi.data.backup.BackupConst.BACKUP_CATEGORY
import eu.kanade.tachiyomi.data.backup.BackupConst.BACKUP_CATEGORY_MASK
import eu.kanade.tachiyomi.data.backup.BackupConst.BACKUP_CHAPTER
import eu.kanade.tachiyomi.data.backup.BackupConst.BACKUP_CHAPTER_MASK
import eu.kanade.tachiyomi.data.backup.BackupConst.BACKUP_HISTORY
import eu.kanade.tachiyomi.data.backup.BackupConst.BACKUP_HISTORY_MASK
import eu.kanade.tachiyomi.data.backup.BackupConst.BACKUP_TRACK
import eu.kanade.tachiyomi.data.backup.BackupConst.BACKUP_TRACK_MASK
import eu.kanade.tachiyomi.data.backup.full.models.Backup
import eu.kanade.tachiyomi.data.backup.full.models.BackupAnime
import eu.kanade.tachiyomi.data.backup.full.models.BackupAnimeHistory
import eu.kanade.tachiyomi.data.backup.full.models.BackupAnimeSource
import eu.kanade.tachiyomi.data.backup.full.models.BackupAnimeTracking
import eu.kanade.tachiyomi.data.backup.full.models.BackupCategory
import eu.kanade.tachiyomi.data.backup.full.models.BackupChapter
import eu.kanade.tachiyomi.data.backup.full.models.BackupEpisode
import eu.kanade.tachiyomi.data.backup.full.models.BackupFull
import eu.kanade.tachiyomi.data.backup.full.models.BackupHistory
import eu.kanade.tachiyomi.data.backup.full.models.BackupManga
import eu.kanade.tachiyomi.data.backup.full.models.BackupSerializer
import eu.kanade.tachiyomi.data.backup.full.models.BackupSource
import eu.kanade.tachiyomi.data.backup.full.models.BackupTracking
import eu.kanade.tachiyomi.data.database.models.Anime
import eu.kanade.tachiyomi.data.database.models.AnimeCategory
import eu.kanade.tachiyomi.data.database.models.AnimeHistory
import eu.kanade.tachiyomi.data.database.models.AnimeTrack
import eu.kanade.tachiyomi.data.database.models.Chapter
import eu.kanade.tachiyomi.data.database.models.Episode
import eu.kanade.tachiyomi.data.database.models.History
import eu.kanade.tachiyomi.data.database.models.Manga
import eu.kanade.tachiyomi.data.database.models.MangaCategory
import eu.kanade.tachiyomi.data.database.models.Track
import eu.kanade.tachiyomi.util.system.logcat
import kotlinx.serialization.protobuf.ProtoBuf
import logcat.LogPriority
import okio.buffer
import okio.gzip
import okio.sink
import java.io.FileOutputStream
import kotlin.math.max

class FullBackupManager(context: Context) : AbstractBackupManager(context) {

    val parser = ProtoBuf

    /**
     * Create backup Json file from database
     *
     * @param uri path of Uri
     * @param isAutoBackup backup called from scheduled backup job
     */
    override fun createBackup(uri: Uri, flags: Int, isAutoBackup: Boolean): String {
        // Create root object
        var backup: Backup? = null

        databaseHelper.inTransaction {
            val databaseManga = getFavoriteManga()
            val databaseAnime = getFavoriteAnime()

            backup = Backup(
                backupManga(databaseManga, flags),
<<<<<<< HEAD
                backupCategories(),
                backupAnime(databaseAnime, flags),
                backupCategoriesAnime(),
=======
                backupCategories(flags),
>>>>>>> 11c01235
                emptyList(),
                backupExtensionInfo(databaseManga),
                emptyList(),
                backupAnimeExtensionInfo(databaseAnime),
            )
        }

        var file: UniFile? = null
        try {
            file = (
                if (isAutoBackup) {
                    // Get dir of file and create
                    var dir = UniFile.fromUri(context, uri)
                    dir = dir.createDirectory("automatic")

                    // Delete older backups
                    val numberOfBackups = numberOfBackups()
                    val backupRegex = Regex("""aniyomi_\d+-\d+-\d+_\d+-\d+.proto.gz""")
                    dir.listFiles { _, filename -> backupRegex.matches(filename) }
                        .orEmpty()
                        .sortedByDescending { it.name }
                        .drop(numberOfBackups - 1)
                        .forEach { it.delete() }

                    // Create new file to place backup
                    dir.createFile(BackupFull.getDefaultFilename())
                } else {
                    UniFile.fromUri(context, uri)
                }
                )
                ?: throw Exception("Couldn't create backup file")

            if (!file.isFile) {
                throw IllegalStateException("Failed to get handle on file")
            }

            val byteArray = parser.encodeToByteArray(BackupSerializer, backup!!)
            if (byteArray.isEmpty()) {
                throw IllegalStateException(context.getString(R.string.empty_backup_error))
            }

            file.openOutputStream().also {
                // Force overwrite old file
                (it as? FileOutputStream)?.channel?.truncate(0)
            }.sink().gzip().buffer().use { it.write(byteArray) }
            val fileUri = file.uri

            // Make sure it's a valid backup file
            FullBackupRestoreValidator().validate(context, fileUri)

            return fileUri.toString()
        } catch (e: Exception) {
            logcat(LogPriority.ERROR, e)
            file?.delete()
            throw e
        }
    }

    private fun backupManga(mangas: List<Manga>, flags: Int): List<BackupManga> {
        return mangas.map {
            backupMangaObject(it, flags)
        }
    }

    private fun backupAnime(animes: List<Anime>, flags: Int): List<BackupAnime> {
        return animes.map {
            backupAnimeObject(it, flags)
        }
    }

    private fun backupExtensionInfo(mangas: List<Manga>): List<BackupSource> {
        return mangas
            .asSequence()
            .map { it.source }
            .distinct()
            .map { sourceManager.getOrStub(it) }
            .map { BackupSource.copyFrom(it) }
            .toList()
    }

    private fun backupAnimeExtensionInfo(animes: List<Anime>): List<BackupAnimeSource> {
        return animes
            .asSequence()
            .map { it.source }
            .distinct()
            .map { animesourceManager.getOrStub(it) }
            .map { BackupAnimeSource.copyFrom(it) }
            .toList()
    }

    /**
     * Backup the categories of library
     *
     * @return list of [BackupCategory] to be backed up
     */
    private fun backupCategories(options: Int): List<BackupCategory> {
        // Check if user wants category information in backup
        return if (options and BACKUP_CATEGORY_MASK == BACKUP_CATEGORY) {
            databaseHelper.getCategories()
                .executeAsBlocking()
                .map { BackupCategory.copyFrom(it) }
        } else {
            emptyList()
        }
    }

    /**
     * Backup the categories of library
     *
     * @return list of [BackupCategory] to be backed up
     */
    private fun backupCategoriesAnime(): List<BackupCategory> {
        return animedatabaseHelper.getCategories()
            .executeAsBlocking()
            .map { BackupCategory.copyFrom(it) }
    }

    /**
     * Convert a manga to Json
     *
     * @param manga manga that gets converted
     * @param options options for the backup
     * @return [BackupManga] containing manga in a serializable form
     */
    private fun backupMangaObject(manga: Manga, options: Int): BackupManga {
        // Entry for this manga
        val mangaObject = BackupManga.copyFrom(manga)

        // Check if user wants chapter information in backup
        if (options and BACKUP_CHAPTER_MASK == BACKUP_CHAPTER) {
            // Backup all the chapters
            val chapters = databaseHelper.getChapters(manga).executeAsBlocking()
            if (chapters.isNotEmpty()) {
                mangaObject.chapters = chapters.map { BackupChapter.copyFrom(it) }
            }
        }

        // Check if user wants category information in backup
        if (options and BACKUP_CATEGORY_MASK == BACKUP_CATEGORY) {
            // Backup categories for this manga
            val categoriesForManga = databaseHelper.getCategoriesForManga(manga).executeAsBlocking()
            if (categoriesForManga.isNotEmpty()) {
                mangaObject.categories = categoriesForManga.mapNotNull { it.order }
            }
        }

        // Check if user wants track information in backup
        if (options and BACKUP_TRACK_MASK == BACKUP_TRACK) {
            val tracks = databaseHelper.getTracks(manga).executeAsBlocking()
            if (tracks.isNotEmpty()) {
                mangaObject.tracking = tracks.map { BackupTracking.copyFrom(it) }
            }
        }

        // Check if user wants history information in backup
        if (options and BACKUP_HISTORY_MASK == BACKUP_HISTORY) {
            val historyForManga = databaseHelper.getHistoryByMangaId(manga.id!!).executeAsBlocking()
            if (historyForManga.isNotEmpty()) {
                val history = historyForManga.mapNotNull { history ->
                    val url = databaseHelper.getChapter(history.chapter_id).executeAsBlocking()?.url
                    url?.let { BackupHistory(url, history.last_read) }
                }
                if (history.isNotEmpty()) {
                    mangaObject.history = history
                }
            }
        }

        return mangaObject
    }

    /**
     * Convert a manga to Json
     *
     * @param anime manga that gets converted
     * @param options options for the backup
     * @return [BackupAnime] containing anime in a serializable form
     */
    private fun backupAnimeObject(anime: Anime, options: Int): BackupAnime {
        // Entry for this manga
        val animeObject = BackupAnime.copyFrom(anime)

        // Check if user wants chapter information in backup
        if (options and BACKUP_CHAPTER_MASK == BACKUP_CHAPTER) {
            // Backup all the chapters
            val episodes = animedatabaseHelper.getEpisodes(anime).executeAsBlocking()
            if (episodes.isNotEmpty()) {
                animeObject.episodes = episodes.map { BackupEpisode.copyFrom(it) }
            }
        }

        // Check if user wants category information in backup
        if (options and BACKUP_CATEGORY_MASK == BACKUP_CATEGORY) {
            // Backup categories for this manga
            val categoriesForAnime = animedatabaseHelper.getCategoriesForAnime(anime).executeAsBlocking()
            if (categoriesForAnime.isNotEmpty()) {
                animeObject.categories = categoriesForAnime.mapNotNull { it.order }
            }
        }

        // Check if user wants track information in backup
        if (options and BACKUP_TRACK_MASK == BACKUP_TRACK) {
            val tracks = animedatabaseHelper.getTracks(anime).executeAsBlocking()
            if (tracks.isNotEmpty()) {
                animeObject.tracking = tracks.map { BackupAnimeTracking.copyFrom(it) }
            }
        }

        // Check if user wants history information in backup
        if (options and BACKUP_HISTORY_MASK == BACKUP_HISTORY) {
            val historyForAnime = animedatabaseHelper.getHistoryByAnimeId(anime.id!!).executeAsBlocking()
            if (historyForAnime.isNotEmpty()) {
                val history = historyForAnime.mapNotNull { history ->
                    val url = animedatabaseHelper.getEpisode(history.episode_id).executeAsBlocking()?.url
                    url?.let { BackupAnimeHistory(url, history.last_seen) }
                }
                if (history.isNotEmpty()) {
                    animeObject.history = history
                }
            }
        }

        return animeObject
    }

    fun restoreMangaNoFetch(manga: Manga, dbManga: Manga) {
        manga.id = dbManga.id
        manga.copyFrom(dbManga)
        insertManga(manga)
    }

    /**
     * Fetches manga information
     *
     * @param manga manga that needs updating
     * @return Updated manga info.
     */
    fun restoreManga(manga: Manga): Manga {
        return manga.also {
            it.initialized = it.description != null
            it.id = insertManga(it)
        }
    }

    fun restoreAnimeNoFetch(anime: Anime, dbAnime: Anime) {
        anime.id = dbAnime.id
        anime.copyFrom(dbAnime)
        insertAnime(anime)
    }

    /**
     * Fetches anime information
     *
     * @param anime anime that needs updating
     * @return Updated anime info.
     */
    fun restoreAnime(anime: Anime): Anime {
        return anime.also {
            it.initialized = it.description != null
            it.id = insertAnime(it)
        }
    }

    /**
     * Restore the categories from Json
     *
     * @param backupCategories list containing categories
     */
    internal fun restoreCategories(backupCategories: List<BackupCategory>) {
        // Get categories from file and from db
        val dbCategories = databaseHelper.getCategories().executeAsBlocking()

        // Iterate over them
        backupCategories.map { it.getCategoryImpl() }.forEach { category ->
            // Used to know if the category is already in the db
            var found = false
            for (dbCategory in dbCategories) {
                // If the category is already in the db, assign the id to the file's category
                // and do nothing
                if (category.name == dbCategory.name) {
                    category.id = dbCategory.id
                    found = true
                    break
                }
            }
            // If the category isn't in the db, remove the id and insert a new category
            // Store the inserted id in the category
            if (!found) {
                // Let the db assign the id
                category.id = null
                val result = databaseHelper.insertCategory(category).executeAsBlocking()
                category.id = result.insertedId()?.toInt()
            }
        }
    }

    /**
     * Restore the categories from Json
     *
     * @param backupCategories list containing categories
     */
    internal fun restoreCategoriesAnime(backupCategories: List<BackupCategory>) {
        // Get categories from file and from db
        val dbCategories = animedatabaseHelper.getCategories().executeAsBlocking()

        // Iterate over them
        backupCategories.map { it.getCategoryImpl() }.forEach { category ->
            // Used to know if the category is already in the db
            var found = false
            for (dbCategory in dbCategories) {
                // If the category is already in the db, assign the id to the file's category
                // and do nothing
                if (category.name == dbCategory.name) {
                    category.id = dbCategory.id
                    found = true
                    break
                }
            }
            // If the category isn't in the db, remove the id and insert a new category
            // Store the inserted id in the category
            if (!found) {
                // Let the db assign the id
                category.id = null
                val result = animedatabaseHelper.insertCategory(category).executeAsBlocking()
                category.id = result.insertedId()?.toInt()
            }
        }
    }

    /**
     * Restores the categories a manga is in.
     *
     * @param manga the manga whose categories have to be restored.
     * @param categories the categories to restore.
     */
    internal fun restoreCategoriesForManga(manga: Manga, categories: List<Int>, backupCategories: List<BackupCategory>) {
        val dbCategories = databaseHelper.getCategories().executeAsBlocking()
        val mangaCategoriesToUpdate = ArrayList<MangaCategory>(categories.size)
        categories.forEach { backupCategoryOrder ->
            backupCategories.firstOrNull {
                it.order == backupCategoryOrder
            }?.let { backupCategory ->
                dbCategories.firstOrNull { dbCategory ->
                    dbCategory.name == backupCategory.name
                }?.let { dbCategory ->
                    mangaCategoriesToUpdate += MangaCategory.create(manga, dbCategory)
                }
            }
        }

        // Update database
        if (mangaCategoriesToUpdate.isNotEmpty()) {
            databaseHelper.deleteOldMangasCategories(listOf(manga)).executeAsBlocking()
            databaseHelper.insertMangasCategories(mangaCategoriesToUpdate).executeAsBlocking()
        }
    }

    /**
     * Restores the categories an anime is in.
     *
     * @param anime the anime whose categories have to be restored.
     * @param categories the categories to restore.
     */
    internal fun restoreCategoriesForAnime(anime: Anime, categories: List<Int>, backupCategories: List<BackupCategory>) {
        val dbCategories = animedatabaseHelper.getCategories().executeAsBlocking()
        val animeCategoriesToUpdate = ArrayList<AnimeCategory>(categories.size)
        categories.forEach { backupCategoryOrder ->
            backupCategories.firstOrNull {
                it.order == backupCategoryOrder
            }?.let { backupCategory ->
                dbCategories.firstOrNull { dbCategory ->
                    dbCategory.name == backupCategory.name
                }?.let { dbCategory ->
                    animeCategoriesToUpdate += AnimeCategory.create(anime, dbCategory)
                }
            }
        }

        // Update database
        if (animeCategoriesToUpdate.isNotEmpty()) {
            animedatabaseHelper.deleteOldAnimesCategories(listOf(anime)).executeAsBlocking()
            animedatabaseHelper.insertAnimesCategories(animeCategoriesToUpdate).executeAsBlocking()
        }
    }

    /**
     * Restore history from Json
     *
     * @param history list containing history to be restored
     */
    internal fun restoreHistoryForManga(history: List<BackupHistory>) {
        // List containing history to be updated
        val historyToBeUpdated = ArrayList<History>(history.size)
        for ((url, lastRead) in history) {
            val dbHistory = databaseHelper.getHistoryByChapterUrl(url).executeAsBlocking()
            // Check if history already in database and update
            if (dbHistory != null) {
                dbHistory.apply {
                    last_read = max(lastRead, dbHistory.last_read)
                }
                historyToBeUpdated.add(dbHistory)
            } else {
                // If not in database create
                databaseHelper.getChapter(url).executeAsBlocking()?.let {
                    val historyToAdd = History.create(it).apply {
                        last_read = lastRead
                    }
                    historyToBeUpdated.add(historyToAdd)
                }
            }
        }
        databaseHelper.upsertHistoryLastRead(historyToBeUpdated).executeAsBlocking()
    }

    /**
     * Restore history from Json
     *
     * @param history list containing history to be restored
     */
    internal fun restoreHistoryForAnime(history: List<BackupAnimeHistory>) {
        // List containing history to be updated
        val historyToBeUpdated = ArrayList<AnimeHistory>(history.size)
        for ((url, lastSeen) in history) {
            val dbHistory = animedatabaseHelper.getHistoryByEpisodeUrl(url).executeAsBlocking()
            // Check if history already in database and update
            if (dbHistory != null) {
                dbHistory.apply {
                    last_seen = max(lastSeen, dbHistory.last_seen)
                }
                historyToBeUpdated.add(dbHistory)
            } else {
                // If not in database create
                animedatabaseHelper.getEpisode(url).executeAsBlocking()?.let {
                    val historyToAdd = AnimeHistory.create(it).apply {
                        last_seen = lastSeen
                    }
                    historyToBeUpdated.add(historyToAdd)
                }
            }
        }
        animedatabaseHelper.upsertAnimeHistoryLastSeen(historyToBeUpdated).executeAsBlocking()
    }

    /**
     * Restores the sync of a manga.
     *
     * @param manga the manga whose sync have to be restored.
     * @param tracks the track list to restore.
     */
    internal fun restoreTrackForManga(manga: Manga, tracks: List<Track>) {
        // Fix foreign keys with the current manga id
        tracks.map { it.manga_id = manga.id!! }

        // Get tracks from database
        val dbTracks = databaseHelper.getTracks(manga).executeAsBlocking()
        val trackToUpdate = mutableListOf<Track>()

        tracks.forEach { track ->
            var isInDatabase = false
            for (dbTrack in dbTracks) {
                if (track.sync_id == dbTrack.sync_id) {
                    // The sync is already in the db, only update its fields
                    if (track.media_id != dbTrack.media_id) {
                        dbTrack.media_id = track.media_id
                    }
                    if (track.library_id != dbTrack.library_id) {
                        dbTrack.library_id = track.library_id
                    }
                    dbTrack.last_chapter_read = max(dbTrack.last_chapter_read, track.last_chapter_read)
                    isInDatabase = true
                    trackToUpdate.add(dbTrack)
                    break
                }
            }
            if (!isInDatabase) {
                // Insert new sync. Let the db assign the id
                track.id = null
                trackToUpdate.add(track)
            }
        }
        // Update database
        if (trackToUpdate.isNotEmpty()) {
            databaseHelper.insertTracks(trackToUpdate).executeAsBlocking()
        }
    }

    /**
     * Restores the sync of a manga.
     *
     * @param anime the anime whose sync have to be restored.
     * @param tracks the track list to restore.
     */
    internal fun restoreTrackForAnime(anime: Anime, tracks: List<AnimeTrack>) {
        // Fix foreign keys with the current anime id
        tracks.map { it.anime_id = anime.id!! }

        // Get tracks from database
        val dbTracks = animedatabaseHelper.getTracks(anime).executeAsBlocking()
        val trackToUpdate = mutableListOf<AnimeTrack>()

        tracks.forEach { track ->
            var isInDatabase = false
            for (dbTrack in dbTracks) {
                if (track.sync_id == dbTrack.sync_id) {
                    // The sync is already in the db, only update its fields
                    if (track.media_id != dbTrack.media_id) {
                        dbTrack.media_id = track.media_id
                    }
                    if (track.library_id != dbTrack.library_id) {
                        dbTrack.library_id = track.library_id
                    }
                    dbTrack.last_episode_seen = max(dbTrack.last_episode_seen, track.last_episode_seen)
                    isInDatabase = true
                    trackToUpdate.add(dbTrack)
                    break
                }
            }
            if (!isInDatabase) {
                // Insert new sync. Let the db assign the id
                track.id = null
                trackToUpdate.add(track)
            }
        }
        // Update database
        if (trackToUpdate.isNotEmpty()) {
            animedatabaseHelper.insertTracks(trackToUpdate).executeAsBlocking()
        }
    }

    internal fun restoreChaptersForManga(manga: Manga, chapters: List<Chapter>) {
        val dbChapters = databaseHelper.getChapters(manga).executeAsBlocking()

        chapters.forEach { chapter ->
            val dbChapter = dbChapters.find { it.url == chapter.url }
            if (dbChapter != null) {
                chapter.id = dbChapter.id
                chapter.copyFrom(dbChapter)
                if (dbChapter.read && !chapter.read) {
                    chapter.read = dbChapter.read
                    chapter.last_page_read = dbChapter.last_page_read
                } else if (chapter.last_page_read == 0 && dbChapter.last_page_read != 0) {
                    chapter.last_page_read = dbChapter.last_page_read
                }
                if (!chapter.bookmark && dbChapter.bookmark) {
                    chapter.bookmark = dbChapter.bookmark
                }
            }

            chapter.manga_id = manga.id
        }

        val newChapters = chapters.groupBy { it.id != null }
        newChapters[true]?.let { updateKnownChapters(it) }
        newChapters[false]?.let { insertChapters(it) }
    }

    internal fun restoreEpisodesForAnime(anime: Anime, episodes: List<Episode>) {
        val dbEpisodes = animedatabaseHelper.getEpisodes(anime).executeAsBlocking()

        episodes.forEach { episode ->
            val dbEpisode = dbEpisodes.find { it.url == episode.url }
            if (dbEpisode != null) {
                episode.id = dbEpisode.id
                episode.copyFrom(dbEpisode)
                if (dbEpisode.seen && !episode.seen) {
                    episode.seen = dbEpisode.seen
                    episode.last_second_seen = dbEpisode.last_second_seen
                } else if (episode.last_second_seen == 0L && dbEpisode.last_second_seen != 0L) {
                    episode.last_second_seen = dbEpisode.last_second_seen
                }
                if (!episode.bookmark && dbEpisode.bookmark) {
                    episode.bookmark = dbEpisode.bookmark
                }
            }

            episode.anime_id = anime.id
        }

        val newEpisodes = episodes.groupBy { it.id != null }
        newEpisodes[true]?.let { updateKnownEpisodes(it) }
        newEpisodes[false]?.let { insertEpisodes(it) }
    }
}<|MERGE_RESOLUTION|>--- conflicted
+++ resolved
@@ -66,13 +66,9 @@
 
             backup = Backup(
                 backupManga(databaseManga, flags),
-<<<<<<< HEAD
-                backupCategories(),
+                backupCategories(flags),
                 backupAnime(databaseAnime, flags),
-                backupCategoriesAnime(),
-=======
-                backupCategories(flags),
->>>>>>> 11c01235
+                backupCategoriesAnime(flags),
                 emptyList(),
                 backupExtensionInfo(databaseManga),
                 emptyList(),
@@ -164,7 +160,7 @@
     }
 
     /**
-     * Backup the categories of library
+     * Backup the categories of manga library
      *
      * @return list of [BackupCategory] to be backed up
      */
@@ -180,14 +176,19 @@
     }
 
     /**
-     * Backup the categories of library
+     * Backup the categories of anime library
      *
      * @return list of [BackupCategory] to be backed up
      */
-    private fun backupCategoriesAnime(): List<BackupCategory> {
-        return animedatabaseHelper.getCategories()
-            .executeAsBlocking()
-            .map { BackupCategory.copyFrom(it) }
+    private fun backupCategoriesAnime(options: Int): List<BackupCategory> {
+        // Check if user wants category information in backup
+        return if (options and BACKUP_CATEGORY_MASK == BACKUP_CATEGORY) {
+            animedatabaseHelper.getCategories()
+                .executeAsBlocking()
+                .map { BackupCategory.copyFrom(it) }
+        } else {
+            emptyList()
+        }
     }
 
     /**
