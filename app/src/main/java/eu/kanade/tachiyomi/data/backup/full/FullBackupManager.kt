--- conflicted
+++ resolved
@@ -7,6 +7,9 @@
 import com.hippo.unifile.UniFile
 import data.Manga_sync
 import data.Mangas
+import dataanime.Anime_sync
+import dataanime.Animes
+import eu.kanade.domain.animehistory.model.AnimeHistoryUpdate
 import eu.kanade.domain.history.model.HistoryUpdate
 import eu.kanade.tachiyomi.R
 import eu.kanade.tachiyomi.data.backup.AbstractBackupManager
@@ -24,40 +27,28 @@
 import eu.kanade.tachiyomi.data.backup.full.models.BackupAnime
 import eu.kanade.tachiyomi.data.backup.full.models.BackupAnimeHistory
 import eu.kanade.tachiyomi.data.backup.full.models.BackupAnimeSource
-import eu.kanade.tachiyomi.data.backup.full.models.BackupAnimeTracking
 import eu.kanade.tachiyomi.data.backup.full.models.BackupCategory
-<<<<<<< HEAD
-import eu.kanade.tachiyomi.data.backup.full.models.BackupChapter
-import eu.kanade.tachiyomi.data.backup.full.models.BackupEpisode
-=======
->>>>>>> fd5da2de
 import eu.kanade.tachiyomi.data.backup.full.models.BackupFull
 import eu.kanade.tachiyomi.data.backup.full.models.BackupHistory
 import eu.kanade.tachiyomi.data.backup.full.models.BackupManga
 import eu.kanade.tachiyomi.data.backup.full.models.BackupPreference
 import eu.kanade.tachiyomi.data.backup.full.models.BackupSerializer
 import eu.kanade.tachiyomi.data.backup.full.models.BackupSource
-<<<<<<< HEAD
-import eu.kanade.tachiyomi.data.backup.full.models.BackupTracking
 import eu.kanade.tachiyomi.data.backup.full.models.BooleanPreferenceValue
 import eu.kanade.tachiyomi.data.backup.full.models.FloatPreferenceValue
 import eu.kanade.tachiyomi.data.backup.full.models.IntPreferenceValue
 import eu.kanade.tachiyomi.data.backup.full.models.LongPreferenceValue
 import eu.kanade.tachiyomi.data.backup.full.models.StringPreferenceValue
 import eu.kanade.tachiyomi.data.backup.full.models.StringSetPreferenceValue
+import eu.kanade.tachiyomi.data.backup.full.models.backupAnimeTrackMapper
+import eu.kanade.tachiyomi.data.backup.full.models.backupCategoryMapper
+import eu.kanade.tachiyomi.data.backup.full.models.backupChapterMapper
+import eu.kanade.tachiyomi.data.backup.full.models.backupEpisodeMapper
+import eu.kanade.tachiyomi.data.backup.full.models.backupTrackMapper
 import eu.kanade.tachiyomi.data.database.models.Anime
-import eu.kanade.tachiyomi.data.database.models.AnimeCategory
-import eu.kanade.tachiyomi.data.database.models.AnimeHistory
 import eu.kanade.tachiyomi.data.database.models.AnimeTrack
 import eu.kanade.tachiyomi.data.database.models.Chapter
 import eu.kanade.tachiyomi.data.database.models.Episode
-import eu.kanade.tachiyomi.data.database.models.History
-=======
-import eu.kanade.tachiyomi.data.backup.full.models.backupCategoryMapper
-import eu.kanade.tachiyomi.data.backup.full.models.backupChapterMapper
-import eu.kanade.tachiyomi.data.backup.full.models.backupTrackMapper
-import eu.kanade.tachiyomi.data.database.models.Chapter
->>>>>>> fd5da2de
 import eu.kanade.tachiyomi.data.database.models.Manga
 import eu.kanade.tachiyomi.data.database.models.Track
 import eu.kanade.tachiyomi.util.system.logcat
@@ -84,37 +75,22 @@
         // Create root object
         var backup: Backup? = null
 
-<<<<<<< HEAD
-        animedb.inTransaction {
-            db.inTransaction {
-                val databaseManga = getFavoriteManga()
-                val databaseAnime = getFavoriteAnime()
-
-                val prefs = PreferenceManager.getDefaultSharedPreferences(context)
-
-                backup = Backup(
-                    backupManga(databaseManga, flags),
-                    backupCategories(flags),
-                    backupAnime(databaseAnime, flags),
-                    backupCategoriesAnime(flags),
-                    emptyList(),
-                    backupExtensionInfo(databaseManga),
-                    emptyList(),
-                    backupAnimeExtensionInfo(databaseAnime),
-                    backupPreferences(prefs, flags),
-                )
-            }
-        }
-=======
+        val databaseAnime = getFavoriteAnime()
         val databaseManga = getFavoriteManga()
+
+        val prefs = PreferenceManager.getDefaultSharedPreferences(context)
 
         backup = Backup(
             backupManga(databaseManga, flags),
             backupCategories(flags),
+            backupAnime(databaseAnime, flags),
+            backupCategoriesAnime(flags),
             emptyList(),
             backupExtensionInfo(databaseManga),
+            emptyList(),
+            backupAnimeExtensionInfo(databaseAnime),
+            backupPreferences(prefs, flags),
         )
->>>>>>> fd5da2de
 
         var file: UniFile? = null
         try {
@@ -173,17 +149,13 @@
         }
     }
 
-<<<<<<< HEAD
-    private fun backupAnime(animes: List<Anime>, flags: Int): List<BackupAnime> {
+    private suspend fun backupAnime(animes: List<Animes>, flags: Int): List<BackupAnime> {
         return animes.map {
             backupAnimeObject(it, flags)
         }
     }
 
-    private fun backupExtensionInfo(mangas: List<Manga>): List<BackupSource> {
-=======
     private fun backupExtensionInfo(mangas: List<Mangas>): List<BackupSource> {
->>>>>>> fd5da2de
         return mangas
             .asSequence()
             .map { it.source }
@@ -193,7 +165,7 @@
             .toList()
     }
 
-    private fun backupAnimeExtensionInfo(animes: List<Anime>): List<BackupAnimeSource> {
+    private fun backupAnimeExtensionInfo(animes: List<Animes>): List<BackupAnimeSource> {
         return animes
             .asSequence()
             .map { it.source }
@@ -222,12 +194,10 @@
      *
      * @return list of [BackupCategory] to be backed up
      */
-    private fun backupCategoriesAnime(options: Int): List<BackupCategory> {
+    private suspend fun backupCategoriesAnime(options: Int): List<BackupCategory> {
         // Check if user wants category information in backup
         return if (options and BACKUP_CATEGORY_MASK == BACKUP_CATEGORY) {
-            animedb.getCategories()
-                .executeAsBlocking()
-                .map { BackupCategory.copyFrom(it) }
+            animehandler.awaitList { categoriesQueries.getCategories(backupCategoryMapper) }
         } else {
             emptyList()
         }
@@ -287,51 +257,50 @@
         return mangaObject
     }
 
-<<<<<<< HEAD
-    /**
-     * Convert a manga to Json
-     *
-     * @param anime manga that gets converted
+    /**
+     * Convert an anime to Json
+     *
+     * @param anime anime that gets converted
      * @param options options for the backup
      * @return [BackupAnime] containing anime in a serializable form
      */
-    private fun backupAnimeObject(anime: Anime, options: Int): BackupAnime {
-        // Entry for this manga
+    private suspend fun backupAnimeObject(anime: Animes, options: Int): BackupAnime {
+        // Entry for this anime
         val animeObject = BackupAnime.copyFrom(anime)
 
         // Check if user wants chapter information in backup
         if (options and BACKUP_CHAPTER_MASK == BACKUP_CHAPTER) {
             // Backup all the chapters
-            val episodes = animedb.getEpisodes(anime).executeAsBlocking()
+            val episodes = animehandler.awaitList { episodesQueries.getEpisodesByAnimeId(anime._id, backupEpisodeMapper) }
             if (episodes.isNotEmpty()) {
-                animeObject.episodes = episodes.map { BackupEpisode.copyFrom(it) }
+                animeObject.episodes = episodes
             }
         }
 
         // Check if user wants category information in backup
         if (options and BACKUP_CATEGORY_MASK == BACKUP_CATEGORY) {
             // Backup categories for this manga
-            val categoriesForAnime = animedb.getCategoriesForAnime(anime).executeAsBlocking()
+            val categoriesForAnime = animehandler.awaitList { categoriesQueries.getCategoriesByAnimeId(anime._id) }
             if (categoriesForAnime.isNotEmpty()) {
-                animeObject.categories = categoriesForAnime.mapNotNull { it.order }
+                animeObject.categories = categoriesForAnime.map { it.order }
             }
         }
 
         // Check if user wants track information in backup
         if (options and BACKUP_TRACK_MASK == BACKUP_TRACK) {
-            val tracks = animedb.getTracks(anime).executeAsBlocking()
+            val tracks = animehandler.awaitList { anime_syncQueries.getTracksByAnimeId(anime._id, backupAnimeTrackMapper) }
             if (tracks.isNotEmpty()) {
-                animeObject.tracking = tracks.map { BackupAnimeTracking.copyFrom(it) }
+                animeObject.tracking = tracks
             }
         }
 
         // Check if user wants history information in backup
         if (options and BACKUP_HISTORY_MASK == BACKUP_HISTORY) {
-            val historyForAnime = animedb.getHistoryByAnimeId(anime.id!!).executeAsBlocking()
-            if (historyForAnime.isNotEmpty()) {
-                val history = historyForAnime.mapNotNull { history ->
-                    val url = animedb.getEpisode(history.episode_id).executeAsBlocking()?.url
-                    url?.let { BackupAnimeHistory(url, history.last_seen) }
+            val historyByAnimeId = animehandler.awaitList(true) { animehistoryQueries.getHistoryByAnimeId(anime._id) }
+            if (historyByAnimeId.isNotEmpty()) {
+                val history = historyByAnimeId.map { history ->
+                    val episode = animehandler.awaitOne { episodesQueries.getEpisodeById(history.episode_id) }
+                    BackupAnimeHistory(episode.url, history.last_seen?.time ?: 0L)
                 }
                 if (history.isNotEmpty()) {
                     animeObject.history = history
@@ -376,12 +345,8 @@
         return backupPreferences
     }
 
-    fun restoreMangaNoFetch(manga: Manga, dbManga: Manga) {
-        manga.id = dbManga.id
-=======
     suspend fun restoreMangaNoFetch(manga: Manga, dbManga: Mangas) {
         manga.id = dbManga._id
->>>>>>> fd5da2de
         manga.copyFrom(dbManga)
         updateManga(manga)
     }
@@ -399,10 +364,10 @@
         }
     }
 
-    fun restoreAnimeNoFetch(anime: Anime, dbAnime: Anime) {
-        anime.id = dbAnime.id
+    suspend fun restoreAnimeNoFetch(anime: Anime, dbAnime: Animes) {
+        anime.id = dbAnime._id
         anime.copyFrom(dbAnime)
-        insertAnime(anime)
+        updateAnime(anime)
     }
 
     /**
@@ -411,7 +376,7 @@
      * @param anime anime that needs updating
      * @return Updated anime info.
      */
-    fun restoreAnime(anime: Anime): Anime {
+    suspend fun restoreAnime(anime: Anime): Anime {
         return anime.also {
             it.initialized = it.description != null
             it.id = insertAnime(it)
@@ -460,32 +425,36 @@
      *
      * @param backupCategories list containing categories
      */
-    internal fun restoreCategoriesAnime(backupCategories: List<BackupCategory>) {
+    internal suspend fun restoreCategoriesAnime(backupCategories: List<BackupCategory>) {
         // Get categories from file and from db
-        val dbCategories = animedb.getCategories().executeAsBlocking()
+        val dbCategories = animehandler.awaitList { categoriesQueries.getCategories() }
 
         // Iterate over them
-        backupCategories.map { it.getCategoryImpl() }.forEach { category ->
-            // Used to know if the category is already in the db
-            var found = false
-            for (dbCategory in dbCategories) {
-                // If the category is already in the db, assign the id to the file's category
-                // and do nothing
-                if (category.name == dbCategory.name) {
-                    category.id = dbCategory.id
-                    found = true
-                    break
-                }
-            }
-            // If the category isn't in the db, remove the id and insert a new category
-            // Store the inserted id in the category
-            if (!found) {
-                // Let the db assign the id
-                category.id = null
-                val result = animedb.insertCategory(category).executeAsBlocking()
-                category.id = result.insertedId()?.toInt()
-            }
-        }
+        backupCategories
+            .map { it.getCategoryImpl() }
+            .forEach { category ->
+                // Used to know if the category is already in the db
+                var found = false
+                for (dbCategory in dbCategories) {
+                    // If the category is already in the db, assign the id to the file's category
+                    // and do nothing
+                    if (category.name == dbCategory.name) {
+                        category.id = dbCategory.id.toInt()
+                        found = true
+                        break
+                    }
+                }
+                // If the category isn't in the db, remove the id and insert a new category
+                // Store the inserted id in the category
+                if (!found) {
+                    // Let the db assign the id
+                    category.id = null
+                    category.id = animehandler.awaitOne {
+                        categoriesQueries.insert(category.name, category.order.toLong(), category.flags.toLong())
+                        categoriesQueries.selectLastInsertedRowId()
+                    }.toInt()
+                }
+            }
     }
 
     /**
@@ -527,25 +496,30 @@
      * @param anime the anime whose categories have to be restored.
      * @param categories the categories to restore.
      */
-    internal fun restoreCategoriesForAnime(anime: Anime, categories: List<Int>, backupCategories: List<BackupCategory>) {
-        val dbCategories = animedb.getCategories().executeAsBlocking()
-        val animeCategoriesToUpdate = ArrayList<AnimeCategory>(categories.size)
+    internal suspend fun restoreCategoriesForAnime(anime: Anime, categories: List<Int>, backupCategories: List<BackupCategory>) {
+        val dbCategories = animehandler.awaitList { categoriesQueries.getCategories() }
+        val animeCategoriesToUpdate = mutableListOf<Pair<Long, Long>>()
+
         categories.forEach { backupCategoryOrder ->
             backupCategories.firstOrNull {
-                it.order == backupCategoryOrder
+                it.order == backupCategoryOrder.toLong()
             }?.let { backupCategory ->
                 dbCategories.firstOrNull { dbCategory ->
                     dbCategory.name == backupCategory.name
                 }?.let { dbCategory ->
-                    animeCategoriesToUpdate += AnimeCategory.create(anime, dbCategory)
+                    animeCategoriesToUpdate.add(Pair(anime.id!!, dbCategory.id))
                 }
             }
         }
 
         // Update database
         if (animeCategoriesToUpdate.isNotEmpty()) {
-            animedb.deleteOldAnimesCategories(listOf(anime)).executeAsBlocking()
-            animedb.insertAnimesCategories(animeCategoriesToUpdate).executeAsBlocking()
+            animehandler.await(true) {
+                animes_categoriesQueries.deleteAnimeCategoryByAnimeId(anime.id!!)
+                animeCategoriesToUpdate.forEach { (animeId, categoryId) ->
+                    animes_categoriesQueries.insert(animeId, categoryId)
+                }
+            }
         }
     }
 
@@ -598,28 +572,40 @@
      *
      * @param history list containing history to be restored
      */
-    internal fun restoreHistoryForAnime(history: List<BackupAnimeHistory>) {
+    internal suspend fun restoreHistoryForAnime(history: List<BackupAnimeHistory>) {
         // List containing history to be updated
-        val historyToBeUpdated = ArrayList<AnimeHistory>(history.size)
+        val toUpdate = mutableListOf<AnimeHistoryUpdate>()
         for ((url, lastSeen) in history) {
-            val dbHistory = animedb.getHistoryByEpisodeUrl(url).executeAsBlocking()
+            var dbHistory = animehandler.awaitOneOrNull { animehistoryQueries.getHistoryByEpisodeUrl(url) }
             // Check if history already in database and update
             if (dbHistory != null) {
-                dbHistory.apply {
-                    last_seen = max(lastSeen, dbHistory.last_seen)
-                }
-                historyToBeUpdated.add(dbHistory)
+                dbHistory = dbHistory.copy(last_seen = Date(max(lastSeen, dbHistory.last_seen?.time ?: 0L)))
+                toUpdate.add(
+                    AnimeHistoryUpdate(
+                        episodeId = dbHistory.episode_id,
+                        seenAt = dbHistory.last_seen!!,
+                    ),
+                )
             } else {
                 // If not in database create
-                animedb.getEpisode(url).executeAsBlocking()?.let {
-                    val historyToAdd = AnimeHistory.create(it).apply {
-                        last_seen = lastSeen
+                animehandler
+                    .awaitOneOrNull { episodesQueries.getEpisodeByUrl(url) }
+                    ?.let {
+                        AnimeHistoryUpdate(
+                            episodeId = it._id,
+                            seenAt = Date(lastSeen),
+                        )
                     }
-                    historyToBeUpdated.add(historyToAdd)
-                }
-            }
-        }
-        animedb.upsertAnimeHistoryLastSeen(historyToBeUpdated).executeAsBlocking()
+            }
+        }
+        animehandler.await(true) {
+            toUpdate.forEach { payload ->
+                animehistoryQueries.upsert(
+                    payload.episodeId,
+                    payload.seenAt,
+                )
+            }
+        }
     }
 
     /**
@@ -706,56 +692,92 @@
         }
     }
 
-<<<<<<< HEAD
     /**
      * Restores the sync of a manga.
      *
      * @param anime the anime whose sync have to be restored.
      * @param tracks the track list to restore.
      */
-    internal fun restoreTrackForAnime(anime: Anime, tracks: List<AnimeTrack>) {
+    internal suspend fun restoreTrackForAnime(anime: Anime, tracks: List<AnimeTrack>) {
         // Fix foreign keys with the current anime id
         tracks.map { it.anime_id = anime.id!! }
 
         // Get tracks from database
-        val dbTracks = animedb.getTracks(anime).executeAsBlocking()
-        val trackToUpdate = mutableListOf<AnimeTrack>()
+
+        val dbTracks = animehandler.awaitList { anime_syncQueries.getTracksByAnimeId(anime.id!!) }
+        val toUpdate = mutableListOf<Anime_sync>()
+        val toInsert = mutableListOf<AnimeTrack>()
 
         tracks.forEach { track ->
             var isInDatabase = false
             for (dbTrack in dbTracks) {
-                if (track.sync_id == dbTrack.sync_id) {
+                if (track.sync_id == dbTrack.sync_id.toInt()) {
                     // The sync is already in the db, only update its fields
-                    if (track.media_id != dbTrack.media_id) {
-                        dbTrack.media_id = track.media_id
+                    var temp = dbTrack
+                    if (track.media_id != dbTrack.remote_id) {
+                        temp = temp.copy(remote_id = track.media_id)
                     }
                     if (track.library_id != dbTrack.library_id) {
-                        dbTrack.library_id = track.library_id
+                        temp = temp.copy(library_id = track.library_id)
                     }
-                    dbTrack.last_episode_seen = max(dbTrack.last_episode_seen, track.last_episode_seen)
+                    temp = temp.copy(last_episode_seen = max(dbTrack.last_episode_seen, track.last_episode_seen.toDouble()))
                     isInDatabase = true
-                    trackToUpdate.add(dbTrack)
+                    toUpdate.add(temp)
                     break
                 }
             }
             if (!isInDatabase) {
                 // Insert new sync. Let the db assign the id
                 track.id = null
-                trackToUpdate.add(track)
+                toInsert.add(track)
             }
         }
         // Update database
-        if (trackToUpdate.isNotEmpty()) {
-            animedb.insertTracks(trackToUpdate).executeAsBlocking()
-        }
-    }
-
-    internal fun restoreChaptersForManga(manga: Manga, chapters: List<Chapter>) {
-        val dbChapters = db.getChapters(manga).executeAsBlocking()
-=======
+        if (toUpdate.isNotEmpty()) {
+            animehandler.await(true) {
+                toUpdate.forEach { track ->
+                    anime_syncQueries.update(
+                        track.anime_id,
+                        track.sync_id,
+                        track.remote_id,
+                        track.library_id,
+                        track.title,
+                        track.last_episode_seen,
+                        track.total_episodes,
+                        track.status,
+                        track.score.toDouble(),
+                        track.remote_url,
+                        track.start_date,
+                        track.finish_date,
+                        track._id,
+                    )
+                }
+            }
+        }
+        if (toInsert.isNotEmpty()) {
+            animehandler.await(true) {
+                toInsert.forEach { track ->
+                    anime_syncQueries.insert(
+                        track.anime_id,
+                        track.sync_id.toLong(),
+                        track.media_id,
+                        track.library_id,
+                        track.title,
+                        track.last_episode_seen.toDouble(),
+                        track.total_episodes.toLong(),
+                        track.status.toLong(),
+                        track.score,
+                        track.tracking_url,
+                        track.started_watching_date,
+                        track.finished_watching_date,
+                    )
+                }
+            }
+        }
+    }
+
     internal suspend fun restoreChaptersForManga(manga: Manga, chapters: List<Chapter>) {
         val dbChapters = handler.awaitList { chaptersQueries.getChaptersByMangaId(manga.id!!) }
->>>>>>> fd5da2de
 
         chapters.forEach { chapter ->
             val dbChapter = dbChapters.find { it.url == chapter.url }
@@ -781,13 +803,13 @@
         newChapters[false]?.let { insertChapters(it) }
     }
 
-    internal fun restoreEpisodesForAnime(anime: Anime, episodes: List<Episode>) {
-        val dbEpisodes = animedb.getEpisodes(anime).executeAsBlocking()
+    internal suspend fun restoreEpisodesForAnime(anime: Anime, episodes: List<Episode>) {
+        val dbEpisodes = animehandler.awaitList { episodesQueries.getEpisodesByAnimeId(anime.id!!) }
 
         episodes.forEach { episode ->
             val dbEpisode = dbEpisodes.find { it.url == episode.url }
             if (dbEpisode != null) {
-                episode.id = dbEpisode.id
+                episode.id = dbEpisode._id
                 episode.copyFrom(dbEpisode)
                 if (dbEpisode.seen && !episode.seen) {
                     episode.seen = dbEpisode.seen
