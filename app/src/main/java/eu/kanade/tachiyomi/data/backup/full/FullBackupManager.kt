package eu.kanade.tachiyomi.data.backup.full

import android.content.Context
import android.net.Uri
import com.hippo.unifile.UniFile
import eu.kanade.tachiyomi.data.backup.AbstractBackupManager
import eu.kanade.tachiyomi.data.backup.BackupCreateService.Companion.BACKUP_CATEGORY
import eu.kanade.tachiyomi.data.backup.BackupCreateService.Companion.BACKUP_CATEGORY_MASK
import eu.kanade.tachiyomi.data.backup.BackupCreateService.Companion.BACKUP_CHAPTER
import eu.kanade.tachiyomi.data.backup.BackupCreateService.Companion.BACKUP_CHAPTER_MASK
import eu.kanade.tachiyomi.data.backup.BackupCreateService.Companion.BACKUP_HISTORY
import eu.kanade.tachiyomi.data.backup.BackupCreateService.Companion.BACKUP_HISTORY_MASK
import eu.kanade.tachiyomi.data.backup.BackupCreateService.Companion.BACKUP_TRACK
import eu.kanade.tachiyomi.data.backup.BackupCreateService.Companion.BACKUP_TRACK_MASK
import eu.kanade.tachiyomi.data.backup.full.models.*
import eu.kanade.tachiyomi.data.database.models.*
import kotlinx.serialization.protobuf.ProtoBuf
import okio.buffer
import okio.gzip
import okio.sink
import timber.log.Timber
import kotlin.math.max

class FullBackupManager(context: Context) : AbstractBackupManager(context) {

    val parser = ProtoBuf

    /**
     * Create backup Json file from database
     *
     * @param uri path of Uri
     * @param isJob backup called from job
     */
    override fun createBackup(uri: Uri, flags: Int, isJob: Boolean): String? {
        // Create root object
        var backup: Backup? = null

        databaseHelper.inTransaction {
            val databaseManga = getFavoriteManga()
            val databaseAnime = getFavoriteAnime()

            backup = Backup(
                backupManga(databaseManga, flags),
                backupCategories(),
<<<<<<< HEAD
                backupAnime(databaseAnime, flags),
                backupCategoriesAnime(),
                backupExtensionInfo(databaseManga),
                backupAnimeExtensionInfo(databaseAnime)
=======
                emptyList(),
                backupExtensionInfo(databaseManga)
>>>>>>> 2c14a8de
            )
        }

        try {
            val file: UniFile = (
                if (isJob) {
                    // Get dir of file and create
                    var dir = UniFile.fromUri(context, uri)
                    dir = dir.createDirectory("automatic")

                    // Delete older backups
                    val numberOfBackups = numberOfBackups()
                    val backupRegex = Regex("""aniyomi_\d+-\d+-\d+_\d+-\d+.proto.gz""")
                    dir.listFiles { _, filename -> backupRegex.matches(filename) }
                        .orEmpty()
                        .sortedByDescending { it.name }
                        .drop(numberOfBackups - 1)
                        .forEach { it.delete() }

                    // Create new file to place backup
                    dir.createFile(BackupFull.getDefaultFilename())
                } else {
                    UniFile.fromUri(context, uri)
                }
                )
                ?: throw Exception("Couldn't create backup file")

            val byteArray = parser.encodeToByteArray(BackupSerializer, backup!!)
            file.openOutputStream().sink().gzip().buffer().use { it.write(byteArray) }
            return file.uri.toString()
        } catch (e: Exception) {
            Timber.e(e)
            throw e
        }
    }

    private fun backupManga(mangas: List<Manga>, flags: Int): List<BackupManga> {
        return mangas.map {
            backupMangaObject(it, flags)
        }
    }

    private fun backupAnime(animes: List<Anime>, flags: Int): List<BackupAnime> {
        return animes.map {
            backupAnimeObject(it, flags)
        }
    }

    private fun backupExtensionInfo(mangas: List<Manga>): List<BackupSource> {
        return mangas
            .asSequence()
            .map { it.source }
            .distinct()
            .map { sourceManager.getOrStub(it) }
            .map { BackupSource.copyFrom(it) }
            .toList()
    }

    private fun backupAnimeExtensionInfo(animes: List<Anime>): List<BackupAnimeSource> {
        return animes
            .asSequence()
            .map { it.source }
            .distinct()
            .map { animesourceManager.getOrStub(it) }
            .map { BackupAnimeSource.copyFrom(it) }
            .toList()
    }

    /**
     * Backup the categories of library
     *
     * @return list of [BackupCategory] to be backed up
     */
    private fun backupCategories(): List<BackupCategory> {
        return databaseHelper.getCategories()
            .executeAsBlocking()
            .map { BackupCategory.copyFrom(it) }
    }

    /**
     * Backup the categories of library
     *
     * @return list of [BackupCategory] to be backed up
     */
    private fun backupCategoriesAnime(): List<BackupCategory> {
        return animedatabaseHelper.getCategories()
            .executeAsBlocking()
            .map { BackupCategory.copyFrom(it) }
    }

    /**
     * Convert a manga to Json
     *
     * @param manga manga that gets converted
     * @param options options for the backup
     * @return [BackupManga] containing manga in a serializable form
     */
    private fun backupMangaObject(manga: Manga, options: Int): BackupManga {
        // Entry for this manga
        val mangaObject = BackupManga.copyFrom(manga)

        // Check if user wants chapter information in backup
        if (options and BACKUP_CHAPTER_MASK == BACKUP_CHAPTER) {
            // Backup all the chapters
            val chapters = databaseHelper.getChapters(manga).executeAsBlocking()
            if (chapters.isNotEmpty()) {
                mangaObject.chapters = chapters.map { BackupChapter.copyFrom(it) }
            }
        }

        // Check if user wants category information in backup
        if (options and BACKUP_CATEGORY_MASK == BACKUP_CATEGORY) {
            // Backup categories for this manga
            val categoriesForManga = databaseHelper.getCategoriesForManga(manga).executeAsBlocking()
            if (categoriesForManga.isNotEmpty()) {
                mangaObject.categories = categoriesForManga.mapNotNull { it.order }
            }
        }

        // Check if user wants track information in backup
        if (options and BACKUP_TRACK_MASK == BACKUP_TRACK) {
            val tracks = databaseHelper.getTracks(manga).executeAsBlocking()
            if (tracks.isNotEmpty()) {
                mangaObject.tracking = tracks.map { BackupTracking.copyFrom(it) }
            }
        }

        // Check if user wants history information in backup
        if (options and BACKUP_HISTORY_MASK == BACKUP_HISTORY) {
            val historyForManga = databaseHelper.getHistoryByMangaId(manga.id!!).executeAsBlocking()
            if (historyForManga.isNotEmpty()) {
                val history = historyForManga.mapNotNull { history ->
                    val url = databaseHelper.getChapter(history.chapter_id).executeAsBlocking()?.url
                    url?.let { BackupHistory(url, history.last_read) }
                }
                if (history.isNotEmpty()) {
                    mangaObject.history = history
                }
            }
        }

        return mangaObject
    }

    /**
     * Convert a manga to Json
     *
     * @param anime manga that gets converted
     * @param options options for the backup
     * @return [BackupAnime] containing anime in a serializable form
     */
    private fun backupAnimeObject(anime: Anime, options: Int): BackupAnime {
        // Entry for this manga
        val animeObject = BackupAnime.copyFrom(anime)

        // Check if user wants chapter information in backup
        if (options and BACKUP_CHAPTER_MASK == BACKUP_CHAPTER) {
            // Backup all the chapters
            val episodes = animedatabaseHelper.getEpisodes(anime).executeAsBlocking()
            if (episodes.isNotEmpty()) {
                animeObject.episodes = episodes.map { BackupEpisode.copyFrom(it) }
            }
        }

        // Check if user wants category information in backup
        if (options and BACKUP_CATEGORY_MASK == BACKUP_CATEGORY) {
            // Backup categories for this manga
            val categoriesForAnime = animedatabaseHelper.getCategoriesForAnime(anime).executeAsBlocking()
            if (categoriesForAnime.isNotEmpty()) {
                animeObject.categories = categoriesForAnime.mapNotNull { it.order }
            }
        }

        // Check if user wants track information in backup
        if (options and BACKUP_TRACK_MASK == BACKUP_TRACK) {
            val tracks = animedatabaseHelper.getTracks(anime).executeAsBlocking()
            if (tracks.isNotEmpty()) {
                animeObject.tracking = tracks.map { BackupAnimeTracking.copyFrom(it) }
            }
        }

        // Check if user wants history information in backup
        if (options and BACKUP_HISTORY_MASK == BACKUP_HISTORY) {
            val historyForAnime = animedatabaseHelper.getHistoryByAnimeId(anime.id!!).executeAsBlocking()
            if (historyForAnime.isNotEmpty()) {
                val history = historyForAnime.mapNotNull { history ->
                    val url = animedatabaseHelper.getEpisode(history.episode_id).executeAsBlocking()?.url
                    url?.let { BackupAnimeHistory(url, history.last_seen) }
                }
                if (history.isNotEmpty()) {
                    animeObject.history = history
                }
            }
        }

        return animeObject
    }

    fun restoreMangaNoFetch(manga: Manga, dbManga: Manga) {
        manga.id = dbManga.id
        manga.copyFrom(dbManga)
        insertManga(manga)
    }

    /**
     * Fetches manga information
     *
     * @param manga manga that needs updating
     * @return Updated manga info.
     */
    fun restoreManga(manga: Manga): Manga {
        return manga.also {
            it.initialized = it.description != null
            it.id = insertManga(it)
        }
    }

    fun restoreAnimeNoFetch(anime: Anime, dbAnime: Anime) {
        anime.id = dbAnime.id
        anime.copyFrom(dbAnime)
        insertAnime(anime)
    }

    /**
     * Fetches anime information
     *
     * @param anime anime that needs updating
     * @return Updated anime info.
     */
    fun restoreAnime(anime: Anime): Anime {
        return anime.also {
            it.initialized = it.description != null
            it.id = insertAnime(it)
        }
    }

    /**
     * Restore the categories from Json
     *
     * @param backupCategories list containing categories
     */
    internal fun restoreCategories(backupCategories: List<BackupCategory>) {
        // Get categories from file and from db
        val dbCategories = databaseHelper.getCategories().executeAsBlocking()

        // Iterate over them
        backupCategories.map { it.getCategoryImpl() }.forEach { category ->
            // Used to know if the category is already in the db
            var found = false
            for (dbCategory in dbCategories) {
                // If the category is already in the db, assign the id to the file's category
                // and do nothing
                if (category.name == dbCategory.name) {
                    category.id = dbCategory.id
                    found = true
                    break
                }
            }
            // If the category isn't in the db, remove the id and insert a new category
            // Store the inserted id in the category
            if (!found) {
                // Let the db assign the id
                category.id = null
                val result = databaseHelper.insertCategory(category).executeAsBlocking()
                category.id = result.insertedId()?.toInt()
            }
        }
    }

    /**
     * Restore the categories from Json
     *
     * @param backupCategories list containing categories
     */
    internal fun restoreCategoriesAnime(backupCategories: List<BackupCategory>) {
        // Get categories from file and from db
        val dbCategories = animedatabaseHelper.getCategories().executeAsBlocking()

        // Iterate over them
        backupCategories.map { it.getCategoryImpl() }.forEach { category ->
            // Used to know if the category is already in the db
            var found = false
            for (dbCategory in dbCategories) {
                // If the category is already in the db, assign the id to the file's category
                // and do nothing
                if (category.name == dbCategory.name) {
                    category.id = dbCategory.id
                    found = true
                    break
                }
            }
            // If the category isn't in the db, remove the id and insert a new category
            // Store the inserted id in the category
            if (!found) {
                // Let the db assign the id
                category.id = null
                val result = animedatabaseHelper.insertCategory(category).executeAsBlocking()
                category.id = result.insertedId()?.toInt()
            }
        }
    }

    /**
     * Restores the categories a manga is in.
     *
     * @param manga the manga whose categories have to be restored.
     * @param categories the categories to restore.
     */
    internal fun restoreCategoriesForManga(manga: Manga, categories: List<Int>, backupCategories: List<BackupCategory>) {
        val dbCategories = databaseHelper.getCategories().executeAsBlocking()
        val mangaCategoriesToUpdate = ArrayList<MangaCategory>(categories.size)
        categories.forEach { backupCategoryOrder ->
            backupCategories.firstOrNull {
                it.order == backupCategoryOrder
            }?.let { backupCategory ->
                dbCategories.firstOrNull { dbCategory ->
                    dbCategory.name == backupCategory.name
                }?.let { dbCategory ->
                    mangaCategoriesToUpdate += MangaCategory.create(manga, dbCategory)
                }
            }
        }

        // Update database
        if (mangaCategoriesToUpdate.isNotEmpty()) {
            databaseHelper.deleteOldMangasCategories(listOf(manga)).executeAsBlocking()
            databaseHelper.insertMangasCategories(mangaCategoriesToUpdate).executeAsBlocking()
        }
    }

    /**
     * Restores the categories an anime is in.
     *
     * @param anime the anime whose categories have to be restored.
     * @param categories the categories to restore.
     */
    internal fun restoreCategoriesForAnime(anime: Anime, categories: List<Int>, backupCategories: List<BackupCategory>) {
        val dbCategories = animedatabaseHelper.getCategories().executeAsBlocking()
        val animeCategoriesToUpdate = ArrayList<AnimeCategory>(categories.size)
        categories.forEach { backupCategoryOrder ->
            backupCategories.firstOrNull {
                it.order == backupCategoryOrder
            }?.let { backupCategory ->
                dbCategories.firstOrNull { dbCategory ->
                    dbCategory.name == backupCategory.name
                }?.let { dbCategory ->
                    animeCategoriesToUpdate += AnimeCategory.create(anime, dbCategory)
                }
            }
        }

        // Update database
        if (animeCategoriesToUpdate.isNotEmpty()) {
            animedatabaseHelper.deleteOldAnimesCategories(listOf(anime)).executeAsBlocking()
            animedatabaseHelper.insertAnimesCategories(animeCategoriesToUpdate).executeAsBlocking()
        }
    }

    /**
     * Restore history from Json
     *
     * @param history list containing history to be restored
     */
    internal fun restoreHistoryForManga(history: List<BackupHistory>) {
        // List containing history to be updated
        val historyToBeUpdated = ArrayList<History>(history.size)
        for ((url, lastRead) in history) {
            val dbHistory = databaseHelper.getHistoryByChapterUrl(url).executeAsBlocking()
            // Check if history already in database and update
            if (dbHistory != null) {
                dbHistory.apply {
                    last_read = max(lastRead, dbHistory.last_read)
                }
                historyToBeUpdated.add(dbHistory)
            } else {
                // If not in database create
                databaseHelper.getChapter(url).executeAsBlocking()?.let {
                    val historyToAdd = History.create(it).apply {
                        last_read = lastRead
                    }
                    historyToBeUpdated.add(historyToAdd)
                }
            }
        }
        databaseHelper.updateHistoryLastRead(historyToBeUpdated).executeAsBlocking()
    }

    /**
     * Restore history from Json
     *
     * @param history list containing history to be restored
     */
    internal fun restoreHistoryForAnime(history: List<BackupAnimeHistory>) {
        // List containing history to be updated
        val historyToBeUpdated = ArrayList<AnimeHistory>(history.size)
        for ((url, lastSeen) in history) {
            val dbHistory = animedatabaseHelper.getHistoryByEpisodeUrl(url).executeAsBlocking()
            // Check if history already in database and update
            if (dbHistory != null) {
                dbHistory.apply {
                    last_seen = max(lastSeen, dbHistory.last_seen)
                }
                historyToBeUpdated.add(dbHistory)
            } else {
                // If not in database create
                animedatabaseHelper.getEpisode(url).executeAsBlocking()?.let {
                    val historyToAdd = AnimeHistory.create(it).apply {
                        last_seen = lastSeen
                    }
                    historyToBeUpdated.add(historyToAdd)
                }
            }
        }
        animedatabaseHelper.updateAnimeHistoryLastSeen(historyToBeUpdated).executeAsBlocking()
    }

    /**
     * Restores the sync of a manga.
     *
     * @param manga the manga whose sync have to be restored.
     * @param tracks the track list to restore.
     */
    internal fun restoreTrackForManga(manga: Manga, tracks: List<Track>) {
        // Fix foreign keys with the current manga id
        tracks.map { it.manga_id = manga.id!! }

        // Get tracks from database
        val dbTracks = databaseHelper.getTracks(manga).executeAsBlocking()
        val trackToUpdate = mutableListOf<Track>()

        tracks.forEach { track ->
            var isInDatabase = false
            for (dbTrack in dbTracks) {
                if (track.sync_id == dbTrack.sync_id) {
                    // The sync is already in the db, only update its fields
                    if (track.media_id != dbTrack.media_id) {
                        dbTrack.media_id = track.media_id
                    }
                    if (track.library_id != dbTrack.library_id) {
                        dbTrack.library_id = track.library_id
                    }
                    dbTrack.last_chapter_read = max(dbTrack.last_chapter_read, track.last_chapter_read)
                    isInDatabase = true
                    trackToUpdate.add(dbTrack)
                    break
                }
            }
            if (!isInDatabase) {
                // Insert new sync. Let the db assign the id
                track.id = null
                trackToUpdate.add(track)
            }
        }
        // Update database
        if (trackToUpdate.isNotEmpty()) {
            databaseHelper.insertTracks(trackToUpdate).executeAsBlocking()
        }
    }

    /**
     * Restores the sync of a manga.
     *
     * @param anime the anime whose sync have to be restored.
     * @param tracks the track list to restore.
     */
    internal fun restoreTrackForAnime(anime: Anime, tracks: List<AnimeTrack>) {
        // Fix foreign keys with the current anime id
        tracks.map { it.anime_id = anime.id!! }

        // Get tracks from database
        val dbTracks = animedatabaseHelper.getTracks(anime).executeAsBlocking()
        val trackToUpdate = mutableListOf<AnimeTrack>()

        tracks.forEach { track ->
            var isInDatabase = false
            for (dbTrack in dbTracks) {
                if (track.sync_id == dbTrack.sync_id) {
                    // The sync is already in the db, only update its fields
                    if (track.media_id != dbTrack.media_id) {
                        dbTrack.media_id = track.media_id
                    }
                    if (track.library_id != dbTrack.library_id) {
                        dbTrack.library_id = track.library_id
                    }
                    dbTrack.last_episode_seen = max(dbTrack.last_episode_seen, track.last_episode_seen)
                    isInDatabase = true
                    trackToUpdate.add(dbTrack)
                    break
                }
            }
            if (!isInDatabase) {
                // Insert new sync. Let the db assign the id
                track.id = null
                trackToUpdate.add(track)
            }
        }
        // Update database
        if (trackToUpdate.isNotEmpty()) {
            animedatabaseHelper.insertTracks(trackToUpdate).executeAsBlocking()
        }
    }

    internal fun restoreChaptersForManga(manga: Manga, chapters: List<Chapter>) {
        val dbChapters = databaseHelper.getChapters(manga).executeAsBlocking()

        chapters.forEach { chapter ->
            val dbChapter = dbChapters.find { it.url == chapter.url }
            if (dbChapter != null) {
                chapter.id = dbChapter.id
                chapter.copyFrom(dbChapter)
                if (dbChapter.read && !chapter.read) {
                    chapter.read = dbChapter.read
                    chapter.last_page_read = dbChapter.last_page_read
                } else if (chapter.last_page_read == 0 && dbChapter.last_page_read != 0) {
                    chapter.last_page_read = dbChapter.last_page_read
                }
                if (!chapter.bookmark && dbChapter.bookmark) {
                    chapter.bookmark = dbChapter.bookmark
                }
            }

            chapter.manga_id = manga.id
        }

        val newChapters = chapters.groupBy { it.id != null }
        newChapters[true]?.let { updateKnownChapters(it) }
        newChapters[false]?.let { insertChapters(it) }
    }

    internal fun restoreEpisodesForAnime(anime: Anime, episodes: List<Episode>) {
        val dbEpisodes = animedatabaseHelper.getEpisodes(anime).executeAsBlocking()

        episodes.forEach { episode ->
            val dbEpisode = dbEpisodes.find { it.url == episode.url }
            if (dbEpisode != null) {
                episode.id = dbEpisode.id
                episode.copyFrom(dbEpisode)
                if (dbEpisode.seen && !episode.seen) {
                    episode.seen = dbEpisode.seen
                    episode.last_second_seen = dbEpisode.last_second_seen
                } else if (episode.last_second_seen == 0L && dbEpisode.last_second_seen != 0L) {
                    episode.last_second_seen = dbEpisode.last_second_seen
                }
                if (!episode.bookmark && dbEpisode.bookmark) {
                    episode.bookmark = dbEpisode.bookmark
                }
            }

            episode.anime_id = anime.id
        }

        val newEpisodes = episodes.groupBy { it.id != null }
        newEpisodes[true]?.let { updateKnownEpisodes(it) }
        newEpisodes[false]?.let { insertEpisodes(it) }
    }
}<|MERGE_RESOLUTION|>--- conflicted
+++ resolved
@@ -42,15 +42,12 @@
             backup = Backup(
                 backupManga(databaseManga, flags),
                 backupCategories(),
-<<<<<<< HEAD
                 backupAnime(databaseAnime, flags),
                 backupCategoriesAnime(),
+                emptyList(),
+                emptyList(),
                 backupExtensionInfo(databaseManga),
                 backupAnimeExtensionInfo(databaseAnime)
-=======
-                emptyList(),
-                backupExtensionInfo(databaseManga)
->>>>>>> 2c14a8de
             )
         }
 
