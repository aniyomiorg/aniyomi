--- conflicted
+++ resolved
@@ -128,14 +128,9 @@
             Notifications.ID_LIBRARY_SKIPPED,
             context.notificationBuilder(Notifications.CHANNEL_LIBRARY_SKIPPED) {
                 setContentTitle(context.resources.getString(R.string.notification_update_skipped, skipped))
-<<<<<<< HEAD
+                setContentText(context.getString(R.string.learn_more))
                 setSmallIcon(R.drawable.ic_ani)
-                addAction(R.drawable.ic_help_24dp, context.getString(R.string.learn_more), NotificationHandler.openUrl(context, HELP_SKIPPED_URL))
-=======
-                setContentText(context.getString(R.string.learn_more))
-                setSmallIcon(R.drawable.ic_tachi)
                 setContentIntent(NotificationHandler.openUrl(context, HELP_SKIPPED_URL))
->>>>>>> 5da2c82f
             }
                 .build(),
         )
