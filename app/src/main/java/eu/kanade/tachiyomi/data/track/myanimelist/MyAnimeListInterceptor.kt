--- conflicted
+++ resolved
@@ -35,31 +35,7 @@
             .header("User-Agent", "Animetail v${BuildConfig.VERSION_NAME} (${BuildConfig.APPLICATION_ID})")
             .build()
 
-<<<<<<< HEAD
         return chain.proceed(authRequest)
-=======
-        val response = chain.proceed(authRequest)
-        val tokenIsExpired = response.headers["www-authenticate"]
-            ?.contains("The access token expired") ?: false
-
-        // Retry the request once with a new token in case it was not already refreshed
-        // by the is expired check before.
-        if (response.code == 401 && tokenIsExpired) {
-            response.close()
-
-            val newToken = refreshToken(chain)
-            setAuth(newToken)
-
-            val newRequest = originalRequest.newBuilder()
-                .addHeader("Authorization", "Bearer ${newToken.access_token}")
-                .header("User-Agent", "Animetail v${BuildConfig.VERSION_NAME} (${BuildConfig.APPLICATION_ID})")
-                .build()
-
-            return chain.proceed(newRequest)
-        }
-
-        return response
->>>>>>> 2895658e
     }
 
     /**
