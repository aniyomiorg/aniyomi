--- conflicted
+++ resolved
@@ -32,11 +32,7 @@
         // Add the authorization header to the original request
         val authRequest = originalRequest.newBuilder()
             .addHeader("Authorization", "Bearer ${oauth!!.accessToken}")
-<<<<<<< HEAD
-            .header("User-Agent", "Animetail v${BuildConfig.VERSION_NAME} (${BuildConfig.APPLICATION_ID})")
-=======
-            // .header("User-Agent", "Aniyomi v${BuildConfig.VERSION_NAME} (${BuildConfig.APPLICATION_ID})")
->>>>>>> cef09731
+            // .header("User-Agent", "Animetail v${BuildConfig.VERSION_NAME} (${BuildConfig.APPLICATION_ID})")
             .build()
 
         return chain.proceed(authRequest)
