package eu.kanade.tachiyomi.data.backup.models

import eu.kanade.tachiyomi.source.model.UpdateStrategy
import kotlinx.serialization.Serializable
import kotlinx.serialization.protobuf.ProtoNumber
<<<<<<< HEAD
import tachiyomi.domain.entries.manga.model.Manga
import tachiyomi.domain.items.chapter.model.Chapter
import tachiyomi.domain.track.manga.model.MangaTrack
=======
import tachiyomi.domain.manga.model.Manga
>>>>>>> a3ef3604

@Suppress("DEPRECATION")
@Serializable
data class BackupManga(
    // in 1.x some of these values have different names
    @ProtoNumber(1) var source: Long,
    // url is called key in 1.x
    @ProtoNumber(2) var url: String,
    @ProtoNumber(3) var title: String = "",
    @ProtoNumber(4) var artist: String? = null,
    @ProtoNumber(5) var author: String? = null,
    @ProtoNumber(6) var description: String? = null,
    @ProtoNumber(7) var genre: List<String> = emptyList(),
    @ProtoNumber(8) var status: Int = 0,
    // thumbnailUrl is called cover in 1.x
    @ProtoNumber(9) var thumbnailUrl: String? = null,
    // @ProtoNumber(10) val customCover: String = "", 1.x value, not used in 0.x
    // @ProtoNumber(11) val lastUpdate: Long = 0, 1.x value, not used in 0.x
    // @ProtoNumber(12) val lastInit: Long = 0, 1.x value, not used in 0.x
    @ProtoNumber(13) var dateAdded: Long = 0,
    @ProtoNumber(14) var viewer: Int = 0, // Replaced by viewer_flags
    // @ProtoNumber(15) val flags: Int = 0, 1.x value, not used in 0.x
    @ProtoNumber(16) var chapters: List<BackupChapter> = emptyList(),
    @ProtoNumber(17) var categories: List<Long> = emptyList(),
    @ProtoNumber(18) var tracking: List<BackupTracking> = emptyList(),
    // Bump by 100 for values that are not saved/implemented in 1.x but are used in 0.x
    @ProtoNumber(100) var favorite: Boolean = true,
    @ProtoNumber(101) var chapterFlags: Int = 0,
    @ProtoNumber(102) var brokenHistory: List<BrokenBackupHistory> = emptyList(),
    @ProtoNumber(103) var viewer_flags: Int? = null,
    @ProtoNumber(104) var history: List<BackupHistory> = emptyList(),
    @ProtoNumber(105) var updateStrategy: UpdateStrategy = UpdateStrategy.ALWAYS_UPDATE,
    @ProtoNumber(106) var lastModifiedAt: Long = 0,
    @ProtoNumber(107) var favoriteModifiedAt: Long? = null,
) {
    fun getMangaImpl(): Manga {
        return Manga.create().copy(
            url = this@BackupManga.url,
            title = this@BackupManga.title,
            artist = this@BackupManga.artist,
            author = this@BackupManga.author,
            description = this@BackupManga.description,
            genre = this@BackupManga.genre,
            status = this@BackupManga.status.toLong(),
            thumbnailUrl = this@BackupManga.thumbnailUrl,
            favorite = this@BackupManga.favorite,
            source = this@BackupManga.source,
            dateAdded = this@BackupManga.dateAdded,
            viewerFlags = (this@BackupManga.viewer_flags ?: this@BackupManga.viewer).toLong(),
            chapterFlags = this@BackupManga.chapterFlags.toLong(),
            updateStrategy = this@BackupManga.updateStrategy,
            lastModifiedAt = this@BackupManga.lastModifiedAt,
            favoriteModifiedAt = this@BackupManga.favoriteModifiedAt,
        )
    }
<<<<<<< HEAD

    fun getChaptersImpl(): List<Chapter> {
        return chapters.map {
            it.toChapterImpl()
        }
    }

    fun getTrackingImpl(): List<MangaTrack> {
        return tracking.map {
            it.getTrackingImpl()
        }
    }

    companion object {
        fun copyFrom(manga: Manga): BackupManga {
            return BackupManga(
                url = manga.url,
                title = manga.title,
                artist = manga.artist,
                author = manga.author,
                description = manga.description,
                genre = manga.genre.orEmpty(),
                status = manga.status.toInt(),
                thumbnailUrl = manga.thumbnailUrl,
                favorite = manga.favorite,
                source = manga.source,
                dateAdded = manga.dateAdded,
                viewer = (manga.viewerFlags.toInt() and ReadingMode.MASK),
                viewer_flags = manga.viewerFlags.toInt(),
                chapterFlags = manga.chapterFlags.toInt(),
                updateStrategy = manga.updateStrategy,
                lastModifiedAt = manga.lastModifiedAt,
                favoriteModifiedAt = manga.favoriteModifiedAt,
            )
        }
    }
=======
>>>>>>> a3ef3604
}<|MERGE_RESOLUTION|>--- conflicted
+++ resolved
@@ -3,13 +3,7 @@
 import eu.kanade.tachiyomi.source.model.UpdateStrategy
 import kotlinx.serialization.Serializable
 import kotlinx.serialization.protobuf.ProtoNumber
-<<<<<<< HEAD
 import tachiyomi.domain.entries.manga.model.Manga
-import tachiyomi.domain.items.chapter.model.Chapter
-import tachiyomi.domain.track.manga.model.MangaTrack
-=======
-import tachiyomi.domain.manga.model.Manga
->>>>>>> a3ef3604
 
 @Suppress("DEPRECATION")
 @Serializable
@@ -65,43 +59,4 @@
             favoriteModifiedAt = this@BackupManga.favoriteModifiedAt,
         )
     }
-<<<<<<< HEAD
-
-    fun getChaptersImpl(): List<Chapter> {
-        return chapters.map {
-            it.toChapterImpl()
-        }
-    }
-
-    fun getTrackingImpl(): List<MangaTrack> {
-        return tracking.map {
-            it.getTrackingImpl()
-        }
-    }
-
-    companion object {
-        fun copyFrom(manga: Manga): BackupManga {
-            return BackupManga(
-                url = manga.url,
-                title = manga.title,
-                artist = manga.artist,
-                author = manga.author,
-                description = manga.description,
-                genre = manga.genre.orEmpty(),
-                status = manga.status.toInt(),
-                thumbnailUrl = manga.thumbnailUrl,
-                favorite = manga.favorite,
-                source = manga.source,
-                dateAdded = manga.dateAdded,
-                viewer = (manga.viewerFlags.toInt() and ReadingMode.MASK),
-                viewer_flags = manga.viewerFlags.toInt(),
-                chapterFlags = manga.chapterFlags.toInt(),
-                updateStrategy = manga.updateStrategy,
-                lastModifiedAt = manga.lastModifiedAt,
-                favoriteModifiedAt = manga.favoriteModifiedAt,
-            )
-        }
-    }
-=======
->>>>>>> a3ef3604
 }