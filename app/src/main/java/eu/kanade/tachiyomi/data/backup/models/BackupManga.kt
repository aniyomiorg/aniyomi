--- conflicted
+++ resolved
@@ -40,7 +40,8 @@
     @ProtoNumber(103) var viewer_flags: Int? = null,
     @ProtoNumber(104) var history: List<BackupHistory> = emptyList(),
     @ProtoNumber(105) var updateStrategy: UpdateStrategy = UpdateStrategy.ALWAYS_UPDATE,
-<<<<<<< HEAD
+    @ProtoNumber(106) var lastModifiedAt: Long = 0,
+    @ProtoNumber(107) var favoriteModifiedAt: Long? = null,
 
     @ProtoNumber(602) var customStatus: Int = 0,
 
@@ -51,10 +52,6 @@
     // skipping 803 due to using duplicate value in previous builds
     @ProtoNumber(804) var customDescription: String? = null,
     @ProtoNumber(805) var customGenre: List<String>? = null,
-=======
-    @ProtoNumber(106) var lastModifiedAt: Long = 0,
-    @ProtoNumber(107) var favoriteModifiedAt: Long? = null,
->>>>>>> b9d42c97
 ) {
     fun getMangaImpl(): Manga {
         return Manga.create().copy(
@@ -134,7 +131,8 @@
                 viewer_flags = manga.viewerFlags.toInt(),
                 chapterFlags = manga.chapterFlags.toInt(),
                 updateStrategy = manga.updateStrategy,
-<<<<<<< HEAD
+                lastModifiedAt = manga.lastModifiedAt,
+                favoriteModifiedAt = manga.favoriteModifiedAt,
             ).also { backupManga ->
                 customMangaInfo?.let {
                     backupManga.customTitle = it.title
@@ -145,11 +143,6 @@
                     backupManga.customStatus = it.status?.toInt() ?: 0
                 }
             }
-=======
-                lastModifiedAt = manga.lastModifiedAt,
-                favoriteModifiedAt = manga.favoriteModifiedAt,
-            )
->>>>>>> b9d42c97
         }
     }
 }