--- conflicted
+++ resolved
@@ -72,13 +72,6 @@
             favoriteModifiedAt = this@BackupManga.favoriteModifiedAt,
         )
     }
-<<<<<<< HEAD
-
-    fun getChaptersImpl(): List<Chapter> {
-        return chapters.map {
-            it.toChapterImpl()
-        }
-    }
 
     // SY -->
     fun getCustomMangaInfo(): CustomMangaInfo? {
@@ -102,47 +95,4 @@
         return null
     }
     // SY <--
-
-    fun getTrackingImpl(): List<MangaTrack> {
-        return tracking.map {
-            it.getTrackingImpl()
-        }
-    }
-
-    companion object {
-        fun copyFrom(manga: Manga, customMangaInfo: CustomMangaInfo?): BackupManga {
-            return BackupManga(
-                url = manga.url,
-                // SY -->
-                title = manga.ogTitle,
-                artist = manga.ogArtist,
-                author = manga.ogAuthor,
-                description = manga.ogDescription,
-                genre = manga.ogGenre.orEmpty(),
-                status = manga.ogStatus.toInt(),
-                // SY <--
-                thumbnailUrl = manga.thumbnailUrl,
-                favorite = manga.favorite,
-                source = manga.source,
-                dateAdded = manga.dateAdded,
-                viewer = (manga.viewerFlags.toInt() and ReadingMode.MASK),
-                viewer_flags = manga.viewerFlags.toInt(),
-                chapterFlags = manga.chapterFlags.toInt(),
-                updateStrategy = manga.updateStrategy,
-                lastModifiedAt = manga.lastModifiedAt,
-                favoriteModifiedAt = manga.favoriteModifiedAt,
-            ).also { backupManga ->
-                customMangaInfo?.let {
-                    backupManga.customTitle = it.title
-                    backupManga.customArtist = it.artist
-                    backupManga.customAuthor = it.author
-                    backupManga.customDescription = it.description
-                    backupManga.customGenre = it.genre
-                    backupManga.customStatus = it.status?.toInt() ?: 0
-                }
-            }
-        }
-    }
-=======
->>>>>>> bfa68d18
 }