package eu.kanade.tachiyomi.data.track.myanimelist

import android.graphics.Color
import dev.icerock.moko.resources.StringResource
import eu.kanade.tachiyomi.R
import eu.kanade.tachiyomi.data.database.models.anime.AnimeTrack
import eu.kanade.tachiyomi.data.database.models.manga.MangaTrack
import eu.kanade.tachiyomi.data.track.AnimeTracker
import eu.kanade.tachiyomi.data.track.BaseTracker
import eu.kanade.tachiyomi.data.track.DeletableAnimeTracker
import eu.kanade.tachiyomi.data.track.DeletableMangaTracker
import eu.kanade.tachiyomi.data.track.MangaTracker
import eu.kanade.tachiyomi.data.track.model.AnimeTrackSearch
import eu.kanade.tachiyomi.data.track.model.MangaTrackSearch
import kotlinx.collections.immutable.ImmutableList
import kotlinx.collections.immutable.toImmutableList
import kotlinx.serialization.encodeToString
import kotlinx.serialization.json.Json
import tachiyomi.i18n.MR
import uy.kohesive.injekt.injectLazy
import tachiyomi.domain.track.model.Track as DomainTrack

class MyAnimeList(id: Long) :
    BaseTracker(
        id,
        "MyAnimeList",
    ),
    MangaTracker,
    AnimeTracker,
    DeletableMangaTracker,
    DeletableAnimeTracker {

    companion object {
        const val READING = 1
        const val WATCHING = 11
        const val COMPLETED = 2
        const val ON_HOLD = 3
        const val DROPPED = 4
        const val PLAN_TO_READ = 6
        const val PLAN_TO_WATCH = 16
        const val REREADING = 7
        const val REWATCHING = 17

        private const val SEARCH_ID_PREFIX = "id:"
        private const val SEARCH_LIST_PREFIX = "my:"

        private val SCORE_LIST = IntRange(0, 10)
            .map(Int::toString)
            .toImmutableList()
    }

    private val json: Json by injectLazy()

    private val interceptor by lazy { MyAnimeListInterceptor(this, getPassword()) }
    private val api by lazy { MyAnimeListApi(id, client, interceptor) }

    override val supportsReadingDates: Boolean = true

    override fun getLogo() = R.drawable.ic_tracker_mal

    override fun getLogoColor() = Color.rgb(46, 81, 162)

    override fun getStatusListManga(): List<Int> {
        return listOf(READING, COMPLETED, ON_HOLD, DROPPED, PLAN_TO_READ, REREADING)
    }

    override fun getStatusListAnime(): List<Int> {
        return listOf(WATCHING, COMPLETED, ON_HOLD, DROPPED, PLAN_TO_WATCH, REWATCHING)
    }

    override fun getStatus(status: Int): StringResource? = when (status) {
        READING -> MR.strings.reading
        WATCHING -> MR.strings.watching
        COMPLETED -> MR.strings.completed
        ON_HOLD -> MR.strings.on_hold
        DROPPED -> MR.strings.dropped
        PLAN_TO_READ -> MR.strings.plan_to_read
        PLAN_TO_WATCH -> MR.strings.plan_to_watch
        REREADING -> MR.strings.repeating
        REWATCHING -> MR.strings.repeating_anime
        else -> null
    }

    override fun getReadingStatus(): Int = READING

    override fun getWatchingStatus(): Int = WATCHING

    override fun getRereadingStatus(): Int = REREADING

    override fun getRewatchingStatus(): Int = REWATCHING

    override fun getCompletionStatus(): Int = COMPLETED

    override fun getScoreList(): ImmutableList<String> = SCORE_LIST

<<<<<<< HEAD
    override fun indexToScore(index: Int): Float {
        return index.toFloat()
    }

    override fun displayScore(track: MangaTrack): String {
=======
    override fun displayScore(track: DomainTrack): String {
>>>>>>> a3ef3604
        return track.score.toInt().toString()
    }

    override fun displayScore(track: AnimeTrack): String {
        return track.score.toInt().toString()
    }

    private suspend fun add(track: MangaTrack): MangaTrack {
        return api.updateItem(track)
    }

    private suspend fun add(track: AnimeTrack): AnimeTrack {
        track.status = WATCHING
        track.score = 0F
        return api.updateItem(track)
    }

    override suspend fun update(track: MangaTrack, didReadChapter: Boolean): MangaTrack {
        if (track.status != COMPLETED) {
            if (didReadChapter) {
                if (track.last_chapter_read.toInt() == track.total_chapters && track.total_chapters > 0) {
                    track.status = COMPLETED
                    track.finished_reading_date = System.currentTimeMillis()
                } else if (track.status != REREADING) {
                    track.status = READING
                    if (track.last_chapter_read == 1F) {
                        track.started_reading_date = System.currentTimeMillis()
                    }
                }
            }
        }

        return api.updateItem(track)
    }

<<<<<<< HEAD
    override suspend fun update(track: AnimeTrack, didWatchEpisode: Boolean): AnimeTrack {
        if (track.status != COMPLETED) {
            if (didWatchEpisode) {
                if (track.last_episode_seen.toInt() == track.total_episodes && track.total_episodes > 0) {
                    track.status = COMPLETED
                    track.finished_watching_date = System.currentTimeMillis()
                } else if (track.status != REWATCHING) {
                    track.status = WATCHING
                    if (track.last_episode_seen == 1F) {
                        track.started_watching_date = System.currentTimeMillis()
                    }
                }
            }
        }

        return api.updateItem(track)
=======
    override suspend fun delete(track: DomainTrack) {
        api.deleteItem(track)
>>>>>>> a3ef3604
    }

    override suspend fun delete(track: MangaTrack): MangaTrack {
        return api.deleteMangaItem(track)
    }

    override suspend fun delete(track: AnimeTrack): AnimeTrack {
        return api.deleteAnimeItem(track)
    }

    override suspend fun bind(track: MangaTrack, hasReadChapters: Boolean): MangaTrack {
        val remoteTrack = api.findListItem(track)
        return if (remoteTrack != null) {
            track.copyPersonalFrom(remoteTrack)
            track.remote_id = remoteTrack.remote_id

            if (track.status != COMPLETED) {
                val isRereading = track.status == REREADING
                track.status = if (isRereading.not() && hasReadChapters) READING else track.status
            }

            update(track)
        } else {
            // Set default fields if it's not found in the list
            track.status = if (hasReadChapters) READING else PLAN_TO_READ
            track.score = 0F
            add(track)
        }
    }

    override suspend fun bind(track: AnimeTrack, hasReadChapters: Boolean): AnimeTrack {
        val remoteTrack = api.findListItem(track)
        return if (remoteTrack != null) {
            track.copyPersonalFrom(remoteTrack)
            track.media_id = remoteTrack.media_id

            if (track.status != COMPLETED) {
                val isRereading = track.status == REWATCHING
                track.status = if (isRereading.not() && hasReadChapters) WATCHING else track.status
            }

            update(track)
        } else {
            // Set default fields if it's not found in the list
            track.status = if (hasReadChapters) WATCHING else PLAN_TO_WATCH
            track.score = 0F
            add(track)
        }
    }

    override suspend fun searchManga(query: String): List<MangaTrackSearch> {
        if (query.startsWith(SEARCH_ID_PREFIX)) {
            query.substringAfter(SEARCH_ID_PREFIX).toIntOrNull()?.let { id ->
                return listOf(api.getMangaDetails(id))
            }
        }

        if (query.startsWith(SEARCH_LIST_PREFIX)) {
            query.substringAfter(SEARCH_LIST_PREFIX).let { title ->
                return api.findListItems(title)
            }
        }

        return api.search(query)
    }

    override suspend fun searchAnime(query: String): List<AnimeTrackSearch> {
        if (query.startsWith(SEARCH_ID_PREFIX)) {
            query.substringAfter(SEARCH_ID_PREFIX).toIntOrNull()?.let { id ->
                return listOf(api.getAnimeDetails(id))
            }
        }

        if (query.startsWith(SEARCH_LIST_PREFIX)) {
            query.substringAfter(SEARCH_LIST_PREFIX).let { title ->
                return api.findListItemsAnime(title)
            }
        }

        return api.searchAnime(query)
    }

    override suspend fun refresh(track: MangaTrack): MangaTrack {
        return api.findListItem(track) ?: add(track)
    }

    override suspend fun refresh(track: AnimeTrack): AnimeTrack {
        return api.findListItem(track) ?: add(track)
    }

    override suspend fun login(username: String, password: String) = login(password)

    suspend fun login(authCode: String) {
        try {
            val oauth = api.getAccessToken(authCode)
            interceptor.setAuth(oauth)
            val username = api.getCurrentUser()
            saveCredentials(username, oauth.access_token)
        } catch (e: Throwable) {
            logout()
        }
    }

    override fun logout() {
        super.logout()
        trackPreferences.trackToken(this).delete()
        interceptor.setAuth(null)
    }

    fun saveOAuth(oAuth: OAuth?) {
        trackPreferences.trackToken(this).set(json.encodeToString(oAuth))
    }

    fun loadOAuth(): OAuth? {
        return try {
            json.decodeFromString<OAuth>(trackPreferences.trackToken(this).get())
        } catch (e: Exception) {
            null
        }
    }
}<|MERGE_RESOLUTION|>--- conflicted
+++ resolved
@@ -18,7 +18,8 @@
 import kotlinx.serialization.json.Json
 import tachiyomi.i18n.MR
 import uy.kohesive.injekt.injectLazy
-import tachiyomi.domain.track.model.Track as DomainTrack
+import tachiyomi.domain.track.anime.model.AnimeTrack as DomainAnimeTrack
+import tachiyomi.domain.track.manga.model.MangaTrack as DomainMangaTrack
 
 class MyAnimeList(id: Long) :
     BaseTracker(
@@ -93,19 +94,15 @@
 
     override fun getScoreList(): ImmutableList<String> = SCORE_LIST
 
-<<<<<<< HEAD
     override fun indexToScore(index: Int): Float {
         return index.toFloat()
     }
 
-    override fun displayScore(track: MangaTrack): String {
-=======
-    override fun displayScore(track: DomainTrack): String {
->>>>>>> a3ef3604
+    override fun displayScore(track: DomainMangaTrack): String {
         return track.score.toInt().toString()
     }
 
-    override fun displayScore(track: AnimeTrack): String {
+    override fun displayScore(track: DomainAnimeTrack): String {
         return track.score.toInt().toString()
     }
 
@@ -137,7 +134,6 @@
         return api.updateItem(track)
     }
 
-<<<<<<< HEAD
     override suspend fun update(track: AnimeTrack, didWatchEpisode: Boolean): AnimeTrack {
         if (track.status != COMPLETED) {
             if (didWatchEpisode) {
@@ -154,18 +150,14 @@
         }
 
         return api.updateItem(track)
-=======
-    override suspend fun delete(track: DomainTrack) {
-        api.deleteItem(track)
->>>>>>> a3ef3604
-    }
-
-    override suspend fun delete(track: MangaTrack): MangaTrack {
-        return api.deleteMangaItem(track)
-    }
-
-    override suspend fun delete(track: AnimeTrack): AnimeTrack {
-        return api.deleteAnimeItem(track)
+    }
+
+    override suspend fun delete(track: DomainMangaTrack) {
+        api.deleteMangaItem(track)
+    }
+
+    override suspend fun delete(track: DomainAnimeTrack) {
+        api.deleteAnimeItem(track)
     }
 
     override suspend fun bind(track: MangaTrack, hasReadChapters: Boolean): MangaTrack {
@@ -188,21 +180,21 @@
         }
     }
 
-    override suspend fun bind(track: AnimeTrack, hasReadChapters: Boolean): AnimeTrack {
+    override suspend fun bind(track: AnimeTrack, hasSeenEpisodes: Boolean): AnimeTrack {
         val remoteTrack = api.findListItem(track)
         return if (remoteTrack != null) {
             track.copyPersonalFrom(remoteTrack)
-            track.media_id = remoteTrack.media_id
+            track.remote_id = remoteTrack.remote_id
 
             if (track.status != COMPLETED) {
-                val isRereading = track.status == REWATCHING
-                track.status = if (isRereading.not() && hasReadChapters) WATCHING else track.status
+                val isRewatching = track.status == REWATCHING
+                track.status = if (isRewatching.not() && hasSeenEpisodes) WATCHING else track.status
             }
 
             update(track)
         } else {
             // Set default fields if it's not found in the list
-            track.status = if (hasReadChapters) WATCHING else PLAN_TO_WATCH
+            track.status = if (hasSeenEpisodes) WATCHING else PLAN_TO_WATCH
             track.score = 0F
             add(track)
         }
