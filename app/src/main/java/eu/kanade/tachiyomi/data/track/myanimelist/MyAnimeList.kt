package eu.kanade.tachiyomi.data.track.myanimelist

import android.content.Context
import android.graphics.Color
import androidx.annotation.StringRes
import eu.kanade.tachiyomi.R
import eu.kanade.tachiyomi.data.database.models.AnimeTrack
import eu.kanade.tachiyomi.data.database.models.Track
import eu.kanade.tachiyomi.data.track.TrackService
import eu.kanade.tachiyomi.data.track.model.AnimeTrackSearch
import eu.kanade.tachiyomi.data.track.model.TrackSearch
import kotlinx.serialization.decodeFromString
import kotlinx.serialization.encodeToString
import kotlinx.serialization.json.Json
import uy.kohesive.injekt.injectLazy

class MyAnimeList(private val context: Context, id: Int) : TrackService(id) {

    companion object {
        const val READING = 1
        const val WATCHING = 11
        const val COMPLETED = 2
        const val ON_HOLD = 3
        const val DROPPED = 4
        const val PLAN_TO_READ = 6
        const val PLAN_TO_WATCH = 16
        const val REREADING = 7
        const val REWATCHING = 17

        private const val SEARCH_ID_PREFIX = "id:"
        private const val SEARCH_LIST_PREFIX = "my:"
    }

    private val json: Json by injectLazy()

    private val interceptor by lazy { MyAnimeListInterceptor(this, getPassword()) }
    private val api by lazy { MyAnimeListApi(client, interceptor) }

    @StringRes
    override fun nameRes() = R.string.tracker_myanimelist

    override val supportsReadingDates: Boolean = true

    override fun getLogo() = R.drawable.ic_tracker_mal

    override fun getLogoColor() = Color.rgb(46, 81, 162)

    override fun getStatusList(): List<Int> {
        return listOf(READING, COMPLETED, ON_HOLD, DROPPED, PLAN_TO_READ, REREADING)
    }

    override fun getStatusListAnime(): List<Int> {
        return listOf(WATCHING, COMPLETED, ON_HOLD, DROPPED, PLAN_TO_WATCH, REWATCHING)
    }

    override fun getStatus(status: Int): String = with(context) {
        when (status) {
            READING -> getString(R.string.reading)
            WATCHING -> getString(R.string.watching)
            COMPLETED -> getString(R.string.completed)
            ON_HOLD -> getString(R.string.on_hold)
            DROPPED -> getString(R.string.dropped)
            PLAN_TO_READ -> getString(R.string.plan_to_read)
            PLAN_TO_WATCH -> getString(R.string.plan_to_watch)
            REREADING -> getString(R.string.repeating)
            REWATCHING -> getString(R.string.repeating_anime)
            else -> ""
        }
    }

    override fun getReadingStatus(): Int = READING

    override fun getRereadingStatus(): Int = REREADING

    override fun getCompletionStatus(): Int = COMPLETED

    override fun getScoreList(): List<String> {
        return IntRange(0, 10).map(Int::toString)
    }

    override fun displayScore(track: Track): String {
        return track.score.toInt().toString()
    }

    override fun displayScore(track: AnimeTrack): String {
        return track.score.toInt().toString()
    }

    private suspend fun add(track: Track): Track {
        return api.updateItem(track)
    }

<<<<<<< HEAD
    private suspend fun add(track: AnimeTrack): AnimeTrack {
        track.status = WATCHING
        track.score = 0F
        return api.updateItem(track)
    }

    override suspend fun update(track: Track): Track {
        return api.updateItem(track)
    }

    override suspend fun update(track: AnimeTrack): AnimeTrack {
        return api.updateItem(track)
    }

    override suspend fun bind(track: Track): Track {
=======
    override suspend fun update(track: Track, didReadChapter: Boolean): Track {
        if (track.status != COMPLETED) {
            if (track.status != REREADING && didReadChapter) {
                track.status = READING
            }
        }

        return api.updateItem(track)
    }

    override suspend fun bind(track: Track, hasReadChapters: Boolean): Track {
>>>>>>> 5d1134df
        val remoteTrack = api.findListItem(track)
        return if (remoteTrack != null) {
            track.copyPersonalFrom(remoteTrack)
            track.media_id = remoteTrack.media_id

            if (track.status != COMPLETED) {
                val isRereading = track.status == REREADING
                track.status = if (isRereading.not() && hasReadChapters) READING else track.status
            }

            update(track)
        } else {
            // Set default fields if it's not found in the list
            track.status = if (hasReadChapters) READING else PLAN_TO_READ
            track.score = 0F
            add(track)
        }
    }

    override suspend fun bind(track: AnimeTrack): AnimeTrack {
        val remoteTrack = api.findListItem(track)
        return if (remoteTrack != null) {
            track.copyPersonalFrom(remoteTrack)
            track.media_id = remoteTrack.media_id
            update(track)
        } else {
            add(track)
        }
    }

    override suspend fun search(query: String): List<TrackSearch> {
        if (query.startsWith(SEARCH_ID_PREFIX)) {
            query.substringAfter(SEARCH_ID_PREFIX).toIntOrNull()?.let { id ->
                return listOf(api.getMangaDetails(id))
            }
        }

        if (query.startsWith(SEARCH_LIST_PREFIX)) {
            query.substringAfter(SEARCH_LIST_PREFIX).let { title ->
                return api.findListItems(title)
            }
        }

        return api.search(query)
    }

    override suspend fun searchAnime(query: String): List<AnimeTrackSearch> {
        if (query.startsWith(SEARCH_ID_PREFIX)) {
            query.substringAfter(SEARCH_ID_PREFIX).toIntOrNull()?.let { id ->
                return listOf(api.getAnimeDetails(id))
            }
        }

        if (query.startsWith(SEARCH_LIST_PREFIX)) {
            query.substringAfter(SEARCH_LIST_PREFIX).let { title ->
                return api.findListItemsAnime(title)
            }
        }

        return api.searchAnime(query)
    }

    override suspend fun refresh(track: Track): Track {
        return api.findListItem(track) ?: add(track)
    }

    override suspend fun refresh(track: AnimeTrack): AnimeTrack {
        return api.findListItem(track) ?: add(track)
    }

    override suspend fun login(username: String, password: String) = login(password)

    suspend fun login(authCode: String) {
        try {
            val oauth = api.getAccessToken(authCode)
            interceptor.setAuth(oauth)
            val username = api.getCurrentUser()
            saveCredentials(username, oauth.access_token)
        } catch (e: Throwable) {
            logout()
        }
    }

    override fun logout() {
        super.logout()
        preferences.trackToken(this).delete()
        interceptor.setAuth(null)
    }

    fun saveOAuth(oAuth: OAuth?) {
        preferences.trackToken(this).set(json.encodeToString(oAuth))
    }

    fun loadOAuth(): OAuth? {
        return try {
            json.decodeFromString<OAuth>(preferences.trackToken(this).get())
        } catch (e: Exception) {
            null
        }
    }
}<|MERGE_RESOLUTION|>--- conflicted
+++ resolved
@@ -70,7 +70,11 @@
 
     override fun getReadingStatus(): Int = READING
 
+    override fun getWatchingStatus(): Int = WATCHING
+
     override fun getRereadingStatus(): Int = REREADING
+
+    override fun getRewatchingStatus(): Int = REWATCHING
 
     override fun getCompletionStatus(): Int = COMPLETED
 
@@ -90,23 +94,12 @@
         return api.updateItem(track)
     }
 
-<<<<<<< HEAD
     private suspend fun add(track: AnimeTrack): AnimeTrack {
         track.status = WATCHING
         track.score = 0F
         return api.updateItem(track)
     }
 
-    override suspend fun update(track: Track): Track {
-        return api.updateItem(track)
-    }
-
-    override suspend fun update(track: AnimeTrack): AnimeTrack {
-        return api.updateItem(track)
-    }
-
-    override suspend fun bind(track: Track): Track {
-=======
     override suspend fun update(track: Track, didReadChapter: Boolean): Track {
         if (track.status != COMPLETED) {
             if (track.status != REREADING && didReadChapter) {
@@ -117,8 +110,17 @@
         return api.updateItem(track)
     }
 
+    override suspend fun update(track: AnimeTrack, didReadChapter: Boolean): AnimeTrack {
+        if (track.status != COMPLETED) {
+            if (track.status != REWATCHING && didReadChapter) {
+                track.status = WATCHING
+            }
+        }
+
+        return api.updateItem(track)
+    }
+
     override suspend fun bind(track: Track, hasReadChapters: Boolean): Track {
->>>>>>> 5d1134df
         val remoteTrack = api.findListItem(track)
         return if (remoteTrack != null) {
             track.copyPersonalFrom(remoteTrack)
@@ -138,13 +140,22 @@
         }
     }
 
-    override suspend fun bind(track: AnimeTrack): AnimeTrack {
+    override suspend fun bind(track: AnimeTrack, hasReadChapters: Boolean): AnimeTrack {
         val remoteTrack = api.findListItem(track)
         return if (remoteTrack != null) {
             track.copyPersonalFrom(remoteTrack)
             track.media_id = remoteTrack.media_id
+
+            if (track.status != COMPLETED) {
+                val isRereading = track.status == REWATCHING
+                track.status = if (isRereading.not() && hasReadChapters) WATCHING else track.status
+            }
+
             update(track)
         } else {
+            // Set default fields if it's not found in the list
+            track.status = if (hasReadChapters) WATCHING else PLAN_TO_WATCH
+            track.score = 0F
             add(track)
         }
     }
