package eu.kanade.tachiyomi.data.updater

import android.annotation.SuppressLint
import android.app.PendingIntent
import android.content.Context
import android.content.Intent
import android.net.Uri
import androidx.core.app.NotificationCompat
import androidx.core.net.toUri
import eu.kanade.tachiyomi.R
import eu.kanade.tachiyomi.data.notification.NotificationHandler
import eu.kanade.tachiyomi.data.notification.NotificationReceiver
import eu.kanade.tachiyomi.data.notification.Notifications
import eu.kanade.tachiyomi.util.system.notificationBuilder
import eu.kanade.tachiyomi.util.system.notify
import tachiyomi.domain.release.model.Release

internal class AppUpdateNotifier(private val context: Context) {

    private val notificationBuilder = context.notificationBuilder(Notifications.CHANNEL_APP_UPDATE)

    /**
     * Call to show notification.
     *
     * @param id id of the notification channel.
     */
    private fun NotificationCompat.Builder.show(id: Int = Notifications.ID_APP_UPDATER) {
        context.notify(id, build())
    }

    fun cancel() {
        NotificationReceiver.dismissNotification(context, Notifications.ID_APP_UPDATER)
    }

    @SuppressLint("LaunchActivityFromNotification")
    fun promptUpdate(release: Release) {
        val updateIntent = Intent(context, AppUpdateService::class.java).run {
            putExtra(AppUpdateService.EXTRA_DOWNLOAD_URL, release.getDownloadLink())
            putExtra(AppUpdateService.EXTRA_DOWNLOAD_TITLE, release.version)
            PendingIntent.getService(
                context,
                0,
                this,
                PendingIntent.FLAG_UPDATE_CURRENT or PendingIntent.FLAG_IMMUTABLE,
            )
        }

        val releaseIntent = Intent(Intent.ACTION_VIEW, release.releaseLink.toUri()).run {
            flags = Intent.FLAG_ACTIVITY_NEW_TASK or Intent.FLAG_ACTIVITY_CLEAR_TOP
            PendingIntent.getActivity(
                context,
                release.hashCode(),
                this,
                PendingIntent.FLAG_UPDATE_CURRENT or PendingIntent.FLAG_IMMUTABLE,
            )
        }

        with(notificationBuilder) {
            setContentTitle(context.getString(R.string.update_check_notification_update_available))
            setContentText(release.version)
            setSmallIcon(android.R.drawable.stat_sys_download_done)
            setContentIntent(updateIntent)

            clearActions()
            addAction(
                android.R.drawable.stat_sys_download_done,
                context.getString(R.string.action_download),
                updateIntent,
            )
            addAction(
                R.drawable.ic_info_24dp,
                context.getString(R.string.whats_new),
                releaseIntent,
            )
        }
        notificationBuilder.show()
    }

    /**
     * Call when apk download starts.
     *
     * @param title tile of notification.
     */
    fun onDownloadStarted(title: String? = null): NotificationCompat.Builder {
        with(notificationBuilder) {
            title?.let { setContentTitle(title) }
            setContentText(
                context.getString(R.string.update_check_notification_download_in_progress),
            )
            setSmallIcon(android.R.drawable.stat_sys_download)
            setOngoing(true)

            clearActions()
            addAction(
                R.drawable.ic_close_24dp,
                context.getString(R.string.action_cancel),
                NotificationReceiver.cancelUpdateDownloadPendingBroadcast(context),
            )
        }
        notificationBuilder.show()
        return notificationBuilder
    }

    /**
     * Call when apk download progress changes.
     *
     * @param progress progress of download (xx%/100).
     */
    fun onProgressChange(progress: Int) {
        with(notificationBuilder) {
            setProgress(100, progress, false)
            setOnlyAlertOnce(true)
        }
        notificationBuilder.show()
    }

    /**
     * Call when apk download is finished.
     *
     * @param uri path location of apk.
     */
    fun promptInstall(uri: Uri) {
        val installIntent = NotificationHandler.installApkPendingActivity(context, uri)
        with(notificationBuilder) {
            setContentText(context.getString(R.string.update_check_notification_download_complete))
            setSmallIcon(android.R.drawable.stat_sys_download_done)
            setOnlyAlertOnce(false)
            setProgress(0, 0, false)
            setContentIntent(installIntent)
            setOngoing(true)

            clearActions()
            addAction(
                R.drawable.ic_system_update_alt_white_24dp,
                context.getString(R.string.action_install),
                installIntent,
            )
            addAction(
                R.drawable.ic_close_24dp,
                context.getString(R.string.action_cancel),
                NotificationReceiver.dismissNotificationPendingBroadcast(
                    context,
                    Notifications.ID_APP_UPDATE_PROMPT,
                ),
            )
        }
        notificationBuilder.show(Notifications.ID_APP_UPDATE_PROMPT)
    }

    /**
     * Some people are still installing the app from F-Droid, so we avoid prompting GitHub-based
     * updates.
     *
     * We can prompt them to migrate to the GitHub version though.
     */
    fun promptFdroidUpdate() {
        with(notificationBuilder) {
            setContentTitle(context.getString(R.string.update_check_notification_update_available))
            setContentText(context.getString(R.string.update_check_fdroid_migration_info))
            setSmallIcon(R.drawable.ic_ani)
<<<<<<< HEAD
            setContentIntent(
                NotificationHandler.openUrl(
                    context,
                    "https://aniyomi.org/docs/faq/general#how-do-i-update-from-the-f-droid-builds",
                ),
            )
=======
            setContentIntent(NotificationHandler.openUrl(context, "https://akiled.org/help/faq/#how-do-i-migrate-from-the-f-droid-version"))
>>>>>>> 411bba67
        }
        notificationBuilder.show(Notifications.ID_APP_UPDATE_PROMPT)
    }

    /**
     * Call when apk download throws a error
     *
     * @param url web location of apk to download.
     */
    fun onDownloadError(url: String) {
        with(notificationBuilder) {
            setContentText(context.getString(R.string.update_check_notification_download_error))
            setSmallIcon(R.drawable.ic_warning_white_24dp)
            setOnlyAlertOnce(false)
            setProgress(0, 0, false)

            clearActions()
            addAction(
                R.drawable.ic_refresh_24dp,
                context.getString(R.string.action_retry),
                AppUpdateService.downloadApkPendingService(context, url),
            )
            addAction(
                R.drawable.ic_close_24dp,
                context.getString(R.string.action_cancel),
                NotificationReceiver.dismissNotificationPendingBroadcast(
                    context,
                    Notifications.ID_APP_UPDATER,
                ),
            )
        }
        notificationBuilder.show(Notifications.ID_APP_UPDATER)
    }
}<|MERGE_RESOLUTION|>--- conflicted
+++ resolved
@@ -158,16 +158,7 @@
             setContentTitle(context.getString(R.string.update_check_notification_update_available))
             setContentText(context.getString(R.string.update_check_fdroid_migration_info))
             setSmallIcon(R.drawable.ic_ani)
-<<<<<<< HEAD
-            setContentIntent(
-                NotificationHandler.openUrl(
-                    context,
-                    "https://aniyomi.org/docs/faq/general#how-do-i-update-from-the-f-droid-builds",
-                ),
-            )
-=======
-            setContentIntent(NotificationHandler.openUrl(context, "https://akiled.org/help/faq/#how-do-i-migrate-from-the-f-droid-version"))
->>>>>>> 411bba67
+            setContentIntent(NotificationHandler.openUrl(context, "https://akiled.org/docs/faq/general#how-do-i-update-from-the-f-droid-builds"))
         }
         notificationBuilder.show(Notifications.ID_APP_UPDATE_PROMPT)
     }
