package eu.kanade.tachiyomi.data.backup

import android.content.Context
import android.net.Uri
<<<<<<< HEAD
import eu.kanade.tachiyomi.animesource.AnimeSourceManager
import eu.kanade.tachiyomi.data.track.TrackManager
import eu.kanade.tachiyomi.source.SourceManager
import uy.kohesive.injekt.injectLazy

abstract class AbstractBackupRestoreValidator {
    protected val sourceManager: SourceManager by injectLazy()
    protected val animesourceManager: AnimeSourceManager by injectLazy()
    protected val trackManager: TrackManager by injectLazy()

=======

abstract class AbstractBackupRestoreValidator {
>>>>>>> 11c61d42
    abstract fun validate(context: Context, uri: Uri): Results

    data class Results(val missingSources: List<String>, val missingTrackers: List<String>)
}<|MERGE_RESOLUTION|>--- conflicted
+++ resolved
@@ -2,21 +2,8 @@
 
 import android.content.Context
 import android.net.Uri
-<<<<<<< HEAD
-import eu.kanade.tachiyomi.animesource.AnimeSourceManager
-import eu.kanade.tachiyomi.data.track.TrackManager
-import eu.kanade.tachiyomi.source.SourceManager
-import uy.kohesive.injekt.injectLazy
 
 abstract class AbstractBackupRestoreValidator {
-    protected val sourceManager: SourceManager by injectLazy()
-    protected val animesourceManager: AnimeSourceManager by injectLazy()
-    protected val trackManager: TrackManager by injectLazy()
-
-=======
-
-abstract class AbstractBackupRestoreValidator {
->>>>>>> 11c61d42
     abstract fun validate(context: Context, uri: Uri): Results
 
     data class Results(val missingSources: List<String>, val missingTrackers: List<String>)
