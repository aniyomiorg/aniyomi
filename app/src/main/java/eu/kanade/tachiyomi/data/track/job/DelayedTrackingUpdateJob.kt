package eu.kanade.tachiyomi.data.track.job

import android.content.Context
import androidx.work.BackoffPolicy
import androidx.work.Constraints
import androidx.work.CoroutineWorker
import androidx.work.ExistingWorkPolicy
import androidx.work.NetworkType
import androidx.work.OneTimeWorkRequestBuilder
import androidx.work.WorkManager
import androidx.work.WorkerParameters
import eu.kanade.domain.anime.interactor.GetAnime
import eu.kanade.domain.animetrack.interactor.GetAnimeTracks
import eu.kanade.domain.animetrack.interactor.InsertAnimeTrack
import eu.kanade.domain.animetrack.model.toDbTrack
import eu.kanade.domain.manga.interactor.GetManga
import eu.kanade.domain.track.interactor.GetTracks
import eu.kanade.domain.track.interactor.InsertTrack
import eu.kanade.domain.track.model.toDbTrack
import eu.kanade.tachiyomi.data.track.TrackManager
import eu.kanade.tachiyomi.util.lang.withIOContext
import eu.kanade.tachiyomi.util.system.logcat
import logcat.LogPriority
import uy.kohesive.injekt.Injekt
import uy.kohesive.injekt.api.get
import java.util.concurrent.TimeUnit

class DelayedTrackingUpdateJob(context: Context, workerParams: WorkerParameters) :
    CoroutineWorker(context, workerParams) {

    override suspend fun doWork(): Result {
        val getAnime = Injekt.get<GetAnime>()
        val getManga = Injekt.get<GetManga>()
        val getAnimeTracks = Injekt.get<GetAnimeTracks>()
        val getTracks = Injekt.get<GetTracks>()
        val insertAnimeTrack = Injekt.get<InsertAnimeTrack>()
        val insertTrack = Injekt.get<InsertTrack>()

        val trackManager = Injekt.get<TrackManager>()
        val delayedTrackingStore = Injekt.get<DelayedTrackingStore>()

        withIOContext {
            val tracks = delayedTrackingStore.getItems().mapNotNull {
                val manga = getManga.await(it.mangaId) ?: return@withIOContext
                getTracks.await(manga.id)
                    .find { track -> track.id == it.trackId }
                    ?.copy(lastChapterRead = it.lastChapterRead.toDouble())
            }

            tracks.forEach { track ->
                try {
                    val service = trackManager.getService(track.syncId)
                    if (service != null && service.isLogged) {
                        service.update(track.toDbTrack(), true)
                        insertTrack.await(track)
                    }
                    delayedTrackingStore.remove(track)
                } catch (e: Exception) {
                    logcat(LogPriority.ERROR, e)
                }
            }
<<<<<<< HEAD

            val animeTracks = delayedTrackingStore.getAnimeItems().mapNotNull {
                val anime = getAnime.await(it.animeId) ?: return@withContext
                getAnimeTracks.await(anime.id)
                    .find { track -> track.id == it.trackId }
                    ?.copy(lastEpisodeSeen = it.lastEpisodeSeen.toDouble())
            }

            animeTracks.forEach { track ->
                try {
                    val service = trackManager.getService(track.syncId)
                    if (service != null && service.isLogged) {
                        service.update(track.toDbTrack(), true)
                        insertAnimeTrack.await(track)
                    }
                } catch (e: Exception) {
                    logcat(LogPriority.ERROR, e)
                }
            }

            delayedTrackingStore.clear()
=======
>>>>>>> 8417f5a6
        }

        return Result.success()
    }

    companion object {
        private const val TAG = "DelayedTrackingUpdate"

        fun setupTask(context: Context) {
            val constraints = Constraints.Builder()
                .setRequiredNetworkType(NetworkType.CONNECTED)
                .build()

            val request = OneTimeWorkRequestBuilder<DelayedTrackingUpdateJob>()
                .setConstraints(constraints)
                .setBackoffCriteria(BackoffPolicy.EXPONENTIAL, 20, TimeUnit.SECONDS)
                .addTag(TAG)
                .build()

            WorkManager.getInstance(context)
                .enqueueUniqueWork(TAG, ExistingWorkPolicy.REPLACE, request)
        }
    }
}<|MERGE_RESOLUTION|>--- conflicted
+++ resolved
@@ -59,7 +59,6 @@
                     logcat(LogPriority.ERROR, e)
                 }
             }
-<<<<<<< HEAD
 
             val animeTracks = delayedTrackingStore.getAnimeItems().mapNotNull {
                 val anime = getAnime.await(it.animeId) ?: return@withContext
@@ -81,8 +80,6 @@
             }
 
             delayedTrackingStore.clear()
-=======
->>>>>>> 8417f5a6
         }
 
         return Result.success()
