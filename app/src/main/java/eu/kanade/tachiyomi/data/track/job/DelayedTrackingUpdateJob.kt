package eu.kanade.tachiyomi.data.track.job

import android.content.Context
import androidx.work.BackoffPolicy
import androidx.work.Constraints
import androidx.work.CoroutineWorker
import androidx.work.ExistingWorkPolicy
import androidx.work.NetworkType
import androidx.work.OneTimeWorkRequestBuilder
import androidx.work.WorkManager
import androidx.work.WorkerParameters
<<<<<<< HEAD
import eu.kanade.domain.anime.interactor.GetAnimeById
import eu.kanade.domain.animetrack.interactor.GetAnimeTracks
import eu.kanade.domain.animetrack.interactor.InsertAnimeTrack
import eu.kanade.domain.animetrack.model.toDbTrack
import eu.kanade.domain.manga.interactor.GetMangaById
=======
import eu.kanade.domain.manga.interactor.GetManga
>>>>>>> 9385b86e
import eu.kanade.domain.track.interactor.GetTracks
import eu.kanade.domain.track.interactor.InsertTrack
import eu.kanade.domain.track.model.toDbTrack
import eu.kanade.tachiyomi.data.track.TrackManager
import eu.kanade.tachiyomi.util.system.logcat
import kotlinx.coroutines.Dispatchers
import kotlinx.coroutines.withContext
import logcat.LogPriority
import uy.kohesive.injekt.Injekt
import uy.kohesive.injekt.api.get
import java.util.concurrent.TimeUnit

class DelayedTrackingUpdateJob(context: Context, workerParams: WorkerParameters) :
    CoroutineWorker(context, workerParams) {

    override suspend fun doWork(): Result {
<<<<<<< HEAD
        val getAnimeById = Injekt.get<GetAnimeById>()
        val getMangaById = Injekt.get<GetMangaById>()
        val getAnimeTracks = Injekt.get<GetAnimeTracks>()
=======
        val getManga = Injekt.get<GetManga>()
>>>>>>> 9385b86e
        val getTracks = Injekt.get<GetTracks>()
        val insertAnimeTrack = Injekt.get<InsertAnimeTrack>()
        val insertTrack = Injekt.get<InsertTrack>()

        val trackManager = Injekt.get<TrackManager>()
        val delayedTrackingStore = Injekt.get<DelayedTrackingStore>()

        withContext(Dispatchers.IO) {
            val tracks = delayedTrackingStore.getItems().mapNotNull {
                val manga = getManga.await(it.mangaId) ?: return@withContext
                getTracks.await(manga.id)
                    .find { track -> track.id == it.trackId }
                    ?.copy(lastChapterRead = it.lastChapterRead.toDouble())
            }

            tracks.forEach { track ->
                try {
                    val service = trackManager.getService(track.syncId)
                    if (service != null && service.isLogged) {
                        service.update(track.toDbTrack(), true)
                        insertTrack.await(track)
                    }
                } catch (e: Exception) {
                    logcat(LogPriority.ERROR, e)
                }
            }

            val animeTracks = delayedTrackingStore.getAnimeItems().mapNotNull {
                val anime = getAnimeById.await(it.animeId) ?: return@withContext
                getAnimeTracks.await(anime.id)
                    .find { track -> track.id == it.trackId }
                    ?.copy(lastEpisodeSeen = it.lastEpisodeSeen.toDouble())
            }

            animeTracks.forEach { track ->
                try {
                    val service = trackManager.getService(track.syncId)
                    if (service != null && service.isLogged) {
                        service.update(track.toDbTrack(), true)
                        insertAnimeTrack.await(track)
                    }
                } catch (e: Exception) {
                    logcat(LogPriority.ERROR, e)
                }
            }

            delayedTrackingStore.clear()
        }

        return Result.success()
    }

    companion object {
        private const val TAG = "DelayedTrackingUpdate"

        fun setupTask(context: Context) {
            val constraints = Constraints.Builder()
                .setRequiredNetworkType(NetworkType.CONNECTED)
                .build()

            val request = OneTimeWorkRequestBuilder<DelayedTrackingUpdateJob>()
                .setConstraints(constraints)
                .setBackoffCriteria(BackoffPolicy.EXPONENTIAL, 20, TimeUnit.SECONDS)
                .addTag(TAG)
                .build()

            WorkManager.getInstance(context)
                .enqueueUniqueWork(TAG, ExistingWorkPolicy.REPLACE, request)
        }
    }
}<|MERGE_RESOLUTION|>--- conflicted
+++ resolved
@@ -9,15 +9,11 @@
 import androidx.work.OneTimeWorkRequestBuilder
 import androidx.work.WorkManager
 import androidx.work.WorkerParameters
-<<<<<<< HEAD
-import eu.kanade.domain.anime.interactor.GetAnimeById
+import eu.kanade.domain.anime.interactor.GetAnime
 import eu.kanade.domain.animetrack.interactor.GetAnimeTracks
 import eu.kanade.domain.animetrack.interactor.InsertAnimeTrack
 import eu.kanade.domain.animetrack.model.toDbTrack
-import eu.kanade.domain.manga.interactor.GetMangaById
-=======
 import eu.kanade.domain.manga.interactor.GetManga
->>>>>>> 9385b86e
 import eu.kanade.domain.track.interactor.GetTracks
 import eu.kanade.domain.track.interactor.InsertTrack
 import eu.kanade.domain.track.model.toDbTrack
@@ -34,13 +30,9 @@
     CoroutineWorker(context, workerParams) {
 
     override suspend fun doWork(): Result {
-<<<<<<< HEAD
-        val getAnimeById = Injekt.get<GetAnimeById>()
-        val getMangaById = Injekt.get<GetMangaById>()
+        val getAnime = Injekt.get<GetAnime>()
+        val getManga = Injekt.get<GetManga>()
         val getAnimeTracks = Injekt.get<GetAnimeTracks>()
-=======
-        val getManga = Injekt.get<GetManga>()
->>>>>>> 9385b86e
         val getTracks = Injekt.get<GetTracks>()
         val insertAnimeTrack = Injekt.get<InsertAnimeTrack>()
         val insertTrack = Injekt.get<InsertTrack>()
@@ -69,7 +61,7 @@
             }
 
             val animeTracks = delayedTrackingStore.getAnimeItems().mapNotNull {
-                val anime = getAnimeById.await(it.animeId) ?: return@withContext
+                val anime = getAnime.await(it.animeId) ?: return@withContext
                 getAnimeTracks.await(anime.id)
                     .find { track -> track.id == it.trackId }
                     ?.copy(lastEpisodeSeen = it.lastEpisodeSeen.toDouble())
