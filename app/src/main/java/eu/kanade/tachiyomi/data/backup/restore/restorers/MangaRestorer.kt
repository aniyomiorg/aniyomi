package eu.kanade.tachiyomi.data.backup.restore.restorers

import eu.kanade.domain.entries.manga.interactor.UpdateManga
import eu.kanade.tachiyomi.data.backup.models.BackupCategory
import eu.kanade.tachiyomi.data.backup.models.BackupChapter
import eu.kanade.tachiyomi.data.backup.models.BackupHistory
import eu.kanade.tachiyomi.data.backup.models.BackupManga
import eu.kanade.tachiyomi.data.backup.models.BackupTracking
import tachiyomi.data.MangaUpdateStrategyColumnAdapter
import tachiyomi.data.handlers.manga.MangaDatabaseHandler
import tachiyomi.domain.category.manga.interactor.GetMangaCategories
import tachiyomi.domain.entries.manga.interactor.GetMangaByUrlAndSourceId
import tachiyomi.domain.entries.manga.interactor.MangaFetchInterval
import tachiyomi.domain.entries.manga.model.Manga
import tachiyomi.domain.items.chapter.interactor.GetChaptersByMangaId
import tachiyomi.domain.items.chapter.model.Chapter
import tachiyomi.domain.track.manga.interactor.GetMangaTracks
import tachiyomi.domain.track.manga.interactor.InsertMangaTrack
import tachiyomi.domain.track.manga.model.MangaTrack
import uy.kohesive.injekt.Injekt
import uy.kohesive.injekt.api.get
import java.time.ZonedDateTime
import java.util.Date
import kotlin.math.max

class MangaRestorer(
    private var isSync: Boolean = false,

    private val handler: MangaDatabaseHandler = Injekt.get(),
    private val getCategories: GetMangaCategories = Injekt.get(),
    private val getMangaByUrlAndSourceId: GetMangaByUrlAndSourceId = Injekt.get(),
    private val getChaptersByMangaId: GetChaptersByMangaId = Injekt.get(),
    private val updateManga: UpdateManga = Injekt.get(),
    private val getTracks: GetMangaTracks = Injekt.get(),
    private val insertTrack: InsertMangaTrack = Injekt.get(),
    fetchInterval: MangaFetchInterval = Injekt.get(),
) {
    private var now = ZonedDateTime.now()
    private var currentFetchWindow = fetchInterval.getWindow(now)

    init {
        now = ZonedDateTime.now()
        currentFetchWindow = fetchInterval.getWindow(now)
    }

    suspend fun sortByNew(backupMangas: List<BackupManga>): List<BackupManga> {
        val urlsBySource = handler.awaitList { mangasQueries.getAllMangaSourceAndUrl() }
            .groupBy({ it.source }, { it.url })

        return backupMangas
            .sortedWith(
                compareBy<BackupManga> { it.url in urlsBySource[it.source].orEmpty() }
                    .then(compareByDescending { it.lastModifiedAt }),
            )
    }

    suspend fun restoreManga(
        backupManga: BackupManga,
        backupCategories: List<BackupCategory>,
    ) {
<<<<<<< HEAD
        handler.await(inTransaction = true) {
=======
        handler.await(true) {
>>>>>>> 1189a45c
            val dbManga = findExistingManga(backupManga)
            val manga = backupManga.getMangaImpl()
            val restoredManga = if (dbManga == null) {
                restoreNewManga(manga)
            } else {
                restoreExistingManga(manga, dbManga)
            }

            restoreMangaDetails(
                manga = restoredManga,
                chapters = backupManga.chapters,
                categories = backupManga.categories,
                backupCategories = backupCategories,
                history = backupManga.history + backupManga.brokenHistory.map { it.toBackupHistory() },
                tracks = backupManga.tracking,
            )
<<<<<<< HEAD
=======

            if (isSync) {
                mangasQueries.resetIsSyncing()
                chaptersQueries.resetIsSyncing()
            }
>>>>>>> 1189a45c
        }
    }

    private suspend fun findExistingManga(backupManga: BackupManga): Manga? {
        return getMangaByUrlAndSourceId.await(backupManga.url, backupManga.source)
    }

    private suspend fun restoreExistingManga(manga: Manga, dbManga: Manga): Manga {
        return if (manga.version > dbManga.version) {
            updateManga(dbManga.copyFrom(manga).copy(id = dbManga.id))
        } else {
            updateManga(manga.copyFrom(dbManga).copy(id = dbManga.id))
        }
    }

    private fun Manga.copyFrom(newer: Manga): Manga {
        return this.copy(
            favorite = this.favorite || newer.favorite,
            ogAuthor = newer.author,
            ogArtist = newer.artist,
            ogDescription = newer.description,
            ogGenre = newer.genre,
            thumbnailUrl = newer.thumbnailUrl,
            ogStatus = newer.status,
            initialized = this.initialized || newer.initialized,
            version = newer.version,
        )
    }

    suspend fun updateManga(manga: Manga): Manga {
        handler.await(true) {
            mangasQueries.update(
                source = manga.source,
                url = manga.url,
                artist = manga.artist,
                author = manga.author,
                description = manga.description,
                genre = manga.genre?.joinToString(separator = ", "),
                title = manga.title,
                status = manga.status,
                thumbnailUrl = manga.thumbnailUrl,
                favorite = manga.favorite,
                lastUpdate = manga.lastUpdate,
                nextUpdate = null,
                calculateInterval = null,
                initialized = manga.initialized,
                viewer = manga.viewerFlags,
                chapterFlags = manga.chapterFlags,
                coverLastModified = manga.coverLastModified,
                dateAdded = manga.dateAdded,
                mangaId = manga.id,
                updateStrategy = manga.updateStrategy.let(MangaUpdateStrategyColumnAdapter::encode),
                version = manga.version,
                isSyncing = 1,
            )
        }
        return manga
    }

    private suspend fun restoreNewManga(
        manga: Manga,
    ): Manga {
        return manga.copy(
            initialized = manga.description != null,
            id = insertManga(manga),
            version = manga.version,
        )
    }

    private suspend fun restoreChapters(manga: Manga, backupChapters: List<BackupChapter>) {
        val dbChaptersByUrl = getChaptersByMangaId.await(manga.id)
            .associateBy { it.url }

        val (existingChapters, newChapters) = backupChapters
            .mapNotNull { backupChapter ->
                val chapter = backupChapter.toChapterImpl().copy(mangaId = manga.id)

                val dbChapter = dbChaptersByUrl[chapter.url]

                when {
                    dbChapter == null -> chapter // New chapter
                    chapter.forComparison() == dbChapter.forComparison() -> null // Same state; skip
                    else -> updateChapterBasedOnSyncState(chapter, dbChapter)
                }
            }
            .partition { it.id > 0 }

        insertNewChapters(newChapters)
        updateExistingChapters(existingChapters)
    }

    private fun updateChapterBasedOnSyncState(chapter: Chapter, dbChapter: Chapter): Chapter {
        return if (isSync) {
            chapter.copy(
                id = dbChapter.id,
                bookmark = chapter.bookmark || dbChapter.bookmark,
                read = chapter.read,
                lastPageRead = chapter.lastPageRead,
            )
        } else {
            chapter.copyFrom(dbChapter).let {
                when {
                    dbChapter.read && !it.read -> it.copy(read = true, lastPageRead = dbChapter.lastPageRead)
                    it.lastPageRead == 0L && dbChapter.lastPageRead != 0L -> it.copy(
                        lastPageRead = dbChapter.lastPageRead,
                    )
                    else -> it
                }
            }
        }
    }

    private fun Chapter.forComparison() =
        this.copy(id = 0L, mangaId = 0L, dateFetch = 0L, dateUpload = 0L, lastModifiedAt = 0L, version = 0L)

    private suspend fun insertNewChapters(chapters: List<Chapter>) {
        handler.await(true) {
            chapters.forEach { chapter ->
                chaptersQueries.insert(
                    chapter.mangaId,
                    chapter.url,
                    chapter.name,
                    chapter.scanlator,
                    chapter.read,
                    chapter.bookmark,
                    chapter.lastPageRead,
                    chapter.chapterNumber,
                    chapter.sourceOrder,
                    chapter.dateFetch,
                    chapter.dateUpload,
                    chapter.version,
                )
            }
        }
    }

    private suspend fun updateExistingChapters(chapters: List<Chapter>) {
        handler.await(true) {
            chapters.forEach { chapter ->
                chaptersQueries.update(
                    mangaId = null,
                    url = null,
                    name = null,
                    scanlator = null,
                    read = chapter.read,
                    bookmark = chapter.bookmark,
                    lastPageRead = chapter.lastPageRead,
                    chapterNumber = null,
                    sourceOrder = null,
                    dateFetch = null,
                    dateUpload = null,
                    chapterId = chapter.id,
                    version = chapter.version,
                    isSyncing = 0,
                )
            }
        }
    }

    /**
     * Inserts manga and returns id
     *
     * @return id of [Manga], null if not found
     */
    private suspend fun insertManga(manga: Manga): Long {
        return handler.awaitOneExecutable(true) {
            mangasQueries.insert(
                source = manga.source,
                url = manga.url,
                artist = manga.artist,
                author = manga.author,
                description = manga.description,
                genre = manga.genre,
                title = manga.title,
                status = manga.status,
                thumbnailUrl = manga.thumbnailUrl,
                favorite = manga.favorite,
                lastUpdate = manga.lastUpdate,
                nextUpdate = 0L,
                calculateInterval = 0L,
                initialized = manga.initialized,
                viewerFlags = manga.viewerFlags,
                chapterFlags = manga.chapterFlags,
                coverLastModified = manga.coverLastModified,
                dateAdded = manga.dateAdded,
                updateStrategy = manga.updateStrategy,
                version = manga.version,
            )
            mangasQueries.selectLastInsertedRowId()
        }
    }

    private suspend fun restoreMangaDetails(
        manga: Manga,
        chapters: List<BackupChapter>,
        categories: List<Long>,
        backupCategories: List<BackupCategory>,
        history: List<BackupHistory>,
        tracks: List<BackupTracking>,
    ): Manga {
        restoreCategories(manga, categories, backupCategories)
        restoreChapters(manga, chapters)
        restoreTracking(manga, tracks)
        restoreHistory(history)
        updateManga.awaitUpdateFetchInterval(manga, now, currentFetchWindow)
        return manga
    }

    /**
     * Restores the categories a manga is in.
     *
     * @param manga the manga whose categories have to be restored.
     * @param categories the categories to restore.
     */
    private suspend fun restoreCategories(
        manga: Manga,
        categories: List<Long>,
        backupCategories: List<BackupCategory>,
    ) {
        val dbCategories = getCategories.await()
        val dbCategoriesByName = dbCategories.associateBy { it.name }

        val backupCategoriesByOrder = backupCategories.associateBy { it.order }

        val mangaCategoriesToUpdate = categories.mapNotNull { backupCategoryOrder ->
            backupCategoriesByOrder[backupCategoryOrder]?.let { backupCategory ->
                dbCategoriesByName[backupCategory.name]?.let { dbCategory ->
                    Pair(manga.id, dbCategory.id)
                }
            }
        }

        if (mangaCategoriesToUpdate.isNotEmpty()) {
            handler.await(true) {
                mangas_categoriesQueries.deleteMangaCategoryByMangaId(manga.id)
                mangaCategoriesToUpdate.forEach { (mangaId, categoryId) ->
                    mangas_categoriesQueries.insert(mangaId, categoryId)
                }
            }
        }
    }

    private suspend fun restoreHistory(backupHistory: List<BackupHistory>) {
        val toUpdate = backupHistory.mapNotNull { history ->
            val dbHistory = handler.awaitOneOrNull { historyQueries.getHistoryByChapterUrl(history.url) }
            val item = history.getHistoryImpl()

            if (dbHistory == null) {
                val chapter = handler.awaitOneOrNull { chaptersQueries.getChapterByUrl(history.url) }
                return@mapNotNull if (chapter == null) {
                    // Chapter doesn't exist; skip
                    null
                } else {
                    // New history entry
                    item.copy(chapterId = chapter._id)
                }
            }

            // Update history entry
            item.copy(
                id = dbHistory._id,
                chapterId = dbHistory.chapter_id,
                readAt = max(item.readAt?.time ?: 0L, dbHistory.last_read?.time ?: 0L)
                    .takeIf { it > 0L }
                    ?.let { Date(it) },
                readDuration = max(item.readDuration, dbHistory.time_read) - dbHistory.time_read,
            )
        }

        if (toUpdate.isNotEmpty()) {
            handler.await(true) {
                toUpdate.forEach {
                    historyQueries.upsert(
                        it.chapterId,
                        it.readAt,
                        it.readDuration,
                    )
                }
            }
        }
    }

    private suspend fun restoreTracking(manga: Manga, backupTracks: List<BackupTracking>) {
        val dbTrackByTrackerId = getTracks.await(manga.id).associateBy { it.trackerId }

        val (existingTracks, newTracks) = backupTracks
            .mapNotNull {
                val track = it.getTrackImpl()
                val dbTrack = dbTrackByTrackerId[track.trackerId]
                    ?: // New track
                    return@mapNotNull track.copy(
                        id = 0, // Let DB assign new ID
                        mangaId = manga.id,
                    )

                if (track.forComparison() == dbTrack.forComparison()) {
                    // Same state; skip
                    return@mapNotNull null
                }

                // Update to an existing track
                dbTrack.copy(
                    remoteId = track.remoteId,
                    libraryId = track.libraryId,
                    lastChapterRead = max(dbTrack.lastChapterRead, track.lastChapterRead),
                )
            }
            .partition { it.id > 0 }

        if (newTracks.isNotEmpty()) {
            insertTrack.awaitAll(newTracks)
        }
        if (existingTracks.isNotEmpty()) {
            handler.await(true) {
                existingTracks.forEach { track ->
                    manga_syncQueries.update(
                        track.mangaId,
                        track.trackerId,
                        track.remoteId,
                        track.libraryId,
                        track.title,
                        track.lastChapterRead,
                        track.totalChapters,
                        track.status,
                        track.score,
                        track.remoteUrl,
                        track.startDate,
                        track.finishDate,
                        track.id,
                    )
                }
            }
        }
    }

    private fun MangaTrack.forComparison() = this.copy(id = 0L, mangaId = 0L)
}<|MERGE_RESOLUTION|>--- conflicted
+++ resolved
@@ -58,11 +58,7 @@
         backupManga: BackupManga,
         backupCategories: List<BackupCategory>,
     ) {
-<<<<<<< HEAD
         handler.await(inTransaction = true) {
-=======
-        handler.await(true) {
->>>>>>> 1189a45c
             val dbManga = findExistingManga(backupManga)
             val manga = backupManga.getMangaImpl()
             val restoredManga = if (dbManga == null) {
@@ -79,14 +75,11 @@
                 history = backupManga.history + backupManga.brokenHistory.map { it.toBackupHistory() },
                 tracks = backupManga.tracking,
             )
-<<<<<<< HEAD
-=======
 
             if (isSync) {
                 mangasQueries.resetIsSyncing()
                 chaptersQueries.resetIsSyncing()
             }
->>>>>>> 1189a45c
         }
     }
 
