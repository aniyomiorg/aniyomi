package eu.kanade.tachiyomi.data.notification

import android.content.Context
import androidx.core.app.NotificationManagerCompat
import androidx.core.app.NotificationManagerCompat.IMPORTANCE_DEFAULT
import androidx.core.app.NotificationManagerCompat.IMPORTANCE_HIGH
import androidx.core.app.NotificationManagerCompat.IMPORTANCE_LOW
import eu.kanade.tachiyomi.R
import eu.kanade.tachiyomi.util.system.buildNotificationChannel
import eu.kanade.tachiyomi.util.system.buildNotificationChannelGroup

/**
 * Class to manage the basic information of all the notifications used in the app.
 */
object Notifications {

    /**
     * Common notification channel and ids used anywhere.
     */
    const val CHANNEL_COMMON = "common_channel"
    const val ID_UPDATER = 1
    const val ID_DOWNLOAD_IMAGE = 2

    /**
     * Notification channel and ids used by the library updater.
     */
    private const val GROUP_LIBRARY = "group_library"
    const val CHANNEL_LIBRARY_PROGRESS = "library_progress_channel"
    const val ID_LIBRARY_PROGRESS = -101
<<<<<<< HEAD
    const val ID_ANIMELIB_PROGRESS = -1101
=======
    const val CHANNEL_LIBRARY_ERROR = "library_errors_channel"
>>>>>>> fce3cd00
    const val ID_LIBRARY_ERROR = -102

    /**
     * Notification channel and ids used by the downloader.
     */
    private const val GROUP_DOWNLOADER = "group_downloader"
    const val CHANNEL_DOWNLOADER_PROGRESS = "downloader_progress_channel"
    const val ID_DOWNLOAD_CHAPTER_PROGRESS = -201
    const val ID_DOWNLOAD_EPISODE_PROGRESS = -204
    const val CHANNEL_DOWNLOADER_COMPLETE = "downloader_complete_channel"
    const val ID_DOWNLOAD_CHAPTER_COMPLETE = -203
    const val CHANNEL_DOWNLOADER_ERROR = "downloader_error_channel"
    const val ID_DOWNLOAD_CHAPTER_ERROR = -202

    /**
     * Notification channel and ids used by the library updater.
     */
    const val CHANNEL_NEW_CHAPTERS = "new_chapters_channel"
    const val ID_NEW_CHAPTERS = -301
    const val ID_NEW_EPISODES = -1301
    const val GROUP_NEW_CHAPTERS = "eu.kanade.tachiyomi.NEW_CHAPTERS"
    const val GROUP_NEW_EPISODES = "eu.kanade.tachiyomi.NEW_EPISODES"

    /**
     * Notification channel and ids used by the library updater.
     */
    const val CHANNEL_UPDATES_TO_EXTS = "updates_ext_channel"
    const val ID_UPDATES_TO_EXTS = -401

    /**
     * Notification channel and ids used by the backup/restore system.
     */
    private const val GROUP_BACKUP_RESTORE = "group_backup_restore"
    const val CHANNEL_BACKUP_RESTORE_PROGRESS = "backup_restore_progress_channel"
    const val ID_BACKUP_PROGRESS = -501
    const val ID_RESTORE_PROGRESS = -503
    const val CHANNEL_BACKUP_RESTORE_COMPLETE = "backup_restore_complete_channel_v2"
    const val ID_BACKUP_COMPLETE = -502
    const val ID_RESTORE_COMPLETE = -504

    /**
     * Notification channel used for crash log file sharing.
     */
    const val CHANNEL_CRASH_LOGS = "crash_logs_channel"
    const val ID_CRASH_LOGS = -601

    /**
     * Notification channel used for Incognito Mode
     */
    const val CHANNEL_INCOGNITO_MODE = "incognito_mode_channel"
    const val ID_INCOGNITO_MODE = -701

    private val deprecatedChannels = listOf(
        "downloader_channel",
        "backup_restore_complete_channel",
        "library_channel",
    )

    /**
     * Creates the notification channels introduced in Android Oreo.
     * This won't do anything on Android versions that don't support notification channels.
     *
     * @param context The application context.
     */
    fun createChannels(context: Context) {
        val notificationService = NotificationManagerCompat.from(context)

        notificationService.createNotificationChannelGroupsCompat(
            listOf(
                buildNotificationChannelGroup(GROUP_BACKUP_RESTORE) {
                    setName(context.getString(R.string.label_backup))
                },
                buildNotificationChannelGroup(GROUP_DOWNLOADER) {
                    setName(context.getString(R.string.download_notifier_downloader_title))
                },
                buildNotificationChannelGroup(GROUP_LIBRARY) {
                    setName(context.getString(R.string.label_library))
                },
            )
        )

        notificationService.createNotificationChannelsCompat(
            listOf(
                buildNotificationChannel(CHANNEL_COMMON, IMPORTANCE_LOW) {
                    setName(context.getString(R.string.channel_common))
                },
                buildNotificationChannel(CHANNEL_LIBRARY_PROGRESS, IMPORTANCE_LOW) {
                    setName(context.getString(R.string.channel_progress))
                    setGroup(GROUP_LIBRARY)
                    setShowBadge(false)
                },
                buildNotificationChannel(CHANNEL_LIBRARY_ERROR, IMPORTANCE_LOW) {
                    setName(context.getString(R.string.channel_errors))
                    setGroup(GROUP_LIBRARY)
                    setShowBadge(false)
                },
                buildNotificationChannel(CHANNEL_NEW_CHAPTERS, IMPORTANCE_DEFAULT) {
                    setName(context.getString(R.string.channel_new_chapters))
                },
                buildNotificationChannel(CHANNEL_DOWNLOADER_PROGRESS, IMPORTANCE_LOW) {
                    setName(context.getString(R.string.channel_progress))
                    setGroup(GROUP_DOWNLOADER)
                    setShowBadge(false)
                },
                buildNotificationChannel(CHANNEL_DOWNLOADER_COMPLETE, IMPORTANCE_LOW) {
                    setName(context.getString(R.string.channel_complete))
                    setGroup(GROUP_DOWNLOADER)
                    setShowBadge(false)
                },
                buildNotificationChannel(CHANNEL_DOWNLOADER_ERROR, IMPORTANCE_LOW) {
                    setName(context.getString(R.string.channel_errors))
                    setGroup(GROUP_DOWNLOADER)
                    setShowBadge(false)
                },
                buildNotificationChannel(CHANNEL_BACKUP_RESTORE_PROGRESS, IMPORTANCE_LOW) {
                    setName(context.getString(R.string.channel_progress))
                    setGroup(GROUP_BACKUP_RESTORE)
                    setShowBadge(false)
                },
                buildNotificationChannel(CHANNEL_BACKUP_RESTORE_COMPLETE, IMPORTANCE_HIGH) {
                    setName(context.getString(R.string.channel_complete))
                    setGroup(GROUP_BACKUP_RESTORE)
                    setShowBadge(false)
                    setSound(null, null)
                },
                buildNotificationChannel(CHANNEL_CRASH_LOGS, IMPORTANCE_HIGH) {
                    setName(context.getString(R.string.channel_crash_logs))
                },
                buildNotificationChannel(CHANNEL_INCOGNITO_MODE, IMPORTANCE_LOW) {
                    setName(context.getString(R.string.pref_incognito_mode))
                },
                buildNotificationChannel(CHANNEL_UPDATES_TO_EXTS, IMPORTANCE_DEFAULT) {
                    setName(context.getString(R.string.channel_ext_updates))
                },
            )
        )

        // Delete old notification channels
        deprecatedChannels.forEach(notificationService::deleteNotificationChannel)
    }
}<|MERGE_RESOLUTION|>--- conflicted
+++ resolved
@@ -27,11 +27,7 @@
     private const val GROUP_LIBRARY = "group_library"
     const val CHANNEL_LIBRARY_PROGRESS = "library_progress_channel"
     const val ID_LIBRARY_PROGRESS = -101
-<<<<<<< HEAD
-    const val ID_ANIMELIB_PROGRESS = -1101
-=======
     const val CHANNEL_LIBRARY_ERROR = "library_errors_channel"
->>>>>>> fce3cd00
     const val ID_LIBRARY_ERROR = -102
 
     /**
