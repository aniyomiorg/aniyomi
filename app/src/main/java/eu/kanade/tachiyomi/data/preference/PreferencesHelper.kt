package eu.kanade.tachiyomi.data.preference

import android.content.Context
import android.os.Environment
import androidx.core.content.edit
import androidx.core.net.toUri
import androidx.preference.PreferenceManager
import com.tfcporciuncula.flow.FlowSharedPreferences
import com.tfcporciuncula.flow.Preference
import eu.kanade.tachiyomi.R
import eu.kanade.tachiyomi.data.database.models.Anime
import eu.kanade.tachiyomi.data.database.models.Manga
import eu.kanade.tachiyomi.data.preference.PreferenceValues.ThemeMode.system
import eu.kanade.tachiyomi.data.track.TrackService
import eu.kanade.tachiyomi.data.track.anilist.Anilist
import eu.kanade.tachiyomi.ui.library.setting.DisplayModeSetting
import eu.kanade.tachiyomi.ui.library.setting.SortDirectionSetting
import eu.kanade.tachiyomi.ui.library.setting.SortModeSetting
import eu.kanade.tachiyomi.ui.reader.setting.OrientationType
import eu.kanade.tachiyomi.ui.reader.setting.ReadingModeType
import eu.kanade.tachiyomi.util.system.isTablet
import eu.kanade.tachiyomi.widget.ExtendedNavigationView
import kotlinx.coroutines.flow.Flow
import kotlinx.coroutines.flow.onEach
import java.io.File
import java.text.DateFormat
import java.text.SimpleDateFormat
import java.util.Locale
import eu.kanade.tachiyomi.data.preference.PreferenceKeys as Keys
import eu.kanade.tachiyomi.data.preference.PreferenceValues as Values

fun <T> Preference<T>.asImmediateFlow(block: (T) -> Unit): Flow<T> {
    block(get())
    return asFlow()
        .onEach { block(it) }
}

operator fun <T> Preference<Set<T>>.plusAssign(item: T) {
    set(get() + item)
}

operator fun <T> Preference<Set<T>>.minusAssign(item: T) {
    set(get() - item)
}

fun Preference<Boolean>.toggle(): Boolean {
    set(!get())
    return get()
}

class PreferencesHelper(val context: Context) {

    private val prefs = PreferenceManager.getDefaultSharedPreferences(context)
    private val flowPrefs = FlowSharedPreferences(prefs)

    private val defaultDownloadsDir = File(
        Environment.getExternalStorageDirectory().absolutePath + File.separator +
            context.getString(R.string.app_name),
        "downloads"
    ).toUri()

    private val defaultBackupDir = File(
        Environment.getExternalStorageDirectory().absolutePath + File.separator +
            context.getString(R.string.app_name),
        "backup"
    ).toUri()

    fun startScreen() = prefs.getInt(Keys.startScreen, 1)

    fun confirmExit() = prefs.getBoolean(Keys.confirmExit, false)

    fun hideBottomBarOnScroll() = flowPrefs.getBoolean(Keys.hideBottomBarOnScroll, true)

    fun sideNavIconAlignment() = flowPrefs.getInt(Keys.sideNavIconAlignment, 0)

    fun useAuthenticator() = flowPrefs.getBoolean(Keys.useAuthenticator, false)

    fun lockAppAfter() = flowPrefs.getInt(Keys.lockAppAfter, 0)

    fun lastAppUnlock() = flowPrefs.getLong(Keys.lastAppUnlock, 0)

    fun secureScreen() = flowPrefs.getBoolean(Keys.secureScreen, false)

    fun hideNotificationContent() = prefs.getBoolean(Keys.hideNotificationContent, false)

    fun autoUpdateMetadata() = prefs.getBoolean(Keys.autoUpdateMetadata, false)

    fun autoUpdateTrackers() = prefs.getBoolean(Keys.autoUpdateTrackers, false)

    fun showLibraryUpdateErrors() = prefs.getBoolean(Keys.showLibraryUpdateErrors, true)

    fun themeMode() = flowPrefs.getEnum(Keys.themeMode, system)

    fun appTheme() = flowPrefs.getEnum(Keys.appTheme, Values.AppTheme.DEFAULT)

    fun themeDarkAmoled() = flowPrefs.getBoolean(Keys.themeDarkAmoled, false)

    fun pageTransitions() = flowPrefs.getBoolean(Keys.enableTransitions, true)

    fun doubleTapAnimSpeed() = flowPrefs.getInt(Keys.doubleTapAnimationSpeed, 500)

    fun showPageNumber() = flowPrefs.getBoolean(Keys.showPageNumber, true)

    fun dualPageSplitPaged() = flowPrefs.getBoolean(Keys.dualPageSplitPaged, false)

    fun dualPageSplitWebtoon() = flowPrefs.getBoolean(Keys.dualPageSplitWebtoon, false)

    fun dualPageInvertPaged() = flowPrefs.getBoolean(Keys.dualPageInvertPaged, false)

    fun dualPageInvertWebtoon() = flowPrefs.getBoolean(Keys.dualPageInvertWebtoon, false)

    fun showReadingMode() = prefs.getBoolean(Keys.showReadingMode, true)

    fun trueColor() = flowPrefs.getBoolean(Keys.trueColor, false)

    fun fullscreen() = flowPrefs.getBoolean(Keys.fullscreen, true)

    fun cutoutShort() = flowPrefs.getBoolean(Keys.cutoutShort, true)

    fun keepScreenOn() = flowPrefs.getBoolean(Keys.keepScreenOn, true)

    fun customBrightness() = flowPrefs.getBoolean(Keys.customBrightness, false)

    fun customBrightnessValue() = flowPrefs.getInt(Keys.customBrightnessValue, 0)

    fun colorFilter() = flowPrefs.getBoolean(Keys.colorFilter, false)

    fun colorFilterValue() = flowPrefs.getInt(Keys.colorFilterValue, 0)

    fun colorFilterMode() = flowPrefs.getInt(Keys.colorFilterMode, 0)

    fun grayscale() = flowPrefs.getBoolean(Keys.grayscale, false)

    fun invertedColors() = flowPrefs.getBoolean(Keys.invertedColors, false)

    fun defaultReadingMode() = prefs.getInt(Keys.defaultReadingMode, ReadingModeType.RIGHT_TO_LEFT.flagValue)

    fun defaultOrientationType() = prefs.getInt(Keys.defaultOrientationType, OrientationType.FREE.flagValue)

    fun defaultPlayerOrientationType() = prefs.getInt(Keys.defaultPlayerOrientationType, OrientationType.FREE.flagValue)

    fun getPlayerSpeed() = prefs.getFloat(Keys.playerSpeed, 1F)

    fun setPlayerSpeed(newSpeed: Float) = prefs.edit {
        putFloat(Keys.playerSpeed, newSpeed)
    }

    fun alwaysUseExternalPlayer() = prefs.getBoolean(Keys.alwaysUseExternalPlayer, false)

    fun externalPlayerPreference() = prefs.getString(Keys.externalPlayerPreference, "")

    fun progressPreference() = prefs.getString(Keys.progressPreference, "0.85F")!!.toFloat()

    fun imageScaleType() = flowPrefs.getInt(Keys.imageScaleType, 1)

    fun zoomStart() = flowPrefs.getInt(Keys.zoomStart, 1)

    fun readerTheme() = flowPrefs.getInt(Keys.readerTheme, 1)

    fun watcherTheme() = flowPrefs.getInt(Keys.readerTheme, 1)

    fun alwaysShowChapterTransition() = flowPrefs.getBoolean(Keys.alwaysShowChapterTransition, true)

    fun alwaysShowEpisodeTransition() = flowPrefs.getBoolean(Keys.alwaysShowChapterTransition, true)

    fun cropBorders() = flowPrefs.getBoolean(Keys.cropBorders, false)

    fun cropBordersWebtoon() = flowPrefs.getBoolean(Keys.cropBordersWebtoon, false)

    fun webtoonSidePadding() = flowPrefs.getInt(Keys.webtoonSidePadding, 0)

    fun readWithTapping() = flowPrefs.getBoolean(Keys.readWithTapping, true)

    fun pagerNavInverted() = flowPrefs.getEnum(Keys.pagerNavInverted, Values.TappingInvertMode.NONE)

    fun webtoonNavInverted() = flowPrefs.getEnum(Keys.webtoonNavInverted, Values.TappingInvertMode.NONE)

    fun readWithLongTap() = flowPrefs.getBoolean(Keys.readWithLongTap, true)

    fun readWithVolumeKeys() = flowPrefs.getBoolean(Keys.readWithVolumeKeys, false)

    fun readWithVolumeKeysInverted() = flowPrefs.getBoolean(Keys.readWithVolumeKeysInverted, false)

    fun navigationModePager() = flowPrefs.getInt(Keys.navigationModePager, 0)

    fun navigationModeWebtoon() = flowPrefs.getInt(Keys.navigationModeWebtoon, 0)

    fun showNavigationOverlayNewUser() = flowPrefs.getBoolean(Keys.showNavigationOverlayNewUser, true)

    fun showNavigationOverlayOnStart() = flowPrefs.getBoolean(Keys.showNavigationOverlayOnStart, false)

    fun readerHideTreshold() = flowPrefs.getEnum(Keys.readerHideThreshold, Values.ReaderHideThreshold.LOW)

    fun portraitColumns() = flowPrefs.getInt(Keys.portraitColumns, 0)

    fun landscapeColumns() = flowPrefs.getInt(Keys.landscapeColumns, 0)

    fun jumpToChapters() = prefs.getBoolean(Keys.jumpToChapters, false)

    fun jumpToEpisodes() = prefs.getBoolean(Keys.jumpToEpisodes, false)

    fun updateOnlyNonCompleted() = prefs.getBoolean(Keys.updateOnlyNonCompleted, false)

    fun autoUpdateTrack() = prefs.getBoolean(Keys.autoUpdateTrack, true)

    fun lastUsedSource() = flowPrefs.getLong(Keys.lastUsedSource, -1)

    fun lastUsedAnimeSource() = flowPrefs.getLong(Keys.lastUsedAnimeSource, -1)

    fun lastUsedCategory() = flowPrefs.getInt(Keys.lastUsedCategory, 0)

    fun lastUsedAnimeCategory() = flowPrefs.getInt(Keys.lastUsedAnimeCategory, 0)

    fun lastVersionCode() = flowPrefs.getInt("last_version_code", 0)

    fun sourceDisplayMode() = flowPrefs.getEnum(Keys.sourceDisplayMode, DisplayModeSetting.COMPACT_GRID)
    fun animesourceDisplayMode() = flowPrefs.getEnum(Keys.animesourceDisplayMode, DisplayModeSetting.COMPACT_GRID)

    fun enabledLanguages() = flowPrefs.getStringSet(Keys.enabledLanguages, setOf("en", Locale.getDefault().language))

    fun trackUsername(sync: TrackService) = prefs.getString(Keys.trackUsername(sync.id), "")

    fun trackPassword(sync: TrackService) = prefs.getString(Keys.trackPassword(sync.id), "")

    fun setTrackCredentials(sync: TrackService, username: String, password: String) {
        prefs.edit {
            putString(Keys.trackUsername(sync.id), username)
            putString(Keys.trackPassword(sync.id), password)
        }
    }

    fun trackToken(sync: TrackService) = flowPrefs.getString(Keys.trackToken(sync.id), "")

    fun anilistScoreType() = flowPrefs.getString("anilist_score_type", Anilist.POINT_10)

    fun backupsDirectory() = flowPrefs.getString(Keys.backupDirectory, defaultBackupDir.toString())

    fun relativeTime() = flowPrefs.getInt(Keys.relativeTime, 7)

    fun dateFormat(format: String = flowPrefs.getString(Keys.dateFormat, "").get()): DateFormat = when (format) {
        "" -> DateFormat.getDateInstance(DateFormat.SHORT)
        else -> SimpleDateFormat(format, Locale.getDefault())
    }

    fun downloadsDirectory() = flowPrefs.getString(Keys.downloadsDirectory, defaultDownloadsDir.toString())

    fun useExternalDownloader() = prefs.getBoolean(Keys.useExternalDownloader, false)

    fun externalDownloaderSelection() = prefs.getString(Keys.externalDownloaderSelection, "")

    fun downloadOnlyOverWifi() = prefs.getBoolean(Keys.downloadOnlyOverWifi, true)

    fun folderPerManga() = prefs.getBoolean(Keys.folderPerManga, false)

    fun folderPerAnime() = prefs.getBoolean(Keys.folderPerAnime, false)

    fun numberOfBackups() = flowPrefs.getInt(Keys.numberOfBackups, 1)

    fun backupInterval() = flowPrefs.getInt(Keys.backupInterval, 0)

    fun removeAfterReadSlots() = prefs.getInt(Keys.removeAfterReadSlots, -1)

    fun removeAfterMarkedAsRead() = prefs.getBoolean(Keys.removeAfterMarkedAsRead, false)

    fun removeBookmarkedChapters() = prefs.getBoolean(Keys.removeBookmarkedChapters, false)

<<<<<<< HEAD
    fun removeBookmarkedEpisodes() = prefs.getBoolean(Keys.removeBookmarkedEpisodes, false)
=======
    fun removeExcludeCategories() = flowPrefs.getStringSet(Keys.removeExcludeCategories, emptySet())
>>>>>>> 2c14a8de

    fun libraryUpdateInterval() = flowPrefs.getInt(Keys.libraryUpdateInterval, 24)

    fun libraryUpdateRestriction() = flowPrefs.getStringSet(Keys.libraryUpdateRestriction, setOf(UNMETERED_NETWORK))

    fun libraryUpdateCategories() = flowPrefs.getStringSet(Keys.libraryUpdateCategories, emptySet())

    fun libraryUpdateCategoriesExclude() = flowPrefs.getStringSet(Keys.libraryUpdateCategoriesExclude, emptySet())

    fun libraryUpdatePrioritization() = flowPrefs.getInt(Keys.libraryUpdatePrioritization, 0)

    fun libraryDisplayMode() = flowPrefs.getEnum(Keys.libraryDisplayMode, DisplayModeSetting.COMPACT_GRID)

    fun downloadBadge() = flowPrefs.getBoolean(Keys.downloadBadge, false)

    fun localBadge() = flowPrefs.getBoolean(Keys.localBadge, true)

    fun downloadedOnly() = flowPrefs.getBoolean(Keys.downloadedOnly, false)

    fun unreadBadge() = flowPrefs.getBoolean(Keys.unreadBadge, true)

    fun categoryTabs() = flowPrefs.getBoolean(Keys.categoryTabs, true)

    fun animeCategoryTabs() = flowPrefs.getBoolean(Keys.animeCategoryTabs, true)

    fun categoryNumberOfItems() = flowPrefs.getBoolean(Keys.categoryNumberOfItems, false)

    fun animeCategoryNumberOfItems() = flowPrefs.getBoolean(Keys.animeCategoryNumberOfItems, false)

    fun filterDownloaded() = flowPrefs.getInt(Keys.filterDownloaded, ExtendedNavigationView.Item.TriStateGroup.State.IGNORE.value)

    fun filterUnread() = flowPrefs.getInt(Keys.filterUnread, ExtendedNavigationView.Item.TriStateGroup.State.IGNORE.value)

    fun filterCompleted() = flowPrefs.getInt(Keys.filterCompleted, ExtendedNavigationView.Item.TriStateGroup.State.IGNORE.value)

    fun filterTracking(name: Int) = flowPrefs.getInt("${Keys.filterTracked}_$name", ExtendedNavigationView.Item.TriStateGroup.State.IGNORE.value)

    fun librarySortingMode() = flowPrefs.getEnum(Keys.librarySortingMode, SortModeSetting.ALPHABETICAL)
    fun librarySortingAscending() = flowPrefs.getEnum(Keys.librarySortingDirection, SortDirectionSetting.ASCENDING)

    fun automaticExtUpdates() = flowPrefs.getBoolean(Keys.automaticExtUpdates, true)

    fun showNsfwSource() = flowPrefs.getBoolean(Keys.showNsfwSource, true)
    fun showNsfwExtension() = flowPrefs.getBoolean(Keys.showNsfwExtension, true)
    fun labelNsfwExtension() = prefs.getBoolean(Keys.labelNsfwExtension, true)

    fun extensionUpdatesCount() = flowPrefs.getInt("ext_updates_count", 0)

    fun animeextensionUpdatesCount() = flowPrefs.getInt("animeext_updates_count", 0)

    fun lastAppCheck() = flowPrefs.getLong("last_app_check", 0)

    fun lastExtCheck() = flowPrefs.getLong("last_ext_check", 0)

    fun lastAnimeExtCheck() = flowPrefs.getLong("last_anime_ext_check", 0)

    fun searchPinnedSourcesOnly() = prefs.getBoolean(Keys.searchPinnedSourcesOnly, false)

    fun disabledSources() = flowPrefs.getStringSet("hidden_catalogues", emptySet())

    fun disabledAnimeSources() = flowPrefs.getStringSet("hidden_catalogues", emptySet())

    fun pinnedSources() = flowPrefs.getStringSet("pinned_anime_catalogues", emptySet())

    fun pinnedAnimeSources() = flowPrefs.getStringSet("pinned_anime_catalogues", emptySet())

    fun downloadNew() = flowPrefs.getBoolean(Keys.downloadNew, false)

    fun downloadNewCategories() = flowPrefs.getStringSet(Keys.downloadNewCategories, emptySet())
    fun downloadNewCategoriesExclude() = flowPrefs.getStringSet(Keys.downloadNewCategoriesExclude, emptySet())

    fun lang() = flowPrefs.getString(Keys.lang, "")

    fun defaultCategory() = prefs.getInt(Keys.defaultCategory, -1)

    fun categorisedDisplaySettings() = flowPrefs.getBoolean(Keys.categorizedDisplay, false)

    fun skipRead() = prefs.getBoolean(Keys.skipRead, false)

    fun skipFiltered() = prefs.getBoolean(Keys.skipFiltered, true)

    fun migrateFlags() = flowPrefs.getInt("migrate_flags", Int.MAX_VALUE)

    fun trustedSignatures() = flowPrefs.getStringSet("trusted_signatures", emptySet())

    fun dohProvider() = prefs.getInt(Keys.dohProvider, -1)

    fun lastSearchQuerySearchSettings() = flowPrefs.getString("last_search_query", "")

    fun filterChapterByRead() = prefs.getInt(Keys.defaultChapterFilterByRead, Manga.SHOW_ALL)

    fun filterChapterByDownloaded() = prefs.getInt(Keys.defaultChapterFilterByDownloaded, Manga.SHOW_ALL)

    fun filterChapterByBookmarked() = prefs.getInt(Keys.defaultChapterFilterByBookmarked, Manga.SHOW_ALL)

    fun filterEpisodeBySeen() = prefs.getInt(Keys.defaultEpisodeFilterByRead, Anime.SHOW_ALL)

    fun filterEpisodeByDownloaded() = prefs.getInt(Keys.defaultEpisodeFilterByDownloaded, Anime.SHOW_ALL)

    fun filterEpisodeByBookmarked() = prefs.getInt(Keys.defaultEpisodeFilterByBookmarked, Anime.SHOW_ALL)

    fun sortChapterBySourceOrNumber() = prefs.getInt(Keys.defaultChapterSortBySourceOrNumber, Manga.CHAPTER_SORTING_SOURCE)

    fun displayChapterByNameOrNumber() = prefs.getInt(Keys.defaultChapterDisplayByNameOrNumber, Manga.CHAPTER_DISPLAY_NAME)

    fun sortChapterByAscendingOrDescending() = prefs.getInt(Keys.defaultChapterSortByAscendingOrDescending, Manga.CHAPTER_SORT_DESC)

    fun sortEpisodeBySourceOrNumber() = prefs.getInt(Keys.defaultEpisodeSortBySourceOrNumber, Anime.EPISODE_SORTING_SOURCE)

    fun displayEpisodeByNameOrNumber() = prefs.getInt(Keys.defaultEpisodeDisplayByNameOrNumber, Anime.EPISODE_DISPLAY_NAME)

    fun sortEpisodeByAscendingOrDescending() = prefs.getInt(Keys.defaultEpisodeSortByAscendingOrDescending, Anime.EPISODE_SORT_DESC)

    fun incognitoMode() = flowPrefs.getBoolean(Keys.incognitoMode, false)

    fun tabletUiMode() = flowPrefs.getEnum(
        Keys.tabletUiMode,
        if (context.applicationContext.isTablet()) Values.TabletUiMode.ALWAYS else Values.TabletUiMode.NEVER
    )

    fun setChapterSettingsDefault(manga: Manga) {
        prefs.edit {
            putInt(Keys.defaultChapterFilterByRead, manga.readFilter)
            putInt(Keys.defaultChapterFilterByDownloaded, manga.downloadedFilter)
            putInt(Keys.defaultChapterFilterByBookmarked, manga.bookmarkedFilter)
            putInt(Keys.defaultChapterSortBySourceOrNumber, manga.sorting)
            putInt(Keys.defaultChapterDisplayByNameOrNumber, manga.displayMode)
            putInt(Keys.defaultChapterSortByAscendingOrDescending, if (manga.sortDescending()) Manga.CHAPTER_SORT_DESC else Manga.CHAPTER_SORT_ASC)
        }
    }

    fun setEpisodeSettingsDefault(anime: Anime) {
        prefs.edit {
            putInt(Keys.defaultEpisodeFilterByRead, anime.seenFilter)
            putInt(Keys.defaultEpisodeFilterByDownloaded, anime.downloadedFilter)
            putInt(Keys.defaultEpisodeFilterByBookmarked, anime.bookmarkedFilter)
            putInt(Keys.defaultEpisodeSortBySourceOrNumber, anime.sorting)
            putInt(Keys.defaultEpisodeDisplayByNameOrNumber, anime.displayMode)
            putInt(
                Keys.defaultEpisodeSortByAscendingOrDescending,
                if (anime.sortDescending()) Anime.EPISODE_SORT_DESC else Anime.EPISODE_SORT_ASC
            )
        }
    }
}<|MERGE_RESOLUTION|>--- conflicted
+++ resolved
@@ -264,11 +264,8 @@
 
     fun removeBookmarkedChapters() = prefs.getBoolean(Keys.removeBookmarkedChapters, false)
 
-<<<<<<< HEAD
-    fun removeBookmarkedEpisodes() = prefs.getBoolean(Keys.removeBookmarkedEpisodes, false)
-=======
     fun removeExcludeCategories() = flowPrefs.getStringSet(Keys.removeExcludeCategories, emptySet())
->>>>>>> 2c14a8de
+    fun removeExcludeAnimeCategories() = flowPrefs.getStringSet(Keys.removeExcludeCategoriesAnime, emptySet())
 
     fun libraryUpdateInterval() = flowPrefs.getInt(Keys.libraryUpdateInterval, 24)
 
@@ -338,7 +335,9 @@
     fun downloadNew() = flowPrefs.getBoolean(Keys.downloadNew, false)
 
     fun downloadNewCategories() = flowPrefs.getStringSet(Keys.downloadNewCategories, emptySet())
+    fun downloadNewCategoriesAnime() = flowPrefs.getStringSet(Keys.downloadNewCategoriesAnime, emptySet())
     fun downloadNewCategoriesExclude() = flowPrefs.getStringSet(Keys.downloadNewCategoriesExclude, emptySet())
+    fun downloadNewCategoriesAnimeExclude() = flowPrefs.getStringSet(Keys.downloadNewCategoriesExcludeAnime, emptySet())
 
     fun lang() = flowPrefs.getString(Keys.lang, "")
 
