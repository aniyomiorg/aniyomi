--- conflicted
+++ resolved
@@ -45,6 +45,8 @@
         "backup",
     ).toUri()
 
+    fun startScreen() = prefs.getInt(Keys.startScreen, 1)
+
     fun confirmExit() = prefs.getBoolean(Keys.confirmExit, false)
 
     fun sideNavIconAlignment() = flowPrefs.getInt("pref_side_nav_icon_alignment", 0)
@@ -329,17 +331,12 @@
 
     fun downloadNewChapter() = flowPrefs.getBoolean("download_new", false)
 
-<<<<<<< HEAD
-    fun downloadNewCategories() = flowPrefs.getStringSet("download_new_categories", emptySet())
-    fun downloadNewCategoriesAnime() = flowPrefs.getStringSet("download_new_categories_anime", emptySet())
-    fun downloadNewCategoriesExclude() = flowPrefs.getStringSet("download_new_categories_exclude", emptySet())
-    fun downloadNewCategoriesAnimeExclude() = flowPrefs.getStringSet("download_new_categories_exclude_anime", emptySet())
+    fun downloadNewChapterCategories() = flowPrefs.getStringSet("download_new_categories", emptySet())
+    fun downloadNewEpisodeCategories() = flowPrefs.getStringSet("download_new_categories_anime", emptySet())
+    fun downloadNewChapterCategoriesExclude() = flowPrefs.getStringSet("download_new_categories_exclude", emptySet())
+    fun downloadNewEpisodeCategoriesExclude() = flowPrefs.getStringSet("download_new_categories_exclude_anime", emptySet())
 
     fun lang() = flowPrefs.getString("app_language", "")
-=======
-    fun downloadNewChapterCategories() = flowPrefs.getStringSet("download_new_categories", emptySet())
-    fun downloadNewChapterCategoriesExclude() = flowPrefs.getStringSet("download_new_categories_exclude", emptySet())
->>>>>>> 6d802063
 
     fun defaultCategory() = prefs.getInt(Keys.defaultCategory, -1)
     fun defaultAnimeCategory() = prefs.getInt(Keys.defaultAnimeCategory, -1)
