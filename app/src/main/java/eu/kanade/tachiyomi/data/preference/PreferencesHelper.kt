--- conflicted
+++ resolved
@@ -66,11 +66,6 @@
 
     fun hideBottomBar() = flowPrefs.getBoolean(Keys.hideBottomBar, true)
 
-<<<<<<< HEAD
-    fun showNavUpdates() = prefs.getBoolean(Keys.showNavUpdates, true)
-
-=======
->>>>>>> 19f39fcd
     fun useBiometricLock() = flowPrefs.getBoolean(Keys.useBiometricLock, false)
 
     fun lockAppAfter() = flowPrefs.getInt(Keys.lockAppAfter, 0)
