package eu.kanade.tachiyomi.data.track.kitsu

import android.graphics.Color
import dev.icerock.moko.resources.StringResource
import eu.kanade.tachiyomi.R
import eu.kanade.tachiyomi.data.database.models.anime.AnimeTrack
import eu.kanade.tachiyomi.data.database.models.manga.MangaTrack
import eu.kanade.tachiyomi.data.track.AnimeTracker
import eu.kanade.tachiyomi.data.track.BaseTracker
import eu.kanade.tachiyomi.data.track.DeletableAnimeTracker
import eu.kanade.tachiyomi.data.track.DeletableMangaTracker
import eu.kanade.tachiyomi.data.track.MangaTracker
import eu.kanade.tachiyomi.data.track.model.AnimeTrackSearch
import eu.kanade.tachiyomi.data.track.model.MangaTrackSearch
import kotlinx.collections.immutable.ImmutableList
import kotlinx.collections.immutable.toImmutableList
import kotlinx.serialization.encodeToString
import kotlinx.serialization.json.Json
import tachiyomi.i18n.MR
import uy.kohesive.injekt.injectLazy
import java.text.DecimalFormat
import tachiyomi.domain.track.model.Track as DomainTrack

class Kitsu(id: Long) :
    BaseTracker(
        id,
        "Kitsu",
    ),
    AnimeTracker,
    MangaTracker,
    DeletableMangaTracker,
    DeletableAnimeTracker {

    companion object {
        const val READING = 1
        const val WATCHING = 11
        const val COMPLETED = 2
        const val ON_HOLD = 3
        const val DROPPED = 4
        const val PLAN_TO_READ = 5
        const val PLAN_TO_WATCH = 15
    }

    override val supportsReadingDates: Boolean = true

    private val json: Json by injectLazy()

    private val interceptor by lazy { KitsuInterceptor(this) }

    private val api by lazy { KitsuApi(client, interceptor) }

    override fun getLogo() = R.drawable.ic_tracker_kitsu

    override fun getLogoColor() = Color.rgb(51, 37, 50)

    override fun getStatusListManga(): List<Int> {
        return listOf(READING, COMPLETED, ON_HOLD, DROPPED, PLAN_TO_READ)
    }

    override fun getStatusListAnime(): List<Int> {
        return listOf(WATCHING, PLAN_TO_WATCH, COMPLETED, ON_HOLD, DROPPED)
    }

    override fun getStatus(status: Int): StringResource? = when (status) {
        READING -> MR.strings.currently_reading
        WATCHING -> MR.strings.currently_watching
        PLAN_TO_READ -> MR.strings.want_to_read
        PLAN_TO_WATCH -> MR.strings.want_to_watch
        COMPLETED -> MR.strings.completed
        ON_HOLD -> MR.strings.on_hold
        DROPPED -> MR.strings.dropped
        else -> null
    }

    override fun getReadingStatus(): Int = READING

    override fun getWatchingStatus(): Int = WATCHING

    override fun getRereadingStatus(): Int = -1

    override fun getRewatchingStatus(): Int = -1

    override fun getCompletionStatus(): Int = COMPLETED

    override fun getScoreList(): ImmutableList<String> {
        val df = DecimalFormat("0.#")
        return (listOf("0") + IntRange(2, 20).map { df.format(it / 2f) }).toImmutableList()
    }

    override fun indexToScore(index: Int): Float {
        return if (index > 0) (index + 1) / 2f else 0f
    }

<<<<<<< HEAD
    override fun displayScore(track: MangaTrack): String {
=======
    override fun displayScore(track: DomainTrack): String {
>>>>>>> a3ef3604
        val df = DecimalFormat("0.#")
        return df.format(track.score)
    }

    override fun displayScore(track: AnimeTrack): String {
        val df = DecimalFormat("0.#")
        return df.format(track.score)
    }

    private suspend fun add(track: MangaTrack): MangaTrack {
        return api.addLibManga(track, getUserId())
    }

    private suspend fun add(track: AnimeTrack): AnimeTrack {
        return api.addLibAnime(track, getUserId())
    }

    override suspend fun update(track: MangaTrack, didReadChapter: Boolean): MangaTrack {
        if (track.status != COMPLETED) {
            if (didReadChapter) {
                if (track.last_chapter_read.toInt() == track.total_chapters && track.total_chapters > 0) {
                    track.status = COMPLETED
                    track.finished_reading_date = System.currentTimeMillis()
                } else {
                    track.status = READING
                    if (track.last_chapter_read == 1F) {
                        track.started_reading_date = System.currentTimeMillis()
                    }
                }
            }
        }

        return api.updateLibManga(track)
    }

<<<<<<< HEAD
    override suspend fun update(track: AnimeTrack, didWatchEpisode: Boolean): AnimeTrack {
        if (track.status != COMPLETED) {
            if (didWatchEpisode) {
                if (track.last_episode_seen.toInt() == track.total_episodes && track.total_episodes > 0) {
                    track.status = COMPLETED
                    track.finished_watching_date = System.currentTimeMillis()
                } else {
                    track.status = WATCHING
                    if (track.last_episode_seen == 1F) {
                        track.started_watching_date = System.currentTimeMillis()
                    }
                }
            }
        }

        return api.updateLibAnime(track)
    }

    override suspend fun delete(track: MangaTrack): MangaTrack {
        return api.removeLibManga(track)
=======
    override suspend fun delete(track: DomainTrack) {
        api.removeLibManga(track)
>>>>>>> a3ef3604
    }

    override suspend fun delete(track: AnimeTrack): AnimeTrack {
        return api.removeLibAnime(track)
    }

    override suspend fun bind(track: MangaTrack, hasReadChapters: Boolean): MangaTrack {
        val remoteTrack = api.findLibManga(track, getUserId())
        return if (remoteTrack != null) {
            track.copyPersonalFrom(remoteTrack)
            track.remote_id = remoteTrack.remote_id

            if (track.status != COMPLETED) {
                track.status = if (hasReadChapters) READING else track.status
            }

            update(track)
        } else {
            track.status = if (hasReadChapters) READING else PLAN_TO_READ
            track.score = 0F
            add(track)
        }
    }

    override suspend fun bind(track: AnimeTrack, hasWatchedEpisodes: Boolean): AnimeTrack {
        val remoteTrack = api.findLibAnime(track, getUserId())
        return if (remoteTrack != null) {
            track.copyPersonalFrom(remoteTrack)
            track.media_id = remoteTrack.media_id

            if (track.status != COMPLETED) {
                track.status = if (hasWatchedEpisodes) WATCHING else track.status
            }

            update(track)
        } else {
            track.status = if (hasWatchedEpisodes) WATCHING else PLAN_TO_WATCH
            track.score = 0F
            add(track)
        }
    }

    override suspend fun searchManga(query: String): List<MangaTrackSearch> {
        return api.search(query)
    }

    override suspend fun searchAnime(query: String): List<AnimeTrackSearch> {
        return api.searchAnime(query)
    }

    override suspend fun refresh(track: MangaTrack): MangaTrack {
        val remoteTrack = api.getLibManga(track)
        track.copyPersonalFrom(remoteTrack)
        track.total_chapters = remoteTrack.total_chapters
        return track
    }

    override suspend fun refresh(track: AnimeTrack): AnimeTrack {
        val remoteTrack = api.getLibAnime(track)
        track.copyPersonalFrom(remoteTrack)
        track.total_episodes = remoteTrack.total_episodes
        return track
    }

    override suspend fun login(username: String, password: String) {
        val token = api.login(username, password)
        interceptor.newAuth(token)
        val userId = api.getCurrentUser()
        saveCredentials(username, userId)
    }

    override fun logout() {
        super.logout()
        interceptor.newAuth(null)
    }

    private fun getUserId(): String {
        return getPassword()
    }

    fun saveToken(oauth: OAuth?) {
        trackPreferences.trackToken(this).set(json.encodeToString(oauth))
    }

    fun restoreToken(): OAuth? {
        return try {
            json.decodeFromString<OAuth>(trackPreferences.trackToken(this).get())
        } catch (e: Exception) {
            null
        }
    }
}<|MERGE_RESOLUTION|>--- conflicted
+++ resolved
@@ -19,7 +19,8 @@
 import tachiyomi.i18n.MR
 import uy.kohesive.injekt.injectLazy
 import java.text.DecimalFormat
-import tachiyomi.domain.track.model.Track as DomainTrack
+import tachiyomi.domain.track.anime.model.AnimeTrack as DomainAnimeTrack
+import tachiyomi.domain.track.manga.model.MangaTrack as DomainMangaTrack
 
 class Kitsu(id: Long) :
     BaseTracker(
@@ -91,16 +92,12 @@
         return if (index > 0) (index + 1) / 2f else 0f
     }
 
-<<<<<<< HEAD
-    override fun displayScore(track: MangaTrack): String {
-=======
-    override fun displayScore(track: DomainTrack): String {
->>>>>>> a3ef3604
+    override fun displayScore(track: DomainMangaTrack): String {
         val df = DecimalFormat("0.#")
         return df.format(track.score)
     }
 
-    override fun displayScore(track: AnimeTrack): String {
+    override fun displayScore(track: DomainAnimeTrack): String {
         val df = DecimalFormat("0.#")
         return df.format(track.score)
     }
@@ -131,7 +128,6 @@
         return api.updateLibManga(track)
     }
 
-<<<<<<< HEAD
     override suspend fun update(track: AnimeTrack, didWatchEpisode: Boolean): AnimeTrack {
         if (track.status != COMPLETED) {
             if (didWatchEpisode) {
@@ -150,16 +146,12 @@
         return api.updateLibAnime(track)
     }
 
-    override suspend fun delete(track: MangaTrack): MangaTrack {
-        return api.removeLibManga(track)
-=======
-    override suspend fun delete(track: DomainTrack) {
+    override suspend fun delete(track: DomainMangaTrack) {
         api.removeLibManga(track)
->>>>>>> a3ef3604
-    }
-
-    override suspend fun delete(track: AnimeTrack): AnimeTrack {
-        return api.removeLibAnime(track)
+    }
+
+    override suspend fun delete(track: DomainAnimeTrack) {
+        api.removeLibAnime(track)
     }
 
     override suspend fun bind(track: MangaTrack, hasReadChapters: Boolean): MangaTrack {
@@ -184,7 +176,7 @@
         val remoteTrack = api.findLibAnime(track, getUserId())
         return if (remoteTrack != null) {
             track.copyPersonalFrom(remoteTrack)
-            track.media_id = remoteTrack.media_id
+            track.remote_id = remoteTrack.remote_id
 
             if (track.status != COMPLETED) {
                 track.status = if (hasWatchedEpisodes) WATCHING else track.status
