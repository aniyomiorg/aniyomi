--- conflicted
+++ resolved
@@ -69,20 +69,16 @@
         return df.format(track.score)
     }
 
-<<<<<<< HEAD
     override fun displayScore(track: AnimeTrack): String {
         val df = DecimalFormat("0.#")
         return df.format(track.score)
     }
 
-    override suspend fun add(track: Track): Track {
-=======
     private suspend fun add(track: Track): Track {
->>>>>>> 9a801cfd
         return api.addLibManga(track, getUserId())
     }
 
-    override suspend fun add(track: AnimeTrack): AnimeTrack {
+    private suspend fun add(track: AnimeTrack): AnimeTrack {
         return api.addLibAnime(track, getUserId())
     }
 
