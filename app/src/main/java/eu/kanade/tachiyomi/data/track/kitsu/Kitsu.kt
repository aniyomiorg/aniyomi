package eu.kanade.tachiyomi.data.track.kitsu

import android.content.Context
import android.graphics.Color
import androidx.annotation.StringRes
import eu.kanade.tachiyomi.R
import eu.kanade.tachiyomi.data.database.models.AnimeTrack
import eu.kanade.tachiyomi.data.database.models.Track
import eu.kanade.tachiyomi.data.track.TrackService
import eu.kanade.tachiyomi.data.track.model.AnimeTrackSearch
import eu.kanade.tachiyomi.data.track.model.TrackSearch
import kotlinx.serialization.decodeFromString
import kotlinx.serialization.encodeToString
import kotlinx.serialization.json.Json
import uy.kohesive.injekt.injectLazy
import java.text.DecimalFormat

class Kitsu(private val context: Context, id: Int) : TrackService(id) {

    companion object {
        const val READING = 1
        const val WATCHING = 11
        const val COMPLETED = 2
        const val ON_HOLD = 3
        const val DROPPED = 4
        const val PLAN_TO_READ = 5
        const val PLAN_TO_WATCH = 15
    }

    @StringRes
    override fun nameRes() = R.string.tracker_kitsu

    override val supportsReadingDates: Boolean = true

    private val json: Json by injectLazy()

    private val interceptor by lazy { KitsuInterceptor(this) }

    private val api by lazy { KitsuApi(client, interceptor) }

    override fun getLogo() = R.drawable.ic_tracker_kitsu

    override fun getLogoColor() = Color.rgb(51, 37, 50)

    override fun getStatusList(): List<Int> {
        return listOf(READING, COMPLETED, ON_HOLD, DROPPED, PLAN_TO_READ)
    }

    override fun getStatusListAnime(): List<Int> {
        return listOf(WATCHING, PLAN_TO_WATCH, COMPLETED, ON_HOLD, DROPPED)
    }

    override fun getStatus(status: Int): String = with(context) {
        when (status) {
<<<<<<< HEAD
            READING -> getString(R.string.currently_reading)
            WATCHING -> getString(R.string.currently_watching)
            PLAN_TO_READ -> getString(R.string.want_to_read)
            PLAN_TO_WATCH -> getString(R.string.want_to_watch)
=======
            READING -> getString(R.string.reading)
            PLAN_TO_READ -> getString(R.string.plan_to_read)
>>>>>>> 346652e5
            COMPLETED -> getString(R.string.completed)
            ON_HOLD -> getString(R.string.on_hold)
            DROPPED -> getString(R.string.dropped)
            else -> ""
        }
    }

    override fun getReadingStatus(): Int = READING

    override fun getWatchingStatus(): Int = WATCHING

    override fun getRereadingStatus(): Int = -1

    override fun getRewatchingStatus(): Int = -1

    override fun getCompletionStatus(): Int = COMPLETED

    override fun getScoreList(): List<String> {
        val df = DecimalFormat("0.#")
        return listOf("0") + IntRange(2, 20).map { df.format(it / 2f) }
    }

    override fun indexToScore(index: Int): Float {
        return if (index > 0) (index + 1) / 2f else 0f
    }

    override fun displayScore(track: Track): String {
        val df = DecimalFormat("0.#")
        return df.format(track.score)
    }

    override fun displayScore(track: AnimeTrack): String {
        val df = DecimalFormat("0.#")
        return df.format(track.score)
    }

    private suspend fun add(track: Track): Track {
        return api.addLibManga(track, getUserId())
    }

    private suspend fun add(track: AnimeTrack): AnimeTrack {
        return api.addLibAnime(track, getUserId())
    }

    override suspend fun update(track: Track, didReadChapter: Boolean): Track {
        if (track.status != COMPLETED) {
            if (didReadChapter) {
                if (track.last_chapter_read.toInt() == track.total_chapters && track.total_chapters > 0) {
                    track.status = COMPLETED
                    track.finished_reading_date = System.currentTimeMillis()
                } else {
                    track.status = READING
                    if (track.last_chapter_read == 1F) {
                        track.started_reading_date = System.currentTimeMillis()
                    }
                }
            }
        }

        return api.updateLibManga(track)
    }

    override suspend fun update(track: AnimeTrack, didWatchEpisode: Boolean): AnimeTrack {
        if (track.status != COMPLETED) {
            if (didWatchEpisode) {
                if (track.last_episode_seen.toInt() == track.total_episodes && track.total_episodes > 0) {
                    track.status = COMPLETED
                    track.finished_watching_date = System.currentTimeMillis()
                } else {
                    track.status = WATCHING
                    if (track.last_episode_seen == 1F) {
                        track.started_watching_date = System.currentTimeMillis()
                    }
                }
            }
        }

        return api.updateLibAnime(track)
    }

    override suspend fun bind(track: Track, hasReadChapters: Boolean): Track {
        val remoteTrack = api.findLibManga(track, getUserId())
        return if (remoteTrack != null) {
            track.copyPersonalFrom(remoteTrack)
            track.media_id = remoteTrack.media_id

            if (track.status != COMPLETED) {
                track.status = if (hasReadChapters) READING else track.status
            }

            update(track)
        } else {
            track.status = if (hasReadChapters) READING else PLAN_TO_READ
            track.score = 0F
            add(track)
        }
    }

    override suspend fun bind(track: AnimeTrack, hasReadChapters: Boolean): AnimeTrack {
        val remoteTrack = api.findLibAnime(track, getUserId())
        return if (remoteTrack != null) {
            track.copyPersonalFrom(remoteTrack)
            track.media_id = remoteTrack.media_id

            if (track.status != COMPLETED) {
                track.status = if (hasReadChapters) WATCHING else track.status
            }

            update(track)
        } else {
            track.status = if (hasReadChapters) WATCHING else PLAN_TO_WATCH
            track.score = 0F
            add(track)
        }
    }

    override suspend fun search(query: String): List<TrackSearch> {
        return api.search(query)
    }

    override suspend fun searchAnime(query: String): List<AnimeTrackSearch> {
        return api.searchAnime(query)
    }

    override suspend fun refresh(track: Track): Track {
        val remoteTrack = api.getLibManga(track)
        track.copyPersonalFrom(remoteTrack)
        track.total_chapters = remoteTrack.total_chapters
        return track
    }

    override suspend fun refresh(track: AnimeTrack): AnimeTrack {
        val remoteTrack = api.getLibAnime(track)
        track.copyPersonalFrom(remoteTrack)
        track.total_episodes = remoteTrack.total_episodes
        return track
    }

    override suspend fun login(username: String, password: String) {
        val token = api.login(username, password)
        interceptor.newAuth(token)
        val userId = api.getCurrentUser()
        saveCredentials(username, userId)
    }

    override fun logout() {
        super.logout()
        interceptor.newAuth(null)
    }

    private fun getUserId(): String {
        return getPassword()
    }

    fun saveToken(oauth: OAuth?) {
        preferences.trackToken(this).set(json.encodeToString(oauth))
    }

    fun restoreToken(): OAuth? {
        return try {
            json.decodeFromString<OAuth>(preferences.trackToken(this).get())
        } catch (e: Exception) {
            null
        }
    }
}<|MERGE_RESOLUTION|>--- conflicted
+++ resolved
@@ -52,15 +52,10 @@
 
     override fun getStatus(status: Int): String = with(context) {
         when (status) {
-<<<<<<< HEAD
             READING -> getString(R.string.currently_reading)
             WATCHING -> getString(R.string.currently_watching)
             PLAN_TO_READ -> getString(R.string.want_to_read)
             PLAN_TO_WATCH -> getString(R.string.want_to_watch)
-=======
-            READING -> getString(R.string.reading)
-            PLAN_TO_READ -> getString(R.string.plan_to_read)
->>>>>>> 346652e5
             COMPLETED -> getString(R.string.completed)
             ON_HOLD -> getString(R.string.on_hold)
             DROPPED -> getString(R.string.dropped)
