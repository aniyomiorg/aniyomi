package eu.kanade.tachiyomi.data.track.mangaupdates

import android.graphics.Color
import dev.icerock.moko.resources.StringResource
import eu.kanade.tachiyomi.R
import eu.kanade.tachiyomi.data.database.models.manga.MangaTrack
import eu.kanade.tachiyomi.data.track.BaseTracker
import eu.kanade.tachiyomi.data.track.DeletableMangaTracker
import eu.kanade.tachiyomi.data.track.MangaTracker
import eu.kanade.tachiyomi.data.track.mangaupdates.dto.copyTo
import eu.kanade.tachiyomi.data.track.mangaupdates.dto.toTrackSearch
import eu.kanade.tachiyomi.data.track.model.MangaTrackSearch
import kotlinx.collections.immutable.ImmutableList
import kotlinx.collections.immutable.toImmutableList
import tachiyomi.i18n.MR
import tachiyomi.domain.track.model.Track as DomainTrack

class MangaUpdates(id: Long) : BaseTracker(id, "MangaUpdates"), MangaTracker, DeletableMangaTracker {

    companion object {
        const val READING_LIST = 0
        const val WISH_LIST = 1
        const val COMPLETE_LIST = 2
        const val UNFINISHED_LIST = 3
        const val ON_HOLD_LIST = 4

        private val SCORE_LIST = (
            (0..9)
                .flatMap { i -> (0..9).map { j -> "$i.$j" } } + listOf("10.0")
            )
            .toImmutableList()
    }

    private val interceptor by lazy { MangaUpdatesInterceptor(this) }

    private val api by lazy { MangaUpdatesApi(interceptor, client) }

    override fun getLogo(): Int = R.drawable.ic_manga_updates

    override fun getLogoColor(): Int = Color.rgb(146, 160, 173)

    override fun getStatusListManga(): List<Int> {
        return listOf(READING_LIST, COMPLETE_LIST, ON_HOLD_LIST, UNFINISHED_LIST, WISH_LIST)
    }

    override fun getStatus(status: Int): StringResource? = when (status) {
        READING_LIST -> MR.strings.reading_list
        WISH_LIST -> MR.strings.wish_list
        COMPLETE_LIST -> MR.strings.complete_list
        ON_HOLD_LIST -> MR.strings.on_hold_list
        UNFINISHED_LIST -> MR.strings.unfinished_list
        else -> null
    }

    override fun getReadingStatus(): Int = READING_LIST

    override fun getRereadingStatus(): Int = -1

    override fun getCompletionStatus(): Int = COMPLETE_LIST

    override fun getScoreList(): ImmutableList<String> = SCORE_LIST

    override fun indexToScore(index: Int): Float = SCORE_LIST[index].toFloat()

<<<<<<< HEAD
    override fun displayScore(track: MangaTrack): String = track.score.toString()
=======
    override fun displayScore(track: DomainTrack): String = track.score.toString()
>>>>>>> a3ef3604

    override suspend fun update(track: MangaTrack, didReadChapter: Boolean): MangaTrack {
        if (track.status != COMPLETE_LIST && didReadChapter) {
            track.status = READING_LIST
        }
        api.updateSeriesListItem(track)
        return track
    }

<<<<<<< HEAD
    override suspend fun delete(track: MangaTrack): MangaTrack {
=======
    override suspend fun delete(track: DomainTrack) {
>>>>>>> a3ef3604
        api.deleteSeriesFromList(track)
    }

    override suspend fun bind(track: MangaTrack, hasReadChapters: Boolean): MangaTrack {
        return try {
            val (series, rating) = api.getSeriesListItem(track)
            series.copyTo(track)
            rating?.copyTo(track) ?: track
        } catch (e: Exception) {
            api.addSeriesToList(track, hasReadChapters)
            track
        }
    }

    override suspend fun searchManga(query: String): List<MangaTrackSearch> {
        return api.search(query)
            .map {
                it.toTrackSearch(id)
            }
    }

    override suspend fun refresh(track: MangaTrack): MangaTrack {
        val (series, rating) = api.getSeriesListItem(track)
        series.copyTo(track)
        return rating?.copyTo(track) ?: track
    }

    override suspend fun login(username: String, password: String) {
        val authenticated = api.authenticate(username, password) ?: throw Throwable(
            "Unable to login",
        )
        saveCredentials(authenticated.uid.toString(), authenticated.sessionToken)
        interceptor.newAuth(authenticated.sessionToken)
    }

    fun restoreSession(): String? {
        return trackPreferences.trackPassword(this).get()
    }
}<|MERGE_RESOLUTION|>--- conflicted
+++ resolved
@@ -13,7 +13,7 @@
 import kotlinx.collections.immutable.ImmutableList
 import kotlinx.collections.immutable.toImmutableList
 import tachiyomi.i18n.MR
-import tachiyomi.domain.track.model.Track as DomainTrack
+import tachiyomi.domain.track.manga.model.MangaTrack as DomainTrack
 
 class MangaUpdates(id: Long) : BaseTracker(id, "MangaUpdates"), MangaTracker, DeletableMangaTracker {
 
@@ -62,11 +62,7 @@
 
     override fun indexToScore(index: Int): Float = SCORE_LIST[index].toFloat()
 
-<<<<<<< HEAD
-    override fun displayScore(track: MangaTrack): String = track.score.toString()
-=======
     override fun displayScore(track: DomainTrack): String = track.score.toString()
->>>>>>> a3ef3604
 
     override suspend fun update(track: MangaTrack, didReadChapter: Boolean): MangaTrack {
         if (track.status != COMPLETE_LIST && didReadChapter) {
@@ -76,11 +72,7 @@
         return track
     }
 
-<<<<<<< HEAD
-    override suspend fun delete(track: MangaTrack): MangaTrack {
-=======
     override suspend fun delete(track: DomainTrack) {
->>>>>>> a3ef3604
         api.deleteSeriesFromList(track)
     }
 
