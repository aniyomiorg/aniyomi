--- conflicted
+++ resolved
@@ -33,11 +33,7 @@
         return originalRequest.newBuilder()
             .header(
                 "User-Agent",
-<<<<<<< HEAD
-                "luft/Kuukiyomi/v${BuildConfig.VERSION_NAME} (Android) (https://github.com/aniyomiorg/aniyomi)",
-=======
                 "Dark25/Animetail/v${BuildConfig.VERSION_NAME} (Android) (https://github.com/aniyomiorg/aniyomi)",
->>>>>>> 8edc19ec
             )
             .apply {
                 if (originalRequest.method == "GET") {
