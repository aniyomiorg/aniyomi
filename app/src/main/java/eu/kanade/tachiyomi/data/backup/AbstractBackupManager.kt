--- conflicted
+++ resolved
@@ -5,14 +5,11 @@
 import eu.kanade.data.AnimeDatabaseHandler
 import eu.kanade.data.DatabaseHandler
 import eu.kanade.data.toLong
-<<<<<<< HEAD
+import eu.kanade.domain.manga.interactor.GetFavorites
 import eu.kanade.tachiyomi.animesource.AnimeSource
 import eu.kanade.tachiyomi.animesource.AnimeSourceManager
 import eu.kanade.tachiyomi.animesource.model.toSEpisode
 import eu.kanade.tachiyomi.data.database.models.Anime
-=======
-import eu.kanade.domain.manga.interactor.GetFavorites
->>>>>>> 21771e62
 import eu.kanade.tachiyomi.data.database.models.Chapter
 import eu.kanade.tachiyomi.data.database.models.Episode
 import eu.kanade.tachiyomi.data.database.models.Manga
@@ -28,11 +25,10 @@
 import uy.kohesive.injekt.Injekt
 import uy.kohesive.injekt.api.get
 import data.Mangas as DbManga
-<<<<<<< HEAD
 import dataanime.Animes as DbAnime
-=======
+import eu.kanade.domain.anime.interactor.GetFavorites as GetFavoritesAnime
+import eu.kanade.domain.anime.model.Anime as DomainAnime
 import eu.kanade.domain.manga.model.Manga as DomainManga
->>>>>>> 21771e62
 
 abstract class AbstractBackupManager(protected val context: Context) {
 
@@ -44,6 +40,7 @@
     internal val trackManager: TrackManager = Injekt.get()
     protected val preferences: PreferencesHelper = Injekt.get()
     private val getFavorites: GetFavorites = Injekt.get()
+    private val getFavoritesAnime: GetFavoritesAnime = Injekt.get()
 
     abstract suspend fun createBackup(uri: Uri, flags: Int, isAutoBackup: Boolean): String
 
@@ -117,8 +114,8 @@
      *
      * @return [Anime] from library
      */
-    protected suspend fun getFavoriteAnime(): List<DbAnime> {
-        return animehandler.awaitList { animesQueries.getFavorites() }
+    protected suspend fun getFavoriteAnime(): List<DomainAnime> {
+        return getFavoritesAnime.await()
     }
 
     /**
