--- conflicted
+++ resolved
@@ -7,6 +7,8 @@
 import eu.kanade.data.toLong
 import eu.kanade.domain.chapter.interactor.SyncChaptersWithSource
 import eu.kanade.domain.chapter.model.toDbChapter
+import eu.kanade.domain.episode.interactor.SyncEpisodesWithSource
+import eu.kanade.domain.episode.model.toDbEpisode
 import eu.kanade.domain.manga.interactor.GetFavorites
 import eu.kanade.tachiyomi.animesource.AnimeSource
 import eu.kanade.tachiyomi.animesource.AnimeSourceManager
@@ -15,22 +17,15 @@
 import eu.kanade.tachiyomi.data.database.models.Chapter
 import eu.kanade.tachiyomi.data.database.models.Episode
 import eu.kanade.tachiyomi.data.database.models.Manga
-<<<<<<< HEAD
 import eu.kanade.tachiyomi.data.database.models.toAnimeInfo
-=======
+import eu.kanade.tachiyomi.data.database.models.toDomainAnime
 import eu.kanade.tachiyomi.data.database.models.toDomainManga
->>>>>>> 9385b86e
 import eu.kanade.tachiyomi.data.database.models.toMangaInfo
 import eu.kanade.tachiyomi.data.preference.PreferencesHelper
 import eu.kanade.tachiyomi.data.track.TrackManager
 import eu.kanade.tachiyomi.source.Source
 import eu.kanade.tachiyomi.source.SourceManager
 import eu.kanade.tachiyomi.source.model.toSChapter
-<<<<<<< HEAD
-import eu.kanade.tachiyomi.util.chapter.syncChaptersWithSource
-import eu.kanade.tachiyomi.util.episode.syncEpisodesWithSource
-=======
->>>>>>> 9385b86e
 import uy.kohesive.injekt.Injekt
 import uy.kohesive.injekt.api.get
 import data.Mangas as DbManga
@@ -49,11 +44,9 @@
     internal val trackManager: TrackManager = Injekt.get()
     protected val preferences: PreferencesHelper = Injekt.get()
     private val getFavorites: GetFavorites = Injekt.get()
-<<<<<<< HEAD
     private val getFavoritesAnime: GetFavoritesAnime = Injekt.get()
-=======
     private val syncChaptersWithSource: SyncChaptersWithSource = Injekt.get()
->>>>>>> 9385b86e
+    private val syncEpisodesWithSource: SyncEpisodesWithSource = Injekt.get()
 
     abstract suspend fun createBackup(uri: Uri, flags: Int, isAutoBackup: Boolean): String
 
@@ -105,12 +98,12 @@
     internal suspend fun restoreEpisodes(source: AnimeSource, anime: Anime, episodes: List<Episode>): Pair<List<Episode>, List<Episode>> {
         val fetchedEpisodes = source.getEpisodeList(anime.toAnimeInfo())
             .map { it.toSEpisode() }
-        val syncedEpisodes = syncEpisodesWithSource(fetchedEpisodes, anime, source)
+        val syncedEpisodes = syncEpisodesWithSource.await(fetchedEpisodes, anime.toDomainAnime()!!, source)
         if (syncedEpisodes.first.isNotEmpty()) {
             episodes.forEach { it.anime_id = anime.id }
             updateEpisodes(episodes)
         }
-        return syncedEpisodes
+        return syncedEpisodes.first.map { it.toDbEpisode() } to syncedEpisodes.second.map { it.toDbEpisode() }
     }
 
     /**
@@ -273,15 +266,15 @@
                 genre = anime.getGenres(),
                 title = anime.title,
                 status = anime.status.toLong(),
-                thumbnail_url = anime.thumbnail_url,
+                thumbnailUrl = anime.thumbnail_url,
                 favorite = anime.favorite,
-                last_update = anime.last_update,
-                next_update = 0L,
+                lastUpdate = anime.last_update,
+                nextUpdate = 0L,
                 initialized = anime.initialized,
-                viewer = anime.viewer_flags.toLong(),
-                episode_flags = anime.episode_flags.toLong(),
-                cover_last_modified = anime.cover_last_modified,
-                date_added = anime.date_added,
+                viewerFlags = anime.viewer_flags.toLong(),
+                episodeFlags = anime.episode_flags.toLong(),
+                coverLastModified = anime.cover_last_modified,
+                dateAdded = anime.date_added,
             )
             animesQueries.selectLastInsertedRowId()
         }
