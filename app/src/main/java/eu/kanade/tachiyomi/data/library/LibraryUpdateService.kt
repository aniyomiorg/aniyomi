--- conflicted
+++ resolved
@@ -313,12 +313,7 @@
         val skippedUpdates = CopyOnWriteArrayList<Pair<Manga, String?>>()
         val failedUpdates = CopyOnWriteArrayList<Pair<Manga, String?>>()
         val hasDownloads = AtomicBoolean(false)
-<<<<<<< HEAD
         val loggedServices by lazy { trackManager.services.filter { it.isLogged && it !is AnimeTrackService } }
-        val currentUnreadUpdatesCount = libraryPreferences.unreadUpdatesCount().get()
-=======
-        val loggedServices by lazy { trackManager.services.filter { it.isLogged } }
->>>>>>> 817418f7
         val restrictions = libraryPreferences.libraryUpdateMangaRestriction().get()
 
         withIOContext {
