package eu.kanade.tachiyomi.data.library

import android.app.Service
import android.content.Context
import android.content.Intent
import android.os.IBinder
import android.os.PowerManager
import androidx.core.content.ContextCompat
import eu.kanade.data.chapter.NoChaptersException
import eu.kanade.domain.category.interactor.GetCategories
import eu.kanade.domain.category.model.Category
import eu.kanade.domain.chapter.interactor.GetChapterByMangaId
import eu.kanade.domain.chapter.interactor.SyncChaptersWithSource
import eu.kanade.domain.chapter.interactor.SyncChaptersWithTrackServiceTwoWay
import eu.kanade.domain.chapter.model.Chapter
import eu.kanade.domain.chapter.model.toDbChapter
import eu.kanade.domain.download.service.DownloadPreferences
import eu.kanade.domain.library.model.LibraryManga
import eu.kanade.domain.library.service.LibraryPreferences
import eu.kanade.domain.manga.interactor.GetLibraryManga
import eu.kanade.domain.manga.interactor.GetManga
import eu.kanade.domain.manga.interactor.UpdateManga
import eu.kanade.domain.manga.model.Manga
import eu.kanade.domain.manga.model.toMangaUpdate
import eu.kanade.domain.track.interactor.GetTracks
import eu.kanade.domain.track.interactor.InsertTrack
import eu.kanade.domain.track.model.toDbTrack
import eu.kanade.domain.track.model.toDomainTrack
import eu.kanade.tachiyomi.R
import eu.kanade.tachiyomi.data.cache.CoverCache
import eu.kanade.tachiyomi.data.download.DownloadManager
import eu.kanade.tachiyomi.data.download.DownloadService
import eu.kanade.tachiyomi.data.library.LibraryUpdateService.Companion.start
import eu.kanade.tachiyomi.data.notification.Notifications
import eu.kanade.tachiyomi.data.preference.MANGA_HAS_UNREAD
import eu.kanade.tachiyomi.data.preference.MANGA_NON_COMPLETED
import eu.kanade.tachiyomi.data.preference.MANGA_NON_READ
<<<<<<< HEAD
import eu.kanade.tachiyomi.data.preference.PreferencesHelper
import eu.kanade.tachiyomi.data.track.AnimeTrackService
=======
>>>>>>> 8417f5a6
import eu.kanade.tachiyomi.data.track.EnhancedTrackService
import eu.kanade.tachiyomi.data.track.TrackManager
import eu.kanade.tachiyomi.data.track.TrackService
import eu.kanade.tachiyomi.source.SourceManager
import eu.kanade.tachiyomi.source.UnmeteredSource
import eu.kanade.tachiyomi.source.model.SManga
import eu.kanade.tachiyomi.source.model.UpdateStrategy
import eu.kanade.tachiyomi.util.lang.withIOContext
import eu.kanade.tachiyomi.util.prepUpdateCover
import eu.kanade.tachiyomi.util.shouldDownloadNewChapters
import eu.kanade.tachiyomi.util.storage.getUriCompat
import eu.kanade.tachiyomi.util.system.acquireWakeLock
import eu.kanade.tachiyomi.util.system.createFileInCacheDir
import eu.kanade.tachiyomi.util.system.getSerializableExtraCompat
import eu.kanade.tachiyomi.util.system.isServiceRunning
import eu.kanade.tachiyomi.util.system.logcat
import kotlinx.coroutines.CoroutineExceptionHandler
import kotlinx.coroutines.CoroutineScope
import kotlinx.coroutines.Dispatchers
import kotlinx.coroutines.Job
import kotlinx.coroutines.SupervisorJob
import kotlinx.coroutines.async
import kotlinx.coroutines.awaitAll
import kotlinx.coroutines.cancel
import kotlinx.coroutines.launch
import kotlinx.coroutines.runBlocking
import kotlinx.coroutines.supervisorScope
import kotlinx.coroutines.sync.Semaphore
import kotlinx.coroutines.sync.withPermit
import logcat.LogPriority
import uy.kohesive.injekt.Injekt
import uy.kohesive.injekt.api.get
import java.io.File
import java.util.Date
import java.util.concurrent.CopyOnWriteArrayList
import java.util.concurrent.atomic.AtomicBoolean
import java.util.concurrent.atomic.AtomicInteger

/**
 * This class will take care of updating the chapters of the manga from the library. It can be
 * started calling the [start] method. If it's already running, it won't do anything.
 * While the library is updating, a [PowerManager.WakeLock] will be held until the update is
 * completed, preventing the device from going to sleep mode. A notification will display the
 * progress of the update, and if case of an unexpected error, this service will be silently
 * destroyed.
 */
class LibraryUpdateService(
    val sourceManager: SourceManager = Injekt.get(),
    val downloadPreferences: DownloadPreferences = Injekt.get(),
    val libraryPreferences: LibraryPreferences = Injekt.get(),
    val downloadManager: DownloadManager = Injekt.get(),
    val trackManager: TrackManager = Injekt.get(),
    val coverCache: CoverCache = Injekt.get(),
    private val getLibraryManga: GetLibraryManga = Injekt.get(),
    private val getManga: GetManga = Injekt.get(),
    private val updateManga: UpdateManga = Injekt.get(),
    private val getChapterByMangaId: GetChapterByMangaId = Injekt.get(),
    private val getCategories: GetCategories = Injekt.get(),
    private val syncChaptersWithSource: SyncChaptersWithSource = Injekt.get(),
    private val getTracks: GetTracks = Injekt.get(),
    private val insertTrack: InsertTrack = Injekt.get(),
    private val syncChaptersWithTrackServiceTwoWay: SyncChaptersWithTrackServiceTwoWay = Injekt.get(),
) : Service() {

    private lateinit var wakeLock: PowerManager.WakeLock
    private lateinit var notifier: LibraryUpdateNotifier
    private var ioScope: CoroutineScope? = null

    private var mangaToUpdate: List<LibraryManga> = mutableListOf()
    private var updateJob: Job? = null

    /**
     * Defines what should be updated within a service execution.
     */
    enum class Target {
        CHAPTERS, // Manga chapters
        COVERS, // Manga covers
        TRACKING, // Tracking metadata
    }

    companion object {

        private var instance: LibraryUpdateService? = null

        /**
         * Key for category to update.
         */
        const val KEY_CATEGORY = "category"

        /**
         * Key that defines what should be updated.
         */
        const val KEY_TARGET = "target"

        /**
         * Returns the status of the service.
         *
         * @param context the application context.
         * @return true if the service is running, false otherwise.
         */
        fun isRunning(context: Context): Boolean {
            return context.isServiceRunning(LibraryUpdateService::class.java)
        }

        /**
         * Starts the service. It will be started only if there isn't another instance already
         * running.
         *
         * @param context the application context.
         * @param category a specific category to update, or null for global update.
         * @param target defines what should be updated.
         * @return true if service newly started, false otherwise
         */
        fun start(context: Context, category: Category? = null, target: Target = Target.CHAPTERS): Boolean {
            if (isRunning(context)) return false

            val intent = Intent(context, LibraryUpdateService::class.java).apply {
                putExtra(KEY_TARGET, target)
                category?.let { putExtra(KEY_CATEGORY, it.id) }
            }
            ContextCompat.startForegroundService(context, intent)

            return true
        }

        /**
         * Stops the service.
         *
         * @param context the application context.
         */
        fun stop(context: Context) {
            context.stopService(Intent(context, LibraryUpdateService::class.java))
        }
    }

    /**
     * Method called when the service is created. It injects dagger dependencies and acquire
     * the wake lock.
     */
    override fun onCreate() {
        super.onCreate()

        notifier = LibraryUpdateNotifier(this)
        wakeLock = acquireWakeLock(javaClass.name)

        startForeground(Notifications.ID_LIBRARY_PROGRESS, notifier.progressNotificationBuilder.build())
    }

    /**
     * Method called when the service is destroyed. It destroys subscriptions and releases the wake
     * lock.
     */
    override fun onDestroy() {
        updateJob?.cancel()
        ioScope?.cancel()
        if (wakeLock.isHeld) {
            wakeLock.release()
        }
        if (instance == this) {
            instance = null
        }
        super.onDestroy()
    }

    /**
     * This method needs to be implemented, but it's not used/needed.
     */
    override fun onBind(intent: Intent): IBinder? = null

    /**
     * Method called when the service receives an intent.
     *
     * @param intent the start intent from.
     * @param flags the flags of the command.
     * @param startId the start id of this command.
     * @return the start value of the command.
     */
    override fun onStartCommand(intent: Intent?, flags: Int, startId: Int): Int {
        if (intent == null) return START_NOT_STICKY
        val target = intent.getSerializableExtraCompat<Target>(KEY_TARGET)
            ?: return START_NOT_STICKY

        instance = this

        // Unsubscribe from any previous subscription if needed
        updateJob?.cancel()
        ioScope?.cancel()

        // If this is a chapter update; set the last update time to now
        if (target == Target.CHAPTERS) {
            libraryPreferences.libraryUpdateLastTimestamp().set(Date().time)
        }

        // Update favorite manga
        val categoryId = intent.getLongExtra(KEY_CATEGORY, -1L)
        addMangaToQueue(categoryId)

        // Destroy service when completed or in case of an error.
        val handler = CoroutineExceptionHandler { _, exception ->
            logcat(LogPriority.ERROR, exception)
            stopSelf(startId)
        }
        ioScope = CoroutineScope(SupervisorJob() + Dispatchers.IO)
        updateJob = ioScope?.launch(handler) {
            when (target) {
                Target.CHAPTERS -> updateChapterList()
                Target.COVERS -> updateCovers()
                Target.TRACKING -> updateTrackings()
            }
        }
        updateJob?.invokeOnCompletion { stopSelf(startId) }

        return START_REDELIVER_INTENT
    }

    private val isUpdateJobActive: Boolean
        get() = (updateJob?.isActive == true)

    /**
     * Adds list of manga to be updated.
     *
     * @param categoryId the ID of the category to update, or -1 if no category specified.
     */
    private fun addMangaToQueue(categoryId: Long) {
        val libraryManga = runBlocking { getLibraryManga.await() }

        val listToUpdate = if (categoryId != -1L) {
            libraryManga.filter { it.category == categoryId }
        } else {
            val categoriesToUpdate = libraryPreferences.libraryUpdateCategories().get().map { it.toLong() }
            val includedManga = if (categoriesToUpdate.isNotEmpty()) {
                libraryManga.filter { it.category in categoriesToUpdate }
            } else {
                libraryManga
            }

            val categoriesToExclude = libraryPreferences.libraryUpdateCategoriesExclude().get().map { it.toLong() }
            val excludedMangaIds = if (categoriesToExclude.isNotEmpty()) {
                libraryManga.filter { it.category in categoriesToExclude }.map { it.manga.id }
            } else {
                emptyList()
            }

            includedManga
                .filterNot { it.manga.id in excludedMangaIds }
                .distinctBy { it.manga.id }
        }

        mangaToUpdate = listToUpdate
            .sortedBy { it.manga.title }

        // Warn when excessively checking a single source
        val maxUpdatesFromSource = mangaToUpdate
            .groupBy { it.manga.source }
            .filterKeys { sourceManager.get(it) !is UnmeteredSource }
            .maxOfOrNull { it.value.size } ?: 0
        if (maxUpdatesFromSource > MANGA_PER_SOURCE_QUEUE_WARNING_THRESHOLD) {
            notifier.showQueueSizeWarningNotification()
        }
    }

    /**
     * Method that updates manga in [mangaToUpdate]. It's called in a background thread, so it's safe
     * to do heavy operations or network calls here.
     * For each manga it calls [updateManga] and updates the notification showing the current
     * progress.
     *
     * @return an observable delivering the progress of each update.
     */
    private suspend fun updateChapterList() {
        val semaphore = Semaphore(5)
        val progressCount = AtomicInteger(0)
        val currentlyUpdatingManga = CopyOnWriteArrayList<Manga>()
        val newUpdates = CopyOnWriteArrayList<Pair<Manga, Array<Chapter>>>()
        val skippedUpdates = CopyOnWriteArrayList<Pair<Manga, String?>>()
        val failedUpdates = CopyOnWriteArrayList<Pair<Manga, String?>>()
        val hasDownloads = AtomicBoolean(false)
<<<<<<< HEAD
        val loggedServices by lazy { trackManager.services.filter { it.isLogged && it !is AnimeTrackService } }
        val currentUnreadUpdatesCount = preferences.unreadUpdatesCount().get()
        val restrictions = preferences.libraryUpdateMangaRestriction().get()
=======
        val loggedServices by lazy { trackManager.services.filter { it.isLogged } }
        val currentUnreadUpdatesCount = libraryPreferences.unreadUpdatesCount().get()
        val restrictions = libraryPreferences.libraryUpdateMangaRestriction().get()
>>>>>>> 8417f5a6

        withIOContext {
            mangaToUpdate.groupBy { it.manga.source }.values
                .map { mangaInSource ->
                    async {
                        semaphore.withPermit {
                            mangaInSource.forEach { libraryManga ->
                                val manga = libraryManga.manga
                                if (!isUpdateJobActive) {
                                    notifier.cancelProgressNotification()
                                    return@async
                                }

                                // Don't continue to update if manga is not in library
                                if (getManga.await(manga.id)?.favorite != true) {
                                    return@forEach
                                }

                                withUpdateNotification(
                                    currentlyUpdatingManga,
                                    progressCount,
                                    manga,
                                ) {
                                    when {
                                        MANGA_NON_COMPLETED in restrictions && manga.status.toInt() == SManga.COMPLETED ->
                                            skippedUpdates.add(manga to getString(R.string.skipped_reason_completed))

                                        MANGA_HAS_UNREAD in restrictions && libraryManga.unreadCount != 0L ->
                                            skippedUpdates.add(manga to getString(R.string.skipped_reason_not_caught_up))

                                        MANGA_NON_READ in restrictions && libraryManga.totalChapters > 0L && !libraryManga.hasStarted ->
                                            skippedUpdates.add(manga to getString(R.string.skipped_reason_not_started))

                                        manga.updateStrategy != UpdateStrategy.ALWAYS_UPDATE ->
                                            skippedUpdates.add(manga to getString(R.string.skipped_reason_not_always_update))

                                        else -> {
                                            try {
                                                val newChapters = updateManga(manga)
                                                    .sortedByDescending { it.sourceOrder }

                                                if (newChapters.isNotEmpty()) {
                                                    val categoryIds = getCategories.await(manga.id).map { it.id }
                                                    if (manga.shouldDownloadNewChapters(categoryIds, downloadPreferences)) {
                                                        downloadChapters(manga, newChapters)
                                                        hasDownloads.set(true)
                                                    }

                                                    // Convert to the manga that contains new chapters
                                                    newUpdates.add(manga to newChapters.toTypedArray())
                                                }
                                            } catch (e: Throwable) {
                                                val errorMessage = when (e) {
                                                    is NoChaptersException -> getString(R.string.no_chapters_error)
                                                    // failedUpdates will already have the source, don't need to copy it into the message
                                                    is SourceManager.SourceNotInstalledException -> getString(R.string.loader_not_implemented_error)
                                                    else -> e.message
                                                }
                                                failedUpdates.add(manga to errorMessage)
                                            }
                                        }
                                    }

                                    if (libraryPreferences.autoUpdateTrackers().get()) {
                                        updateTrackings(manga, loggedServices)
                                    }
                                }
                            }
                        }
                    }
                }
                .awaitAll()
        }

        notifier.cancelProgressNotification()

        if (newUpdates.isNotEmpty()) {
            notifier.showUpdateNotifications(newUpdates)
            val newChapterCount = newUpdates.sumOf { it.second.size }
            libraryPreferences.unreadUpdatesCount().set(currentUnreadUpdatesCount + newChapterCount)
            if (hasDownloads.get()) {
                DownloadService.start(this)
            }
        }

        if (failedUpdates.isNotEmpty()) {
            val errorFile = writeErrorFile(failedUpdates)
            notifier.showUpdateErrorNotification(
                failedUpdates.size,
                errorFile.getUriCompat(this),
            )
        }
        if (skippedUpdates.isNotEmpty()) {
            notifier.showUpdateSkippedNotification(skippedUpdates.size)
        }
    }

    private fun downloadChapters(manga: Manga, chapters: List<Chapter>) {
        // We don't want to start downloading while the library is updating, because websites
        // may don't like it and they could ban the user.
        val dbChapters = chapters.map { it.toDbChapter() }
        downloadManager.downloadChapters(manga, dbChapters, false)
    }

    /**
     * Updates the chapters for the given manga and adds them to the database.
     *
     * @param manga the manga to update.
     * @return a pair of the inserted and removed chapters.
     */
    private suspend fun updateManga(manga: Manga): List<Chapter> {
        val source = sourceManager.getOrStub(manga.source)

        // Update manga metadata if needed
        if (libraryPreferences.autoUpdateMetadata().get()) {
            val networkManga = source.getMangaDetails(manga.toSManga())
            updateManga.awaitUpdateFromSource(manga, networkManga, manualFetch = false, coverCache)
        }

        val chapters = source.getChapterList(manga.toSManga())

        // Get manga from database to account for if it was removed during the update and
        // to get latest data so it doesn't get overwritten later on
        val dbManga = getManga.await(manga.id)?.takeIf { it.favorite } ?: return emptyList()

        return syncChaptersWithSource.await(chapters, dbManga, source)
    }

    private suspend fun updateCovers() {
        val semaphore = Semaphore(5)
        val progressCount = AtomicInteger(0)
        val currentlyUpdatingManga = CopyOnWriteArrayList<Manga>()

        withIOContext {
            mangaToUpdate.groupBy { it.manga.source }
                .values
                .map { mangaInSource ->
                    async {
                        semaphore.withPermit {
                            mangaInSource.forEach { libraryManga ->
                                val manga = libraryManga.manga
                                if (!isUpdateJobActive) {
                                    notifier.cancelProgressNotification()
                                    return@async
                                }

                                withUpdateNotification(
                                    currentlyUpdatingManga,
                                    progressCount,
                                    manga,
                                ) {
                                    val source = sourceManager.get(manga.source) ?: return@withUpdateNotification
                                    try {
                                        val networkManga = source.getMangaDetails(manga.toSManga())
                                        val updatedManga = manga.prepUpdateCover(coverCache, networkManga, true)
                                            .copyFrom(networkManga)
                                        try {
                                            updateManga.await(updatedManga.toMangaUpdate())
                                        } catch (e: Exception) {
                                            logcat(LogPriority.ERROR) { "Manga doesn't exist anymore" }
                                        }
                                    } catch (e: Throwable) {
                                        // Ignore errors and continue
                                        logcat(LogPriority.ERROR, e)
                                    }
                                }
                            }
                        }
                    }
                }
                .awaitAll()
        }

        notifier.cancelProgressNotification()
    }

    /**
     * Method that updates the metadata of the connected tracking services. It's called in a
     * background thread, so it's safe to do heavy operations or network calls here.
     */
    private suspend fun updateTrackings() {
        var progressCount = 0
        val loggedServices = trackManager.services.filter { it.isLogged && it !is AnimeTrackService }

        mangaToUpdate.forEach { libraryManga ->
            val manga = libraryManga.manga
            if (!isUpdateJobActive) {
                notifier.cancelProgressNotification()
                return
            }

            notifier.showProgressNotification(listOf(manga), progressCount++, mangaToUpdate.size)

            // Update the tracking details.
            updateTrackings(manga, loggedServices)
        }

        notifier.cancelProgressNotification()
    }

    private suspend fun updateTrackings(manga: Manga, loggedServices: List<TrackService>) {
        getTracks.await(manga.id)
            .map { track ->
                supervisorScope {
                    async {
                        val service = trackManager.getService(track.syncId)
                        if (service != null && service in loggedServices) {
                            try {
                                val updatedTrack = service.refresh(track.toDbTrack())
                                insertTrack.await(updatedTrack.toDomainTrack()!!)

                                if (service is EnhancedTrackService) {
                                    val chapters = getChapterByMangaId.await(manga.id)
                                    syncChaptersWithTrackServiceTwoWay.await(chapters, track, service)
                                }
                            } catch (e: Throwable) {
                                // Ignore errors and continue
                                logcat(LogPriority.ERROR, e)
                            }
                        }
                    }
                }
            }
            .awaitAll()
    }

    private suspend fun withUpdateNotification(
        updatingManga: CopyOnWriteArrayList<Manga>,
        completed: AtomicInteger,
        manga: Manga,
        block: suspend () -> Unit,
    ) {
        if (!isUpdateJobActive) {
            notifier.cancelProgressNotification()
            return
        }

        updatingManga.add(manga)
        notifier.showProgressNotification(
            updatingManga,
            completed.get(),
            mangaToUpdate.size,
        )

        block()

        if (!isUpdateJobActive) {
            notifier.cancelProgressNotification()
            return
        }

        updatingManga.remove(manga)
        completed.getAndIncrement()
        notifier.showProgressNotification(
            updatingManga,
            completed.get(),
            mangaToUpdate.size,
        )
    }

    /**
     * Writes basic file of update errors to cache dir.
     */
    private fun writeErrorFile(errors: List<Pair<Manga, String?>>): File {
        try {
            if (errors.isNotEmpty()) {
                val file = createFileInCacheDir("tachiyomi_update_errors.txt")
                file.bufferedWriter().use { out ->
                    out.write(getString(R.string.library_errors_help, ERROR_LOG_HELP_URL) + "\n\n")
                    // Error file format:
                    // ! Error
                    //   # Source
                    //     - Manga
                    errors.groupBy({ it.second }, { it.first }).forEach { (error, mangas) ->
                        out.write("\n! ${error}\n")
                        mangas.groupBy { it.source }.forEach { (srcId, mangas) ->
                            val source = sourceManager.getOrStub(srcId)
                            out.write("  # $source\n")
                            mangas.forEach {
                                out.write("    - ${it.title}\n")
                            }
                        }
                    }
                }
                return file
            }
        } catch (_: Exception) {}
        return File("")
    }
}

private const val MANGA_PER_SOURCE_QUEUE_WARNING_THRESHOLD = 60
private const val ERROR_LOG_HELP_URL = "https://aniyomi.jmir.xyz/help/guides/troubleshooting"<|MERGE_RESOLUTION|>--- conflicted
+++ resolved
@@ -35,11 +35,7 @@
 import eu.kanade.tachiyomi.data.preference.MANGA_HAS_UNREAD
 import eu.kanade.tachiyomi.data.preference.MANGA_NON_COMPLETED
 import eu.kanade.tachiyomi.data.preference.MANGA_NON_READ
-<<<<<<< HEAD
-import eu.kanade.tachiyomi.data.preference.PreferencesHelper
 import eu.kanade.tachiyomi.data.track.AnimeTrackService
-=======
->>>>>>> 8417f5a6
 import eu.kanade.tachiyomi.data.track.EnhancedTrackService
 import eu.kanade.tachiyomi.data.track.TrackManager
 import eu.kanade.tachiyomi.data.track.TrackService
@@ -317,15 +313,9 @@
         val skippedUpdates = CopyOnWriteArrayList<Pair<Manga, String?>>()
         val failedUpdates = CopyOnWriteArrayList<Pair<Manga, String?>>()
         val hasDownloads = AtomicBoolean(false)
-<<<<<<< HEAD
         val loggedServices by lazy { trackManager.services.filter { it.isLogged && it !is AnimeTrackService } }
-        val currentUnreadUpdatesCount = preferences.unreadUpdatesCount().get()
-        val restrictions = preferences.libraryUpdateMangaRestriction().get()
-=======
-        val loggedServices by lazy { trackManager.services.filter { it.isLogged } }
         val currentUnreadUpdatesCount = libraryPreferences.unreadUpdatesCount().get()
         val restrictions = libraryPreferences.libraryUpdateMangaRestriction().get()
->>>>>>> 8417f5a6
 
         withIOContext {
             mangaToUpdate.groupBy { it.manga.source }.values
