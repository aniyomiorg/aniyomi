package eu.kanade.tachiyomi.data.track.shikimori

import eu.kanade.tachiyomi.BuildConfig
import kotlinx.serialization.json.Json
import okhttp3.Interceptor
import okhttp3.Response
import uy.kohesive.injekt.injectLazy

class ShikimoriInterceptor(private val shikimori: Shikimori) : Interceptor {

    private val json: Json by injectLazy()

    /**
     * OAuth object used for authenticated requests.
     */
    private var oauth: OAuth? = shikimori.restoreToken()

    override fun intercept(chain: Interceptor.Chain): Response {
        val originalRequest = chain.request()

        val currAuth = oauth ?: throw Exception("Not authenticated with Shikimori")

        val refreshToken = currAuth.refresh_token!!

        // Refresh access token if expired.
        if (currAuth.isExpired()) {
            val response = chain.proceed(ShikimoriApi.refreshTokenRequest(refreshToken))
            if (response.isSuccessful) {
                newAuth(json.decodeFromString<OAuth>(response.body.string()))
            } else {
                response.close()
            }
        }
        // Add the authorization header to the original request.
        val authRequest = originalRequest.newBuilder()
            .addHeader("Authorization", "Bearer ${oauth!!.access_token}")
<<<<<<< HEAD
            .header("User-Agent", "Kuukiyomi v${BuildConfig.VERSION_NAME} (${BuildConfig.APPLICATION_ID})")
=======
            .header("User-Agent", "Animetail v${BuildConfig.VERSION_NAME} (${BuildConfig.APPLICATION_ID})")
>>>>>>> 8edc19ec
            .build()

        return chain.proceed(authRequest)
    }

    fun newAuth(oauth: OAuth?) {
        this.oauth = oauth
        shikimori.saveToken(oauth)
    }
}<|MERGE_RESOLUTION|>--- conflicted
+++ resolved
@@ -34,11 +34,7 @@
         // Add the authorization header to the original request.
         val authRequest = originalRequest.newBuilder()
             .addHeader("Authorization", "Bearer ${oauth!!.access_token}")
-<<<<<<< HEAD
-            .header("User-Agent", "Kuukiyomi v${BuildConfig.VERSION_NAME} (${BuildConfig.APPLICATION_ID})")
-=======
             .header("User-Agent", "Animetail v${BuildConfig.VERSION_NAME} (${BuildConfig.APPLICATION_ID})")
->>>>>>> 8edc19ec
             .build()
 
         return chain.proceed(authRequest)
