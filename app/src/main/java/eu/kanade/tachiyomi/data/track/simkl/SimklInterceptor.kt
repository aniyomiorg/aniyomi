--- conflicted
+++ resolved
@@ -20,11 +20,7 @@
         val authRequest = originalRequest.newBuilder()
             .addHeader("Authorization", "Bearer ${oauth.access_token}")
             .addHeader("simkl-api-key", clientId)
-<<<<<<< HEAD
-            .header("User-Agent", "Kuukiyomi")
-=======
             .header("User-Agent", "Animetail")
->>>>>>> 422a0c64
             .build()
 
         return chain.proceed(authRequest)
