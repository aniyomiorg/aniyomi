--- conflicted
+++ resolved
@@ -29,7 +29,8 @@
 import okhttp3.RequestBody.Companion.toRequestBody
 import tachiyomi.core.util.lang.withIOContext
 import uy.kohesive.injekt.injectLazy
-import tachiyomi.domain.track.model.Track as DomainTrack
+import tachiyomi.domain.track.anime.model.AnimeTrack as DomainAnimeTrack
+import tachiyomi.domain.track.manga.model.MangaTrack as DomainMangaTrack
 
 class ShikimoriApi(
     private val trackId: Long,
@@ -75,22 +76,11 @@
         userId,
     )
 
-<<<<<<< HEAD
-    suspend fun deleteLibManga(track: MangaTrack): MangaTrack {
-        return withIOContext {
-            authClient.newCall(
-                DELETE(
-                    "$apiUrl/v2/user_rates/${track.library_id}",
-                ),
-            ).awaitSuccess()
-            track
-=======
-    suspend fun deleteLibManga(track: DomainTrack) {
+    suspend fun deleteLibManga(track: DomainMangaTrack) {
         withIOContext {
             authClient
                 .newCall(DELETE("$apiUrl/v2/user_rates/${track.libraryId}"))
                 .awaitSuccess()
->>>>>>> a3ef3604
         }
     }
 
@@ -100,7 +90,7 @@
                 val payload = buildJsonObject {
                     putJsonObject("user_rate") {
                         put("user_id", userId)
-                        put("target_id", track.media_id)
+                        put("target_id", track.remote_id)
                         put("target_type", "Anime")
                         put("chapters", track.last_episode_seen.toInt())
                         put("score", track.score.toInt())
@@ -128,14 +118,11 @@
         userId,
     )
 
-    suspend fun deleteLibAnime(track: AnimeTrack): AnimeTrack {
-        return withIOContext {
-            authClient.newCall(
-                DELETE(
-                    "$apiUrl/v2/user_rates/${track.library_id}",
-                ),
-            ).awaitSuccess()
-            track
+    suspend fun deleteLibAnime(track: DomainAnimeTrack) {
+        withIOContext {
+            authClient
+                .newCall(DELETE("$apiUrl/v2/user_rates/${track.libraryId}"))
+                .awaitSuccess()
         }
     }
 
@@ -159,7 +146,6 @@
         }
     }
 
-<<<<<<< HEAD
     suspend fun searchAnime(search: String): List<AnimeTrackSearch> {
         return withIOContext {
             val url = "$apiUrl/animes".toUri().buildUpon()
@@ -182,12 +168,7 @@
 
     private fun jsonToSearch(obj: JsonObject): MangaTrackSearch {
         return MangaTrackSearch.create(trackId).apply {
-            media_id = obj["id"]!!.jsonPrimitive.long
-=======
-    private fun jsonToSearch(obj: JsonObject): TrackSearch {
-        return TrackSearch.create(trackId).apply {
             remote_id = obj["id"]!!.jsonPrimitive.long
->>>>>>> a3ef3604
             title = obj["name"]!!.jsonPrimitive.content
             total_chapters = obj["chapters"]!!.jsonPrimitive.int
             cover_url = baseUrl + obj["image"]!!.jsonObject["preview"]!!.jsonPrimitive.content
@@ -202,7 +183,7 @@
 
     private fun jsonToAnimeSearch(obj: JsonObject): AnimeTrackSearch {
         return AnimeTrackSearch.create(trackId).apply {
-            media_id = obj["id"]!!.jsonPrimitive.long
+            remote_id = obj["id"]!!.jsonPrimitive.long
             title = obj["name"]!!.jsonPrimitive.content
             total_episodes = obj["episodes"]!!.jsonPrimitive.int
             cover_url = baseUrl + obj["image"]!!.jsonObject["preview"]!!.jsonPrimitive.content
@@ -231,7 +212,7 @@
     private fun jsonToAnimeTrack(obj: JsonObject, animes: JsonObject): AnimeTrack {
         return AnimeTrack.create(trackId).apply {
             title = animes["name"]!!.jsonPrimitive.content
-            media_id = obj["id"]!!.jsonPrimitive.long
+            remote_id = obj["id"]!!.jsonPrimitive.long
             total_episodes = animes["episodes"]!!.jsonPrimitive.int
             library_id = obj["id"]!!.jsonPrimitive.long
             last_episode_seen = obj["episodes"]!!.jsonPrimitive.float
@@ -277,7 +258,7 @@
     suspend fun findLibAnime(track: AnimeTrack, user_id: String): AnimeTrack? {
         return withIOContext {
             val urlAnimes = "$apiUrl/mangas".toUri().buildUpon()
-                .appendPath(track.media_id.toString())
+                .appendPath(track.remote_id.toString())
                 .build()
             val animes = with(json) {
                 authClient.newCall(GET(urlAnimes.toString()))
@@ -287,7 +268,7 @@
 
             val url = "$apiUrl/v2/user_rates".toUri().buildUpon()
                 .appendQueryParameter("user_id", user_id)
-                .appendQueryParameter("target_id", track.media_id.toString())
+                .appendQueryParameter("target_id", track.remote_id.toString())
                 .appendQueryParameter("target_type", "Anime")
                 .build()
             with(json) {
