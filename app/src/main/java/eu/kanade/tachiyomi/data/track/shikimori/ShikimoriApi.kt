--- conflicted
+++ resolved
@@ -197,7 +197,6 @@
         }
     }
 
-<<<<<<< HEAD
     suspend fun findLibAnime(track: AnimeTrack, user_id: String): AnimeTrack? {
         return withIOContext {
             val urlAnimes = "$apiUrl/mangas".toUri().buildUpon()
@@ -228,23 +227,13 @@
     }
 
     fun getCurrentUser(): Int {
-        return runBlocking {
-            authClient.newCall(GET("$apiUrl/users/whoami"))
-                .await()
-                .parseAs<JsonObject>()
-                .let {
-                    it["id"]!!.jsonPrimitive.int
-                }
-        }
-=======
-    suspend fun getCurrentUser(): Int {
         return authClient.newCall(GET("$apiUrl/users/whoami"))
             .await()
             .parseAs<JsonObject>()
             .let {
                 it["id"]!!.jsonPrimitive.int
             }
->>>>>>> 8417f5a6
+        }
     }
 
     suspend fun accessToken(code: String): OAuth {
