--- conflicted
+++ resolved
@@ -88,10 +88,6 @@
 
     fun showRestoreProgress(
         content: String = "",
-<<<<<<< HEAD
-        contentTitle: String = context.stringResource(MR.strings.restoring_backup),
-=======
->>>>>>> a3ef3604
         progress: Int = 0,
         maxAmount: Int = 100,
         sync: Boolean = false,
@@ -143,11 +139,7 @@
         errorCount: Int,
         path: String?,
         file: String?,
-<<<<<<< HEAD
-        contentTitle: String = context.stringResource(MR.strings.restore_completed),
-=======
         sync: Boolean,
->>>>>>> a3ef3604
     ) {
         val contentTitle = if (sync) {
             context.stringResource(MR.strings.library_sync_complete)
