package eu.kanade.tachiyomi.data.notification

import android.app.PendingIntent
import android.content.BroadcastReceiver
import android.content.Context
import android.content.Intent
import android.net.Uri
import android.os.Build
import androidx.core.content.ContextCompat
import eu.kanade.domain.chapter.interactor.GetChapter
import eu.kanade.domain.chapter.interactor.UpdateChapter
import eu.kanade.domain.chapter.model.Chapter
import eu.kanade.domain.chapter.model.toChapterUpdate
import eu.kanade.domain.chapter.model.toDbChapter
import eu.kanade.domain.manga.interactor.GetManga
import eu.kanade.domain.manga.model.Manga
import eu.kanade.tachiyomi.R
import eu.kanade.tachiyomi.animesource.AnimeSourceManager
import eu.kanade.tachiyomi.data.animelib.AnimelibUpdateService
import eu.kanade.tachiyomi.data.backup.BackupRestoreService
<<<<<<< HEAD
import eu.kanade.tachiyomi.data.database.AnimeDatabaseHelper
import eu.kanade.tachiyomi.data.database.DatabaseHelper
import eu.kanade.tachiyomi.data.database.models.Anime
import eu.kanade.tachiyomi.data.database.models.Chapter
import eu.kanade.tachiyomi.data.database.models.Episode
import eu.kanade.tachiyomi.data.database.models.Manga
import eu.kanade.tachiyomi.data.download.AnimeDownloadManager
import eu.kanade.tachiyomi.data.download.AnimeDownloadService
=======
>>>>>>> 9385b86e
import eu.kanade.tachiyomi.data.download.DownloadManager
import eu.kanade.tachiyomi.data.download.DownloadService
import eu.kanade.tachiyomi.data.library.LibraryUpdateService
import eu.kanade.tachiyomi.data.preference.PreferencesHelper
import eu.kanade.tachiyomi.data.updater.AppUpdateService
import eu.kanade.tachiyomi.source.SourceManager
import eu.kanade.tachiyomi.ui.anime.AnimeController
import eu.kanade.tachiyomi.ui.main.MainActivity
import eu.kanade.tachiyomi.ui.manga.MangaController
import eu.kanade.tachiyomi.ui.player.PlayerActivity
import eu.kanade.tachiyomi.ui.reader.ReaderActivity
import eu.kanade.tachiyomi.util.lang.launchIO
import eu.kanade.tachiyomi.util.storage.DiskUtil
import eu.kanade.tachiyomi.util.storage.getUriCompat
import eu.kanade.tachiyomi.util.system.notificationManager
import eu.kanade.tachiyomi.util.system.toShareIntent
import eu.kanade.tachiyomi.util.system.toast
import kotlinx.coroutines.runBlocking
import uy.kohesive.injekt.Injekt
import uy.kohesive.injekt.api.get
import uy.kohesive.injekt.injectLazy
import java.io.File
import eu.kanade.tachiyomi.BuildConfig.APPLICATION_ID as ID

/**
 * Global [BroadcastReceiver] that runs on UI thread
 * Pending Broadcasts should be made from here.
 * NOTE: Use local broadcasts if possible.
 */
class NotificationReceiver : BroadcastReceiver() {

    private val getManga: GetManga by injectLazy()
    private val getChapter: GetChapter by injectLazy()
    private val updateChapter: UpdateChapter by injectLazy()
    private val downloadManager: DownloadManager by injectLazy()
    private val animedownloadManager: AnimeDownloadManager by injectLazy()

    override fun onReceive(context: Context, intent: Intent) {
        when (intent.action) {
            // Dismiss notification
            ACTION_DISMISS_NOTIFICATION -> dismissNotification(context, intent.getIntExtra(EXTRA_NOTIFICATION_ID, -1))
            // Resume the download service
            ACTION_RESUME_DOWNLOADS -> DownloadService.start(context)
            // Pause the download service
            ACTION_PAUSE_DOWNLOADS -> {
                DownloadService.stop(context)
                downloadManager.pauseDownloads()
            }
            // Clear the download queue
            ACTION_CLEAR_DOWNLOADS -> downloadManager.clearQueue(true)
            ACTION_RESUME_ANIME_DOWNLOADS -> AnimeDownloadService.start(context)
            // Pause the download service
            ACTION_PAUSE_ANIME_DOWNLOADS -> {
                AnimeDownloadService.stop(context)
                animedownloadManager.pauseDownloads()
            }
            // Clear the download queue
            ACTION_CLEAR_ANIME_DOWNLOADS -> animedownloadManager.clearQueue(true)
            // Launch share activity and dismiss notification
            ACTION_SHARE_IMAGE ->
                shareImage(
                    context,
                    intent.getStringExtra(EXTRA_FILE_LOCATION)!!,
                    intent.getIntExtra(EXTRA_NOTIFICATION_ID, -1),
                )
            // Delete image from path and dismiss notification
            ACTION_DELETE_IMAGE ->
                deleteImage(
                    context,
                    intent.getStringExtra(EXTRA_FILE_LOCATION)!!,
                    intent.getIntExtra(EXTRA_NOTIFICATION_ID, -1),
                )
            // Share backup file
            ACTION_SHARE_BACKUP ->
                shareFile(
                    context,
                    intent.getParcelableExtra(EXTRA_URI)!!,
                    "application/x-protobuf+gzip",
                    intent.getIntExtra(EXTRA_NOTIFICATION_ID, -1),
                )
            ACTION_CANCEL_RESTORE -> cancelRestore(
                context,
                intent.getIntExtra(EXTRA_NOTIFICATION_ID, -1),
            )
            // Cancel library update and dismiss notification
            ACTION_CANCEL_LIBRARY_UPDATE -> cancelLibraryUpdate(context, Notifications.ID_LIBRARY_PROGRESS)
            ACTION_CANCEL_ANIMELIB_UPDATE -> cancelAnimelibUpdate(context, Notifications.ID_LIBRARY_PROGRESS)
            // Cancel downloading app update
            ACTION_CANCEL_APP_UPDATE_DOWNLOAD -> cancelDownloadAppUpdate(context)
            // Open reader activity
            ACTION_OPEN_CHAPTER -> {
                openChapter(
                    context,
                    intent.getLongExtra(EXTRA_MANGA_ID, -1),
                    intent.getLongExtra(EXTRA_CHAPTER_ID, -1),
                )
            }
            // Open player activity
            ACTION_OPEN_EPISODE -> {
                openEpisode(
                    context,
                    intent.getLongExtra(EXTRA_MANGA_ID, -1),
                    intent.getLongExtra(EXTRA_CHAPTER_ID, -1),
                )
            }
            // Mark updated manga chapters as read
            ACTION_MARK_AS_READ -> {
                val notificationId = intent.getIntExtra(EXTRA_NOTIFICATION_ID, -1)
                if (notificationId > -1) {
                    dismissNotification(context, notificationId, intent.getIntExtra(EXTRA_GROUP_ID, 0))
                }
                val urls = intent.getStringArrayExtra(EXTRA_CHAPTER_URL) ?: return
                val mangaId = intent.getLongExtra(EXTRA_MANGA_ID, -1)
                if (mangaId > -1) {
                    markAsRead(urls, mangaId)
                }
            }
            // Mark updated anime episodes as seen
            ACTION_MARK_AS_SEEN -> {
                val notificationId = intent.getIntExtra(EXTRA_NOTIFICATION_ID, -1)
                if (notificationId > -1) {
                    dismissNotification(context, notificationId, intent.getIntExtra(EXTRA_GROUP_ID, 0))
                }
                val urls = intent.getStringArrayExtra(EXTRA_CHAPTER_URL) ?: return
                val animeId = intent.getLongExtra(EXTRA_MANGA_ID, -1)
                if (animeId > -1) {
                    markAsSeen(urls, animeId)
                }
            }
            // Download manga chapters
            ACTION_DOWNLOAD_CHAPTER -> {
                val notificationId = intent.getIntExtra(EXTRA_NOTIFICATION_ID, -1)
                if (notificationId > -1) {
                    dismissNotification(context, notificationId, intent.getIntExtra(EXTRA_GROUP_ID, 0))
                }
                val urls = intent.getStringArrayExtra(EXTRA_CHAPTER_URL) ?: return
                val mangaId = intent.getLongExtra(EXTRA_MANGA_ID, -1)
                if (mangaId > -1) {
                    downloadChapters(urls, mangaId)
                }
            }
            // Download anime episodes
            ACTION_DOWNLOAD_EPISODE -> {
                val notificationId = intent.getIntExtra(EXTRA_NOTIFICATION_ID, -1)
                if (notificationId > -1) {
                    dismissNotification(context, notificationId, intent.getIntExtra(EXTRA_GROUP_ID, 0))
                }
                val urls = intent.getStringArrayExtra(EXTRA_CHAPTER_URL) ?: return
                val animeId = intent.getLongExtra(EXTRA_MANGA_ID, -1)
                if (animeId > -1) {
                    downloadEpisodes(urls, animeId)
                }
            }
            // Share crash dump file
            ACTION_SHARE_CRASH_LOG ->
                shareFile(
                    context,
                    intent.getParcelableExtra(EXTRA_URI)!!,
                    "text/plain",
                    intent.getIntExtra(EXTRA_NOTIFICATION_ID, -1),
                )
        }
    }

    /**
     * Dismiss the notification
     *
     * @param notificationId the id of the notification
     */
    private fun dismissNotification(context: Context, notificationId: Int) {
        context.notificationManager.cancel(notificationId)
        context.notificationManager.cancelAll()
    }

    /**
     * Called to start share intent to share image
     *
     * @param context context of application
     * @param path path of file
     * @param notificationId id of notification
     */
    private fun shareImage(context: Context, path: String, notificationId: Int) {
        dismissNotification(context, notificationId)
        context.startActivity(File(path).getUriCompat(context).toShareIntent(context))
    }

    /**
     * Called to start share intent to share backup file
     *
     * @param context context of application
     * @param path path of file
     * @param notificationId id of notification
     */
    private fun shareFile(context: Context, uri: Uri, fileMimeType: String, notificationId: Int) {
        dismissNotification(context, notificationId)
        context.startActivity(uri.toShareIntent(context, fileMimeType))
    }

    /**
     * Starts reader activity
     *
     * @param context context of application
     * @param mangaId id of manga
     * @param chapterId id of chapter
     */
    private fun openChapter(context: Context, mangaId: Long, chapterId: Long) {
        val manga = runBlocking { getManga.await(mangaId) }
        val chapter = runBlocking { getChapter.await(chapterId) }
        if (manga != null && chapter != null) {
            val intent = ReaderActivity.newIntent(context, manga.id, chapter.id).apply {
                flags = Intent.FLAG_ACTIVITY_NEW_TASK or Intent.FLAG_ACTIVITY_CLEAR_TOP
            }
            context.startActivity(intent)
        } else {
            context.toast(context.getString(R.string.download_error))
        }
    }

    /**
     * Starts player activity
     *
     * @param context context of application
     * @param animeId id of anime
     * @param episodeId id of episode
     */
    private fun openEpisode(context: Context, animeId: Long, episodeId: Long) {
        val db = Injekt.get<AnimeDatabaseHelper>()
        val anime = db.getAnime(animeId).executeAsBlocking()
        val episode = db.getEpisode(episodeId).executeAsBlocking()
        if (anime != null && episode != null) {
            val intent = PlayerActivity.newIntent(context, anime.id, episode.id).apply {
                flags = Intent.FLAG_ACTIVITY_NEW_TASK or Intent.FLAG_ACTIVITY_CLEAR_TOP
            }
            context.startActivity(intent)
        } else {
            context.toast(context.getString(R.string.download_error))
        }
    }

    /**
     * Called to delete image
     *
     * @param path path of file
     * @param notificationId id of notification
     */
    private fun deleteImage(context: Context, path: String, notificationId: Int) {
        // Dismiss notification
        dismissNotification(context, notificationId)

        // Delete file
        val file = File(path)
        file.delete()

        DiskUtil.scanMedia(context, file)
    }

    /**
     * Method called when user wants to stop a backup restore job.
     *
     * @param context context of application
     * @param notificationId id of notification
     */
    private fun cancelRestore(context: Context, notificationId: Int) {
        BackupRestoreService.stop(context)
        ContextCompat.getMainExecutor(context).execute { dismissNotification(context, notificationId) }
    }

    /**
     * Method called when user wants to stop a library update
     *
     * @param context context of application
     * @param notificationId id of notification
     */
    private fun cancelLibraryUpdate(context: Context, notificationId: Int) {
        LibraryUpdateService.stop(context)
        ContextCompat.getMainExecutor(context).execute { dismissNotification(context, notificationId) }
    }

    private fun cancelDownloadAppUpdate(context: Context) {
        AppUpdateService.stop(context)
    }

    /**
     * Method called when user wants to stop a library update
     *
     * @param context context of application
     * @param notificationId id of notification
     */
    private fun cancelAnimelibUpdate(context: Context, notificationId: Int) {
        AnimelibUpdateService.stop(context)
        ContextCompat.getMainExecutor(context).execute { dismissNotification(context, notificationId) }
    }

    /**
     * Method called when user wants to mark manga chapters as read
     *
     * @param chapterUrls URLs of chapter to mark as read
     * @param mangaId id of manga
     */
    private fun markAsRead(chapterUrls: Array<String>, mangaId: Long) {
        val preferences: PreferencesHelper = Injekt.get()
        val sourceManager: SourceManager = Injekt.get()

        launchIO {
            val toUpdate = chapterUrls.mapNotNull { getChapter.await(it, mangaId) }
                .map {
                    val chapter = it.copy(read = true)
                    if (preferences.removeAfterMarkedAsRead()) {
                        val manga = getManga.await(mangaId)
                        if (manga != null) {
                            val source = sourceManager.get(manga.source)
                            if (source != null) {
                                downloadManager.deleteChapters(listOf(it.toDbChapter()), manga, source)
                            }
                        }
                    }
                    chapter.toChapterUpdate()
                }
            updateChapter.awaitAll(toUpdate)
        }
    }

    /**
     * Method called when user wants to mark anime episodes as seen
     *
     * @param chapterUrls URLs of episodes to mark as seen
     * @param animeId id of anime
     */
    private fun markAsSeen(chapterUrls: Array<String>, animeId: Long) {
        val db: AnimeDatabaseHelper = Injekt.get()
        val preferences: PreferencesHelper = Injekt.get()
        val sourceManager: AnimeSourceManager = Injekt.get()

        launchIO {
            chapterUrls.mapNotNull { db.getEpisode(it, animeId).executeAsBlocking() }
                .forEach {
                    it.seen = true
                    db.updateEpisodeProgress(it).executeAsBlocking()
                    if (preferences.removeAfterMarkedAsRead()) {
                        val anime = db.getAnime(animeId).executeAsBlocking()
                        if (anime != null) {
                            val source = sourceManager.get(anime.source)
                            if (source != null) {
                                animedownloadManager.deleteEpisodes(listOf(it), anime, source)
                            }
                        }
                    }
                }
        }
    }

    /**
     * Method called when user wants to download chapters
     *
     * @param chapterUrls URLs of chapter to download
     * @param mangaId id of manga
     */
    private fun downloadChapters(chapterUrls: Array<String>, mangaId: Long) {
        launchIO {
            val manga = getManga.await(mangaId)
            val chapters = chapterUrls.mapNotNull { getChapter.await(it, mangaId)?.toDbChapter() }
            if (manga != null && chapters.isNotEmpty()) {
                downloadManager.downloadChapters(manga, chapters)
            }
        }
    }

    /**
     * Method called when user wants to download episodes
     *
     * @param episodeUrls URLs of episode to download
     * @param animeId id of manga
     */
    private fun downloadEpisodes(episodeUrls: Array<String>, animeId: Long) {
        val db: AnimeDatabaseHelper = Injekt.get()

        launchIO {
            val episodes = episodeUrls.mapNotNull { db.getEpisode(it, animeId).executeAsBlocking() }
            val anime = db.getAnime(animeId).executeAsBlocking()
            if (episodes.isNotEmpty() && anime != null) {
                animedownloadManager.downloadEpisodes(anime, episodes)
            }
        }
    }

    companion object {
        private const val NAME = "NotificationReceiver"

        private const val ACTION_SHARE_IMAGE = "$ID.$NAME.SHARE_IMAGE"
        private const val ACTION_DELETE_IMAGE = "$ID.$NAME.DELETE_IMAGE"

        private const val ACTION_SHARE_BACKUP = "$ID.$NAME.SEND_BACKUP"

        private const val ACTION_SHARE_CRASH_LOG = "$ID.$NAME.SEND_CRASH_LOG"

        private const val ACTION_CANCEL_RESTORE = "$ID.$NAME.CANCEL_RESTORE"

        private const val ACTION_CANCEL_LIBRARY_UPDATE = "$ID.$NAME.CANCEL_LIBRARY_UPDATE"
        private const val ACTION_CANCEL_ANIMELIB_UPDATE = "$ID.$NAME.CANCEL_ANIMELIB_UPDATE"

        private const val ACTION_CANCEL_APP_UPDATE_DOWNLOAD = "$ID.$NAME.CANCEL_APP_UPDATE_DOWNLOAD"

        private const val ACTION_MARK_AS_READ = "$ID.$NAME.MARK_AS_READ"
        private const val ACTION_MARK_AS_SEEN = "$ID.$NAME.MARK_AS_SEEN"
        private const val ACTION_OPEN_CHAPTER = "$ID.$NAME.ACTION_OPEN_CHAPTER"
        private const val ACTION_OPEN_EPISODE = "$ID.$NAME.ACTION_OPEN_EPISODE"
        private const val ACTION_DOWNLOAD_CHAPTER = "$ID.$NAME.ACTION_DOWNLOAD_CHAPTER"
        private const val ACTION_DOWNLOAD_EPISODE = "$ID.$NAME.ACTION_DOWNLOAD_EPISODE"

        private const val ACTION_RESUME_DOWNLOADS = "$ID.$NAME.ACTION_RESUME_DOWNLOADS"
        private const val ACTION_PAUSE_DOWNLOADS = "$ID.$NAME.ACTION_PAUSE_DOWNLOADS"
        private const val ACTION_CLEAR_DOWNLOADS = "$ID.$NAME.ACTION_CLEAR_DOWNLOADS"

        private const val ACTION_RESUME_ANIME_DOWNLOADS = "$ID.$NAME.ACTION_RESUME_ANIME_DOWNLOADS"
        private const val ACTION_PAUSE_ANIME_DOWNLOADS = "$ID.$NAME.ACTION_PAUSE_ANIME_DOWNLOADS"
        private const val ACTION_CLEAR_ANIME_DOWNLOADS = "$ID.$NAME.ACTION_CLEAR_ANIME_DOWNLOADS"

        private const val ACTION_DISMISS_NOTIFICATION = "$ID.$NAME.ACTION_DISMISS_NOTIFICATION"

        private const val EXTRA_FILE_LOCATION = "$ID.$NAME.FILE_LOCATION"
        private const val EXTRA_URI = "$ID.$NAME.URI"
        private const val EXTRA_NOTIFICATION_ID = "$ID.$NAME.NOTIFICATION_ID"
        private const val EXTRA_GROUP_ID = "$ID.$NAME.EXTRA_GROUP_ID"
        private const val EXTRA_MANGA_ID = "$ID.$NAME.EXTRA_MANGA_ID"
        private const val EXTRA_CHAPTER_ID = "$ID.$NAME.EXTRA_CHAPTER_ID"
        private const val EXTRA_CHAPTER_URL = "$ID.$NAME.EXTRA_CHAPTER_URL"

        /**
         * Returns a [PendingIntent] that resumes the download of a chapter
         *
         * @param context context of application
         * @return [PendingIntent]
         */
        internal fun resumeDownloadsPendingBroadcast(context: Context): PendingIntent {
            val intent = Intent(context, NotificationReceiver::class.java).apply {
                action = ACTION_RESUME_DOWNLOADS
            }
            return PendingIntent.getBroadcast(context, 0, intent, PendingIntent.FLAG_UPDATE_CURRENT or PendingIntent.FLAG_IMMUTABLE)
        }

        /**
         * Returns [PendingIntent] that pauses the download queue
         *
         * @param context context of application
         * @return [PendingIntent]
         */
        internal fun pauseDownloadsPendingBroadcast(context: Context): PendingIntent {
            val intent = Intent(context, NotificationReceiver::class.java).apply {
                action = ACTION_PAUSE_DOWNLOADS
            }
            return PendingIntent.getBroadcast(context, 0, intent, PendingIntent.FLAG_UPDATE_CURRENT or PendingIntent.FLAG_IMMUTABLE)
        }

        /**
         * Returns a [PendingIntent] that clears the download queue
         *
         * @param context context of application
         * @return [PendingIntent]
         */
        internal fun clearDownloadsPendingBroadcast(context: Context): PendingIntent {
            val intent = Intent(context, NotificationReceiver::class.java).apply {
                action = ACTION_CLEAR_DOWNLOADS
            }
            return PendingIntent.getBroadcast(context, 0, intent, PendingIntent.FLAG_UPDATE_CURRENT or PendingIntent.FLAG_IMMUTABLE)
        }

        /**
         * Returns a [PendingIntent] that resumes the download of a chapter
         *
         * @param context context of application
         * @return [PendingIntent]
         */
        internal fun resumeAnimeDownloadsPendingBroadcast(context: Context): PendingIntent {
            val intent = Intent(context, NotificationReceiver::class.java).apply {
                action = ACTION_RESUME_ANIME_DOWNLOADS
            }
            return PendingIntent.getBroadcast(context, 0, intent, PendingIntent.FLAG_UPDATE_CURRENT or PendingIntent.FLAG_IMMUTABLE)
        }

        /**
         * Returns [PendingIntent] that pauses the download queue
         *
         * @param context context of application
         * @return [PendingIntent]
         */
        internal fun pauseAnimeDownloadsPendingBroadcast(context: Context): PendingIntent {
            val intent = Intent(context, NotificationReceiver::class.java).apply {
                action = ACTION_PAUSE_ANIME_DOWNLOADS
            }
            return PendingIntent.getBroadcast(context, 0, intent, PendingIntent.FLAG_UPDATE_CURRENT or PendingIntent.FLAG_IMMUTABLE)
        }

        /**
         * Returns a [PendingIntent] that clears the download queue
         *
         * @param context context of application
         * @return [PendingIntent]
         */
        internal fun clearAnimeDownloadsPendingBroadcast(context: Context): PendingIntent {
            val intent = Intent(context, NotificationReceiver::class.java).apply {
                action = ACTION_CLEAR_ANIME_DOWNLOADS
            }
            return PendingIntent.getBroadcast(context, 0, intent, PendingIntent.FLAG_UPDATE_CURRENT or PendingIntent.FLAG_IMMUTABLE)
        }

        /**
         * Returns [PendingIntent] that starts a service which dismissed the notification
         *
         * @param context context of application
         * @param notificationId id of notification
         * @return [PendingIntent]
         */
        internal fun dismissNotificationPendingBroadcast(context: Context, notificationId: Int): PendingIntent {
            val intent = Intent(context, NotificationReceiver::class.java).apply {
                action = ACTION_DISMISS_NOTIFICATION
                putExtra(EXTRA_NOTIFICATION_ID, notificationId)
            }
            return PendingIntent.getBroadcast(context, 0, intent, PendingIntent.FLAG_UPDATE_CURRENT or PendingIntent.FLAG_IMMUTABLE)
        }

        /**
         * Returns [PendingIntent] that starts a service which dismissed the notification
         *
         * @param context context of application
         * @param notificationId id of notification
         * @return [PendingIntent]
         */
        internal fun dismissNotification(context: Context, notificationId: Int, groupId: Int? = null) {
            /*
            Group notifications always have at least 2 notifications:
            - Group summary notification
            - Single manga notification

            If the single notification is dismissed by the system, ie by a user swipe or tapping on the notification,
            it will auto dismiss the group notification if there's no other single updates.

            When programmatically dismissing this notification, the group notification is not automatically dismissed.
             */
            if (Build.VERSION.SDK_INT >= Build.VERSION_CODES.N) {
                val groupKey = context.notificationManager.activeNotifications.find {
                    it.id == notificationId
                }?.groupKey

                if (groupId != null && groupId != 0 && groupKey != null && groupKey.isNotEmpty()) {
                    val notifications = context.notificationManager.activeNotifications.filter {
                        it.groupKey == groupKey
                    }

                    if (notifications.size == 2) {
                        context.notificationManager.cancel(groupId)
                        return
                    }
                }
            }

            context.notificationManager.cancel(notificationId)
        }

        /**
         * Returns [PendingIntent] that starts a service which cancels the notification and starts a share activity
         *
         * @param context context of application
         * @param path location path of file
         * @param notificationId id of notification
         * @return [PendingIntent]
         */
        internal fun shareImagePendingBroadcast(context: Context, path: String, notificationId: Int): PendingIntent {
            val intent = Intent(context, NotificationReceiver::class.java).apply {
                action = ACTION_SHARE_IMAGE
                putExtra(EXTRA_FILE_LOCATION, path)
                putExtra(EXTRA_NOTIFICATION_ID, notificationId)
            }
            return PendingIntent.getBroadcast(context, 0, intent, PendingIntent.FLAG_UPDATE_CURRENT or PendingIntent.FLAG_IMMUTABLE)
        }

        /**
         * Returns [PendingIntent] that starts a service which removes an image from disk
         *
         * @param context context of application
         * @param path location path of file
         * @param notificationId id of notification
         * @return [PendingIntent]
         */
        internal fun deleteImagePendingBroadcast(context: Context, path: String, notificationId: Int): PendingIntent {
            val intent = Intent(context, NotificationReceiver::class.java).apply {
                action = ACTION_DELETE_IMAGE
                putExtra(EXTRA_FILE_LOCATION, path)
                putExtra(EXTRA_NOTIFICATION_ID, notificationId)
            }
            return PendingIntent.getBroadcast(context, 0, intent, PendingIntent.FLAG_UPDATE_CURRENT or PendingIntent.FLAG_IMMUTABLE)
        }

        /**
         * Returns [PendingIntent] that starts a watcher activity containing episode.
         *
         * @param context context of application
         * @param anime anime of episode
         * @param episode episode that needs to be opened
         */
        internal fun openEpisodePendingActivity(context: Context, anime: Anime, episode: Episode): PendingIntent {
            val newIntent = PlayerActivity.newIntent(context, anime.id, episode.id)
            return PendingIntent.getActivity(context, AnimeController.REQUEST_INTERNAL, newIntent, PendingIntent.FLAG_UPDATE_CURRENT or PendingIntent.FLAG_IMMUTABLE)
        }

        /**
         * Returns [PendingIntent] that opens the anime info controller.
         *
         * @param context context of application
         * @param anime anime of episode
         */
        internal fun openEpisodePendingActivity(context: Context, anime: Anime, groupId: Int): PendingIntent {
            val newIntent =
                Intent(context, MainActivity::class.java).setAction(MainActivity.SHORTCUT_ANIME)
                    .addFlags(Intent.FLAG_ACTIVITY_CLEAR_TOP)
                    .putExtra(AnimeController.ANIME_EXTRA, anime.id)
                    .putExtra("notificationId", anime.id.hashCode())
                    .putExtra("groupId", groupId)
            return PendingIntent.getActivity(context, anime.id.hashCode(), newIntent, PendingIntent.FLAG_UPDATE_CURRENT or PendingIntent.FLAG_IMMUTABLE)
        }

        /**
         * Returns [PendingIntent] that marks a episode as seen and deletes it if preferred
         *
         * @param context context of application
         * @param anime anime of episode
         */
        internal fun markAsReadPendingBroadcast(
            context: Context,
            anime: Anime,
            episodes: Array<Episode>,
            groupId: Int,
        ): PendingIntent {
            val newIntent = Intent(context, NotificationReceiver::class.java).apply {
                action = ACTION_MARK_AS_SEEN
                putExtra(EXTRA_CHAPTER_URL, episodes.map { it.url }.toTypedArray())
                putExtra(EXTRA_MANGA_ID, anime.id)
                putExtra(EXTRA_NOTIFICATION_ID, anime.id.hashCode())
                putExtra(EXTRA_GROUP_ID, groupId)
            }
            return PendingIntent.getBroadcast(context, anime.id.hashCode(), newIntent, PendingIntent.FLAG_UPDATE_CURRENT or PendingIntent.FLAG_IMMUTABLE)
        }

        /**
         * Returns [PendingIntent] that starts a reader activity containing chapter.
         *
         * @param context context of application
         * @param manga manga of chapter
         * @param chapter chapter that needs to be opened
         */
        internal fun openChapterPendingActivity(context: Context, manga: Manga, chapter: Chapter): PendingIntent {
            val newIntent = ReaderActivity.newIntent(context, manga.id, chapter.id)
            return PendingIntent.getActivity(context, manga.id.hashCode(), newIntent, PendingIntent.FLAG_UPDATE_CURRENT or PendingIntent.FLAG_IMMUTABLE)
        }

        /**
         * Returns [PendingIntent] that opens the manga info controller.
         *
         * @param context context of application
         * @param manga manga of chapter
         */
        internal fun openChapterPendingActivity(context: Context, manga: Manga, groupId: Int): PendingIntent {
            val newIntent =
                Intent(context, MainActivity::class.java).setAction(MainActivity.SHORTCUT_MANGA)
                    .addFlags(Intent.FLAG_ACTIVITY_CLEAR_TOP)
                    .putExtra(MangaController.MANGA_EXTRA, manga.id)
                    .putExtra("notificationId", manga.id.hashCode())
                    .putExtra("groupId", groupId)
            return PendingIntent.getActivity(context, manga.id.hashCode(), newIntent, PendingIntent.FLAG_UPDATE_CURRENT or PendingIntent.FLAG_IMMUTABLE)
        }

        /**
         * Returns [PendingIntent] that marks a chapter as read and deletes it if preferred
         *
         * @param context context of application
         * @param manga manga of chapter
         */
        internal fun markAsReadPendingBroadcast(
            context: Context,
            manga: Manga,
            chapters: Array<Chapter>,
            groupId: Int,
        ): PendingIntent {
            val newIntent = Intent(context, NotificationReceiver::class.java).apply {
                action = ACTION_MARK_AS_READ
                putExtra(EXTRA_CHAPTER_URL, chapters.map { it.url }.toTypedArray())
                putExtra(EXTRA_MANGA_ID, manga.id)
                putExtra(EXTRA_NOTIFICATION_ID, manga.id.hashCode())
                putExtra(EXTRA_GROUP_ID, groupId)
            }
            return PendingIntent.getBroadcast(context, manga.id.hashCode(), newIntent, PendingIntent.FLAG_UPDATE_CURRENT or PendingIntent.FLAG_IMMUTABLE)
        }

        /**
         * Returns [PendingIntent] that downloads chapters
         *
         * @param context context of application
         * @param manga manga of chapter
         */
        internal fun downloadChaptersPendingBroadcast(
            context: Context,
            manga: Manga,
            chapters: Array<Chapter>,
            groupId: Int,
        ): PendingIntent {
            val newIntent = Intent(context, NotificationReceiver::class.java).apply {
                action = ACTION_DOWNLOAD_CHAPTER
                putExtra(EXTRA_CHAPTER_URL, chapters.map { it.url }.toTypedArray())
                putExtra(EXTRA_MANGA_ID, manga.id)
                putExtra(EXTRA_NOTIFICATION_ID, manga.id.hashCode())
                putExtra(EXTRA_GROUP_ID, groupId)
            }
            return PendingIntent.getBroadcast(context, manga.id.hashCode(), newIntent, PendingIntent.FLAG_UPDATE_CURRENT or PendingIntent.FLAG_IMMUTABLE)
        }

        /**
         * Returns [PendingIntent] that downloads episodes
         *
         * @param context context of application
         * @param anime anime of episode
         */
        internal fun downloadEpisodesPendingBroadcast(
            context: Context,
            anime: Anime,
            episodes: Array<Episode>,
            groupId: Int,
        ): PendingIntent {
            val newIntent = Intent(context, NotificationReceiver::class.java).apply {
                action = ACTION_DOWNLOAD_EPISODE
                putExtra(EXTRA_CHAPTER_URL, episodes.map { it.url }.toTypedArray())
                putExtra(EXTRA_MANGA_ID, anime.id)
                putExtra(EXTRA_NOTIFICATION_ID, anime.id.hashCode())
                putExtra(EXTRA_GROUP_ID, groupId)
            }
            return PendingIntent.getBroadcast(context, anime.id.hashCode(), newIntent, PendingIntent.FLAG_UPDATE_CURRENT or PendingIntent.FLAG_IMMUTABLE)
        }

        /**
         * Returns [PendingIntent] that starts a service which stops the library update
         *
         * @param context context of application
         * @return [PendingIntent]
         */
        internal fun cancelLibraryUpdatePendingBroadcast(context: Context): PendingIntent {
            val intent = Intent(context, NotificationReceiver::class.java).apply {
                action = ACTION_CANCEL_LIBRARY_UPDATE
            }
            return PendingIntent.getBroadcast(context, 0, intent, PendingIntent.FLAG_UPDATE_CURRENT or PendingIntent.FLAG_IMMUTABLE)
        }

        /**
         * Returns [PendingIntent] that starts a service which stops the library update
         *
         * @param context context of application
         * @return [PendingIntent]
         */
        internal fun cancelAnimelibUpdatePendingBroadcast(context: Context): PendingIntent {
            val intent = Intent(context, NotificationReceiver::class.java).apply {
                action = ACTION_CANCEL_ANIMELIB_UPDATE
            }
            return PendingIntent.getBroadcast(context, 0, intent, PendingIntent.FLAG_UPDATE_CURRENT or PendingIntent.FLAG_IMMUTABLE)
        }

        /**
         *
         */
        internal fun cancelUpdateDownloadPendingBroadcast(context: Context): PendingIntent {
            val intent = Intent(context, NotificationReceiver::class.java).apply {
                action = ACTION_CANCEL_APP_UPDATE_DOWNLOAD
            }
            return PendingIntent.getBroadcast(context, 0, intent, PendingIntent.FLAG_UPDATE_CURRENT or PendingIntent.FLAG_IMMUTABLE)
        }

        /**
         * Returns [PendingIntent] that opens the extensions controller.
         *
         * @param context context of application
         * @return [PendingIntent]
         */
        internal fun openExtensionsPendingActivity(context: Context): PendingIntent {
            val intent = Intent(context, MainActivity::class.java).apply {
                action = MainActivity.SHORTCUT_EXTENSIONS
                addFlags(Intent.FLAG_ACTIVITY_CLEAR_TOP)
            }
            return PendingIntent.getActivity(context, 0, intent, PendingIntent.FLAG_UPDATE_CURRENT or PendingIntent.FLAG_IMMUTABLE)
        }

        /**
         * Returns [PendingIntent] that starts a share activity for a backup file.
         *
         * @param context context of application
         * @param uri uri of backup file
         * @param notificationId id of notification
         * @return [PendingIntent]
         */
        internal fun shareBackupPendingBroadcast(context: Context, uri: Uri, notificationId: Int): PendingIntent {
            val intent = Intent(context, NotificationReceiver::class.java).apply {
                action = ACTION_SHARE_BACKUP
                putExtra(EXTRA_URI, uri)
                putExtra(EXTRA_NOTIFICATION_ID, notificationId)
            }
            return PendingIntent.getBroadcast(context, 0, intent, PendingIntent.FLAG_UPDATE_CURRENT or PendingIntent.FLAG_IMMUTABLE)
        }

        /**
         * Returns [PendingIntent] that opens the error log file in an external viewer
         *
         * @param context context of application
         * @param uri uri of error log file
         * @return [PendingIntent]
         */
        internal fun openErrorLogPendingActivity(context: Context, uri: Uri): PendingIntent {
            val intent = Intent().apply {
                action = Intent.ACTION_VIEW
                setDataAndType(uri, "text/plain")
                flags = Intent.FLAG_ACTIVITY_NEW_TASK or Intent.FLAG_GRANT_READ_URI_PERMISSION
            }
            return PendingIntent.getActivity(context, 0, intent, PendingIntent.FLAG_IMMUTABLE)
        }

        /**
         * Returns [PendingIntent] that starts a share activity for a crash log dump file.
         *
         * @param context context of application
         * @param uri uri of file
         * @param notificationId id of notification
         * @return [PendingIntent]
         */
        internal fun shareCrashLogPendingBroadcast(context: Context, uri: Uri, notificationId: Int): PendingIntent {
            val intent = Intent(context, NotificationReceiver::class.java).apply {
                action = ACTION_SHARE_CRASH_LOG
                putExtra(EXTRA_URI, uri)
                putExtra(EXTRA_NOTIFICATION_ID, notificationId)
            }
            return PendingIntent.getBroadcast(context, 0, intent, PendingIntent.FLAG_UPDATE_CURRENT or PendingIntent.FLAG_IMMUTABLE)
        }

        /**
         * Returns [PendingIntent] that cancels a backup restore job.
         *
         * @param context context of application
         * @param notificationId id of notification
         * @return [PendingIntent]
         */
        internal fun cancelRestorePendingBroadcast(context: Context, notificationId: Int): PendingIntent {
            val intent = Intent(context, NotificationReceiver::class.java).apply {
                action = ACTION_CANCEL_RESTORE
                putExtra(EXTRA_NOTIFICATION_ID, notificationId)
            }
            return PendingIntent.getBroadcast(context, 0, intent, PendingIntent.FLAG_UPDATE_CURRENT or PendingIntent.FLAG_IMMUTABLE)
        }
    }
}<|MERGE_RESOLUTION|>--- conflicted
+++ resolved
@@ -7,28 +7,25 @@
 import android.net.Uri
 import android.os.Build
 import androidx.core.content.ContextCompat
+import eu.kanade.domain.anime.interactor.GetAnime
+import eu.kanade.domain.anime.model.Anime
 import eu.kanade.domain.chapter.interactor.GetChapter
 import eu.kanade.domain.chapter.interactor.UpdateChapter
 import eu.kanade.domain.chapter.model.Chapter
 import eu.kanade.domain.chapter.model.toChapterUpdate
 import eu.kanade.domain.chapter.model.toDbChapter
+import eu.kanade.domain.episode.interactor.GetEpisode
+import eu.kanade.domain.episode.interactor.UpdateEpisode
+import eu.kanade.domain.episode.model.Episode
+import eu.kanade.domain.episode.model.toEpisodeUpdate
 import eu.kanade.domain.manga.interactor.GetManga
 import eu.kanade.domain.manga.model.Manga
 import eu.kanade.tachiyomi.R
 import eu.kanade.tachiyomi.animesource.AnimeSourceManager
 import eu.kanade.tachiyomi.data.animelib.AnimelibUpdateService
 import eu.kanade.tachiyomi.data.backup.BackupRestoreService
-<<<<<<< HEAD
-import eu.kanade.tachiyomi.data.database.AnimeDatabaseHelper
-import eu.kanade.tachiyomi.data.database.DatabaseHelper
-import eu.kanade.tachiyomi.data.database.models.Anime
-import eu.kanade.tachiyomi.data.database.models.Chapter
-import eu.kanade.tachiyomi.data.database.models.Episode
-import eu.kanade.tachiyomi.data.database.models.Manga
 import eu.kanade.tachiyomi.data.download.AnimeDownloadManager
 import eu.kanade.tachiyomi.data.download.AnimeDownloadService
-=======
->>>>>>> 9385b86e
 import eu.kanade.tachiyomi.data.download.DownloadManager
 import eu.kanade.tachiyomi.data.download.DownloadService
 import eu.kanade.tachiyomi.data.library.LibraryUpdateService
@@ -61,8 +58,11 @@
 class NotificationReceiver : BroadcastReceiver() {
 
     private val getManga: GetManga by injectLazy()
+    private val getAnime: GetAnime by injectLazy()
     private val getChapter: GetChapter by injectLazy()
+    private val getEpisode: GetEpisode by injectLazy()
     private val updateChapter: UpdateChapter by injectLazy()
+    private val updateEpisode: UpdateEpisode by injectLazy()
     private val downloadManager: DownloadManager by injectLazy()
     private val animedownloadManager: AnimeDownloadManager by injectLazy()
 
@@ -255,9 +255,8 @@
      * @param episodeId id of episode
      */
     private fun openEpisode(context: Context, animeId: Long, episodeId: Long) {
-        val db = Injekt.get<AnimeDatabaseHelper>()
-        val anime = db.getAnime(animeId).executeAsBlocking()
-        val episode = db.getEpisode(episodeId).executeAsBlocking()
+        val anime = runBlocking { getAnime.await(animeId) }
+        val episode = runBlocking { getEpisode.await(episodeId) }
         if (anime != null && episode != null) {
             val intent = PlayerActivity.newIntent(context, anime.id, episode.id).apply {
                 flags = Intent.FLAG_ACTIVITY_NEW_TASK or Intent.FLAG_ACTIVITY_CLEAR_TOP
@@ -358,17 +357,15 @@
      * @param animeId id of anime
      */
     private fun markAsSeen(chapterUrls: Array<String>, animeId: Long) {
-        val db: AnimeDatabaseHelper = Injekt.get()
         val preferences: PreferencesHelper = Injekt.get()
         val sourceManager: AnimeSourceManager = Injekt.get()
 
         launchIO {
-            chapterUrls.mapNotNull { db.getEpisode(it, animeId).executeAsBlocking() }
-                .forEach {
-                    it.seen = true
-                    db.updateEpisodeProgress(it).executeAsBlocking()
+            val toUpdate = chapterUrls.mapNotNull { getEpisode.await(it, animeId) }
+                .map {
+                    val episode = it.copy(seen = true)
                     if (preferences.removeAfterMarkedAsRead()) {
-                        val anime = db.getAnime(animeId).executeAsBlocking()
+                        val anime = getAnime.await(animeId)
                         if (anime != null) {
                             val source = sourceManager.get(anime.source)
                             if (source != null) {
@@ -376,7 +373,9 @@
                             }
                         }
                     }
-                }
+                    episode.toEpisodeUpdate()
+                }
+            updateEpisode.awaitAll(toUpdate)
         }
     }
 
@@ -403,12 +402,10 @@
      * @param animeId id of manga
      */
     private fun downloadEpisodes(episodeUrls: Array<String>, animeId: Long) {
-        val db: AnimeDatabaseHelper = Injekt.get()
-
         launchIO {
-            val episodes = episodeUrls.mapNotNull { db.getEpisode(it, animeId).executeAsBlocking() }
-            val anime = db.getAnime(animeId).executeAsBlocking()
-            if (episodes.isNotEmpty() && anime != null) {
+            val anime = getAnime.await(animeId)
+            val episodes = episodeUrls.mapNotNull { getEpisode.await(it, animeId) }
+            if (anime != null && episodes.isNotEmpty()) {
                 animedownloadManager.downloadEpisodes(anime, episodes)
             }
         }
