package eu.kanade.tachiyomi.data.notification

import android.app.PendingIntent
import android.content.BroadcastReceiver
import android.content.Context
import android.content.Intent
import android.net.Uri
import android.os.Build
import androidx.core.content.ContextCompat
import eu.kanade.tachiyomi.R
import eu.kanade.tachiyomi.animesource.AnimeSourceManager
import eu.kanade.tachiyomi.data.animelib.AnimelibUpdateService
import eu.kanade.tachiyomi.data.backup.BackupRestoreService
import eu.kanade.tachiyomi.data.database.AnimeDatabaseHelper
import eu.kanade.tachiyomi.data.database.DatabaseHelper
import eu.kanade.tachiyomi.data.database.models.Anime
import eu.kanade.tachiyomi.data.database.models.Chapter
import eu.kanade.tachiyomi.data.database.models.Episode
import eu.kanade.tachiyomi.data.database.models.Manga
import eu.kanade.tachiyomi.data.download.AnimeDownloadManager
import eu.kanade.tachiyomi.data.download.AnimeDownloadService
import eu.kanade.tachiyomi.data.download.DownloadManager
import eu.kanade.tachiyomi.data.download.DownloadService
import eu.kanade.tachiyomi.data.library.LibraryUpdateService
import eu.kanade.tachiyomi.data.preference.PreferencesHelper
import eu.kanade.tachiyomi.source.SourceManager
import eu.kanade.tachiyomi.ui.anime.AnimeController
import eu.kanade.tachiyomi.ui.main.MainActivity
import eu.kanade.tachiyomi.ui.manga.MangaController
import eu.kanade.tachiyomi.ui.player.PlayerActivity
import eu.kanade.tachiyomi.ui.reader.ReaderActivity
import eu.kanade.tachiyomi.util.lang.launchIO
import eu.kanade.tachiyomi.util.storage.DiskUtil
import eu.kanade.tachiyomi.util.storage.getUriCompat
import eu.kanade.tachiyomi.util.system.notificationManager
import eu.kanade.tachiyomi.util.system.toShareIntent
import eu.kanade.tachiyomi.util.system.toast
import uy.kohesive.injekt.Injekt
import uy.kohesive.injekt.api.get
import uy.kohesive.injekt.injectLazy
import java.io.File
import eu.kanade.tachiyomi.BuildConfig.APPLICATION_ID as ID

/**
 * Global [BroadcastReceiver] that runs on UI thread
 * Pending Broadcasts should be made from here.
 * NOTE: Use local broadcasts if possible.
 */
class NotificationReceiver : BroadcastReceiver() {

    private val downloadManager: DownloadManager by injectLazy()
    private val animedownloadManager: AnimeDownloadManager by injectLazy()

    override fun onReceive(context: Context, intent: Intent) {
        when (intent.action) {
            // Dismiss notification
            ACTION_DISMISS_NOTIFICATION -> dismissNotification(context, intent.getIntExtra(EXTRA_NOTIFICATION_ID, -1))
            // Resume the download service
            ACTION_RESUME_DOWNLOADS -> DownloadService.start(context)
            // Pause the download service
            ACTION_PAUSE_DOWNLOADS -> {
                DownloadService.stop(context)
                downloadManager.pauseDownloads()
            }
            // Clear the download queue
            ACTION_CLEAR_DOWNLOADS -> downloadManager.clearQueue(true)
            ACTION_RESUME_ANIME_DOWNLOADS -> AnimeDownloadService.start(context)
            // Pause the download service
            ACTION_PAUSE_ANIME_DOWNLOADS -> {
                AnimeDownloadService.stop(context)
                animedownloadManager.pauseDownloads()
            }
            // Clear the download queue
            ACTION_CLEAR_ANIME_DOWNLOADS -> animedownloadManager.clearQueue(true)
            // Launch share activity and dismiss notification
            ACTION_SHARE_IMAGE ->
                shareImage(
                    context,
                    intent.getStringExtra(EXTRA_FILE_LOCATION)!!,
                    intent.getIntExtra(EXTRA_NOTIFICATION_ID, -1)
                )
            // Delete image from path and dismiss notification
            ACTION_DELETE_IMAGE ->
                deleteImage(
                    context,
                    intent.getStringExtra(EXTRA_FILE_LOCATION)!!,
                    intent.getIntExtra(EXTRA_NOTIFICATION_ID, -1)
                )
            // Share backup file
            ACTION_SHARE_BACKUP ->
                shareFile(
                    context,
                    intent.getParcelableExtra(EXTRA_URI)!!,
                    "application/x-protobuf+gzip",
                    intent.getIntExtra(EXTRA_NOTIFICATION_ID, -1)
                )
            ACTION_CANCEL_RESTORE -> cancelRestore(
                context,
                intent.getIntExtra(EXTRA_NOTIFICATION_ID, -1)
            )
            // Cancel library update and dismiss notification
            ACTION_CANCEL_LIBRARY_UPDATE -> cancelLibraryUpdate(context, Notifications.ID_LIBRARY_PROGRESS)
            ACTION_CANCEL_ANIMELIB_UPDATE -> cancelAnimelibUpdate(context, Notifications.ID_LIBRARY_PROGRESS)
            // Open reader activity
            ACTION_OPEN_CHAPTER -> {
                openChapter(
                    context,
                    intent.getLongExtra(EXTRA_MANGA_ID, -1),
                    intent.getLongExtra(EXTRA_CHAPTER_ID, -1)
                )
            }
            // Open player activity
            ACTION_OPEN_EPISODE -> {
                openEpisode(
                    context,
                    intent.getLongExtra(EXTRA_MANGA_ID, -1),
                    intent.getLongExtra(EXTRA_CHAPTER_ID, -1)
                )
            }
            // Mark updated manga chapters as read
            ACTION_MARK_AS_READ -> {
                val notificationId = intent.getIntExtra(EXTRA_NOTIFICATION_ID, -1)
                if (notificationId > -1) {
                    dismissNotification(context, notificationId, intent.getIntExtra(EXTRA_GROUP_ID, 0))
                }
                val urls = intent.getStringArrayExtra(EXTRA_CHAPTER_URL) ?: return
                val mangaId = intent.getLongExtra(EXTRA_MANGA_ID, -1)
                if (mangaId > -1) {
                    markAsRead(urls, mangaId)
                }
            }
<<<<<<< HEAD
            // Mark updated anime episodes as seen
            ACTION_MARK_AS_SEEN -> {
=======
            // Download manga chapters
            ACTION_DOWNLOAD_CHAPTER -> {
>>>>>>> ba1a2e99
                val notificationId = intent.getIntExtra(EXTRA_NOTIFICATION_ID, -1)
                if (notificationId > -1) {
                    dismissNotification(context, notificationId, intent.getIntExtra(EXTRA_GROUP_ID, 0))
                }
                val urls = intent.getStringArrayExtra(EXTRA_CHAPTER_URL) ?: return
<<<<<<< HEAD
                val animeId = intent.getLongExtra(EXTRA_MANGA_ID, -1)
                if (animeId > -1) {
                    markAsSeen(urls, animeId)
=======
                val mangaId = intent.getLongExtra(EXTRA_MANGA_ID, -1)
                if (mangaId > -1) {
                    downloadChapters(urls, mangaId)
>>>>>>> ba1a2e99
                }
            }
            // Share crash dump file
            ACTION_SHARE_CRASH_LOG ->
                shareFile(
                    context,
                    intent.getParcelableExtra(EXTRA_URI)!!,
                    "text/plain",
                    intent.getIntExtra(EXTRA_NOTIFICATION_ID, -1)
                )
        }
    }

    /**
     * Dismiss the notification
     *
     * @param notificationId the id of the notification
     */
    private fun dismissNotification(context: Context, notificationId: Int) {
        context.notificationManager.cancel(notificationId)
        context.notificationManager.cancelAll()
    }

    /**
     * Called to start share intent to share image
     *
     * @param context context of application
     * @param path path of file
     * @param notificationId id of notification
     */
    private fun shareImage(context: Context, path: String, notificationId: Int) {
        dismissNotification(context, notificationId)
        context.startActivity(File(path).getUriCompat(context).toShareIntent(context))
    }

    /**
     * Called to start share intent to share backup file
     *
     * @param context context of application
     * @param path path of file
     * @param notificationId id of notification
     */
    private fun shareFile(context: Context, uri: Uri, fileMimeType: String, notificationId: Int) {
        dismissNotification(context, notificationId)
        context.startActivity(uri.toShareIntent(context, fileMimeType))
    }

    /**
     * Starts reader activity
     *
     * @param context context of application
     * @param mangaId id of manga
     * @param chapterId id of chapter
     */
    private fun openChapter(context: Context, mangaId: Long, chapterId: Long) {
        val db = DatabaseHelper(context)
        val manga = db.getManga(mangaId).executeAsBlocking()
        val chapter = db.getChapter(chapterId).executeAsBlocking()
        if (manga != null && chapter != null) {
            val intent = ReaderActivity.newIntent(context, manga, chapter).apply {
                flags = Intent.FLAG_ACTIVITY_NEW_TASK or Intent.FLAG_ACTIVITY_CLEAR_TOP
            }
            context.startActivity(intent)
        } else {
            context.toast(context.getString(R.string.chapter_error))
        }
    }

    /**
     * Starts player activity
     *
     * @param context context of application
     * @param animeId id of anime
     * @param episodeId id of episode
     */
    private fun openEpisode(context: Context, animeId: Long, episodeId: Long) {
        val db = AnimeDatabaseHelper(context)
        val anime = db.getAnime(animeId).executeAsBlocking()
        val episode = db.getEpisode(episodeId).executeAsBlocking()
        if (anime != null && episode != null) {
            val intent = PlayerActivity.newIntent(context, anime, episode).apply {
                flags = Intent.FLAG_ACTIVITY_NEW_TASK or Intent.FLAG_ACTIVITY_CLEAR_TOP
            }
            context.startActivity(intent)
        } else {
            context.toast(context.getString(R.string.chapter_error))
        }
    }

    /**
     * Called to delete image
     *
     * @param path path of file
     * @param notificationId id of notification
     */
    private fun deleteImage(context: Context, path: String, notificationId: Int) {
        // Dismiss notification
        dismissNotification(context, notificationId)

        // Delete file
        val file = File(path)
        file.delete()

        DiskUtil.scanMedia(context, file)
    }

    /**
     * Method called when user wants to stop a backup restore job.
     *
     * @param context context of application
     * @param notificationId id of notification
     */
    private fun cancelRestore(context: Context, notificationId: Int) {
        BackupRestoreService.stop(context)
        ContextCompat.getMainExecutor(context).execute { dismissNotification(context, notificationId) }
    }

    /**
     * Method called when user wants to stop a library update
     *
     * @param context context of application
     * @param notificationId id of notification
     */
    private fun cancelLibraryUpdate(context: Context, notificationId: Int) {
        LibraryUpdateService.stop(context)
        ContextCompat.getMainExecutor(context).execute { dismissNotification(context, notificationId) }
    }

    /**
     * Method called when user wants to stop a library update
     *
     * @param context context of application
     * @param notificationId id of notification
     */
    private fun cancelAnimelibUpdate(context: Context, notificationId: Int) {
        AnimelibUpdateService.stop(context)
        ContextCompat.getMainExecutor(context).execute { dismissNotification(context, notificationId) }
    }

    /**
     * Method called when user wants to mark manga chapters as read
     *
     * @param chapterUrls URLs of chapter to mark as read
     * @param mangaId id of manga
     */
    private fun markAsRead(chapterUrls: Array<String>, mangaId: Long) {
        val db: DatabaseHelper = Injekt.get()
        val preferences: PreferencesHelper = Injekt.get()
        val sourceManager: SourceManager = Injekt.get()

        launchIO {
            chapterUrls.mapNotNull { db.getChapter(it, mangaId).executeAsBlocking() }
                .forEach {
                    it.read = true
                    db.updateChapterProgress(it).executeAsBlocking()
                    if (preferences.removeAfterMarkedAsRead()) {
                        val manga = db.getManga(mangaId).executeAsBlocking()
                        if (manga != null) {
                            val source = sourceManager.get(manga.source)
                            if (source != null) {
                                downloadManager.deleteChapters(listOf(it), manga, source)
                            }
                        }
                    }
                }
        }
    }

    /**
<<<<<<< HEAD
     * Method called when user wants to mark anime episodes as seen
     *
     * @param chapterUrls URLs of episodes to mark as seen
     * @param animeId id of anime
     */
    private fun markAsSeen(chapterUrls: Array<String>, animeId: Long) {
        val db: AnimeDatabaseHelper = Injekt.get()
        val preferences: PreferencesHelper = Injekt.get()
        val sourceManager: AnimeSourceManager = Injekt.get()

        launchIO {
            chapterUrls.mapNotNull { db.getEpisode(it, animeId).executeAsBlocking() }
                .forEach {
                    it.seen = true
                    db.updateEpisodeProgress(it).executeAsBlocking()
                    if (preferences.removeAfterMarkedAsRead()) {
                        val anime = db.getAnime(animeId).executeAsBlocking()
                        if (anime != null) {
                            val source = sourceManager.get(anime.source)
                            if (source != null) {
                                animedownloadManager.deleteEpisodes(listOf(it), anime, source)
                            }
                        }
                    }
                }
=======
     * Method called when user wants to download chapters
     *
     * @param chapterUrls URLs of chapter to download
     * @param mangaId id of manga
     */
    private fun downloadChapters(chapterUrls: Array<String>, mangaId: Long) {
        val db: DatabaseHelper = Injekt.get()

        launchIO {
            val chapters = chapterUrls.mapNotNull { db.getChapter(it, mangaId).executeAsBlocking() }
            val manga = db.getManga(mangaId).executeAsBlocking()
            if (chapters.isNotEmpty() && manga != null) {
                downloadManager.downloadChapters(manga, chapters)
            }
>>>>>>> ba1a2e99
        }
    }

    companion object {
        private const val NAME = "NotificationReceiver"

        private const val ACTION_SHARE_IMAGE = "$ID.$NAME.SHARE_IMAGE"
        private const val ACTION_DELETE_IMAGE = "$ID.$NAME.DELETE_IMAGE"

        private const val ACTION_SHARE_BACKUP = "$ID.$NAME.SEND_BACKUP"

        private const val ACTION_SHARE_CRASH_LOG = "$ID.$NAME.SEND_CRASH_LOG"

        private const val ACTION_CANCEL_RESTORE = "$ID.$NAME.CANCEL_RESTORE"

        private const val ACTION_CANCEL_LIBRARY_UPDATE = "$ID.$NAME.CANCEL_LIBRARY_UPDATE"
        private const val ACTION_CANCEL_ANIMELIB_UPDATE = "$ID.$NAME.CANCEL_ANIMELIB_UPDATE"

        private const val ACTION_MARK_AS_READ = "$ID.$NAME.MARK_AS_READ"
        private const val ACTION_MARK_AS_SEEN = "$ID.$NAME.MARK_AS_SEEN"
        private const val ACTION_OPEN_CHAPTER = "$ID.$NAME.ACTION_OPEN_CHAPTER"
<<<<<<< HEAD
        private const val ACTION_OPEN_EPISODE = "$ID.$NAME.ACTION_OPEN_EPISODE"
=======
        private const val ACTION_DOWNLOAD_CHAPTER = "$ID.$NAME.ACTION_DOWNLOAD_CHAPTER"
>>>>>>> ba1a2e99

        private const val ACTION_RESUME_DOWNLOADS = "$ID.$NAME.ACTION_RESUME_DOWNLOADS"
        private const val ACTION_PAUSE_DOWNLOADS = "$ID.$NAME.ACTION_PAUSE_DOWNLOADS"
        private const val ACTION_CLEAR_DOWNLOADS = "$ID.$NAME.ACTION_CLEAR_DOWNLOADS"

        private const val ACTION_RESUME_ANIME_DOWNLOADS = "$ID.$NAME.ACTION_RESUME_ANIME_DOWNLOADS"
        private const val ACTION_PAUSE_ANIME_DOWNLOADS = "$ID.$NAME.ACTION_PAUSE_ANIME_DOWNLOADS"
        private const val ACTION_CLEAR_ANIME_DOWNLOADS = "$ID.$NAME.ACTION_CLEAR_ANIME_DOWNLOADS"

        private const val ACTION_DISMISS_NOTIFICATION = "$ID.$NAME.ACTION_DISMISS_NOTIFICATION"

        private const val EXTRA_FILE_LOCATION = "$ID.$NAME.FILE_LOCATION"
        private const val EXTRA_URI = "$ID.$NAME.URI"
        private const val EXTRA_NOTIFICATION_ID = "$ID.$NAME.NOTIFICATION_ID"
        private const val EXTRA_GROUP_ID = "$ID.$NAME.EXTRA_GROUP_ID"
        private const val EXTRA_MANGA_ID = "$ID.$NAME.EXTRA_MANGA_ID"
        private const val EXTRA_CHAPTER_ID = "$ID.$NAME.EXTRA_CHAPTER_ID"
        private const val EXTRA_CHAPTER_URL = "$ID.$NAME.EXTRA_CHAPTER_URL"

        /**
         * Returns a [PendingIntent] that resumes the download of a chapter
         *
         * @param context context of application
         * @return [PendingIntent]
         */
        internal fun resumeDownloadsPendingBroadcast(context: Context): PendingIntent {
            val intent = Intent(context, NotificationReceiver::class.java).apply {
                action = ACTION_RESUME_DOWNLOADS
            }
            return PendingIntent.getBroadcast(context, 0, intent, PendingIntent.FLAG_UPDATE_CURRENT)
        }

        /**
         * Returns [PendingIntent] that pauses the download queue
         *
         * @param context context of application
         * @return [PendingIntent]
         */
        internal fun pauseDownloadsPendingBroadcast(context: Context): PendingIntent {
            val intent = Intent(context, NotificationReceiver::class.java).apply {
                action = ACTION_PAUSE_DOWNLOADS
            }
            return PendingIntent.getBroadcast(context, 0, intent, PendingIntent.FLAG_UPDATE_CURRENT)
        }

        /**
         * Returns a [PendingIntent] that clears the download queue
         *
         * @param context context of application
         * @return [PendingIntent]
         */
        internal fun clearDownloadsPendingBroadcast(context: Context): PendingIntent {
            val intent = Intent(context, NotificationReceiver::class.java).apply {
                action = ACTION_CLEAR_DOWNLOADS
            }
            return PendingIntent.getBroadcast(context, 0, intent, PendingIntent.FLAG_UPDATE_CURRENT)
        }

        /**
         * Returns a [PendingIntent] that resumes the download of a chapter
         *
         * @param context context of application
         * @return [PendingIntent]
         */
        internal fun resumeAnimeDownloadsPendingBroadcast(context: Context): PendingIntent {
            val intent = Intent(context, NotificationReceiver::class.java).apply {
                action = ACTION_RESUME_ANIME_DOWNLOADS
            }
            return PendingIntent.getBroadcast(context, 0, intent, PendingIntent.FLAG_UPDATE_CURRENT)
        }

        /**
         * Returns [PendingIntent] that pauses the download queue
         *
         * @param context context of application
         * @return [PendingIntent]
         */
        internal fun pauseAnimeDownloadsPendingBroadcast(context: Context): PendingIntent {
            val intent = Intent(context, NotificationReceiver::class.java).apply {
                action = ACTION_PAUSE_ANIME_DOWNLOADS
            }
            return PendingIntent.getBroadcast(context, 0, intent, PendingIntent.FLAG_UPDATE_CURRENT)
        }

        /**
         * Returns a [PendingIntent] that clears the download queue
         *
         * @param context context of application
         * @return [PendingIntent]
         */
        internal fun clearAnimeDownloadsPendingBroadcast(context: Context): PendingIntent {
            val intent = Intent(context, NotificationReceiver::class.java).apply {
                action = ACTION_CLEAR_ANIME_DOWNLOADS
            }
            return PendingIntent.getBroadcast(context, 0, intent, PendingIntent.FLAG_UPDATE_CURRENT)
        }

        /**
         * Returns [PendingIntent] that starts a service which dismissed the notification
         *
         * @param context context of application
         * @param notificationId id of notification
         * @return [PendingIntent]
         */
        internal fun dismissNotificationPendingBroadcast(context: Context, notificationId: Int): PendingIntent {
            val intent = Intent(context, NotificationReceiver::class.java).apply {
                action = ACTION_DISMISS_NOTIFICATION
                putExtra(EXTRA_NOTIFICATION_ID, notificationId)
            }
            return PendingIntent.getBroadcast(context, 0, intent, PendingIntent.FLAG_UPDATE_CURRENT)
        }

        /**
         * Returns [PendingIntent] that starts a service which dismissed the notification
         *
         * @param context context of application
         * @param notificationId id of notification
         * @return [PendingIntent]
         */
        internal fun dismissNotification(context: Context, notificationId: Int, groupId: Int? = null) {
            /*
            Group notifications always have at least 2 notifications:
            - Group summary notification
            - Single manga notification

            If the single notification is dismissed by the system, ie by a user swipe or tapping on the notification,
            it will auto dismiss the group notification if there's no other single updates.

            When programmatically dismissing this notification, the group notification is not automatically dismissed.
             */
            if (Build.VERSION.SDK_INT >= Build.VERSION_CODES.N) {
                val groupKey = context.notificationManager.activeNotifications.find {
                    it.id == notificationId
                }?.groupKey

                if (groupId != null && groupId != 0 && groupKey != null && groupKey.isNotEmpty()) {
                    val notifications = context.notificationManager.activeNotifications.filter {
                        it.groupKey == groupKey
                    }

                    if (notifications.size == 2) {
                        context.notificationManager.cancel(groupId)
                        return
                    }
                }
            }

            context.notificationManager.cancel(notificationId)
        }

        /**
         * Returns [PendingIntent] that starts a service which cancels the notification and starts a share activity
         *
         * @param context context of application
         * @param path location path of file
         * @param notificationId id of notification
         * @return [PendingIntent]
         */
        internal fun shareImagePendingBroadcast(context: Context, path: String, notificationId: Int): PendingIntent {
            val intent = Intent(context, NotificationReceiver::class.java).apply {
                action = ACTION_SHARE_IMAGE
                putExtra(EXTRA_FILE_LOCATION, path)
                putExtra(EXTRA_NOTIFICATION_ID, notificationId)
            }
            return PendingIntent.getBroadcast(context, 0, intent, PendingIntent.FLAG_UPDATE_CURRENT)
        }

        /**
         * Returns [PendingIntent] that starts a service which removes an image from disk
         *
         * @param context context of application
         * @param path location path of file
         * @param notificationId id of notification
         * @return [PendingIntent]
         */
        internal fun deleteImagePendingBroadcast(context: Context, path: String, notificationId: Int): PendingIntent {
            val intent = Intent(context, NotificationReceiver::class.java).apply {
                action = ACTION_DELETE_IMAGE
                putExtra(EXTRA_FILE_LOCATION, path)
                putExtra(EXTRA_NOTIFICATION_ID, notificationId)
            }
            return PendingIntent.getBroadcast(context, 0, intent, PendingIntent.FLAG_UPDATE_CURRENT)
        }

        /**
         * Returns [PendingIntent] that starts a watcher activity containing episode.
         *
         * @param context context of application
         * @param anime anime of episode
         * @param episode episode that needs to be opened
         */
        internal fun openEpisodePendingActivity(context: Context, anime: Anime, episode: Episode): PendingIntent {
            val newIntent = PlayerActivity.newIntent(context, anime, episode)
            return PendingIntent.getActivity(context, AnimeController.REQUEST_INTERNAL, newIntent, PendingIntent.FLAG_UPDATE_CURRENT)
        }

        /**
         * Returns [PendingIntent] that opens the anime info controller.
         *
         * @param context context of application
         * @param anime anime of episode
         */
        internal fun openEpisodePendingActivity(context: Context, anime: Anime, groupId: Int): PendingIntent {
            val newIntent =
                Intent(context, MainActivity::class.java).setAction(MainActivity.SHORTCUT_ANIME)
                    .addFlags(Intent.FLAG_ACTIVITY_CLEAR_TOP)
                    .putExtra(AnimeController.ANIME_EXTRA, anime.id)
                    .putExtra("notificationId", anime.id.hashCode())
                    .putExtra("groupId", groupId)
            return PendingIntent.getActivity(context, anime.id.hashCode(), newIntent, PendingIntent.FLAG_UPDATE_CURRENT)
        }

        /**
         * Returns [PendingIntent] that marks a episode as seen and deletes it if preferred
         *
         * @param context context of application
         * @param anime anime of episode
         */
        internal fun markAsReadPendingBroadcast(
            context: Context,
            anime: Anime,
            episodes: Array<Episode>,
            groupId: Int
        ): PendingIntent {
            val newIntent = Intent(context, NotificationReceiver::class.java).apply {
                action = ACTION_MARK_AS_SEEN
                putExtra(EXTRA_CHAPTER_URL, episodes.map { it.url }.toTypedArray())
                putExtra(EXTRA_MANGA_ID, anime.id)
                putExtra(EXTRA_NOTIFICATION_ID, anime.id.hashCode())
                putExtra(EXTRA_GROUP_ID, groupId)
            }
            return PendingIntent.getBroadcast(context, anime.id.hashCode(), newIntent, PendingIntent.FLAG_UPDATE_CURRENT)
        }

        /**
         * Returns [PendingIntent] that starts a reader activity containing chapter.
         *
         * @param context context of application
         * @param manga manga of chapter
         * @param chapter chapter that needs to be opened
         */
        internal fun openChapterPendingActivity(context: Context, manga: Manga, chapter: Chapter): PendingIntent {
            val newIntent = ReaderActivity.newIntent(context, manga, chapter)
            return PendingIntent.getActivity(context, manga.id.hashCode(), newIntent, PendingIntent.FLAG_UPDATE_CURRENT)
        }

        /**
         * Returns [PendingIntent] that opens the manga info controller.
         *
         * @param context context of application
         * @param manga manga of chapter
         */
        internal fun openChapterPendingActivity(context: Context, manga: Manga, groupId: Int): PendingIntent {
            val newIntent =
                Intent(context, MainActivity::class.java).setAction(MainActivity.SHORTCUT_MANGA)
                    .addFlags(Intent.FLAG_ACTIVITY_CLEAR_TOP)
                    .putExtra(MangaController.MANGA_EXTRA, manga.id)
                    .putExtra("notificationId", manga.id.hashCode())
                    .putExtra("groupId", groupId)
            return PendingIntent.getActivity(context, manga.id.hashCode(), newIntent, PendingIntent.FLAG_UPDATE_CURRENT)
        }

        /**
         * Returns [PendingIntent] that marks a chapter as read and deletes it if preferred
         *
         * @param context context of application
         * @param manga manga of chapter
         */
        internal fun markAsReadPendingBroadcast(
            context: Context,
            manga: Manga,
            chapters: Array<Chapter>,
            groupId: Int
        ): PendingIntent {
            val newIntent = Intent(context, NotificationReceiver::class.java).apply {
                action = ACTION_MARK_AS_READ
                putExtra(EXTRA_CHAPTER_URL, chapters.map { it.url }.toTypedArray())
                putExtra(EXTRA_MANGA_ID, manga.id)
                putExtra(EXTRA_NOTIFICATION_ID, manga.id.hashCode())
                putExtra(EXTRA_GROUP_ID, groupId)
            }
            return PendingIntent.getBroadcast(context, manga.id.hashCode(), newIntent, PendingIntent.FLAG_UPDATE_CURRENT)
        }

        /**
         * Returns [PendingIntent] that downloads chapters
         *
         * @param context context of application
         * @param manga manga of chapter
         */
        internal fun downloadChaptersPendingBroadcast(
            context: Context,
            manga: Manga,
            chapters: Array<Chapter>,
            groupId: Int
        ): PendingIntent {
            val newIntent = Intent(context, NotificationReceiver::class.java).apply {
                action = ACTION_DOWNLOAD_CHAPTER
                putExtra(EXTRA_CHAPTER_URL, chapters.map { it.url }.toTypedArray())
                putExtra(EXTRA_MANGA_ID, manga.id)
                putExtra(EXTRA_NOTIFICATION_ID, manga.id.hashCode())
                putExtra(EXTRA_GROUP_ID, groupId)
            }
            return PendingIntent.getBroadcast(context, manga.id.hashCode(), newIntent, PendingIntent.FLAG_UPDATE_CURRENT)
        }

        /**
         * Returns [PendingIntent] that starts a service which stops the library update
         *
         * @param context context of application
         * @return [PendingIntent]
         */
        internal fun cancelLibraryUpdatePendingBroadcast(context: Context): PendingIntent {
            val intent = Intent(context, NotificationReceiver::class.java).apply {
                action = ACTION_CANCEL_LIBRARY_UPDATE
            }
            return PendingIntent.getBroadcast(context, 0, intent, PendingIntent.FLAG_UPDATE_CURRENT)
        }

        /**
         * Returns [PendingIntent] that starts a service which stops the library update
         *
         * @param context context of application
         * @return [PendingIntent]
         */
        internal fun cancelAnimelibUpdatePendingBroadcast(context: Context): PendingIntent {
            val intent = Intent(context, NotificationReceiver::class.java).apply {
                action = ACTION_CANCEL_ANIMELIB_UPDATE
            }
            return PendingIntent.getBroadcast(context, 0, intent, PendingIntent.FLAG_UPDATE_CURRENT)
        }

        /**
         * Returns [PendingIntent] that opens the extensions controller.
         *
         * @param context context of application
         * @return [PendingIntent]
         */
        internal fun openExtensionsPendingActivity(context: Context): PendingIntent {
            val intent = Intent(context, MainActivity::class.java).apply {
                action = MainActivity.SHORTCUT_EXTENSIONS
                addFlags(Intent.FLAG_ACTIVITY_CLEAR_TOP)
            }
            return PendingIntent.getActivity(context, 0, intent, PendingIntent.FLAG_UPDATE_CURRENT)
        }

        /**
         * Returns [PendingIntent] that starts a share activity for a backup file.
         *
         * @param context context of application
         * @param uri uri of backup file
         * @param notificationId id of notification
         * @return [PendingIntent]
         */
        internal fun shareBackupPendingBroadcast(context: Context, uri: Uri, notificationId: Int): PendingIntent {
            val intent = Intent(context, NotificationReceiver::class.java).apply {
                action = ACTION_SHARE_BACKUP
                putExtra(EXTRA_URI, uri)
                putExtra(EXTRA_NOTIFICATION_ID, notificationId)
            }
            return PendingIntent.getBroadcast(context, 0, intent, PendingIntent.FLAG_UPDATE_CURRENT)
        }

        /**
         * Returns [PendingIntent] that opens the error log file in an external viewer
         *
         * @param context context of application
         * @param uri uri of error log file
         * @return [PendingIntent]
         */
        internal fun openErrorLogPendingActivity(context: Context, uri: Uri): PendingIntent {
            val intent = Intent().apply {
                action = Intent.ACTION_VIEW
                setDataAndType(uri, "text/plain")
                flags = Intent.FLAG_ACTIVITY_NEW_TASK or Intent.FLAG_GRANT_READ_URI_PERMISSION
            }
            return PendingIntent.getActivity(context, 0, intent, 0)
        }

        /**
         * Returns [PendingIntent] that starts a share activity for a crash log dump file.
         *
         * @param context context of application
         * @param uri uri of file
         * @param notificationId id of notification
         * @return [PendingIntent]
         */
        internal fun shareCrashLogPendingBroadcast(context: Context, uri: Uri, notificationId: Int): PendingIntent {
            val intent = Intent(context, NotificationReceiver::class.java).apply {
                action = ACTION_SHARE_CRASH_LOG
                putExtra(EXTRA_URI, uri)
                putExtra(EXTRA_NOTIFICATION_ID, notificationId)
            }
            return PendingIntent.getBroadcast(context, 0, intent, PendingIntent.FLAG_UPDATE_CURRENT)
        }

        /**
         * Returns [PendingIntent] that cancels a backup restore job.
         *
         * @param context context of application
         * @param notificationId id of notification
         * @return [PendingIntent]
         */
        internal fun cancelRestorePendingBroadcast(context: Context, notificationId: Int): PendingIntent {
            val intent = Intent(context, NotificationReceiver::class.java).apply {
                action = ACTION_CANCEL_RESTORE
                putExtra(EXTRA_NOTIFICATION_ID, notificationId)
            }
            return PendingIntent.getBroadcast(context, 0, intent, PendingIntent.FLAG_UPDATE_CURRENT)
        }
    }
}<|MERGE_RESOLUTION|>--- conflicted
+++ resolved
@@ -129,27 +129,40 @@
                     markAsRead(urls, mangaId)
                 }
             }
-<<<<<<< HEAD
             // Mark updated anime episodes as seen
             ACTION_MARK_AS_SEEN -> {
-=======
-            // Download manga chapters
-            ACTION_DOWNLOAD_CHAPTER -> {
->>>>>>> ba1a2e99
                 val notificationId = intent.getIntExtra(EXTRA_NOTIFICATION_ID, -1)
                 if (notificationId > -1) {
                     dismissNotification(context, notificationId, intent.getIntExtra(EXTRA_GROUP_ID, 0))
                 }
                 val urls = intent.getStringArrayExtra(EXTRA_CHAPTER_URL) ?: return
-<<<<<<< HEAD
                 val animeId = intent.getLongExtra(EXTRA_MANGA_ID, -1)
                 if (animeId > -1) {
                     markAsSeen(urls, animeId)
-=======
+                }
+            }
+            // Download manga chapters
+            ACTION_DOWNLOAD_CHAPTER -> {
+                val notificationId = intent.getIntExtra(EXTRA_NOTIFICATION_ID, -1)
+                if (notificationId > -1) {
+                    dismissNotification(context, notificationId, intent.getIntExtra(EXTRA_GROUP_ID, 0))
+                }
+                val urls = intent.getStringArrayExtra(EXTRA_CHAPTER_URL) ?: return
                 val mangaId = intent.getLongExtra(EXTRA_MANGA_ID, -1)
                 if (mangaId > -1) {
                     downloadChapters(urls, mangaId)
->>>>>>> ba1a2e99
+                }
+            }
+            // Download manga chapters
+            ACTION_DOWNLOAD_EPISODE -> {
+                val notificationId = intent.getIntExtra(EXTRA_NOTIFICATION_ID, -1)
+                if (notificationId > -1) {
+                    dismissNotification(context, notificationId, intent.getIntExtra(EXTRA_GROUP_ID, 0))
+                }
+                val urls = intent.getStringArrayExtra(EXTRA_CHAPTER_URL) ?: return
+                val animeId = intent.getLongExtra(EXTRA_MANGA_ID, -1)
+                if (animeId > -1) {
+                    downloadEpisodes(urls, animeId)
                 }
             }
             // Share crash dump file
@@ -319,7 +332,6 @@
     }
 
     /**
-<<<<<<< HEAD
      * Method called when user wants to mark anime episodes as seen
      *
      * @param chapterUrls URLs of episodes to mark as seen
@@ -345,7 +357,10 @@
                         }
                     }
                 }
-=======
+        }
+    }
+
+    /**
      * Method called when user wants to download chapters
      *
      * @param chapterUrls URLs of chapter to download
@@ -360,7 +375,24 @@
             if (chapters.isNotEmpty() && manga != null) {
                 downloadManager.downloadChapters(manga, chapters)
             }
->>>>>>> ba1a2e99
+        }
+    }
+
+    /**
+     * Method called when user wants to download episodes
+     *
+     * @param episodeUrls URLs of episode to download
+     * @param animeId id of manga
+     */
+    private fun downloadEpisodes(episodeUrls: Array<String>, animeId: Long) {
+        val db: AnimeDatabaseHelper = Injekt.get()
+
+        launchIO {
+            val episodes = episodeUrls.mapNotNull { db.getEpisode(it, animeId).executeAsBlocking() }
+            val anime = db.getAnime(animeId).executeAsBlocking()
+            if (episodes.isNotEmpty() && anime != null) {
+                animedownloadManager.downloadEpisodes(anime, episodes)
+            }
         }
     }
 
@@ -382,11 +414,9 @@
         private const val ACTION_MARK_AS_READ = "$ID.$NAME.MARK_AS_READ"
         private const val ACTION_MARK_AS_SEEN = "$ID.$NAME.MARK_AS_SEEN"
         private const val ACTION_OPEN_CHAPTER = "$ID.$NAME.ACTION_OPEN_CHAPTER"
-<<<<<<< HEAD
         private const val ACTION_OPEN_EPISODE = "$ID.$NAME.ACTION_OPEN_EPISODE"
-=======
         private const val ACTION_DOWNLOAD_CHAPTER = "$ID.$NAME.ACTION_DOWNLOAD_CHAPTER"
->>>>>>> ba1a2e99
+        private const val ACTION_DOWNLOAD_EPISODE = "$ID.$NAME.ACTION_DOWNLOAD_EPISODE"
 
         private const val ACTION_RESUME_DOWNLOADS = "$ID.$NAME.ACTION_RESUME_DOWNLOADS"
         private const val ACTION_PAUSE_DOWNLOADS = "$ID.$NAME.ACTION_PAUSE_DOWNLOADS"
@@ -694,6 +724,28 @@
         }
 
         /**
+         * Returns [PendingIntent] that downloads episodes
+         *
+         * @param context context of application
+         * @param anime anime of episode
+         */
+        internal fun downloadEpisodesPendingBroadcast(
+            context: Context,
+            anime: Anime,
+            episodes: Array<Episode>,
+            groupId: Int
+        ): PendingIntent {
+            val newIntent = Intent(context, NotificationReceiver::class.java).apply {
+                action = ACTION_DOWNLOAD_EPISODE
+                putExtra(EXTRA_CHAPTER_URL, episodes.map { it.url }.toTypedArray())
+                putExtra(EXTRA_MANGA_ID, anime.id)
+                putExtra(EXTRA_NOTIFICATION_ID, anime.id.hashCode())
+                putExtra(EXTRA_GROUP_ID, groupId)
+            }
+            return PendingIntent.getBroadcast(context, anime.id.hashCode(), newIntent, PendingIntent.FLAG_UPDATE_CURRENT)
+        }
+
+        /**
          * Returns [PendingIntent] that starts a service which stops the library update
          *
          * @param context context of application
