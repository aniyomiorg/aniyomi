--- conflicted
+++ resolved
@@ -7,25 +7,19 @@
 import android.net.Uri
 import android.os.Build
 import androidx.core.content.ContextCompat
-<<<<<<< HEAD
 import eu.kanade.domain.anime.interactor.GetAnime
 import eu.kanade.domain.anime.model.Anime
-=======
 import androidx.core.net.toUri
->>>>>>> 8417f5a6
 import eu.kanade.domain.chapter.interactor.GetChapter
 import eu.kanade.domain.chapter.interactor.UpdateChapter
 import eu.kanade.domain.chapter.model.Chapter
 import eu.kanade.domain.chapter.model.toChapterUpdate
 import eu.kanade.domain.chapter.model.toDbChapter
-<<<<<<< HEAD
 import eu.kanade.domain.episode.interactor.GetEpisode
 import eu.kanade.domain.episode.interactor.UpdateEpisode
 import eu.kanade.domain.episode.model.Episode
 import eu.kanade.domain.episode.model.toEpisodeUpdate
-=======
 import eu.kanade.domain.download.service.DownloadPreferences
->>>>>>> 8417f5a6
 import eu.kanade.domain.manga.interactor.GetManga
 import eu.kanade.domain.manga.model.Manga
 import eu.kanade.tachiyomi.R
@@ -251,7 +245,6 @@
             }
             context.startActivity(intent)
         } else {
-<<<<<<< HEAD
             context.toast(context.getString(R.string.download_error))
         }
     }
@@ -273,9 +266,6 @@
             context.startActivity(intent)
         } else {
             context.toast(context.getString(R.string.download_error))
-=======
-            context.toast(R.string.chapter_error)
->>>>>>> 8417f5a6
         }
     }
 
