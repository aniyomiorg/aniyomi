--- conflicted
+++ resolved
@@ -191,11 +191,7 @@
                 // Copy information from manga already in database
                 val updateManga = backupManager.restoreExistingManga(manga, dbManga)
                 // Fetch rest of manga information
-<<<<<<< HEAD
-                restoreNewManga(manga, chapters, categories, history, tracks, backupCategories, customManga)
-=======
-                restoreNewManga(updateManga, chapters, categories, history, tracks, backupCategories)
->>>>>>> da3265fb
+                restoreNewManga(updateManga, chapters, categories, history, tracks, backupCategories, customManga)
             }
         } catch (e: Exception) {
             val sourceName = sourceMapping[manga.source] ?: manga.source.toString()
@@ -283,11 +279,7 @@
                 // Copy information from anime already in database
                 val updateAnime = backupManager.restoreExistingAnime(anime, dbAnime)
                 // Fetch rest of anime information
-<<<<<<< HEAD
-                restoreNewAnime(anime, episodes, categories, history, tracks, backupCategories, customAnime)
-=======
-                restoreNewAnime(updateAnime, episodes, categories, history, tracks, backupCategories)
->>>>>>> da3265fb
+                restoreNewAnime(updateAnime, episodes, categories, history, tracks, backupCategories, customAnime)
             }
         } catch (e: Exception) {
             val sourceName = sourceMapping[anime.source] ?: anime.source.toString()
