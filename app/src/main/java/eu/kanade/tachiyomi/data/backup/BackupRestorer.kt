--- conflicted
+++ resolved
@@ -38,28 +38,19 @@
 import kotlinx.coroutines.coroutineScope
 import kotlinx.coroutines.isActive
 import tachiyomi.core.util.system.logcat
-<<<<<<< HEAD
 import tachiyomi.data.AnimeUpdateStrategyColumnAdapter
 import tachiyomi.data.MangaUpdateStrategyColumnAdapter
-=======
-import tachiyomi.data.UpdateStrategyColumnAdapter
->>>>>>> dffbf136
 import tachiyomi.data.handlers.anime.AnimeDatabaseHandler
 import tachiyomi.data.handlers.manga.MangaDatabaseHandler
 import tachiyomi.domain.category.anime.interactor.GetAnimeCategories
 import tachiyomi.domain.category.manga.interactor.GetMangaCategories
 import tachiyomi.domain.entries.anime.interactor.AnimeFetchInterval
-<<<<<<< HEAD
-import tachiyomi.domain.entries.anime.model.Anime
-import tachiyomi.domain.entries.manga.interactor.MangaFetchInterval
-=======
 import tachiyomi.domain.entries.anime.interactor.SetCustomAnimeInfo
 import tachiyomi.domain.entries.anime.model.Anime
 import tachiyomi.domain.entries.anime.model.CustomAnimeInfo
 import tachiyomi.domain.entries.manga.interactor.MangaFetchInterval
 import tachiyomi.domain.entries.manga.interactor.SetCustomMangaInfo
 import tachiyomi.domain.entries.manga.model.CustomMangaInfo
->>>>>>> dffbf136
 import tachiyomi.domain.entries.manga.model.Manga
 import tachiyomi.domain.history.anime.model.AnimeHistoryUpdate
 import tachiyomi.domain.history.manga.model.MangaHistoryUpdate
@@ -96,14 +87,11 @@
     private val getEpisodesByAnimeId: GetEpisodesByAnimeId = Injekt.get()
     private val animeFetchInterval: AnimeFetchInterval = Injekt.get()
 
-<<<<<<< HEAD
-=======
     // SY -->
     private val setCustomMangaInfo: SetCustomMangaInfo = Injekt.get()
     private val setCustomAnimeInfo: SetCustomAnimeInfo = Injekt.get()
     // SY <--
 
->>>>>>> dffbf136
     private val libraryPreferences: LibraryPreferences = Injekt.get()
 
     private var now = ZonedDateTime.now()
@@ -152,7 +140,7 @@
     private fun writeErrorLog(): File {
         try {
             if (errors.isNotEmpty()) {
-                val file = context.createFileInCacheDir("animetail_restore.txt")
+                val file = context.createFileInCacheDir("kuukiyomi_restore.txt")
                 val sdf = SimpleDateFormat("yyyy-MM-dd HH:mm:ss.SSS", Locale.getDefault())
 
                 file.bufferedWriter().use { out ->
@@ -365,10 +353,7 @@
                     history,
                     tracks,
                     backupCategories,
-<<<<<<< HEAD
-=======
                     customManga,
->>>>>>> dffbf136
                 )
             }
             updateManga.awaitUpdateFetchInterval(restoredManga, now, currentMangaFetchWindow)
@@ -433,11 +418,7 @@
                 coverLastModified = manga.coverLastModified,
                 dateAdded = manga.dateAdded,
                 mangaId = manga.id!!,
-<<<<<<< HEAD
                 updateStrategy = manga.updateStrategy.let(MangaUpdateStrategyColumnAdapter::encode),
-=======
-                updateStrategy = manga.updateStrategy.let(UpdateStrategyColumnAdapter::encode),
->>>>>>> dffbf136
             )
         }
         return manga.id
@@ -457,12 +438,6 @@
         history: List<BackupHistory>,
         tracks: List<MangaTrack>,
         backupCategories: List<BackupCategory>,
-<<<<<<< HEAD
-    ): Manga {
-        val fetchedManga = restoreNewManga(manga)
-        restoreChapters(fetchedManga, chapters)
-        restoreExtras(fetchedManga, categories, history, tracks, backupCategories)
-=======
         // SY -->
         customManga: CustomMangaInfo?,
         // SY <--
@@ -471,7 +446,6 @@
         restoreChapters(fetchedManga, chapters)
         restoreExtras(fetchedManga, categories, history, tracks, backupCategories, customManga)
 
->>>>>>> dffbf136
         return fetchedManga
     }
 
@@ -614,18 +588,12 @@
         history: List<BackupHistory>,
         tracks: List<MangaTrack>,
         backupCategories: List<BackupCategory>,
-<<<<<<< HEAD
-    ): Manga {
-        restoreChapters(backupManga, chapters)
-        restoreExtras(backupManga, categories, history, tracks, backupCategories)
-=======
         // SY -->
         customManga: CustomMangaInfo?,
         // SY <--
     ): Manga {
         restoreChapters(backupManga, chapters)
         restoreExtras(backupManga, categories, history, tracks, backupCategories, customManga)
->>>>>>> dffbf136
         return backupManga
     }
 
@@ -635,22 +603,16 @@
         history: List<BackupHistory>,
         tracks: List<MangaTrack>,
         backupCategories: List<BackupCategory>,
-<<<<<<< HEAD
-=======
         // SY -->
         customManga: CustomMangaInfo?,
         // SY <--
->>>>>>> dffbf136
     ) {
         restoreCategories(manga, categories, backupCategories)
         restoreHistory(history)
         restoreTracking(manga, tracks)
-<<<<<<< HEAD
-=======
         // SY -->
         restoreEditedMangaInfo(customManga?.copy(id = manga.id))
         // SY <--
->>>>>>> dffbf136
     }
 
     /**
@@ -688,7 +650,6 @@
                 }
             }
         }
-<<<<<<< HEAD
     }
 
     /**
@@ -748,12 +709,12 @@
      */
     private suspend fun restoreTracking(
         manga: Manga,
-        tracks: List<tachiyomi.domain.track.manga.model.MangaTrack>,
+        tracks: List<MangaTrack>,
     ) {
         // Get tracks from database
         val dbTracks = mangaHandler.awaitList { manga_syncQueries.getTracksByMangaId(manga.id) }
         val toUpdate = mutableListOf<Manga_sync>()
-        val toInsert = mutableListOf<tachiyomi.domain.track.manga.model.MangaTrack>()
+        val toInsert = mutableListOf<MangaTrack>()
 
         tracks
             // Fix foreign keys with the current manga id
@@ -831,155 +792,11 @@
         }
     }
 
-=======
-    }
-
-    /**
-     * Restore history from Json
-     *
-     * @param history list containing history to be restored
-     */
-    private suspend fun restoreHistory(history: List<BackupHistory>) {
-        // List containing history to be updated
-        val toUpdate = mutableListOf<MangaHistoryUpdate>()
-        for ((url, lastRead, readDuration) in history) {
-            var dbHistory = mangaHandler.awaitOneOrNull { historyQueries.getHistoryByChapterUrl(url) }
-            // Check if history already in database and update
-            if (dbHistory != null) {
-                dbHistory = dbHistory.copy(
-                    last_read = Date(max(lastRead, dbHistory.last_read?.time ?: 0L)),
-                    time_read = max(readDuration, dbHistory.time_read) - dbHistory.time_read,
-                )
-                toUpdate.add(
-                    MangaHistoryUpdate(
-                        chapterId = dbHistory.chapter_id,
-                        readAt = dbHistory.last_read!!,
-                        sessionReadDuration = dbHistory.time_read,
-                    ),
-                )
-            } else {
-                // If not in database create
-                mangaHandler
-                    .awaitOneOrNull { chaptersQueries.getChapterByUrl(url) }
-                    ?.let {
-                        toUpdate.add(
-                            MangaHistoryUpdate(
-                                chapterId = it._id,
-                                readAt = Date(lastRead),
-                                sessionReadDuration = readDuration,
-                            ),
-                        )
-                    }
-            }
-        }
-        mangaHandler.await(true) {
-            toUpdate.forEach { payload ->
-                historyQueries.upsert(
-                    payload.chapterId,
-                    payload.readAt,
-                    payload.sessionReadDuration,
-                )
-            }
-        }
-    }
-
-    /**
-     * Restores the sync of a manga.
-     *
-     * @param manga the manga whose sync have to be restored.
-     * @param tracks the track list to restore.
-     */
-    private suspend fun restoreTracking(
-        manga: Manga,
-        tracks: List<MangaTrack>,
-    ) {
-        // Get tracks from database
-        val dbTracks = mangaHandler.awaitList { manga_syncQueries.getTracksByMangaId(manga.id) }
-        val toUpdate = mutableListOf<Manga_sync>()
-        val toInsert = mutableListOf<MangaTrack>()
-
-        tracks
-            // Fix foreign keys with the current manga id
-            .map { it.copy(mangaId = manga.id) }
-            .forEach { track ->
-                var isInDatabase = false
-                for (dbTrack in dbTracks) {
-                    if (track.syncId == dbTrack.sync_id) {
-                        // The sync is already in the db, only update its fields
-                        var temp = dbTrack
-                        if (track.remoteId != dbTrack.remote_id) {
-                            temp = temp.copy(remote_id = track.remoteId)
-                        }
-                        if (track.libraryId != dbTrack.library_id) {
-                            temp = temp.copy(library_id = track.libraryId)
-                        }
-                        temp = temp.copy(
-                            last_chapter_read = max(
-                                dbTrack.last_chapter_read,
-                                track.lastChapterRead,
-                            ),
-                        )
-                        isInDatabase = true
-                        toUpdate.add(temp)
-                        break
-                    }
-                }
-                if (!isInDatabase) {
-                    // Insert new sync. Let the db assign the id
-                    toInsert.add(track.copy(id = 0))
-                }
-            }
-
-        // Update database
-        if (toUpdate.isNotEmpty()) {
-            mangaHandler.await(true) {
-                toUpdate.forEach { track ->
-                    manga_syncQueries.update(
-                        track.manga_id,
-                        track.sync_id,
-                        track.remote_id,
-                        track.library_id,
-                        track.title,
-                        track.last_chapter_read,
-                        track.total_chapters,
-                        track.status,
-                        track.score,
-                        track.remote_url,
-                        track.start_date,
-                        track.finish_date,
-                        track._id,
-                    )
-                }
-            }
-        }
-        if (toInsert.isNotEmpty()) {
-            mangaHandler.await(true) {
-                toInsert.forEach { track ->
-                    manga_syncQueries.insert(
-                        track.mangaId,
-                        track.syncId,
-                        track.remoteId,
-                        track.libraryId,
-                        track.title,
-                        track.lastChapterRead,
-                        track.totalChapters,
-                        track.status,
-                        track.score,
-                        track.remoteUrl,
-                        track.startDate,
-                        track.finishDate,
-                    )
-                }
-            }
-        }
-    }
-
     private fun restoreEditedMangaInfo(mangaJson: CustomMangaInfo?) {
         mangaJson ?: return
         setCustomMangaInfo.set(mangaJson)
     }
 
->>>>>>> dffbf136
     private suspend fun restoreAnime(
         backupAnime: BackupAnime,
         backupCategories: List<BackupCategory>,
@@ -1020,10 +837,7 @@
                     history,
                     tracks,
                     backupCategories,
-<<<<<<< HEAD
-=======
                     customAnime,
->>>>>>> dffbf136
                 )
             }
             updateAnime.awaitUpdateFetchInterval(restoredAnime, now, currentAnimeFetchWindow)
@@ -1088,11 +902,7 @@
                 coverLastModified = anime.coverLastModified,
                 dateAdded = anime.dateAdded,
                 animeId = anime.id!!,
-<<<<<<< HEAD
                 updateStrategy = anime.updateStrategy.let(AnimeUpdateStrategyColumnAdapter::encode),
-=======
-                updateStrategy = anime.updateStrategy.let(UpdateStrategyColumnAdapter::encode),
->>>>>>> dffbf136
             )
         }
         return anime.id
@@ -1112,12 +922,6 @@
         history: List<BackupAnimeHistory>,
         tracks: List<AnimeTrack>,
         backupCategories: List<BackupCategory>,
-<<<<<<< HEAD
-    ): Anime {
-        val fetchedAnime = restoreNewAnime(anime)
-        restoreEpisodes(fetchedAnime, episodes)
-        restoreExtras(fetchedAnime, categories, history, tracks, backupCategories)
-=======
         // SY -->
         customAnime: CustomAnimeInfo?,
         // SY <--
@@ -1125,7 +929,6 @@
         val fetchedAnime = restoreNewAnime(anime)
         restoreEpisodes(fetchedAnime, episodes)
         restoreExtras(fetchedAnime, categories, history, tracks, backupCategories, customAnime)
->>>>>>> dffbf136
         return fetchedAnime
     }
 
@@ -1270,18 +1073,12 @@
         history: List<BackupAnimeHistory>,
         tracks: List<AnimeTrack>,
         backupCategories: List<BackupCategory>,
-<<<<<<< HEAD
-    ): Anime {
-        restoreEpisodes(backupAnime, episodes)
-        restoreExtras(backupAnime, categories, history, tracks, backupCategories)
-=======
         // SY -->
         customAnime: CustomAnimeInfo?,
         // SY <--
     ): Anime {
         restoreEpisodes(backupAnime, episodes)
         restoreExtras(backupAnime, categories, history, tracks, backupCategories, customAnime)
->>>>>>> dffbf136
         return backupAnime
     }
 
@@ -1291,22 +1088,16 @@
         history: List<BackupAnimeHistory>,
         tracks: List<AnimeTrack>,
         backupCategories: List<BackupCategory>,
-<<<<<<< HEAD
-=======
         // SY -->
         customAnime: CustomAnimeInfo?,
         // SY <--
->>>>>>> dffbf136
     ) {
         restoreAnimeCategories(anime, categories, backupCategories)
         restoreAnimeHistory(history)
         restoreAnimeTracking(anime, tracks)
-<<<<<<< HEAD
-=======
         // SY -->
         restoreEditedAnimeInfo(customAnime?.copy(id = anime.id))
         // SY <--
->>>>>>> dffbf136
     }
 
     /**
@@ -1486,14 +1277,11 @@
         }
     }
 
-<<<<<<< HEAD
-=======
     private fun restoreEditedAnimeInfo(animeJson: CustomAnimeInfo?) {
         animeJson ?: return
         setCustomAnimeInfo.set(animeJson)
     }
 
->>>>>>> dffbf136
     private fun restorePreferences(
         preferences: List<BackupPreference>,
         sharedPrefs: SharedPreferences,
