package eu.kanade.tachiyomi.data.track.simkl

import android.net.Uri
import androidx.core.net.toUri
import eu.kanade.tachiyomi.data.database.models.anime.AnimeTrack
import eu.kanade.tachiyomi.data.track.TrackerManager
import eu.kanade.tachiyomi.data.track.model.AnimeTrackSearch
import eu.kanade.tachiyomi.network.GET
import eu.kanade.tachiyomi.network.POST
import eu.kanade.tachiyomi.network.awaitSuccess
import eu.kanade.tachiyomi.network.jsonMime
import eu.kanade.tachiyomi.network.parseAs
import kotlinx.coroutines.runBlocking
import kotlinx.serialization.json.Json
import kotlinx.serialization.json.JsonArray
import kotlinx.serialization.json.JsonObject
import kotlinx.serialization.json.addJsonObject
import kotlinx.serialization.json.booleanOrNull
import kotlinx.serialization.json.buildJsonArray
import kotlinx.serialization.json.buildJsonObject
import kotlinx.serialization.json.contentOrNull
import kotlinx.serialization.json.float
import kotlinx.serialization.json.int
import kotlinx.serialization.json.intOrNull
import kotlinx.serialization.json.jsonArray
import kotlinx.serialization.json.jsonObject
import kotlinx.serialization.json.jsonPrimitive
import kotlinx.serialization.json.long
import kotlinx.serialization.json.put
import kotlinx.serialization.json.putJsonArray
import kotlinx.serialization.json.putJsonObject
import okhttp3.OkHttpClient
import okhttp3.RequestBody.Companion.toRequestBody
import tachiyomi.core.util.lang.withIOContext
import uy.kohesive.injekt.injectLazy

class SimklApi(private val client: OkHttpClient, interceptor: SimklInterceptor) {

    private val json: Json by injectLazy()

    private val authClient = client.newBuilder().addInterceptor(interceptor).build()

    suspend fun addLibAnime(track: AnimeTrack): AnimeTrack {
        return withIOContext {
            val type = track.tracking_url
                .substringAfter("/")
                .substringBefore("/")
            val mediaType = if (type == "movies") "movies" else "shows"
            addToList(track, mediaType)

            track
        }
    }

    private suspend fun addToList(track: AnimeTrack, mediaType: String) {
        val payload = buildJsonObject {
            putJsonArray(mediaType) {
                addJsonObject {
                    putJsonObject("ids") {
                        put("simkl", track.remote_id)
                    }
                    put("to", track.toSimklStatus())
                }
            }
        }.toString().toRequestBody(jsonMime)
        authClient.newCall(
            POST("$apiUrl/sync/add-to-list", body = payload),
        ).awaitSuccess()
    }

    private suspend fun updateRating(track: AnimeTrack, mediaType: String) {
        val payload = buildJsonObject {
            putJsonArray(mediaType) {
                addJsonObject {
                    putJsonObject("ids") {
                        put("simkl", track.remote_id)
                    }
                    put("rating", track.score.toInt())
                }
            }
        }.toString().toRequestBody(jsonMime)

        if (track.score == 0F) {
            authClient.newCall(
                POST("$apiUrl/sync/ratings/remove", body = payload),
            ).awaitSuccess()
        } else {
            authClient.newCall(
                POST("$apiUrl/sync/ratings", body = payload),
            ).awaitSuccess()
        }
    }

    private suspend fun updateProgress(track: AnimeTrack) {
        // first remove
        authClient.newCall(
            POST("$apiUrl/sync/history/remove", body = buildProgressObject(track, false)),
        ).awaitSuccess()
        // then add again
        authClient.newCall(
            POST("$apiUrl/sync/history", body = buildProgressObject(track, true)),
        ).awaitSuccess()
    }

    private fun buildProgressObject(track: AnimeTrack, add: Boolean = true) = buildJsonObject {
        putJsonArray("shows") {
            addJsonObject {
                putJsonObject("ids") {
                    put("simkl", track.remote_id)
                }
                putJsonArray("seasons") {
                    addJsonObject {
                        put("number", 1)
                        if (add) {
                            putJsonArray("episodes") {
                                for (epNum in 1..track.last_episode_seen.toInt()) {
                                    addJsonObject {
                                        put("number", epNum)
                                    }
                                }
                            }
                        }
                    }
                }
            }
        }
    }.toString().toRequestBody(jsonMime)

    suspend fun updateLibAnime(track: AnimeTrack): AnimeTrack {
        return withIOContext {
            // determine media type
            val type = track.tracking_url
                .substringAfter("/")
                .substringBefore("/")
            val mediaType = if (type == "movies") "movies" else "shows"
            // update progress only for shows
            if (type != "movies") {
                updateProgress(track)
            }
            // add to correct list
            addToList(track, mediaType)
            // update rating
            updateRating(track, mediaType)

            track
        }
    }

    suspend fun searchAnime(search: String, type: String): List<AnimeTrackSearch> {
        return withIOContext {
            val searchUrl = "$apiUrl/search/$type".toUri().buildUpon()
                .appendQueryParameter("q", search)
                .appendQueryParameter("extended", "full")
                .appendQueryParameter("client_id", clientId)
                .build()
            with(json) {
                client.newCall(GET(searchUrl.toString()))
                    .awaitSuccess()
                    .parseAs<JsonArray>()
                    .let { response ->
                        response.map {
                            jsonToAnimeSearch(it.jsonObject, type)
                        }
                    }
            }
        }
    }

    private fun jsonToAnimeSearch(obj: JsonObject, type: String): AnimeTrackSearch {
        return AnimeTrackSearch.create(TrackerManager.SIMKL).apply {
            remote_id = obj["ids"]!!.jsonObject["simkl_id"]!!.jsonPrimitive.long
            title = obj["title_romaji"]?.jsonPrimitive?.content ?: obj["title"]!!.jsonPrimitive.content
            total_episodes = obj["ep_count"]?.jsonPrimitive?.intOrNull ?: 1
            cover_url = "https://simkl.in/posters/" + obj["poster"]!!.jsonPrimitive.content + "_m.webp"
            summary = obj["all_titles"]?.jsonArray
                ?.joinToString("\n", "All titles:\n") { it.jsonPrimitive.content } ?: ""

            tracking_url = obj["url"]!!.jsonPrimitive.content
            publishing_status = obj["status"]?.jsonPrimitive?.content ?: "ended"
            publishing_type = obj["type"]?.jsonPrimitive?.content ?: type
            start_date = obj["year"]?.jsonPrimitive?.intOrNull?.toString() ?: ""
        }
    }

    private fun jsonToAnimeTrack(
        obj: JsonObject,
        typeName: String,
        type: String,
        statusString: String,
    ): AnimeTrack {
        return AnimeTrack.create(TrackerManager.SIMKL).apply {
            title = obj[typeName]!!.jsonObject["title"]!!.jsonPrimitive.content
            val id = obj[typeName]!!.jsonObject["ids"]!!.jsonObject["simkl"]!!.jsonPrimitive.long
            remote_id = id
            if (typeName != "movie") {
                total_episodes =
                    obj["total_episodes_count"]!!
                        .jsonPrimitive.int
                last_episode_seen =
                    obj["watched_episodes_count"]!!
                        .jsonPrimitive.float
            } else {
                total_episodes = 1
                last_episode_seen = if (statusString == "completed") 1F else 0F
            }
            score = obj["user_rating"]!!.jsonPrimitive.intOrNull?.toFloat() ?: 0F
            status = toTrackStatus(statusString)
            tracking_url = "/$type/$id"
        }
    }

    /**
     * Checks if the given [track] exists in the user's list and
     * returns all info about it or null if it isn't found.
     */
    suspend fun findLibAnime(track: AnimeTrack): AnimeTrack? {
        return withIOContext {
            val payload = buildJsonArray {
                addJsonObject {
                    put("simkl", track.remote_id)
                }
            }.toString().toRequestBody(jsonMime)
            val foundAnime =
                with(json) {
                    authClient.newCall(
                        POST("$apiUrl/sync/watched", body = payload),
                    )
                        .awaitSuccess()
                        .parseAs<JsonArray>()
                        .firstOrNull()?.jsonObject ?: return@withIOContext null
                }

            if (foundAnime["result"]?.jsonPrimitive?.booleanOrNull != true) return@withIOContext null
            val lastWatched = foundAnime["last_watched"]?.jsonPrimitive?.contentOrNull ?: return@withIOContext null
            val status = foundAnime["list"]!!.jsonPrimitive.content
            val type = track.tracking_url
                .substringAfter("/")
                .substringBefore("/")
            val queryType = if (type == "tv") "shows" else type
            val url = "$apiUrl/sync/all-items/$queryType/$status".toUri().buildUpon()
                .appendQueryParameter("date_from", lastWatched)
                .build()

            val typeName = if (type == "movies") "movie" else "show"
            val listAnime =
                with(json) {
                    authClient.newCall(GET(url.toString()))
                        .awaitSuccess()
                        .parseAs<JsonObject>()[queryType]!!.jsonArray
                        .firstOrNull {
                            it.jsonObject[typeName]
                                ?.jsonObject?.get("ids")
                                ?.jsonObject?.get("simkl")
                                ?.jsonPrimitive?.long == track.remote_id
                        }?.jsonObject ?: return@withIOContext null
                }
            jsonToAnimeTrack(listAnime, typeName, type, status)
        }
    }

    fun getCurrentUser(): Int {
        return runBlocking {
            with(json) {
                authClient.newCall(GET("$apiUrl/users/settings"))
                    .awaitSuccess()
                    .parseAs<JsonObject>()
                    .let {
                        it["account"]!!.jsonObject["id"]!!.jsonPrimitive.int
                    }
            }
        }
    }

    suspend fun accessToken(code: String): OAuth {
        return withIOContext {
            with(json) {
                client.newCall(accessTokenRequest(code))
                    .awaitSuccess()
                    .parseAs()
            }
        }
    }

    private fun accessTokenRequest(code: String) = POST(
        oauthUrl,
        body = buildJsonObject {
            put("code", code)
            put("client_id", clientId)
            put("client_secret", clientSecret)
            put("redirect_uri", redirectUrl)
            put("grant_type", "authorization_code")
        }.toString().toRequestBody(jsonMime),
    )

    companion object {
        const val clientId = "15b6dd71be6df203b390a6cd7d9633d000f1828536380f0ba9df2dda69348a9a"
        private const val clientSecret = "f4aaa510f00ce5e08109d6e37015606be0199c439ce3a25761562f6efbd0921c"

        private const val baseUrl = "https://simkl.com"
        private const val apiUrl = "https://api.simkl.com"
        private const val oauthUrl = "$apiUrl/oauth/token"
        private const val loginUrl = "$baseUrl/oauth/authorize"

<<<<<<< HEAD
        private const val redirectUrl = "kuukiyomi://simkl-auth"
=======
        private const val redirectUrl = "animetail://simkl-auth"
>>>>>>> a565dc0e

        fun authUrl(): Uri =
            loginUrl.toUri().buildUpon()
                .appendQueryParameter("response_type", "code")
                .appendQueryParameter("client_id", clientId)
                .appendQueryParameter("redirect_uri", redirectUrl)
                .build()
    }
}<|MERGE_RESOLUTION|>--- conflicted
+++ resolved
@@ -301,11 +301,7 @@
         private const val oauthUrl = "$apiUrl/oauth/token"
         private const val loginUrl = "$baseUrl/oauth/authorize"
 
-<<<<<<< HEAD
-        private const val redirectUrl = "kuukiyomi://simkl-auth"
-=======
         private const val redirectUrl = "animetail://simkl-auth"
->>>>>>> a565dc0e
 
         fun authUrl(): Uri =
             loginUrl.toUri().buildUpon()
