--- conflicted
+++ resolved
@@ -237,13 +237,8 @@
     )
 
     companion object {
-<<<<<<< HEAD
-        const val CLIENT_ID = "aa62a7da32518aae5d5049a658b87fa4837c3b739e06ed250b315aab6af82b0e"
-        private const val CLIENT_SECRET = "2bec9c1d0c00a1e9b0e9e096a71f88d555a6f52da7923df07906df3b21351783"
-=======
         const val CLIENT_ID = "15b6dd71be6df203b390a6cd7d9633d000f1828536380f0ba9df2dda69348a9a"
         private const val CLIENT_SECRET = "f4aaa510f00ce5e08109d6e37015606be0199c439ce3a25761562f6efbd0921c"
->>>>>>> 0ed5a622
 
         private const val BASE_URL = "https://simkl.com"
         private const val API_URL = "https://api.simkl.com"
@@ -251,11 +246,7 @@
         private const val LOGIN_URL = "$BASE_URL/oauth/authorize"
         const val POSTERS_URL = "https://simkl.in/posters/"
 
-<<<<<<< HEAD
-        private const val REDIRECT_URL = "aniyomi://simkl-auth"
-=======
         private const val REDIRECT_URL = "animetail://simkl-auth"
->>>>>>> 0ed5a622
 
         fun authUrl(): Uri =
             LOGIN_URL.toUri().buildUpon()
