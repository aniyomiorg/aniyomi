--- conflicted
+++ resolved
@@ -302,11 +302,7 @@
         private const val oauthUrl = "$apiUrl/oauth/token"
         private const val loginUrl = "$baseUrl/oauth/authorize"
 
-<<<<<<< HEAD
-        private const val redirectUrl = "kuukiyomi://simkl-auth"
-=======
         private const val redirectUrl = "animetail://simkl-auth"
->>>>>>> 8edc19ec
 
         fun authUrl(): Uri =
             loginUrl.toUri().buildUpon()
