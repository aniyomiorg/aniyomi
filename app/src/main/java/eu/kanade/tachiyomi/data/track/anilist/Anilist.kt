package eu.kanade.tachiyomi.data.track.anilist

import android.content.Context
import android.graphics.Color
import androidx.annotation.StringRes
import eu.kanade.tachiyomi.R
import eu.kanade.tachiyomi.data.database.models.AnimeTrack
import eu.kanade.tachiyomi.data.database.models.Track
import eu.kanade.tachiyomi.data.track.TrackService
import eu.kanade.tachiyomi.data.track.model.AnimeTrackSearch
import eu.kanade.tachiyomi.data.track.model.TrackSearch
import kotlinx.serialization.decodeFromString
import kotlinx.serialization.encodeToString
import kotlinx.serialization.json.Json
import uy.kohesive.injekt.injectLazy

class Anilist(private val context: Context, id: Int) : TrackService(id) {

    companion object {
        const val READING = 1
        const val WATCHING = 1
        const val COMPLETED = 2
        const val PAUSED = 3
        const val DROPPED = 4
        const val PLANNING = 5
        const val REPEATING = 6

        const val POINT_100 = "POINT_100"
        const val POINT_10 = "POINT_10"
        const val POINT_10_DECIMAL = "POINT_10_DECIMAL"
        const val POINT_5 = "POINT_5"
        const val POINT_3 = "POINT_3"
    }

    private val json: Json by injectLazy()

    private val interceptor by lazy { AnilistInterceptor(this, getPassword()) }

    private val api by lazy { AnilistApi(client, interceptor) }

    override val supportsReadingDates: Boolean = true

    private val scorePreference = preferences.anilistScoreType()

    init {
        // If the preference is an int from APIv1, logout user to force using APIv2
        try {
            scorePreference.get()
        } catch (e: ClassCastException) {
            logout()
            scorePreference.delete()
        }
    }

    @StringRes
    override fun nameRes() = R.string.tracker_anilist

    override fun getLogo() = R.drawable.ic_tracker_anilist

    override fun getLogoColor() = Color.rgb(18, 25, 35)

    override fun getStatusList(): List<Int> {
        return listOf(READING, PLANNING, COMPLETED, REPEATING, PAUSED, DROPPED)
    }

    override fun getStatus(status: Int): String = with(context) {
        when (status) {
            WATCHING -> getString(R.string.watching)
            PLANNING -> getString(R.string.plan_to_watch)
            COMPLETED -> getString(R.string.completed)
            REPEATING -> getString(R.string.repeating)
            PAUSED -> getString(R.string.paused)
            DROPPED -> getString(R.string.dropped)
            else -> ""
        }
    }

    override fun getCompletionStatus(): Int = COMPLETED

    override fun getScoreList(): List<String> {
        return when (scorePreference.get()) {
            // 10 point
            POINT_10 -> IntRange(0, 10).map(Int::toString)
            // 100 point
            POINT_100 -> IntRange(0, 100).map(Int::toString)
            // 5 stars
            POINT_5 -> IntRange(0, 5).map { "$it ★" }
            // Smiley
            POINT_3 -> listOf("-", "😦", "😐", "😊")
            // 10 point decimal
            POINT_10_DECIMAL -> IntRange(0, 100).map { (it / 10f).toString() }
            else -> throw Exception("Unknown score type")
        }
    }

    override fun indexToScore(index: Int): Float {
        return when (scorePreference.get()) {
            // 10 point
            POINT_10 -> index * 10f
            // 100 point
            POINT_100 -> index.toFloat()
            // 5 stars
            POINT_5 -> when (index) {
                0 -> 0f
                else -> index * 20f - 10f
            }
            // Smiley
            POINT_3 -> when (index) {
                0 -> 0f
                else -> index * 25f + 10f
            }
            // 10 point decimal
            POINT_10_DECIMAL -> index.toFloat()
            else -> throw Exception("Unknown score type")
        }
    }

    override fun displayScore(track: Track): String {
        val score = track.score

        return when (scorePreference.get()) {
            POINT_5 -> when (score) {
                0f -> "0 ★"
                else -> "${((score + 10) / 20).toInt()} ★"
            }
            POINT_3 -> when {
                score == 0f -> "0"
                score <= 35 -> "😦"
                score <= 60 -> "😐"
                else -> "😊"
            }
            else -> track.toAnilistScore()
        }
    }

<<<<<<< HEAD
    override fun displayScore(track: AnimeTrack): String {
        val score = track.score

        return when (scorePreference.get()) {
            POINT_5 -> when (score) {
                0f -> "0 ★"
                else -> "${((score + 10) / 20).toInt()} ★"
            }
            POINT_3 -> when {
                score == 0f -> "0"
                score <= 35 -> "😦"
                score <= 60 -> "😐"
                else -> "😊"
            }
            else -> track.toAnilistScore()
        }
    }

    override suspend fun add(track: Track): Track {
=======
    private suspend fun add(track: Track): Track {
>>>>>>> 9a801cfd
        return api.addLibManga(track)
    }

    override suspend fun add(track: AnimeTrack): AnimeTrack {
        return api.addLibAnime(track)
    }

    override suspend fun update(track: Track): Track {
        // If user was using API v1 fetch library_id
        if (track.library_id == null || track.library_id!! == 0L) {
            val libManga = api.findLibManga(track, getUsername().toInt())
                ?: throw Exception("$track not found on user library")
            track.library_id = libManga.library_id
        }

        return api.updateLibManga(track)
    }

    override suspend fun update(track: AnimeTrack): AnimeTrack {
        // If user was using API v1 fetch library_id
        if (track.library_id == null || track.library_id!! == 0L) {
            val libManga = api.findLibAnime(track, getUsername().toInt())
                ?: throw Exception("$track not found on user library")
            track.library_id = libManga.library_id
        }

        return api.updateLibAnime(track)
    }

    override suspend fun bind(track: Track): Track {
        val remoteTrack = api.findLibManga(track, getUsername().toInt())
        return if (remoteTrack != null) {
            track.copyPersonalFrom(remoteTrack)
            track.library_id = remoteTrack.library_id
            update(track)
        } else {
            // Set default fields if it's not found in the list
            track.status = READING
            track.score = 0F
            add(track)
        }
    }

    override suspend fun bind(track: AnimeTrack): AnimeTrack {
        val remoteTrack = api.findLibAnime(track, getUsername().toInt())
        return if (remoteTrack != null) {
            track.copyPersonalFrom(remoteTrack)
            track.library_id = remoteTrack.library_id
            update(track)
        } else {
            // Set default fields if it's not found in the list
            track.status = READING
            track.score = 0F
            add(track)
        }
    }

    override suspend fun search(query: String): List<TrackSearch> {
        return api.search(query)
    }

    override suspend fun searchAnime(query: String): List<AnimeTrackSearch> {
        return api.searchAnime(query)
    }

    override suspend fun refresh(track: Track): Track {
        val remoteTrack = api.getLibManga(track, getUsername().toInt())
        track.copyPersonalFrom(remoteTrack)
        track.total_chapters = remoteTrack.total_chapters
        return track
    }

    override suspend fun refresh(track: AnimeTrack): AnimeTrack {
        val remoteTrack = api.getLibAnime(track, getUsername().toInt())
        track.copyPersonalFrom(remoteTrack)
        track.total_episodes = remoteTrack.total_episodes
        return track
    }

    override suspend fun login(username: String, password: String) = login(password)

    suspend fun login(token: String) {
        try {
            val oauth = api.createOAuth(token)
            interceptor.setAuth(oauth)
            val (username, scoreType) = api.getCurrentUser()
            scorePreference.set(scoreType)
            saveCredentials(username.toString(), oauth.access_token)
        } catch (e: Throwable) {
            logout()
        }
    }

    override fun logout() {
        super.logout()
        preferences.trackToken(this).delete()
        interceptor.setAuth(null)
    }

    fun saveOAuth(oAuth: OAuth?) {
        preferences.trackToken(this).set(json.encodeToString(oAuth))
    }

    fun loadOAuth(): OAuth? {
        return try {
            json.decodeFromString<OAuth>(preferences.trackToken(this).get())
        } catch (e: Exception) {
            null
        }
    }
}<|MERGE_RESOLUTION|>--- conflicted
+++ resolved
@@ -133,7 +133,6 @@
         }
     }
 
-<<<<<<< HEAD
     override fun displayScore(track: AnimeTrack): String {
         val score = track.score
 
@@ -152,14 +151,11 @@
         }
     }
 
-    override suspend fun add(track: Track): Track {
-=======
     private suspend fun add(track: Track): Track {
->>>>>>> 9a801cfd
         return api.addLibManga(track)
     }
 
-    override suspend fun add(track: AnimeTrack): AnimeTrack {
+    private suspend fun add(track: AnimeTrack): AnimeTrack {
         return api.addLibAnime(track)
     }
 
