package eu.kanade.tachiyomi.data.track.anilist

import android.content.Context
import android.graphics.Color
import androidx.annotation.StringRes
import eu.kanade.tachiyomi.R
import eu.kanade.tachiyomi.data.database.models.AnimeTrack
import eu.kanade.tachiyomi.data.database.models.Track
import eu.kanade.tachiyomi.data.track.TrackService
import eu.kanade.tachiyomi.data.track.model.AnimeTrackSearch
import eu.kanade.tachiyomi.data.track.model.TrackSearch
import kotlinx.serialization.decodeFromString
import kotlinx.serialization.encodeToString
import kotlinx.serialization.json.Json
import uy.kohesive.injekt.injectLazy

class Anilist(private val context: Context, id: Int) : TrackService(id) {

    companion object {
        const val READING = 1
        const val WATCHING = 11
        const val COMPLETED = 2
        const val PAUSED = 3
        const val DROPPED = 4
        const val PLANNING = 5
        const val REPEATING = 6
        const val REPEATING_ANIME = 16

        const val POINT_100 = "POINT_100"
        const val POINT_10 = "POINT_10"
        const val POINT_10_DECIMAL = "POINT_10_DECIMAL"
        const val POINT_5 = "POINT_5"
        const val POINT_3 = "POINT_3"
    }

    private val json: Json by injectLazy()

    private val interceptor by lazy { AnilistInterceptor(this, getPassword()) }

    private val api by lazy { AnilistApi(client, interceptor) }

    override val supportsReadingDates: Boolean = true

    private val scorePreference = preferences.anilistScoreType()

    init {
        // If the preference is an int from APIv1, logout user to force using APIv2
        try {
            scorePreference.get()
        } catch (e: ClassCastException) {
            logout()
            scorePreference.delete()
        }
    }

    @StringRes
    override fun nameRes() = R.string.tracker_anilist

    override fun getLogo() = R.drawable.ic_tracker_anilist

    override fun getLogoColor() = Color.rgb(18, 25, 35)

    override fun getStatusList(): List<Int> {
        return listOf(READING, PLANNING, COMPLETED, REPEATING, PAUSED, DROPPED)
    }

    override fun getStatusListAnime(): List<Int> {
        return listOf(WATCHING, PLANNING, COMPLETED, REPEATING_ANIME, PAUSED, DROPPED)
    }

    override fun getStatus(status: Int): String = with(context) {
        when (status) {
            WATCHING -> getString(R.string.watching)
            READING -> getString(R.string.reading)
            PLANNING -> getString(R.string.plan_to_watch)
            COMPLETED -> getString(R.string.completed)
            REPEATING -> getString(R.string.repeating)
            REPEATING_ANIME -> getString(R.string.repeating_anime)
            PAUSED -> getString(R.string.paused)
            DROPPED -> getString(R.string.dropped)
            else -> ""
        }
    }

    override fun getReadingStatus(): Int = READING

    override fun getRereadingStatus(): Int = REPEATING

    override fun getCompletionStatus(): Int = COMPLETED

    override fun getScoreList(): List<String> {
        return when (scorePreference.get()) {
            // 10 point
            POINT_10 -> IntRange(0, 10).map(Int::toString)
            // 100 point
            POINT_100 -> IntRange(0, 100).map(Int::toString)
            // 5 stars
            POINT_5 -> IntRange(0, 5).map { "$it ★" }
            // Smiley
            POINT_3 -> listOf("-", "😦", "😐", "😊")
            // 10 point decimal
            POINT_10_DECIMAL -> IntRange(0, 100).map { (it / 10f).toString() }
            else -> throw Exception("Unknown score type")
        }
    }

    override fun indexToScore(index: Int): Float {
        return when (scorePreference.get()) {
            // 10 point
            POINT_10 -> index * 10f
            // 100 point
            POINT_100 -> index.toFloat()
            // 5 stars
            POINT_5 -> when (index) {
                0 -> 0f
                else -> index * 20f - 10f
            }
            // Smiley
            POINT_3 -> when (index) {
                0 -> 0f
                else -> index * 25f + 10f
            }
            // 10 point decimal
            POINT_10_DECIMAL -> index.toFloat()
            else -> throw Exception("Unknown score type")
        }
    }

    override fun displayScore(track: Track): String {
        val score = track.score

        return when (scorePreference.get()) {
            POINT_5 -> when (score) {
                0f -> "0 ★"
                else -> "${((score + 10) / 20).toInt()} ★"
            }
            POINT_3 -> when {
                score == 0f -> "0"
                score <= 35 -> "😦"
                score <= 60 -> "😐"
                else -> "😊"
            }
            else -> track.toAnilistScore()
        }
    }

    override fun displayScore(track: AnimeTrack): String {
        val score = track.score

        return when (scorePreference.get()) {
            POINT_5 -> when (score) {
                0f -> "0 ★"
                else -> "${((score + 10) / 20).toInt()} ★"
            }
            POINT_3 -> when {
                score == 0f -> "0"
                score <= 35 -> "😦"
                score <= 60 -> "😐"
                else -> "😊"
            }
            else -> track.toAnilistScore()
        }
    }

    private suspend fun add(track: Track): Track {
        return api.addLibManga(track)
    }

<<<<<<< HEAD
    private suspend fun add(track: AnimeTrack): AnimeTrack {
        return api.addLibAnime(track)
    }

    override suspend fun update(track: Track): Track {
=======
    override suspend fun update(track: Track, didReadChapter: Boolean): Track {
>>>>>>> 5d1134df
        // If user was using API v1 fetch library_id
        if (track.library_id == null || track.library_id!! == 0L) {
            val libManga = api.findLibManga(track, getUsername().toInt())
                ?: throw Exception("$track not found on user library")
            track.library_id = libManga.library_id
        }

        if (track.status != COMPLETED) {
            if (track.status != REPEATING && didReadChapter) {
                track.status = READING
            }
        }

        return api.updateLibManga(track)
    }

<<<<<<< HEAD
    override suspend fun update(track: AnimeTrack): AnimeTrack {
        // If user was using API v1 fetch library_id
        if (track.library_id == null || track.library_id!! == 0L) {
            val libManga = api.findLibAnime(track, getUsername().toInt())
                ?: throw Exception("$track not found on user library")
            track.library_id = libManga.library_id
        }

        return api.updateLibAnime(track)
    }

    override suspend fun bind(track: Track): Track {
=======
    override suspend fun bind(track: Track, hasReadChapters: Boolean): Track {
>>>>>>> 5d1134df
        val remoteTrack = api.findLibManga(track, getUsername().toInt())
        return if (remoteTrack != null) {
            track.copyPersonalFrom(remoteTrack)
            track.library_id = remoteTrack.library_id

            if (track.status != COMPLETED) {
                val isRereading = track.status == REPEATING
                track.status = if (isRereading.not() && hasReadChapters) READING else track.status
            }

            update(track)
        } else {
            // Set default fields if it's not found in the list
            track.status = if (hasReadChapters) READING else PLANNING
            track.score = 0F
            add(track)
        }
    }

    override suspend fun bind(track: AnimeTrack): AnimeTrack {
        val remoteTrack = api.findLibAnime(track, getUsername().toInt())
        return if (remoteTrack != null) {
            track.copyPersonalFrom(remoteTrack)
            track.library_id = remoteTrack.library_id
            update(track)
        } else {
            // Set default fields if it's not found in the list
            track.status = WATCHING
            track.score = 0F
            add(track)
        }
    }

    override suspend fun search(query: String): List<TrackSearch> {
        return api.search(query)
    }

    override suspend fun searchAnime(query: String): List<AnimeTrackSearch> {
        return api.searchAnime(query)
    }

    override suspend fun refresh(track: Track): Track {
        val remoteTrack = api.getLibManga(track, getUsername().toInt())
        track.copyPersonalFrom(remoteTrack)
        track.total_chapters = remoteTrack.total_chapters
        return track
    }

    override suspend fun refresh(track: AnimeTrack): AnimeTrack {
        val remoteTrack = api.getLibAnime(track, getUsername().toInt())
        track.copyPersonalFrom(remoteTrack)
        track.total_episodes = remoteTrack.total_episodes
        return track
    }

    override suspend fun login(username: String, password: String) = login(password)

    suspend fun login(token: String) {
        try {
            val oauth = api.createOAuth(token)
            interceptor.setAuth(oauth)
            val (username, scoreType) = api.getCurrentUser()
            scorePreference.set(scoreType)
            saveCredentials(username.toString(), oauth.access_token)
        } catch (e: Throwable) {
            logout()
        }
    }

    override fun logout() {
        super.logout()
        preferences.trackToken(this).delete()
        interceptor.setAuth(null)
    }

    fun saveOAuth(oAuth: OAuth?) {
        preferences.trackToken(this).set(json.encodeToString(oAuth))
    }

    fun loadOAuth(): OAuth? {
        return try {
            json.decodeFromString<OAuth>(preferences.trackToken(this).get())
        } catch (e: Exception) {
            null
        }
    }
}<|MERGE_RESOLUTION|>--- conflicted
+++ resolved
@@ -84,7 +84,11 @@
 
     override fun getReadingStatus(): Int = READING
 
+    override fun getWatchingStatus(): Int = WATCHING
+
     override fun getRereadingStatus(): Int = REPEATING
+
+    override fun getRewatchingStatus(): Int = REPEATING_ANIME
 
     override fun getCompletionStatus(): Int = COMPLETED
 
@@ -166,15 +170,11 @@
         return api.addLibManga(track)
     }
 
-<<<<<<< HEAD
     private suspend fun add(track: AnimeTrack): AnimeTrack {
         return api.addLibAnime(track)
     }
 
-    override suspend fun update(track: Track): Track {
-=======
     override suspend fun update(track: Track, didReadChapter: Boolean): Track {
->>>>>>> 5d1134df
         // If user was using API v1 fetch library_id
         if (track.library_id == null || track.library_id!! == 0L) {
             val libManga = api.findLibManga(track, getUsername().toInt())
@@ -191,8 +191,7 @@
         return api.updateLibManga(track)
     }
 
-<<<<<<< HEAD
-    override suspend fun update(track: AnimeTrack): AnimeTrack {
+    override suspend fun update(track: AnimeTrack, didReadChapter: Boolean): AnimeTrack {
         // If user was using API v1 fetch library_id
         if (track.library_id == null || track.library_id!! == 0L) {
             val libManga = api.findLibAnime(track, getUsername().toInt())
@@ -203,10 +202,7 @@
         return api.updateLibAnime(track)
     }
 
-    override suspend fun bind(track: Track): Track {
-=======
     override suspend fun bind(track: Track, hasReadChapters: Boolean): Track {
->>>>>>> 5d1134df
         val remoteTrack = api.findLibManga(track, getUsername().toInt())
         return if (remoteTrack != null) {
             track.copyPersonalFrom(remoteTrack)
@@ -226,7 +222,7 @@
         }
     }
 
-    override suspend fun bind(track: AnimeTrack): AnimeTrack {
+    override suspend fun bind(track: AnimeTrack, hasReadChapters: Boolean): AnimeTrack {
         val remoteTrack = api.findLibAnime(track, getUsername().toInt())
         return if (remoteTrack != null) {
             track.copyPersonalFrom(remoteTrack)
