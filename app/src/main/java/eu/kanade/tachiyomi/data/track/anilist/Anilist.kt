--- conflicted
+++ resolved
@@ -2,7 +2,8 @@
 
 import android.graphics.Color
 import dev.icerock.moko.resources.StringResource
-import eu.kanade.domain.track.model.toDbTrack
+import eu.kanade.domain.track.anime.model.toDbTrack
+import eu.kanade.domain.track.manga.model.toDbTrack
 import eu.kanade.tachiyomi.R
 import eu.kanade.tachiyomi.data.database.models.anime.AnimeTrack
 import eu.kanade.tachiyomi.data.database.models.manga.MangaTrack
@@ -21,7 +22,7 @@
 import tachiyomi.i18n.MR
 import uy.kohesive.injekt.injectLazy
 import tachiyomi.domain.track.anime.model.AnimeTrack as DomainAnimeTrack
-import tachiyomi.domain.track.manga.model.MangaTrack as DomainTrack
+import tachiyomi.domain.track.manga.model.MangaTrack as DomainMangaTrack
 
 class Anilist(id: Long) :
     BaseTracker(
@@ -122,7 +123,7 @@
         }
     }
 
-    override fun get10PointScore(track: DomainTrack): Double {
+    override fun get10PointScore(track: DomainMangaTrack): Double {
         // Score is stored in 100 point format
         return track.score / 10.0
     }
@@ -154,17 +155,16 @@
         }
     }
 
-<<<<<<< HEAD
-    override fun displayScore(track: MangaTrack): String {
+    override fun displayScore(track: DomainMangaTrack): String {
         val score = track.score
 
         return when (scorePreference.get()) {
             POINT_5 -> when (score) {
-                0f -> "0 ★"
+                0.0 -> "0 ★"
                 else -> "${((score + 10) / 20).toInt()} ★"
             }
             POINT_3 -> when {
-                score == 0f -> "0"
+                score == 0.0 -> "0"
                 score <= 35 -> "😦"
                 score <= 60 -> "😐"
                 else -> "😊"
@@ -173,10 +173,7 @@
         }
     }
 
-    override fun displayScore(track: AnimeTrack): String {
-=======
-    override fun displayScore(track: DomainTrack): String {
->>>>>>> a3ef3604
+    override fun displayScore(track: DomainAnimeTrack): String {
         val score = track.score
 
         return when (scorePreference.get()) {
@@ -227,7 +224,6 @@
         return api.updateLibManga(track)
     }
 
-<<<<<<< HEAD
     override suspend fun update(track: AnimeTrack, didWatchEpisode: Boolean): AnimeTrack {
         // If user was using API v1 fetch library_id
         if (track.library_id == null || track.library_id!! == 0L) {
@@ -253,28 +249,22 @@
         return api.updateLibAnime(track)
     }
 
-    override suspend fun delete(track: MangaTrack): MangaTrack {
-        if (track.library_id == null || track.library_id!! == 0L) {
-            val libManga = api.findLibManga(track, getUsername().toInt()) ?: return track
-            track.library_id = libManga.library_id
-=======
-    override suspend fun delete(track: DomainTrack) {
+    override suspend fun delete(track: DomainMangaTrack) {
         if (track.libraryId == null || track.libraryId == 0L) {
             val libManga = api.findLibManga(track.toDbTrack(), getUsername().toInt()) ?: return
             return api.deleteLibManga(track.copy(id = libManga.library_id!!))
->>>>>>> a3ef3604
         }
 
         api.deleteLibManga(track)
     }
 
-    override suspend fun delete(track: AnimeTrack): AnimeTrack {
-        if (track.library_id == null || track.library_id!! == 0L) {
-            val libManga = api.findLibAnime(track, getUsername().toInt()) ?: return track
-            track.library_id = libManga.library_id
-        }
-
-        return api.deleteLibAnime(track)
+    override suspend fun delete(track: DomainAnimeTrack) {
+        if (track.libraryId == null || track.libraryId!! == 0L) {
+            val libAnime = api.findLibAnime(track.toDbTrack(), getUsername().toInt()) ?: return
+            return api.deleteLibAnime(track.copy(id = libAnime.library_id!!))
+        }
+
+        api.deleteLibAnime(track)
     }
 
     override suspend fun bind(track: MangaTrack, hasReadChapters: Boolean): MangaTrack {
