--- conflicted
+++ resolved
@@ -486,10 +486,14 @@
 
             if (downloadScope.isActive) {
                 file = try {
-                    if (isHls(download.video!!) || isMpd(download.video!!)) {
+                    if(isTor(download.video!!)) {
                         ffmpegDownload(download, tmpDir, filename)
                     } else {
-                        httpDownload(download, tmpDir, filename, newThreads, safe)
+                        if (isHls(download.video!!) || isMpd(download.video!!)) {
+                            ffmpegDownload(download, tmpDir, filename)
+                        } else {
+                            httpDownload(download, tmpDir, filename, newThreads, safe)
+                        }
                     }
                 } catch (e: Exception) {
                     notifier.onError(e.message + ", retrying..", download.episode.name, download.anime.title)
@@ -528,7 +532,6 @@
         return video.videoUrl?.toHttpUrl()?.encodedPath?.endsWith(".m3u8") ?: false
     }
 
-<<<<<<< HEAD
     private fun isTor(video: Video): Boolean {
         if (video.videoUrl?.startsWith("magnet") == true || video.videoUrl?.endsWith(".torrent") == true) {
             launchIO {
@@ -547,12 +550,8 @@
         return video.videoUrl?.toHttpUrl()?.encodedPath?.contains(TorrentServerUtils.hostUrl) ?: false
     }
 
-    private suspend fun ffmpegDownload(
-        video: Video,
-=======
     // ffmpeg is always on safe mode
     private fun ffmpegDownload(
->>>>>>> 9145411e
         download: AnimeDownload,
         tmpDir: UniFile,
         filename: String,
@@ -1104,16 +1103,6 @@
         downloadedRanges.forEach {
             downloadedSize += (it.first.second - it.first.first)
         }
-<<<<<<< HEAD
-        when {
-            isTor(video) -> {
-                return ffmpegDownload(video, download, tmpDir, filename)
-            }
-            isHls(video) || isMpd(video) -> {
-                return ffmpegDownload(video, download, tmpDir, filename)
-            }
-=======
->>>>>>> 9145411e
 
         // Get all ranges that aren't downloaded
         val tempRanges = mutableListOf<Pair<Long, Long>>()
