--- conflicted
+++ resolved
@@ -528,10 +528,6 @@
         return video.videoUrl?.toHttpUrl()?.encodedPath?.endsWith(".m3u8") ?: false
     }
 
-<<<<<<< HEAD
-    // ffmpeg is always on safe mode
-    private fun ffmpegDownload(
-=======
     private fun isTor(video: Video): Boolean {
         if (video.videoUrl?.startsWith("magnet") == true || video.videoUrl?.endsWith(".torrent") == true) {
             launchIO {
@@ -550,9 +546,8 @@
         return video.videoUrl?.toHttpUrl()?.encodedPath?.contains(TorrentServerUtils.hostUrl) ?: false
     }
 
-    private suspend fun ffmpegDownload(
-        video: Video,
->>>>>>> 57376b95
+    // ffmpeg is always on safe mode
+    private fun ffmpegDownload(
         download: AnimeDownload,
         tmpDir: UniFile,
         filename: String,
@@ -956,227 +951,70 @@
             val endByte = startByte + it.size() - 1
             result.add(Pair(Pair(startByte, endByte), it))
         }
-
-        return result.toList()
-    }
-
-    /**
-     * Merge download parts in order to reduce the total number of file used then in the downloader
-     * Two successive parts are merged if the previous is completed and the following not
-     */
-    private fun mergeSuccessiveParts(parts: List<AnimeDownloadPart>): List<AnimeDownloadPart> {
-        val result = mutableListOf<AnimeDownloadPart>()
-
-        var i = 0
-        val sortedParts = parts.sortedBy { it.range.first }
-
-        // -1 since the last one has no successive to merge
-        while (i < sortedParts.size - 1) {
-            val part = sortedParts[i]
-            result.add(part)
-            if (part.completed && !sortedParts[i+1].completed) {
-                part.completed = false // not completed anymore
-                part.range = sortedParts[i].range.copy(second = sortedParts[i + 1].range.second) // extends range
-                part.request = sortedParts[i + 1].request // Assumes that not completed parts have at least a Request
-                part.listener = sortedParts[i + 1].listener // same for listener
-                i += 1 // skip the merged part
-            }
-            i += 1
-        }
-        // if the last one has not been merged then add it
-        if (i < sortedParts.size) {
-            result.add(sortedParts[i])
-        }
-
-        return result.toList()
-    }
-
-    /**
-     * Check if two subsequent download ranges are touching each other,
-     * in that case merge the two ranges and the corresponding files
-     *
-     * @param parts not merged nor sorted list of download ranges
-     * @return a merged, not sorted, list of download ranges
-     */
-    private fun mergeSuccessiveFiles(
-        parts: List<Pair<Pair<Long, Long>, UniFile>>,
-    ): List<Pair<Pair<Long, Long>, UniFile>> {
-        val newRanges = mutableListOf<Pair<Pair<Long, Long>, UniFile>>()
-
-        // support variable that is used to merge multiple ranges
-        var tempRange: Pair<Pair<Long, Long>, UniFile>? = null
-
-        // sort range on ascending order, then for each one...
-        parts.sortedBy { it.first.first }.forEach {
-            tempRange = if (tempRange == null) {
-                // If a temp range has not already been assigned then assign it
-                it
-            } else if (tempRange!!.first.second != it.first.first - 1) {
-                // If the current range isn't touched by the temp one then add the previous to the final
-                // list and set the current as the temp range
-                newRanges.add(tempRange!!)
-                it
-            } else {
-                // If the current range touches the temp one then merge them and assign the result to the temp
-                Pair(
-                    Pair(tempRange!!.first.first, it.first.second),
-                    mergeFile(tempRange!!.second, it.second),
-                )
-            }
-        }
-        // This ensures that the last temp range is added to the list if present
-        if (tempRange != null) {
-            newRanges.add(tempRange!!)
-        }
-
-        return newRanges
-    }
-
-    /**
-     * Takes two file and merge them appending the source to the sink
-     *
-     * @param sinkFile the sink
-     * @param sourceFile the source
-     * @return a file composed by appending the source to the sink
-     */
-    private fun mergeFile(sinkFile: UniFile?, sourceFile: UniFile): UniFile {
-        if (sinkFile == null) {
-            return sourceFile
-        }
-
-        val buffer = ByteArray(4 * 1024)
-        val output = sinkFile.openOutputStream(true)
-        val input = sourceFile.openInputStream()
-
-        var bytesRead = input.read(buffer)
-        while (bytesRead > 0) {
-            output.write(buffer, 0, bytesRead)
-            bytesRead = input.read(buffer)
-        }
-
-        output.flush()
-        output.close()
-        input.close()
-
-        sourceFile.delete()
-
-        return sinkFile
-    }
-
-    private fun getComplementaryRanges(
-        range: Pair<Long, Long>,
-        toRemove: List<Pair<Long, Long>>,
-    ): List<Pair<Long, Long>> {
-        val result = mutableListOf<Pair<Long, Long>>()
-
-        var tempRange = range.copy()
-        toRemove.sortedBy { it.first }.forEach {
-            if (it.first > tempRange.first) {
-                result.add(Pair(tempRange.first, it.first - 1))
-            }
-            tempRange = tempRange.copy(first = it.second + 1)
-        }
-        if (tempRange.first <= tempRange.second) {
-            result.add(tempRange)
-        }
-
-        return result.toList()
-    }
-
-    private fun getDownloadParts(
+        return tmpDir.findFile("$filename.mp4") ?: throw Exception("Download failed")
+    }
+
+    private suspend fun newDownload(
+        video: Video,
         download: AnimeDownload,
-        video: Video,
         tmpDir: UniFile,
-        threadNumber: Int,
-        videoSize: Long,
-    ): List<AnimeDownloadPart> {
-        // Get non empty part files
-        val partFiles = cleanAndGetPartFile(tmpDir)
-
-        // Retrieve from part files the downloaded ranges
-        var downloadedRanges = getRangesAndFiles(partFiles).sortedByDescending { it.first.first }
-
-        // Merge ranges and files that can form a unique range and file
-        downloadedRanges = mergeSuccessiveFiles(downloadedRanges)
-
-        // Get total downloaded size
-        var downloadedSize = 0L
-        downloadedRanges.forEach {
-            downloadedSize += (it.first.second - it.first.first)
-        }
-<<<<<<< HEAD
-=======
+        filename: String,
+        forceSequential: Boolean,
+    ): UniFile {
+        // Check if the download is paused before starting
+        while (isPaused) {
+            delay(1000) // This is a pause check delay, adjust the timing as needed.
+        }
         when {
-            isTor(video) -> {
-                return ffmpegDownload(video, download, tmpDir, filename)
-            }
             isHls(video) || isMpd(video) -> {
                 return ffmpegDownload(video, download, tmpDir, filename)
             }
->>>>>>> 57376b95
-
-        // Get all ranges that aren't downloaded
-        val tempRanges = mutableListOf<Pair<Long, Long>>()
-        downloadedRanges.forEach { tempRanges.add(it.first) }
-        val complementaryRanges = getComplementaryRanges(Pair(0, videoSize - 1), tempRanges)
-
-        // Calculate the parts size on new threadNumber value
-        val partSize = maxOf(
-            1024 * 1024,
-            minOf(
-                1024 * 1024 * 10,
-                (videoSize - downloadedSize).floorDiv(threadNumber),
-            ),
-        )
-
-        // Get part subdivision of non-downloaded ranges
-        val rangesToDownload = mutableListOf<Pair<Long, Long>>()
-
-        complementaryRanges.forEach { entry ->
-            var partialToDownloadSize = entry.second - entry.first
-            var tempStart = entry.first
-            var tempEnd = tempStart + partSize
-            // we subdivide in parts of at least partSize bytes
-            while (partialToDownloadSize > 2 * partSize) {
-                rangesToDownload.add(Pair(tempStart, tempEnd))
-                partialToDownloadSize -= partSize
-                tempStart = tempEnd + 1
-                tempEnd = tempStart + partSize
-            }
-            rangesToDownload.add(Pair(tempStart, entry.second))
-        }
-
-        val downloadParts = mutableListOf<AnimeDownloadPart>()
-
-        // Add downloaded ranges to parts as completed parts
-        downloadedRanges.forEach { rF ->
-            val part = AnimeDownloadPart(tmpDir, rF.first)
-            part.file = rF.second
-            part.completed = true
-            downloadParts.add(part)
-        }
-
-        // Add ranges to download to parts as non-completed parts
-        rangesToDownload.forEach { r ->
-            val request = download.source.videoRequest(video, r.first, r.second)
-            val listener = object : ProgressListener {
-                override fun update(bytesRead: Long, contentLength: Long, done: Boolean) {
-                    download.update(download.bytesDownloaded, download.totalContentLength, false)
-                }
-            }
-            val part = AnimeDownloadPart(tmpDir, r)
-            part.completed = false
-            part.request = request
-            part.listener = listener
-            downloadParts.add(part)
-        }
-
-        val mergedDownloadParts = mergeSuccessiveParts(downloadParts)
-
-        // update downloaded size at sum of downloaded parts size
-        download.bytesDownloaded = downloadedSize
-
-        return mergedDownloadParts.toList()
+
+            preferences.multithreadingDownload().get() && !forceSequential -> {
+                return multiPartDownload(video, download, tmpDir, filename)
+            }
+
+            else -> {
+                val response = download.source.getVideo(video)
+                val file = tmpDir.findFile("$filename.tmp") ?: tmpDir.createFile("$filename.tmp")!!
+                // Write to file with pause/resume capability
+                try {
+                    throttler.apply {
+                        bytesPerSecond(preferences.downloadSpeedLimit().get().toLong() * 1024, 4096, 8192)
+                    }
+                    response.body.source().use { source ->
+                        file.openOutputStream(true).use { output ->
+                            val sink = output.sink().buffer()
+                            val buffer = ByteArray(4 * 1024)
+                            var totalBytesRead = 0L
+                            var bytesRead: Int
+                            val throttledSource = throttler.source(source).buffer()
+                            while (throttledSource.read(buffer).also { bytesRead = it }.toLong() != -1L) {
+                                // Check if the download is paused, if so, wait
+                                while (isPaused) {
+                                    delay(1000) // Wait for 1 second before checking again
+                                }
+                                // Write the bytes to the file
+                                sink.write(buffer, 0, bytesRead)
+                                sink.emitCompleteSegments()
+                                totalBytesRead += bytesRead
+                                // Update progress here if needed
+                            }
+                            sink.flush()
+                            sink.close()
+                            throttledSource.close()
+                        }
+                    }
+                    // After download is complete, rename the file to its final name
+                    file.renameTo("$filename.mp4")
+                    return file
+                } catch (e: Exception) {
+                    response.close()
+                    if (!queueState.value.equals(download)) file.delete()
+                    throw e
+                }
+            }
+        }
     }
 
     /**
