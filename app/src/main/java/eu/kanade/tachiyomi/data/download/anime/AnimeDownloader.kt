package eu.kanade.tachiyomi.data.download.anime

import android.content.ComponentName
import android.content.Context
import android.content.Intent
import android.net.Uri
import android.os.Bundle
import com.arthenica.ffmpegkit.FFmpegKitConfig
import com.arthenica.ffmpegkit.FFmpegSession
import com.arthenica.ffmpegkit.FFprobeSession
import com.arthenica.ffmpegkit.Level
import com.arthenica.ffmpegkit.LogCallback
import com.arthenica.ffmpegkit.SessionState
import com.hippo.unifile.UniFile
import eu.kanade.domain.items.episode.model.toSEpisode
import eu.kanade.tachiyomi.animesource.UnmeteredSource
import eu.kanade.tachiyomi.animesource.model.Video
import eu.kanade.tachiyomi.animesource.online.AnimeHttpSource
import eu.kanade.tachiyomi.data.download.anime.model.AnimeDownload
import eu.kanade.tachiyomi.data.library.anime.AnimeLibraryUpdateNotifier
import eu.kanade.tachiyomi.data.notification.NotificationHandler
import eu.kanade.tachiyomi.network.ProgressListener
import eu.kanade.tachiyomi.util.size
import eu.kanade.tachiyomi.util.storage.DiskUtil
import eu.kanade.tachiyomi.util.storage.toFFmpegString
import kotlinx.coroutines.CoroutineScope
import kotlinx.coroutines.Dispatchers
import kotlinx.coroutines.Job
import kotlinx.coroutines.SupervisorJob
import kotlinx.coroutines.async
import kotlinx.coroutines.delay
import kotlinx.coroutines.flow.MutableStateFlow
import kotlinx.coroutines.flow.asStateFlow
import kotlinx.coroutines.flow.collectLatest
import kotlinx.coroutines.flow.combine
import kotlinx.coroutines.flow.distinctUntilChanged
import kotlinx.coroutines.flow.filter
import kotlinx.coroutines.flow.first
import kotlinx.coroutines.flow.transformLatest
import kotlinx.coroutines.flow.update
import kotlinx.coroutines.isActive
import kotlinx.coroutines.launch
import kotlinx.coroutines.supervisorScope
import logcat.LogPriority
import okhttp3.HttpUrl.Companion.toHttpUrl
import okhttp3.Request
import okhttp3.Response
import okio.Throttler
import okio.buffer
import okio.sink
import tachiyomi.core.i18n.stringResource
import tachiyomi.core.storage.extension
import tachiyomi.core.util.lang.launchIO
import tachiyomi.core.util.system.logcat
import tachiyomi.domain.download.service.DownloadPreferences
import tachiyomi.domain.entries.anime.model.Anime
import tachiyomi.domain.items.episode.model.Episode
import tachiyomi.domain.source.anime.service.AnimeSourceManager
import tachiyomi.i18n.MR
import uy.kohesive.injekt.Injekt
import uy.kohesive.injekt.api.get
import uy.kohesive.injekt.injectLazy
import java.util.Locale
import kotlin.coroutines.cancellation.CancellationException
import kotlin.coroutines.coroutineContext

/**
 * This class is the one in charge of downloading episodes.
 *
 * Its queue contains the list of episodes to download. In order to download them, the downloader
 * subscription must be running and the list of episodes must be sent to them by [downloaderJob].
 *
 * The queue manipulation must be done in one thread (currently the main thread) to avoid unexpected
 * behavior, but it's safe to read it from multiple threads.
 */
class AnimeDownloader(
    private val context: Context,
    private val provider: AnimeDownloadProvider,
    private val cache: AnimeDownloadCache,
    private val sourceManager: AnimeSourceManager = Injekt.get(),
) {
    /**
     * Store for persisting downloads across restarts.
     */
    private val store = AnimeDownloadStore(context)

    /**
     * Queue where active downloads are kept.
     */
    private val _queueState = MutableStateFlow<List<AnimeDownload>>(emptyList())
    val queueState = _queueState.asStateFlow()

    /**
     * Notifier for the downloader state and progress.
     */
    private val notifier by lazy { AnimeDownloadNotifier(context) }

    /**
     * The throttler used to control the download speed.
     */
    private val throttler = Throttler()

    /**
     * Coroutine scope used for download job scheduling
     */
    private val scope = CoroutineScope(SupervisorJob() + Dispatchers.IO)

    /**
     * Job object for download queue management
     */
    private var downloaderJob: Job? = null

    /**
     * Preference for user's choice of external downloader
     */
    private val preferences: DownloadPreferences by injectLazy()

    /**
     * Whether the downloader is running.
     */
    val isRunning: Boolean
        get() = downloaderJob?.isActive ?: false

    /**
     * Whether FFmpeg is running.
     */
    @Volatile
    var isFFmpegRunning: Boolean = false

    init {
        scope.launch {
            val episodes = async { store.restore() }
            addAllToQueue(episodes.await())
        }
    }

    /**
     * Starts the downloader. It doesn't do anything if it's already running or there isn't anything
     * to download.
     *
     * @return true if the downloader is started, false otherwise.
     */
    fun start(): Boolean {
        if (isRunning || queueState.value.isEmpty()) {
            return false
        }

        val pending = queueState.value.filter { it.status != AnimeDownload.State.DOWNLOADED }
        pending.forEach { if (it.status != AnimeDownload.State.QUEUE) it.status = AnimeDownload.State.QUEUE }

        launchDownloaderJob()

        return pending.isNotEmpty()
    }

    /**
     * Stops the downloader.
     */
    fun stop(reason: String? = null) {
        cancelDownloaderJob()
        queueState.value
            .filter { it.status == AnimeDownload.State.DOWNLOADING }
            .forEach { it.status = AnimeDownload.State.ERROR }

        if (reason != null) {
            notifier.onWarning(reason)
            return
        }

        if (queueState.value.isNotEmpty()) {
            notifier.onPaused()
        } else {
            notifier.onComplete()
        }

        AnimeDownloadJob.stop(context)
    }

    /**
     * Pauses the downloader
     */
    fun pause() {
        cancelDownloaderJob()
        queueState.value
            .filter { it.status == AnimeDownload.State.DOWNLOADING }
            .forEach { it.status = AnimeDownload.State.QUEUE }
    }

    /**
     * Removes everything from the queue.
     */
    fun clearQueue() {
        cancelDownloaderJob()

        _clearQueue()
        notifier.dismissProgress()
    }

    /**
     * Prepares the jobs to start downloading.
     */
    private fun launchDownloaderJob() {
        if (isRunning) return

        downloaderJob = scope.launch {
            val activeDownloadsFlow = queueState.transformLatest { queue ->
                while (true) {
                    val activeDownloads = queue.asSequence()
                        .filter {
                            it.status.value <= AnimeDownload.State.DOWNLOADING.value
                        } // Ignore completed downloads, leave them in the queue
                        .groupBy { it.source }
                        .toList().take(3) // Concurrently download from 5 different sources
                        .map { (_, downloads) -> downloads.first() }
                    emit(activeDownloads)

                    if (activeDownloads.isEmpty()) break

                    // Suspend until a download enters the ERROR state
                    val activeDownloadsErroredFlow =
                        combine(activeDownloads.map(AnimeDownload::statusFlow)) { states ->
                            states.contains(AnimeDownload.State.ERROR)
                        }.filter { it }
                    activeDownloadsErroredFlow.first()
                }

                if (areAllAnimeDownloadsFinished()) stop()
            }.distinctUntilChanged()

            // Use supervisorScope to cancel child jobs when the downloader job is cancelled
            supervisorScope {
                val downloadJobs = mutableMapOf<AnimeDownload, Job>()

                activeDownloadsFlow.collectLatest { activeDownloads ->
                    val downloadJobsToStop = downloadJobs.filter { it.key !in activeDownloads }
                    downloadJobsToStop.forEach { (download, job) ->
                        job.cancel()
                        downloadJobs.remove(download)
                    }

                    val downloadsToStart = activeDownloads.filter { it !in downloadJobs }
                    downloadsToStart.forEach { download ->
                        downloadJobs[download] = launchDownloadJob(download)
                    }
                }
            }
        }
    }

    /**
     * Launch the job responsible for download a single video
     */
    private fun CoroutineScope.launchDownloadJob(download: AnimeDownload) = launchIO {
        // This try-catch manages the job cancellation
        try {
            downloadEpisode(download)

            // Remove successful download from queue
            if (download.status == AnimeDownload.State.DOWNLOADED) {
                removeFromQueue(download)
            }
        } catch (e: Throwable) {
            if (e is CancellationException) {
                notifier.onError("Download cancelled")
            } else {
                notifier.onError(e.message)
                logcat(LogPriority.ERROR, e)
            }
        }
    }

    /**
     * Destroys the downloader subscriptions.
     */
    private fun cancelDownloaderJob() {
        isFFmpegRunning = false
        FFmpegKitConfig.getSessions().filter {
            it.isFFmpeg && (it.state == SessionState.CREATED || it.state == SessionState.RUNNING)
        }.forEach {
            it.cancel()
        }

        downloaderJob?.cancel()
        downloaderJob = null
    }

    /**
     * Creates a download object for every episode and adds them to the downloads queue.
     *
     * @param anime the anime of the episodes to download.
     * @param episodes the list of episodes to download.
     * @param autoStart whether to start the downloader after enqueing the episodes.
     */
    fun queueEpisodes(
        anime: Anime,
        episodes: List<Episode>,
        autoStart: Boolean,
        changeDownloader: Boolean = false,
        video: Video? = null,
    ) {
        if (episodes.isEmpty()) return

        val source = sourceManager.get(anime.source) as? AnimeHttpSource ?: return
        val wasEmpty = queueState.value.isEmpty()

        val episodesToQueue = episodes.asSequence()
            // Filter out those already downloaded.
            .filter { provider.findEpisodeDir(it.name, it.scanlator, anime.title, source) == null }
            // Add episodes to queue from the start.
            .sortedByDescending { it.sourceOrder }
            // Filter out those already enqueued.
            .filter { episode -> queueState.value.none { it.episode.id == episode.id } }
            // Create a download for each one.
            .map { AnimeDownload(source, anime, it, changeDownloader, video) }
            .toList()

        if (episodesToQueue.isNotEmpty()) {
            addAllToQueue(episodesToQueue)

            // Start downloader if needed
            if (autoStart && wasEmpty) {
                val queuedDownloads =
                    queueState.value.count { it: AnimeDownload -> it.source !is UnmeteredSource }
                val maxDownloadsFromSource = queueState.value
                    .groupBy { it.source }
                    .filterKeys { it !is UnmeteredSource }
                    .maxOfOrNull { it.value.size }
                    ?: 0
                // TODO: show warnings in stable
                if (
                    queuedDownloads > DOWNLOADS_QUEUED_WARNING_THRESHOLD ||
                    maxDownloadsFromSource > EPISODES_PER_SOURCE_QUEUE_WARNING_THRESHOLD
                ) {
                    notifier.onWarning(
                        context.stringResource(MR.strings.download_queue_size_warning),
                        WARNING_NOTIF_TIMEOUT_MS,
                        NotificationHandler.openUrl(
                            context,
                            AnimeLibraryUpdateNotifier.HELP_WARNING_URL,
                        ),
                    )
                }
                AnimeDownloadJob.start(context)
            }
        }
    }

    /**
     * Download the video associated with download object
     *
     * @param download the episode to be downloaded.
     */
    private suspend fun downloadEpisode(download: AnimeDownload) {
        // This try catch manages errors during download
        try {
            val animeDir = provider.getAnimeDir(download.anime.title, download.source)

            val availSpace = DiskUtil.getAvailableStorageSpace(animeDir)
            if (availSpace != -1L && availSpace < MIN_DISK_SPACE) {
                throw Exception(context.stringResource(MR.strings.download_insufficient_space))
            }

            val episodeDirname = provider.getEpisodeDirName(download.episode.name, download.episode.scanlator)
            val tmpDir = animeDir.createDirectory(episodeDirname + TMP_DIR_SUFFIX)!!

            if (download.video == null) {
                // Pull video from network and add them to download object
                try {
                    val fetchedVideo = download.source.getVideoList(download.episode.toSEpisode()).first()
                    download.video = fetchedVideo
                } catch (e: Exception) {
                    throw Exception(context.stringResource(MR.strings.video_list_empty_error))
                }
            }

            if (download.video!!.videoUrl != null) getOrDownloadVideoFile(download, tmpDir)

            ensureSuccessfulAnimeDownload(download, animeDir, tmpDir, episodeDirname)
        } catch (e: Exception) {
            download.status = AnimeDownload.State.ERROR
            notifier.onError(e.message, download.episode.name, download.anime.title)
        } finally {
            notifier.dismissProgress()
        }
    }

    /**
     * Gets the video file if already downloaded, otherwise downloads it
     *
     * @param download the download of the video.
     * @param tmpDir the temporary directory of the download.
     */
    private suspend fun getOrDownloadVideoFile(
        download: AnimeDownload,
        tmpDir: UniFile,
    ): Video {
        val video = download.video!!

        video.status = Video.State.LOAD_VIDEO

        var progressJob: Job? = null

        // Get filename from download info
        val filename = DiskUtil.buildValidFilename(download.episode.name)

        // Get VideoFile if existing
        val videoFile = tmpDir.listFiles()?.firstOrNull { it.name!!.startsWith("$filename.mp4") }

        try {
            // If the video is already downloaded, do nothing. Otherwise download from network
            val file = when {
                videoFile != null -> videoFile
                else -> {
                    notifier.onProgressChange(download)

                    download.status = AnimeDownload.State.DOWNLOADING
                    download.progress = 0

                    // If videoFile is not existing then download it
                    if (preferences.useExternalDownloader().get() == download.changeDownloader) {
                        progressJob = scope.launch {
                            while (download.status == AnimeDownload.State.DOWNLOADING) {
                                delay(50)
                                notifier.onProgressChange(download)
                            }
                        }

                        attemptDownload(download, tmpDir, filename, preferences.safeDownload().get())
                    } else {
                        val betterFileName = DiskUtil.buildValidFilename(
                            "${download.anime.title} - ${download.episode.name}",
                        )
                        downloadVideoExternal(download.video!!, download.source, tmpDir, betterFileName)
                    }
                }
            }

            video.videoUrl = file.uri.path
            download.progress = 100
            video.status = Video.State.READY
            progressJob?.cancel()
        } catch (e: Exception) {
            video.status = Video.State.ERROR
            progressJob?.cancel()

            throw e
        }

        return video
    }

    /**
     * Define a retry routine in order to accommodate some errors that can be raised
     *
     * @param download the download reference
     * @param tmpDir the directory where placing the file
     * @param filename the name to give to download file
     * @param safe whether to use safe mode for each try
     */
    private suspend fun attemptDownload(
        download: AnimeDownload,
        tmpDir: UniFile,
        filename: String,
        safe: Boolean,
    ): UniFile {
        // If we attempt always in safe mode then initial threads count is 1
        val threads = if (safe) {
            1
        } else {
            preferences.numberOfThreads().get()
        }

        var file: UniFile? = null

        val downloadScope = CoroutineScope(coroutineContext)

        for (tries in 1..3) {
            // At each try we reduce the number of thread used (this is due to the fact that sometimes
            // download fails because there are too many threads for limited max download speed
            // we then ensures that we have at least one thread
            var newThreads = threads.floorDiv(tries)
            if (newThreads < 1) newThreads = 1

            if (downloadScope.isActive) {
                file = try {
                    if (isHls(download.video!!) || isMpd(download.video!!)) {
                        ffmpegDownload(download, tmpDir, filename)
                    } else {
                        httpDownload(download, tmpDir, filename, newThreads, safe)
                    }
                } catch (e: Exception) {
                    notifier.onError(e.message + ", retrying..", download.episode.name, download.anime.title)
                    delay(2 * 1000L)
                    null
                }
            }

            // If download has been completed successfully we break from retry loop
            if (file != null) break
        }

        // If download has completed successfully we return the file,
        // otherwise we attempt a final try forcing safe mode
        return if (downloadScope.isActive) {
            file ?: try {
                if (isHls(download.video!!) || isMpd(download.video!!)) {
                    ffmpegDownload(download, tmpDir, filename)
                } else {
                    httpDownload(download, tmpDir, filename, 1, true)
                }
            } catch (e: Exception) {
                notifier.onError(e.message, download.episode.name, download.anime.title)
                throw e
            }
        } else {
            throw Exception("Download has been stopped")
        }
    }

    private fun isMpd(video: Video): Boolean {
        return video.videoUrl?.toHttpUrl()?.encodedPath?.endsWith(".mpd") ?: false
    }

    private fun isHls(video: Video): Boolean {
        return video.videoUrl?.toHttpUrl()?.encodedPath?.endsWith(".m3u8") ?: false
    }

    // ffmpeg is always on safe mode
    private fun ffmpegDownload(
        download: AnimeDownload,
        tmpDir: UniFile,
        filename: String,
    ): UniFile {
        val video = download.video!!

        isFFmpegRunning = true

        // always delete tmp file
        tmpDir.findFile("$filename.tmp")?.delete()
        val videoFile = tmpDir.createFile("$filename.tmp")!!

        val ffmpegFilename = { videoFile.uri.toFFmpegString(context) }

        val headers = video.headers ?: download.source.headers
        val headerOptions = headers.joinToString("", "-headers '", "'") {
            "${it.first}: ${it.second}\r\n"
        }

        val ffmpegOptions = getFFmpegOptions(video, headerOptions, ffmpegFilename())
        val ffprobeCommand = { file: String, ffprobeHeaders: String? ->
            FFmpegKitConfig.parseArguments(
                "${ffprobeHeaders?.plus(" ") ?: ""}-v error -show_entries " +
                    "format=duration -of default=noprint_wrappers=1:nokey=1 \"$file\"",
            )
        }

        var duration = 0L
        var nextLineIsDuration = false

        val logCallback = LogCallback { log ->
            if (nextLineIsDuration) {
                parseDuration(log.message)?.let { duration = it }
                nextLineIsDuration = false
            }
            if (log.level <= Level.AV_LOG_WARNING) log.message?.let { logcat { it } }
            if (duration != 0L && log.message.startsWith("frame=")) {
                val outTime = log.message
                    .substringAfter("time=", "")
                    .substringBefore(" ", "")
                    .let { parseTimeStringToSeconds(it) }
                if (outTime != null && outTime > 0L) download.progress = (100 * outTime / duration).toInt()
            }
        }

        val session = FFmpegSession.create(ffmpegOptions, {}, logCallback, {})
        val inputDuration = getDuration(ffprobeCommand(video.videoUrl!!, headerOptions)) ?: 0F

        duration = inputDuration.toLong()
        FFmpegKitConfig.ffmpegExecute(session)

        val outputDuration = getDuration(ffprobeCommand(ffmpegFilename(), null)) ?: 0F
        // allow for slight errors
        if (inputDuration > outputDuration * 1.01F) {
            tmpDir.findFile("$filename.tmp")?.delete()
        }

        session.failStackTrace?.let { trace ->
            logcat(LogPriority.ERROR) { trace }
            throw Exception("Error in ffmpeg!")
        }

        val file = tmpDir.findFile("$filename.tmp")?.apply {
            renameTo("$filename.mkv")
        }

        file ?: throw Exception("Downloaded file not found")
        return file
    }

    private fun parseTimeStringToSeconds(timeString: String): Long? {
        val parts = timeString.split(":")
        if (parts.size != 3) {
            // Invalid format
            return null
        }

        return try {
            val hours = parts[0].toInt()
            val minutes = parts[1].toInt()
            val secondsAndMilliseconds = parts[2].split(".")
            val seconds = secondsAndMilliseconds[0].toInt()
            val milliseconds = secondsAndMilliseconds[1].toInt()

            (hours * 3600 + minutes * 60 + seconds + milliseconds / 100.0).toLong()
        } catch (e: NumberFormatException) {
            // Invalid number format
            null
        }
    }

    private fun getFFmpegOptions(video: Video, headerOptions: String, ffmpegFilename: String): Array<String> {
        val subtitleInputs = video.subtitleTracks.joinToString(" ", postfix = " ") {
            "-i \"${it.url}\""
        }
        val subtitleMaps = video.subtitleTracks.indices.joinToString(" ") {
            val index = it + 1
            "-map $index:s"
        }
        val subtitleMetadata = video.subtitleTracks.mapIndexed { i, sub ->
            "-metadata:s:s:$i \"title=${sub.lang}\""
        }.joinToString(" ")

        Locale("")
        return FFmpegKitConfig.parseArguments(
            headerOptions +
                " -i \"${video.videoUrl}\" " + subtitleInputs +
                "-map 0:v -map 0:a " + subtitleMaps + " -map 0:s?" +
                " -f matroska -c:a copy -c:v copy -c:s ass " +
                subtitleMetadata +
                " \"$ffmpegFilename\" -y",
        )
    }

    private fun getDuration(ffprobeCommand: Array<String>): Float? {
        val session = FFprobeSession.create(ffprobeCommand)
        FFmpegKitConfig.ffprobeExecute(session)
        return session.allLogsAsString.trim().toFloatOrNull()
    }

    /**
     * Returns the parsed duration in milliseconds
     *
     * @param durationString the string formatted in HOURS:MINUTES:SECONDS.HUNDREDTHS
     */
    private fun parseDuration(durationString: String): Long? {
        val splitString = durationString.split(":")
        if (splitString.lastIndex != 2) return null
        val hours = splitString[0].toLong()
        val minutes = splitString[1].toLong()
        val secondsString = splitString[2].split(".")
        if (secondsString.lastIndex != 1) return null
        val fullSeconds = secondsString[0].toLong()
        val hundredths = secondsString[1].toLong()
        return hours * 3600000L + minutes * 60000L + fullSeconds * 1000L + hundredths * 10L
    }

    /**
     * Routine for download a file using http requests.
     *
     * @param download the download reference
     * @param tmpDir the directory where to place the downloaded file
     * @param filename the name to give to video file
     * @param threadNumber max number of parallel request
     * @param safeDownload whether to use safe download mode
     */
    private suspend fun httpDownload(
        download: AnimeDownload,
        tmpDir: UniFile,
        filename: String,
        threadNumber: Int,
        safeDownload: Boolean,
    ): UniFile {
        val downloadScope = CoroutineScope(coroutineContext)
        val video = download.video!!

        // always delete partFiles
        tmpDir.listFiles().orEmpty()
            .filter {
                if (it.name == null) {
                    false
                } else {
                    it.name!!.endsWith("part.tmp")
                }
            }
            .forEach { it.delete() }

        // get tmpFile, resetting it if we have to do a safe download
        var tTmpFile = tmpDir.findFile("$filename.tmp")
        if (safeDownload) {
            tTmpFile?.delete()
            tTmpFile = null
        }
        val tmpFile = tTmpFile ?: tmpDir.createFile("$filename.tmp")!!

        // reset bytesDownloaded and totalBytesDownloaded
        download.resetProgress()

        // get tmp file size and update starting bytesDownloaded
        val tmpSize = tmpFile.size()
        download.bytesDownloaded = tmpSize

<<<<<<< HEAD
        val requestMap = mutableMapOf<Request, ProgressListener>()
=======
        val requestMap = mutableMapOf<Request,ProgressListener>()
>>>>>>> 983bf56b

        // on safe mode only one range is requested
        if (safeDownload) {
            val listener =
                object : ProgressListener {
                    override fun update(bytesRead: Long, contentLength: Long, done: Boolean) {
<<<<<<< HEAD
                        download.update(bytesRead, contentLength, false)
=======
                        download.update(bytesRead,contentLength, false)
>>>>>>> 983bf56b
                    }
                }
            requestMap[download.source.safeVideoRequest(video)] = listener
            // on safe mode the tmp file has been deleted, so when content length will be updated
            // it will be the set to the effective video size
            download.totalContentLength = 0
        } else {
            // otherwise we get all needed ranges

            // first we fetch the size of the video
            val videoSize: Long = download.source.getVideoSize(video, 3)
            if (videoSize == -1L) {
                throw Exception("Could not get video size")
            }

            // on normal mode, since the download can resume from tmp file, the download length can be different
            // from the effective video size. To prevent strange behaviours on progress update we manually set the
            // download total length as the known video file size, in this way any other update will always skip
            // the total length update since it will always be <= than the video file size
            download.totalContentLength = videoSize

            // get remaining bytes that we have to download
            var toDownloadSize = videoSize - tmpSize

            // set partSize big 1MB <= 10MB
            val partSize = maxOf(1024 * 1024, minOf(1024 * 1024 * 10, toDownloadSize.floorDiv(threadNumber)))

            var tempStart = tmpSize
            var tempEnd = tempStart + partSize
            // we subdivide in parts of at least partSize bytes
            while (toDownloadSize > 2 * partSize) {
                requestMap[download.source.videoRequest(video, tempStart, tempEnd)] = object : ProgressListener {
                    override fun update(bytesRead: Long, contentLength: Long, done: Boolean) {
                        download.update(download.bytesDownloaded, download.totalContentLength, false)
                    }
                }
                toDownloadSize -= partSize
                tempStart = tempEnd + 1
                tempEnd = tempStart + partSize
            }
<<<<<<< HEAD
            requestMap[download.source.videoRequest(video, tempStart, 0)] = object : ProgressListener {
=======
            requestMap[download.source.videoRequest(video, tempStart, 0)] = object : ProgressListener{
>>>>>>> 983bf56b
                override fun update(bytesRead: Long, contentLength: Long, done: Boolean) {
                    download.update(download.bytesDownloaded, download.totalContentLength, false)
                }
            }
        }

        // set throttler max bound
        throttler.apply {
            bytesPerSecond(preferences.downloadSpeedLimit().get().toLong() * 1024)
        }

<<<<<<< HEAD
        // list of request to do//
=======
        // list of request to do
>>>>>>> 983bf56b
        val requestList = requestMap.keys.toList()

        // set download as not failed and not stopped
        var failedDownload = false

        // support object for job management and progress funneling
        val partProgressLock = Object()
        var partProgress = -1
        val partCompletedList: MutableList<Boolean> = MutableList(requestList.size) { false }

        // do an initial update
        download.update(tmpSize, download.totalContentLength, false)

        val mergeWaiter = Object()

        for (i in 1..threadNumber) {
            downloadScope.launchIO {
                var index: Int
                while (true) {
                    synchronized(partProgressLock) {
                        partProgress += 1
                        index = partProgress
                    }
                    if (index < requestList.size) {
                        // If failed before even starting, then just return
                        if (failedDownload || !isActive) return@launchIO

                        var response: Response? = null
                        // try to open the file and append the bytes
                        try {
                            val request = requestList[index]
                            response = download.source.getVideo(request, requestMap[request]!!)

                            response.body.source()
                                .use { source ->
                                    tmpDir.createFile("$filename.${index}part.tmp")!!
                                        .openOutputStream(true)
                                        .use { output ->
                                            val sink = output.sink().buffer()
                                            val buffer = ByteArray(4 * 1024)
                                            var bytesRead: Int
                                            val throttledSource = throttler.source(source).buffer()

                                            // part file downloading loop
                                            while (throttledSource.read(buffer).also { bytesRead = it }
                                                    .toLong() != -1L
                                            ) {
                                                // If job has been asked to close then set the download as failed and collaborate
                                                // on closing (as job closure ask to do)
                                                if (!isActive) {
                                                    break
                                                }

                                                // Write the bytes to the file
                                                sink.write(buffer, 0, bytesRead)
                                                sink.emitCompleteSegments()
                                                download.bytesDownloaded = bytesRead.toLong()
                                            }
                                            sink.flush()
                                            sink.close()
                                            throttledSource.close()
                                        }
                                }
                            partCompletedList[index] = true
                        } catch (e: Exception) {
                            response?.close()
                            failedDownload = true
                        } finally {
                            synchronized(mergeWaiter) {
                                mergeWaiter.notifyAll()
                            }
                        }
                    } else {
                        break
                    }
                }
            }
        }

        // scan for jobs following starting bytes order
        for (mergingPart in requestList.indices) {
            // await for job to be completed (download of part has finished
            // should we really stop if downloadscope is not active? I think we should merge at least the next part
            synchronized(mergeWaiter) {
                while (!partCompletedList[mergingPart] && downloadScope.isActive && !failedDownload) {
                    mergeWaiter.wait()
                }
            }

            // If some of part download has failed, then throw exception
            if (failedDownload || !downloadScope.isActive) {
                throw Exception("Download failed")
            } else {
                // otherwise transfer part into general tmp file

                // get part file (remind that we are taking parts file in order from first to last)
                val tmpPartFile =
                    tmpDir.findFile("$filename.${mergingPart}part.tmp")!!

                // copy part into general temp file
                try {
                    val buffer = ByteArray(4 * 1024)
                    val output = tmpFile.openOutputStream(true)
                    val input = tmpPartFile.openInputStream()

                    var bytesRead = input.read(buffer)
                    while (bytesRead > 0) {
                        output.write(buffer, 0, bytesRead)
                        bytesRead = input.read(buffer)
                    }

                    output.flush()
                    output.close()
                    input.close()
                } catch (e: Exception) {
                    throw Exception("Cannot merge tmp part file")
                }

                tmpPartFile.delete()
            }
        }

<<<<<<< HEAD
        // do a final update, to ensure that the progress is 100%
=======
        //do a final update, to ensure that the progress is 100%
>>>>>>> 983bf56b
        download.update(download.totalContentLength, download.totalContentLength, true)
        if (downloadScope.isActive) {
            tmpFile.renameTo("$filename.mp4")
        }

        return tmpFile
    }

    /**
     * Returns the observable which downloads the video with an external downloader.
     *
     * @param video the video to download.
     * @param source the source of the video.
     * @param tmpDir the temporary directory of the download.
     * @param filename the filename of the video.
     */
    private fun downloadVideoExternal(
        video: Video,
        source: AnimeHttpSource,
        tmpDir: UniFile,
        filename: String,
    ): UniFile {
        try {
            val file = tmpDir.createFile("$filename.mp4")!!

            // TODO: support other file formats!!
            // start download with intent
            val pm = context.packageManager
            val pkgName = preferences.externalDownloaderSelection().get()
            val intent: Intent
            if (pkgName.isNotEmpty()) {
                intent = pm.getLaunchIntentForPackage(pkgName) ?: throw Exception(
                    "Launch intent not found",
                )
                when {
                    // 1DM
                    pkgName.startsWith("idm.internet.download.manager") -> {
                        intent.apply {
                            component = ComponentName(
                                pkgName,
                                "idm.internet.download.manager.Downloader",
                            )
                            action = Intent.ACTION_VIEW
                            data = Uri.parse(video.videoUrl)
                            putExtra("extra_filename", filename)
                        }
                    }
                    // ADM
                    pkgName.startsWith("com.dv.adm") -> {
                        val headers = (video.headers ?: source.headers).toList()
                        val bundle = Bundle()
                        headers.forEach { a ->
                            bundle.putString(
                                a.first,
                                a.second.replace("http", "h_ttp"),
                            )
                        }

                        intent.apply {
                            component = ComponentName(pkgName, "$pkgName.AEditor")
                            action = Intent.ACTION_VIEW
                            putExtra(
                                "com.dv.get.ACTION_LIST_ADD",
                                "${Uri.parse(video.videoUrl)}<info>$filename.mp4",
                            )
                            putExtra(
                                "com.dv.get.ACTION_LIST_PATH",
                                tmpDir.filePath!!.substringBeforeLast("_"),
                            )
                            putExtra("android.media.intent.extra.HTTP_HEADERS", bundle)
                        }
                        file.delete()
                        tmpDir.delete()
                        queueState.value.find { anime -> anime.video == video }?.let { download ->
                            download.status = AnimeDownload.State.DOWNLOADED
                            // Delete successful downloads from queue
                            if (download.status == AnimeDownload.State.DOWNLOADED) {
                                // Remove downloaded episode from queue
                                removeFromQueue(download)
                            }
                            if (areAllAnimeDownloadsFinished()) {
                                stop()
                            }
                        }
                    }
                }
            } else {
                intent = Intent(Intent.ACTION_VIEW).apply {
                    addFlags(Intent.FLAG_ACTIVITY_NEW_TASK)
                    setDataAndType(Uri.parse(video.videoUrl), "video/*")
                    putExtra("extra_filename", filename)
                }
            }
            context.startActivity(intent)
            return file
        } catch (e: Exception) {
            tmpDir.findFile("$filename.mp4")?.delete()
            throw e
        }
    }

    /**
     * Checks if the download was successful.
     *
     * @param download the download to check.
     * @param animeDir the anime directory of the download.
     * @param tmpDir the directory where the download is currently stored.
     * @param dirname the real (non temporary) directory name of the download.
     */
    private fun ensureSuccessfulAnimeDownload(
        download: AnimeDownload,
        animeDir: UniFile,
        tmpDir: UniFile,
        dirname: String,
    ) {
        // Ensure that the episode folder has the full video
        val downloadedVideo = tmpDir.listFiles().orEmpty().filterNot { it.extension == ".tmp" }

        download.status = if (downloadedVideo.size == 1) {
            // Only rename the directory if it's downloaded
            tmpDir.renameTo(dirname)

            cache.addEpisode(dirname, animeDir, download.anime)

            DiskUtil.createNoMediaFile(tmpDir, context)
            AnimeDownload.State.DOWNLOADED
        } else {
            throw Exception("Unable to finalize download")
        }
    }

    /**
     * Returns true if all the queued downloads are in DOWNLOADED or ERROR state.
     */
    private fun areAllAnimeDownloadsFinished(): Boolean {
        return queueState.value.none { it.status.value <= AnimeDownload.State.DOWNLOADING.value }
    }

    private fun addAllToQueue(downloads: List<AnimeDownload>) {
        _queueState.update {
            downloads.forEach { download ->
                download.status = AnimeDownload.State.QUEUE
            }
            store.addAll(downloads)
            it + downloads
        }
    }

    private fun removeFromQueue(download: AnimeDownload) {
        _queueState.update {
            store.remove(download)
            if (download.status == AnimeDownload.State.DOWNLOADING || download.status == AnimeDownload.State.QUEUE) {
                download.status = AnimeDownload.State.NOT_DOWNLOADED
            }
            it - download
        }
    }

    private inline fun removeFromQueueIf(predicate: (AnimeDownload) -> Boolean) {
        _queueState.update { queue ->
            val downloads = queue.filter { predicate(it) }
            store.removeAll(downloads)
            downloads.forEach { download ->
                if (download.status == AnimeDownload.State.DOWNLOADING ||
                    download.status == AnimeDownload.State.QUEUE
                ) {
                    download.status = AnimeDownload.State.NOT_DOWNLOADED
                }
            }
            queue - downloads.toSet()
        }
    }

    fun removeFromQueue(episodes: List<Episode>) {
        val episodeIds = episodes.map { it.id }
        removeFromQueueIf { it.episode.id in episodeIds }
    }

    fun removeFromQueue(anime: Anime) {
        removeFromQueueIf { it.anime.id == anime.id }
    }

    private fun _clearQueue() {
        _queueState.update {
            it.forEach { download ->
                if (download.status == AnimeDownload.State.DOWNLOADING ||
                    download.status == AnimeDownload.State.QUEUE
                ) {
                    download.status = AnimeDownload.State.NOT_DOWNLOADED
                }
            }
            store.clear()
            emptyList()
        }
    }

    fun updateQueue(downloads: List<AnimeDownload>) {
        if (queueState == downloads) return

        if (downloads.isEmpty()) {
            clearQueue()
            stop()
            return
        }

        val wasRunning = isRunning

        pause()
        _clearQueue()
        addAllToQueue(downloads)

        if (wasRunning) {
            start()
        }
    }

    companion object {
        const val TMP_DIR_SUFFIX = "_tmp"
        const val WARNING_NOTIF_TIMEOUT_MS = 30_000L
        const val EPISODES_PER_SOURCE_QUEUE_WARNING_THRESHOLD = 10
        private const val DOWNLOADS_QUEUED_WARNING_THRESHOLD = 20
    }
}

// Arbitrary minimum required space to start a download: 200 MB
private const val MIN_DISK_SPACE = 200L * 1024 * 1024<|MERGE_RESOLUTION|>--- conflicted
+++ resolved
@@ -709,22 +709,14 @@
         val tmpSize = tmpFile.size()
         download.bytesDownloaded = tmpSize
 
-<<<<<<< HEAD
         val requestMap = mutableMapOf<Request, ProgressListener>()
-=======
-        val requestMap = mutableMapOf<Request,ProgressListener>()
->>>>>>> 983bf56b
 
         // on safe mode only one range is requested
         if (safeDownload) {
             val listener =
                 object : ProgressListener {
                     override fun update(bytesRead: Long, contentLength: Long, done: Boolean) {
-<<<<<<< HEAD
                         download.update(bytesRead, contentLength, false)
-=======
-                        download.update(bytesRead,contentLength, false)
->>>>>>> 983bf56b
                     }
                 }
             requestMap[download.source.safeVideoRequest(video)] = listener
@@ -765,11 +757,7 @@
                 tempStart = tempEnd + 1
                 tempEnd = tempStart + partSize
             }
-<<<<<<< HEAD
             requestMap[download.source.videoRequest(video, tempStart, 0)] = object : ProgressListener {
-=======
-            requestMap[download.source.videoRequest(video, tempStart, 0)] = object : ProgressListener{
->>>>>>> 983bf56b
                 override fun update(bytesRead: Long, contentLength: Long, done: Boolean) {
                     download.update(download.bytesDownloaded, download.totalContentLength, false)
                 }
@@ -781,11 +769,7 @@
             bytesPerSecond(preferences.downloadSpeedLimit().get().toLong() * 1024)
         }
 
-<<<<<<< HEAD
-        // list of request to do//
-=======
         // list of request to do
->>>>>>> 983bf56b
         val requestList = requestMap.keys.toList()
 
         // set download as not failed and not stopped
@@ -908,11 +892,7 @@
             }
         }
 
-<<<<<<< HEAD
         // do a final update, to ensure that the progress is 100%
-=======
-        //do a final update, to ensure that the progress is 100%
->>>>>>> 983bf56b
         download.update(download.totalContentLength, download.totalContentLength, true)
         if (downloadScope.isActive) {
             tmpFile.renameTo("$filename.mp4")
