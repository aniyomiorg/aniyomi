--- conflicted
+++ resolved
@@ -21,7 +21,6 @@
 import eu.kanade.tachiyomi.data.notification.NotificationHandler
 import eu.kanade.tachiyomi.network.ProgressListener
 import eu.kanade.tachiyomi.util.storage.DiskUtil
-import eu.kanade.tachiyomi.util.storage.saveTo
 import eu.kanade.tachiyomi.util.storage.toFFmpegString
 import kotlinx.coroutines.CoroutineScope
 import kotlinx.coroutines.Dispatchers
@@ -77,6 +76,7 @@
     private val cache: AnimeDownloadCache,
     private val sourceManager: AnimeSourceManager = Injekt.get(),
 ) {
+
     /**
      * Store for persisting downloads across restarts.
      */
@@ -199,76 +199,72 @@
     private fun launchDownloaderJob() {
         if (isRunning) return
 
-        downloaderJob =
-            scope.launch {
-                val activeDownloadsFlow =
-                    queueState.transformLatest { queue ->
-                        while (true) {
-                            val activeDownloads =
-                                queue.asSequence()
-                                    .filter {
-                                        it.status.value <= AnimeDownload.State.DOWNLOADING.value
-                                    } // Ignore completed downloads, leave them in the queue
-                                    .groupBy { it.source }
-                                    .toList().take(3) // Concurrently download from 5 different sources
-                                    .map { (_, downloads) -> downloads.first() }
-                            emit(activeDownloads)
-
-                            if (activeDownloads.isEmpty()) break
-
-                            // Suspend until a download enters the ERROR state
-                            val activeDownloadsErroredFlow =
-                                combine(activeDownloads.map(AnimeDownload::statusFlow)) { states ->
-                                    states.contains(AnimeDownload.State.ERROR)
-                                }.filter { it }
-                            activeDownloadsErroredFlow.first()
-                        }
-                    }.distinctUntilChanged()
-
-                // Use supervisorScope to cancel child jobs when the downloader job is cancelled
-                supervisorScope {
-                    val downloadJobs = mutableMapOf<AnimeDownload, Job>()
-
-                    activeDownloadsFlow.collectLatest { activeDownloads ->
-                        val downloadJobsToStop = downloadJobs.filter { it.key !in activeDownloads }
-                        downloadJobsToStop.forEach { (download, job) ->
-                            job.cancel()
-                            downloadJobs.remove(download)
-                        }
-
-                        val downloadsToStart = activeDownloads.filter { it !in downloadJobs }
-                        downloadsToStart.forEach { download ->
-                            downloadJobs[download] = launchDownloadJob(download)
-                        }
+        downloaderJob = scope.launch {
+            val activeDownloadsFlow = queueState.transformLatest { queue ->
+                while (true) {
+                    val activeDownloads = queue.asSequence()
+                        .filter {
+                            it.status.value <= AnimeDownload.State.DOWNLOADING.value
+                        } // Ignore completed downloads, leave them in the queue
+                        .groupBy { it.source }
+                        .toList().take(3) // Concurrently download from 5 different sources
+                        .map { (_, downloads) -> downloads.first() }
+                    emit(activeDownloads)
+
+                    if (activeDownloads.isEmpty()) break
+
+                    // Suspend until a download enters the ERROR state
+                    val activeDownloadsErroredFlow =
+                        combine(activeDownloads.map(AnimeDownload::statusFlow)) { states ->
+                            states.contains(AnimeDownload.State.ERROR)
+                        }.filter { it }
+                    activeDownloadsErroredFlow.first()
+                }
+            }.distinctUntilChanged()
+
+            // Use supervisorScope to cancel child jobs when the downloader job is cancelled
+            supervisorScope {
+                val downloadJobs = mutableMapOf<AnimeDownload, Job>()
+
+                activeDownloadsFlow.collectLatest { activeDownloads ->
+                    val downloadJobsToStop = downloadJobs.filter { it.key !in activeDownloads }
+                    downloadJobsToStop.forEach { (download, job) ->
+                        job.cancel()
+                        downloadJobs.remove(download)
                     }
-                }
-            }
-    }
-
-    private fun CoroutineScope.launchDownloadJob(download: AnimeDownload) =
-        launchIO {
-            try {
-                downloadEpisode(download)
-
-                // Remove successful download from queue
-                if (download.status == AnimeDownload.State.DOWNLOADED) {
-                    removeFromQueue(download)
-                }
-
-                if (download.status == AnimeDownload.State.QUEUE) {
-                    pause()
-                }
-
-                if (areAllAnimeDownloadsFinished()) {
-                    stop()
-                }
-            } catch (e: Throwable) {
-                if (e is CancellationException) throw e
-                logcat(LogPriority.ERROR, e)
-                notifier.onError(e.message)
+
+                    val downloadsToStart = activeDownloads.filter { it !in downloadJobs }
+                    downloadsToStart.forEach { download ->
+                        downloadJobs[download] = launchDownloadJob(download)
+                    }
+                }
+            }
+        }
+    }
+
+    private fun CoroutineScope.launchDownloadJob(download: AnimeDownload) = launchIO {
+        try {
+            downloadEpisode(download)
+
+            // Remove successful download from queue
+            if (download.status == AnimeDownload.State.DOWNLOADED) {
+                removeFromQueue(download)
+            }
+
+            if (download.status == AnimeDownload.State.QUEUE) {
+                pause()
+            }
+
+            if (areAllAnimeDownloadsFinished()) {
                 stop()
             }
-        }
+        } catch (e: Throwable) {
+            if (e is CancellationException) throw e
+            logcat(LogPriority.ERROR, e)
+            notifier.onError(e.message)
+            stop()
+        }
+    }
 
     /**
      * Destroys the downloader subscriptions.
@@ -304,17 +300,16 @@
         val source = sourceManager.get(anime.source) as? AnimeHttpSource ?: return
         val wasEmpty = queueState.value.isEmpty()
 
-        val episodesToQueue =
-            episodes.asSequence()
-                // Filter out those already downloaded.
-                .filter { provider.findEpisodeDir(it.name, it.scanlator, anime.title, source) == null }
-                // Add episodes to queue from the start.
-                .sortedByDescending { it.sourceOrder }
-                // Filter out those already enqueued.
-                .filter { episode -> queueState.value.none { it.episode.id == episode.id } }
-                // Create a download for each one.
-                .map { AnimeDownload(source, anime, it, changeDownloader, video) }
-                .toList()
+        val episodesToQueue = episodes.asSequence()
+            // Filter out those already downloaded.
+            .filter { provider.findEpisodeDir(it.name, it.scanlator, anime.title, source) == null }
+            // Add episodes to queue from the start.
+            .sortedByDescending { it.sourceOrder }
+            // Filter out those already enqueued.
+            .filter { episode -> queueState.value.none { it.episode.id == episode.id } }
+            // Create a download for each one.
+            .map { AnimeDownload(source, anime, it, changeDownloader, video) }
+            .toList()
 
         if (episodesToQueue.isNotEmpty()) {
             addAllToQueue(episodesToQueue)
@@ -323,12 +318,11 @@
             if (autoStart && wasEmpty) {
                 val queuedDownloads =
                     queueState.value.count { it: AnimeDownload -> it.source !is UnmeteredSource }
-                val maxDownloadsFromSource =
-                    queueState.value
-                        .groupBy { it.source }
-                        .filterKeys { it !is UnmeteredSource }
-                        .maxOfOrNull { it.value.size }
-                        ?: 0
+                val maxDownloadsFromSource = queueState.value
+                    .groupBy { it.source }
+                    .filterKeys { it !is UnmeteredSource }
+                    .maxOfOrNull { it.value.size }
+                    ?: 0
                 // TODO: show warnings in stable
                 if (
                     queuedDownloads > DOWNLOADS_QUEUED_WARNING_THRESHOLD ||
@@ -371,20 +365,19 @@
         val tmpDir = animeDir.createDirectory(episodeDirname + TMP_DIR_SUFFIX)!!
         notifier.onProgressChange(download)
 
-        val video =
-            if (download.video == null) {
-                // Pull video from network and add them to download object
-                try {
-                    val fetchedVideo = download.source.getVideoList(download.episode.toSEpisode()).first()
-                    download.video = fetchedVideo
-                    fetchedVideo
-                } catch (e: Exception) {
-                    throw Exception(context.stringResource(MR.strings.video_list_empty_error))
-                }
-            } else {
-                // Or if the video already exists, return it
-                download.video!!
-            }
+        val video = if (download.video == null) {
+            // Pull video from network and add them to download object
+            try {
+                val fetchedVideo = download.source.getVideoList(download.episode.toSEpisode()).first()
+                download.video = fetchedVideo
+                fetchedVideo
+            } catch (e: Exception) {
+                throw Exception(context.stringResource(MR.strings.video_list_empty_error))
+            }
+        } else {
+            // Or if the video already exists, return it
+            download.video!!
+        }
 
         if (download.video!!.bytesDownloaded == 0L) {
             // Delete all temporary (unfinished) files
@@ -396,17 +389,16 @@
         download.downloadedImages = 0
         download.status = AnimeDownload.State.DOWNLOADING
 
-        val progressJob =
-            scope.launch {
-                while (download.status == AnimeDownload.State.DOWNLOADING) {
-                    delay(50)
-                    val progress = download.video!!.progress
-                    if (download.totalProgress != progress) {
-                        download.totalProgress = progress
-                        notifier.onProgressChange(download)
-                    }
-                }
-            }
+        val progressJob = scope.launch {
+            while (download.status == AnimeDownload.State.DOWNLOADING) {
+                delay(50)
+                val progress = download.video!!.progress
+                if (download.totalProgress != progress) {
+                    download.totalProgress = progress
+                    notifier.onProgressChange(download)
+                }
+            }
+        }
 
         try {
             // Replace this with your actual download logic
@@ -459,21 +451,19 @@
         val videoFile = tmpDir.listFiles()?.firstOrNull { it.name!!.startsWith("$filename.") }
 
         // If the video is already downloaded, do nothing. Otherwise download from network
-        val file =
-            when {
-                videoFile != null -> videoFile
-                else -> {
-                    if (preferences.useExternalDownloader().get() == download.changeDownloader) {
-                        downloadVideo(video, download, tmpDir, filename)
-                    } else {
-                        val betterFileName =
-                            DiskUtil.buildValidFilename(
-                                "${download.anime.title} - ${download.episode.name}",
-                            )
-                        downloadVideoExternal(video, download.source, tmpDir, betterFileName)
-                    }
-                }
-            }
+        val file = when {
+            videoFile != null -> videoFile
+            else -> {
+                if (preferences.useExternalDownloader().get() == download.changeDownloader) {
+                    downloadVideo(video, download, tmpDir, filename)
+                } else {
+                    val betterFileName = DiskUtil.buildValidFilename(
+                        "${download.anime.title} - ${download.episode.name}",
+                    )
+                    downloadVideoExternal(video, download.source, tmpDir, betterFileName)
+                }
+            }
+        }
 
         // When the video is ready, set image path, progress (just in case) and status
         try {
@@ -539,62 +529,57 @@
         download: AnimeDownload,
         tmpDir: UniFile,
         filename: String,
-    ): UniFile =
-        coroutineScope {
-            isFFmpegRunning = true
-            val headers = video.headers ?: download.source.headers
-            val headerOptions =
-                headers.joinToString("", "-headers '", "'") {
-                    "${it.first}: ${it.second}\r\n"
-                }
-            val videoFile = tmpDir.findFile("$filename.tmp") ?: tmpDir.createFile("$filename.tmp")!!
-            val ffmpegFilename = { videoFile.uri.toFFmpegString(context) }
-
-            val ffmpegOptions = getFFmpegOptions(video, headerOptions, ffmpegFilename())
-            val ffprobeCommand = { file: String, ffprobeHeaders: String? ->
-                FFmpegKitConfig.parseArguments(
-                    "${ffprobeHeaders?.plus(" ") ?: ""}-v error -show_entries " +
-                        "format=duration -of default=noprint_wrappers=1:nokey=1 \"$file\"",
-                )
-            }
-            var duration = 0L
-            var nextLineIsDuration = false
-            val logCallback =
-                LogCallback { log ->
-                    if (nextLineIsDuration) {
-                        parseDuration(log.message)?.let { duration = it }
-                        nextLineIsDuration = false
-                    }
-                    if (log.level <= Level.AV_LOG_WARNING) log.message?.let { logcat { it } }
-                    if (duration != 0L && log.message.startsWith("frame=")) {
-                        val outTime =
-                            log.message
-                                .substringAfter("time=", "")
-                                .substringBefore(" ", "")
-                                .let { parseTimeStringToSeconds(it) }
-                        if (outTime != null && outTime > 0L) video.progress = (100 * outTime / duration).toInt()
-                    }
-                }
-            val session = FFmpegSession.create(ffmpegOptions, {}, logCallback, {})
-            val inputDuration = getDuration(ffprobeCommand(video.videoUrl!!, headerOptions)) ?: 0F
-            duration = inputDuration.toLong()
-            FFmpegKitConfig.ffmpegExecute(session)
-            val outputDuration = getDuration(ffprobeCommand(ffmpegFilename(), null)) ?: 0F
-            // allow for slight errors
-            if (inputDuration > outputDuration * 1.01F) {
-                tmpDir.findFile("$filename.tmp")?.delete()
-            }
-            session.failStackTrace?.let { trace ->
-                logcat(LogPriority.ERROR) { trace }
-                throw Exception("Error in ffmpeg!")
-            }
-
-            val file =
-                tmpDir.findFile("$filename.tmp")?.apply {
-                    renameTo("$filename.mkv")
-                }
-            file ?: throw Exception("Downloaded file not found")
-        }
+    ): UniFile = coroutineScope {
+        isFFmpegRunning = true
+        val headers = video.headers ?: download.source.headers
+        val headerOptions = headers.joinToString("", "-headers '", "'") {
+            "${it.first}: ${it.second}\r\n"
+        }
+        val videoFile = tmpDir.findFile("$filename.tmp") ?: tmpDir.createFile("$filename.tmp")!!
+        val ffmpegFilename = { videoFile.uri.toFFmpegString(context) }
+
+        val ffmpegOptions = getFFmpegOptions(video, headerOptions, ffmpegFilename())
+        val ffprobeCommand = { file: String, ffprobeHeaders: String? ->
+            FFmpegKitConfig.parseArguments(
+                "${ffprobeHeaders?.plus(" ") ?: ""}-v error -show_entries " +
+                    "format=duration -of default=noprint_wrappers=1:nokey=1 \"$file\"",
+            )
+        }
+        var duration = 0L
+        var nextLineIsDuration = false
+        val logCallback = LogCallback { log ->
+            if (nextLineIsDuration) {
+                parseDuration(log.message)?.let { duration = it }
+                nextLineIsDuration = false
+            }
+            if (log.level <= Level.AV_LOG_WARNING) log.message?.let { logcat { it } }
+            if (duration != 0L && log.message.startsWith("frame=")) {
+                val outTime = log.message
+                    .substringAfter("time=", "")
+                    .substringBefore(" ", "")
+                    .let { parseTimeStringToSeconds(it) }
+                if (outTime != null && outTime > 0L) video.progress = (100 * outTime / duration).toInt()
+            }
+        }
+        val session = FFmpegSession.create(ffmpegOptions, {}, logCallback, {})
+        val inputDuration = getDuration(ffprobeCommand(video.videoUrl!!, headerOptions)) ?: 0F
+        duration = inputDuration.toLong()
+        FFmpegKitConfig.ffmpegExecute(session)
+        val outputDuration = getDuration(ffprobeCommand(ffmpegFilename(), null)) ?: 0F
+        // allow for slight errors
+        if (inputDuration > outputDuration * 1.01F) {
+            tmpDir.findFile("$filename.tmp")?.delete()
+        }
+        session.failStackTrace?.let { trace ->
+            logcat(LogPriority.ERROR) { trace }
+            throw Exception("Error in ffmpeg!")
+        }
+
+        val file = tmpDir.findFile("$filename.tmp")?.apply {
+            renameTo("$filename.mkv")
+        }
+        file ?: throw Exception("Downloaded file not found")
+    }
 
     private fun parseTimeStringToSeconds(timeString: String): Long? {
         val parts = timeString.split(":")
@@ -617,26 +602,7 @@
         }
     }
 
-    private fun getFFmpegOptions(
-        video: Video,
-        headerOptions: String,
-        ffmpegFilename: String,
-    ): Array<String> {
-<<<<<<< HEAD
-        val subtitleInputs =
-            video.subtitleTracks.joinToString(" ", postfix = " ") {
-                "-i \"${it.url}\""
-            }
-        val subtitleMaps =
-            video.subtitleTracks.indices.joinToString(" ") {
-                val index = it + 1
-                "-map $index:s"
-            }
-        val subtitleMetadata =
-            video.subtitleTracks.mapIndexed { i, sub ->
-                "-metadata:s:s:$i \"title=${sub.lang}\""
-            }.joinToString(" ")
-=======
+    private fun getFFmpegOptions(video: Video, headerOptions: String, ffmpegFilename: String): Array<String> {
         val subtitleInputs = video.subtitleTracks.joinToString(" ", postfix = " ") {
             "-i \"${it.url}\""
         }
@@ -647,7 +613,6 @@
         val subtitleMetadata = video.subtitleTracks.mapIndexed { i, sub ->
             "-metadata:s:s:$i \"title=${sub.lang}\""
         }.joinToString(" ")
->>>>>>> 43bcdc9b
 
         Locale("")
         return FFmpegKitConfig.parseArguments(
@@ -835,7 +800,6 @@
                 return ffmpegDownload(video, download, tmpDir, filename)
             }
 
-<<<<<<< HEAD
             preferences.multithreadingDownload().get() && !forceSequential -> {
                 return multiPartDownload(video, download, tmpDir, filename)
             }
@@ -847,41 +811,21 @@
                 try {
                     response.body.source().use { source ->
                         file.openOutputStream(true).use { output ->
-                            val buffer = Buffer()
+                            val sink = output.sink().buffer()
+                            val buffer = ByteArray(4 * 1024)
                             var totalBytesRead = 0L
                             var bytesRead: Int
-                            val bufferSize = 4 * 1024
-                            while (source.read(buffer, bufferSize.toLong()).also { bytesRead = it.toInt() } != -1L) {
+                            while (source.read(buffer).also { bytesRead = it }.toLong() != -1L) {
                                 // Check if the download is paused, if so, wait
                                 while (isPaused) {
                                     delay(1000) // Wait for 1 second before checking again
                                 }
                                 // Write the bytes to the file
-                                output.write(bytesRead)
+                                sink.write(buffer, 0, bytesRead)
+                                sink.emitCompleteSegments()
                                 totalBytesRead += bytesRead
-                                video.progress = (totalBytesRead * 100 / response.body.contentLength()).toInt()
                                 // Update progress here if needed
                             }
-=======
-            // Write to file with pause/resume capability
-            try {
-                response.body.source().use { source ->
-                    file.openOutputStream(true).use { output ->
-                        val sink = output.sink().buffer()
-                        val buffer = ByteArray(4 * 1024)
-                        var totalBytesRead = 0L
-                        var bytesRead: Int
-                        while (source.read(buffer).also { bytesRead = it }.toLong() != -1L) {
-                            // Check if the download is paused, if so, wait
-                            while (isPaused) {
-                                delay(1000) // Wait for 1 second before checking again
-                            }
-                            // Write the bytes to the file
-                            sink.write(buffer, 0, bytesRead)
-                            sink.emitCompleteSegments()
-                            totalBytesRead += bytesRead
-                            // Update progress here if needed
->>>>>>> 43bcdc9b
                         }
                     }
                     // After download is complete, rename the file to its final name
@@ -929,11 +873,10 @@
                     // 1DM
                     pkgName.startsWith("idm.internet.download.manager") -> {
                         intent.apply {
-                            component =
-                                ComponentName(
-                                    pkgName,
-                                    "idm.internet.download.manager.Downloader",
-                                )
+                            component = ComponentName(
+                                pkgName,
+                                "idm.internet.download.manager.Downloader",
+                            )
                             action = Intent.ACTION_VIEW
                             data = Uri.parse(video.videoUrl)
                             putExtra("extra_filename", filename)
@@ -979,12 +922,11 @@
                     }
                 }
             } else {
-                intent =
-                    Intent(Intent.ACTION_VIEW).apply {
-                        addFlags(Intent.FLAG_ACTIVITY_NEW_TASK)
-                        setDataAndType(Uri.parse(video.videoUrl), "video/*")
-                        putExtra("extra_filename", filename)
-                    }
+                intent = Intent(Intent.ACTION_VIEW).apply {
+                    addFlags(Intent.FLAG_ACTIVITY_NEW_TASK)
+                    setDataAndType(Uri.parse(video.videoUrl), "video/*")
+                    putExtra("extra_filename", filename)
+                }
             }
             context.startActivity(intent)
             return file
@@ -1011,17 +953,16 @@
         // Ensure that the episode folder has the full video
         val downloadedVideo = tmpDir.listFiles().orEmpty().filterNot { it.extension == ".tmp" }
 
-        download.status =
-            if (downloadedVideo.size == 1) {
-                // Only rename the directory if it's downloaded
-                tmpDir.renameTo(dirname)
-                cache.addEpisode(dirname, animeDir, download.anime)
-
-                DiskUtil.createNoMediaFile(tmpDir, context)
-                AnimeDownload.State.DOWNLOADED
-            } else {
-                AnimeDownload.State.ERROR
-            }
+        download.status = if (downloadedVideo.size == 1) {
+            // Only rename the directory if it's downloaded
+            tmpDir.renameTo(dirname)
+            cache.addEpisode(dirname, animeDir, download.anime)
+
+            DiskUtil.createNoMediaFile(tmpDir, context)
+            AnimeDownload.State.DOWNLOADED
+        } else {
+            AnimeDownload.State.ERROR
+        }
     }
 
     /**
@@ -1039,10 +980,7 @@
         }
     }
 
-    private fun setProgressSubject(
-        video: Video?,
-        subject: PublishSubject<Video.State>?,
-    ) {
+    private fun setProgressSubject(video: Video?, subject: PublishSubject<Video.State>?) {
         video?.progressSubject = subject
     }
 
