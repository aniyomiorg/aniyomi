package eu.kanade.tachiyomi.data.backup.models

import eu.kanade.tachiyomi.BuildConfig
import kotlinx.serialization.Serializable
import kotlinx.serialization.protobuf.ProtoNumber
import java.text.SimpleDateFormat
import java.util.Date
import java.util.Locale

@Serializable
data class Backup(
    @ProtoNumber(1) val backupManga: List<BackupManga> = emptyList(),
    @ProtoNumber(2) var backupCategories: List<BackupCategory> = emptyList(),
    @ProtoNumber(3) val backupAnime: List<BackupAnime> = emptyList(),
    @ProtoNumber(4) var backupAnimeCategories: List<BackupCategory> = emptyList(),
    // Bump by 100 to specify this is a 0.x value
    @ProtoNumber(100) var backupBrokenSources: List<BrokenBackupSource> = emptyList(),
    @ProtoNumber(101) var backupSources: List<BackupSource> = emptyList(),
    @ProtoNumber(102) var backupBrokenAnimeSources: List<BrokenBackupAnimeSource> = emptyList(),
    @ProtoNumber(103) var backupAnimeSources: List<BackupAnimeSource> = emptyList(),
    @ProtoNumber(104) var backupPreferences: List<BackupPreference> = emptyList(),
    @ProtoNumber(105) var backupExtensionPreferences: List<BackupExtensionPreferences> = emptyList(),
    @ProtoNumber(106) var backupExtensions: List<BackupExtension> = emptyList(),
) {

    companion object {
        val filenameRegex = """${BuildConfig.APPLICATION_ID}_\d+-\d+-\d+_\d+-\d+.tachibk""".toRegex()

        fun getFilename(): String {
            val date = SimpleDateFormat("yyyy-MM-dd_HH-mm", Locale.getDefault()).format(Date())
<<<<<<< HEAD
            return "kuukiyomi_$date.proto.gz"
=======
            return "${BuildConfig.APPLICATION_ID}_$date.tachibk"
>>>>>>> 18e04b75
        }
    }
}<|MERGE_RESOLUTION|>--- conflicted
+++ resolved
@@ -28,11 +28,7 @@
 
         fun getFilename(): String {
             val date = SimpleDateFormat("yyyy-MM-dd_HH-mm", Locale.getDefault()).format(Date())
-<<<<<<< HEAD
-            return "kuukiyomi_$date.proto.gz"
-=======
             return "${BuildConfig.APPLICATION_ID}_$date.tachibk"
->>>>>>> 18e04b75
         }
     }
 }