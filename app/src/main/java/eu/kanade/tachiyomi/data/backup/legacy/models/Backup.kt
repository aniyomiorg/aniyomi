--- conflicted
+++ resolved
@@ -10,26 +10,6 @@
 import java.util.Date
 import java.util.Locale
 
-<<<<<<< HEAD
-/**
- * Json values
- */
-object Backup {
-    const val CURRENT_VERSION = 2
-    const val MANGA = "manga"
-    const val MANGAS = "mangas"
-    const val ANIMES = "animes"
-    const val TRACK = "track"
-    const val ANIMETRACK = "animetrack"
-    const val CHAPTERS = "chapters"
-    const val EPISODES = "episodes"
-    const val CATEGORIES = "categories"
-    const val ANIMECATEGORIES = "animecategories"
-    const val EXTENSIONS = "extensions"
-    const val ANIMEEXTENSIONS = "animeextensions"
-    const val HISTORY = "history"
-    const val VERSION = "version"
-=======
 @Serializable
 data class Backup(
     val version: Int? = null,
@@ -39,7 +19,6 @@
 ) {
     companion object {
         const val CURRENT_VERSION = 2
->>>>>>> 64f95af3
 
         fun getDefaultFilename(): String {
             val date = SimpleDateFormat("yyyy-MM-dd_HH-mm", Locale.getDefault()).format(Date())
