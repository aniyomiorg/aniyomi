package eu.kanade.tachiyomi.data.backup.full.models

import kotlinx.serialization.Serializable
import kotlinx.serialization.protobuf.ProtoNumber

@Serializable
data class Backup(
    @ProtoNumber(1) val backupManga: List<BackupManga> = emptyList(),
    @ProtoNumber(2) var backupCategories: List<BackupCategory> = emptyList(),
    @ProtoNumber(3) val backupAnime: List<BackupAnime> = emptyList(),
    @ProtoNumber(4) var backupCategoriesAnime: List<BackupCategory> = emptyList(),
    // Bump by 100 to specify this is a 0.x value
<<<<<<< HEAD
    @ProtoNumber(100) var backupSources: List<BackupSource> = emptyList(),
    @ProtoNumber(101) var backupAnimeSources: List<BackupAnimeSource> = emptyList(),
=======
    @ProtoNumber(100) var backupBrokenSources: List<BrokenBackupSource> = emptyList(),
    @ProtoNumber(101) var backupSources: List<BackupSource> = emptyList()
>>>>>>> 2c14a8de
)<|MERGE_RESOLUTION|>--- conflicted
+++ resolved
@@ -10,11 +10,8 @@
     @ProtoNumber(3) val backupAnime: List<BackupAnime> = emptyList(),
     @ProtoNumber(4) var backupCategoriesAnime: List<BackupCategory> = emptyList(),
     // Bump by 100 to specify this is a 0.x value
-<<<<<<< HEAD
+    @ProtoNumber(100) var backupBrokenSources: List<BrokenBackupSource> = emptyList(),
+    @ProtoNumber(100) var backupBrokenAnimeSources: List<BrokenBackupAnimeSource> = emptyList(),
     @ProtoNumber(100) var backupSources: List<BackupSource> = emptyList(),
-    @ProtoNumber(101) var backupAnimeSources: List<BackupAnimeSource> = emptyList(),
-=======
-    @ProtoNumber(100) var backupBrokenSources: List<BrokenBackupSource> = emptyList(),
-    @ProtoNumber(101) var backupSources: List<BackupSource> = emptyList()
->>>>>>> 2c14a8de
+    @ProtoNumber(101) var backupAnimeSources: List<BackupAnimeSource> = emptyList()
 )