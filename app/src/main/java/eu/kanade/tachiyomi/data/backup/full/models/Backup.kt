package eu.kanade.tachiyomi.data.backup.full.models

import eu.kanade.tachiyomi.data.backup.models.BackupAnime
import eu.kanade.tachiyomi.data.backup.models.BackupAnimeSource
import eu.kanade.tachiyomi.data.backup.models.BackupCategory
import eu.kanade.tachiyomi.data.backup.models.BackupManga
import eu.kanade.tachiyomi.data.backup.models.BackupSource
import eu.kanade.tachiyomi.data.backup.models.BrokenBackupAnimeSource
import eu.kanade.tachiyomi.data.backup.models.BrokenBackupSource
import kotlinx.serialization.Serializable
import kotlinx.serialization.protobuf.ProtoNumber

@Serializable
data class Backup(
    @ProtoNumber(1) val backupManga: List<BackupManga> = emptyList(),
    @ProtoNumber(2) var backupCategories: List<BackupCategory> = emptyList(),
    @ProtoNumber(3) val backupAnime: List<BackupAnime> = emptyList(),
    @ProtoNumber(4) var backupAnimeCategories: List<BackupCategory> = emptyList(),
    // Bump by 100 to specify this is a 0.x value
    @ProtoNumber(100) var backupBrokenSources: List<BrokenBackupSource> = emptyList(),
    @ProtoNumber(101) var backupSources: List<BackupSource> = emptyList(),
    @ProtoNumber(102) var backupBrokenAnimeSources: List<BrokenBackupAnimeSource> = emptyList(),
    @ProtoNumber(103) var backupAnimeSources: List<BackupAnimeSource> = emptyList(),
    @ProtoNumber(104) var backupPreferences: List<BackupPreference> = emptyList(),
<<<<<<< HEAD
) {

    companion object {
        fun getBackupFilename(): String {
            val date = SimpleDateFormat("yyyy-MM-dd_HH-mm", Locale.getDefault()).format(Date())
            return "kuukiyomi_$date.proto.gz"
        }
    }
}
=======
)
>>>>>>> 0a3f04ce
<|MERGE_RESOLUTION|>--- conflicted
+++ resolved
@@ -22,16 +22,4 @@
     @ProtoNumber(102) var backupBrokenAnimeSources: List<BrokenBackupAnimeSource> = emptyList(),
     @ProtoNumber(103) var backupAnimeSources: List<BackupAnimeSource> = emptyList(),
     @ProtoNumber(104) var backupPreferences: List<BackupPreference> = emptyList(),
-<<<<<<< HEAD
-) {
-
-    companion object {
-        fun getBackupFilename(): String {
-            val date = SimpleDateFormat("yyyy-MM-dd_HH-mm", Locale.getDefault()).format(Date())
-            return "kuukiyomi_$date.proto.gz"
-        }
-    }
-}
-=======
-)
->>>>>>> 0a3f04ce
+)