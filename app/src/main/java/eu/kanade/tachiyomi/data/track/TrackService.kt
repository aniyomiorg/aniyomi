--- conflicted
+++ resolved
@@ -48,15 +48,8 @@
 
     abstract fun displayScore(track: Track): String
 
-<<<<<<< HEAD
     abstract fun displayScore(track: AnimeTrack): String
 
-    abstract suspend fun add(track: Track): Track
-
-    abstract suspend fun add(track: AnimeTrack): AnimeTrack
-
-=======
->>>>>>> 9a801cfd
     abstract suspend fun update(track: Track): Track
 
     abstract suspend fun update(track: AnimeTrack): AnimeTrack
