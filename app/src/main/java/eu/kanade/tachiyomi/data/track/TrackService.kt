package eu.kanade.tachiyomi.data.track

import androidx.annotation.CallSuper
import androidx.annotation.ColorInt
import androidx.annotation.DrawableRes
import androidx.annotation.StringRes
import eu.kanade.tachiyomi.data.database.models.AnimeTrack
import eu.kanade.tachiyomi.data.database.models.Track
import eu.kanade.tachiyomi.data.preference.PreferencesHelper
import eu.kanade.tachiyomi.data.track.model.AnimeTrackSearch
import eu.kanade.tachiyomi.data.track.model.TrackSearch
import eu.kanade.tachiyomi.network.NetworkHelper
import okhttp3.OkHttpClient
import uy.kohesive.injekt.injectLazy

abstract class TrackService(val id: Int) {

    val preferences: PreferencesHelper by injectLazy()
    val networkService: NetworkHelper by injectLazy()

    open val client: OkHttpClient
        get() = networkService.client

    // Name of the manga sync service to display
    @StringRes
    abstract fun nameRes(): Int

    // Application and remote support for reading dates
    open val supportsReadingDates: Boolean = false

    @DrawableRes
    abstract fun getLogo(): Int

    @ColorInt
    abstract fun getLogoColor(): Int

    abstract fun getStatusList(): List<Int>

    abstract fun getStatusListAnime(): List<Int>

    abstract fun getStatus(status: Int): String

    abstract fun getReadingStatus(): Int

    abstract fun getRereadingStatus(): Int

    abstract fun getCompletionStatus(): Int

    abstract fun getScoreList(): List<String>

    open fun indexToScore(index: Int): Float {
        return index.toFloat()
    }

    abstract fun displayScore(track: Track): String

<<<<<<< HEAD
    abstract fun displayScore(track: AnimeTrack): String

    abstract suspend fun update(track: Track): Track

    abstract suspend fun update(track: AnimeTrack): AnimeTrack

    abstract suspend fun bind(track: Track): Track
=======
    abstract suspend fun update(track: Track, didReadChapter: Boolean = false): Track

    abstract suspend fun bind(track: Track, hasReadChapters: Boolean = false): Track
>>>>>>> 5d1134df

    abstract suspend fun bind(track: AnimeTrack): AnimeTrack

    abstract suspend fun search(query: String): List<TrackSearch>

    abstract suspend fun searchAnime(query: String): List<AnimeTrackSearch>

    abstract suspend fun refresh(track: Track): Track

    abstract suspend fun refresh(track: AnimeTrack): AnimeTrack

    abstract suspend fun login(username: String, password: String)

    @CallSuper
    open fun logout() {
        preferences.setTrackCredentials(this, "", "")
    }

    open val isLogged: Boolean
        get() = getUsername().isNotEmpty() &&
            getPassword().isNotEmpty()

    fun getUsername() = preferences.trackUsername(this)!!

    fun getPassword() = preferences.trackPassword(this)!!

    fun saveCredentials(username: String, password: String) {
        preferences.setTrackCredentials(this, username, password)
    }
}<|MERGE_RESOLUTION|>--- conflicted
+++ resolved
@@ -42,7 +42,11 @@
 
     abstract fun getReadingStatus(): Int
 
+    abstract fun getWatchingStatus(): Int
+
     abstract fun getRereadingStatus(): Int
+
+    abstract fun getRewatchingStatus(): Int
 
     abstract fun getCompletionStatus(): Int
 
@@ -54,21 +58,15 @@
 
     abstract fun displayScore(track: Track): String
 
-<<<<<<< HEAD
     abstract fun displayScore(track: AnimeTrack): String
 
-    abstract suspend fun update(track: Track): Track
-
-    abstract suspend fun update(track: AnimeTrack): AnimeTrack
-
-    abstract suspend fun bind(track: Track): Track
-=======
     abstract suspend fun update(track: Track, didReadChapter: Boolean = false): Track
 
+    abstract suspend fun update(track: AnimeTrack, didReadChapter: Boolean = false): AnimeTrack
+
     abstract suspend fun bind(track: Track, hasReadChapters: Boolean = false): Track
->>>>>>> 5d1134df
 
-    abstract suspend fun bind(track: AnimeTrack): AnimeTrack
+    abstract suspend fun bind(track: AnimeTrack, hasReadChapters: Boolean = false): AnimeTrack
 
     abstract suspend fun search(query: String): List<TrackSearch>
 
