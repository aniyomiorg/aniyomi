--- conflicted
+++ resolved
@@ -209,12 +209,10 @@
 
     const val libraryDisplayMode = "pref_display_mode_library"
 
-<<<<<<< HEAD
     const val lang = "app_language"
 
-=======
     const val relativeTime: String = "relative_time"
->>>>>>> ab036312
+
     const val dateFormat = "app_date_format"
 
     const val defaultCategory = "default_category"
