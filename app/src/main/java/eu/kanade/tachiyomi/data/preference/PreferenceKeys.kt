--- conflicted
+++ resolved
@@ -15,11 +15,6 @@
 
     const val hideBottomBar = "pref_hide_bottom_bar_on_scroll"
 
-<<<<<<< HEAD
-    const val showNavUpdates = "pref_nav_show_updates"
-
-=======
->>>>>>> 19f39fcd
     const val enableTransitions = "pref_enable_transitions_key"
 
     const val doubleTapAnimationSpeed = "pref_double_tap_anim_speed"
