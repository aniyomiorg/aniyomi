--- conflicted
+++ resolved
@@ -34,12 +34,8 @@
             throw Exception(context.getString(R.string.invalid_backup_file_missing_manga))
         }
 
-<<<<<<< HEAD
-        val sources = backup.backupSources.map { it.sourceId to it.name }.toMap()
-        val animesources = backup.backupAnimeSources.map { it.sourceId to it.name }.toMap()
-=======
         val sources = backup.backupSources.associate { it.sourceId to it.name }
->>>>>>> 346652e5
+        val animesources = backup.backupAnimeSources.associate { it.sourceId to it.name }
         val missingSources = sources
             .filter { sourceManager.get(it.key) == null }
             .values
