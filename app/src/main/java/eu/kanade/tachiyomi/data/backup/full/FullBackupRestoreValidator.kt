--- conflicted
+++ resolved
@@ -3,6 +3,7 @@
 import android.content.Context
 import android.net.Uri
 import eu.kanade.tachiyomi.R
+import eu.kanade.tachiyomi.animesource.AnimeSourceManager
 import eu.kanade.tachiyomi.data.backup.AbstractBackupRestoreValidator
 import eu.kanade.tachiyomi.data.backup.full.models.BackupSerializer
 import eu.kanade.tachiyomi.data.track.TrackManager
@@ -16,6 +17,7 @@
 class FullBackupRestoreValidator : AbstractBackupRestoreValidator() {
 
     private val sourceManager: SourceManager = Injekt.get()
+    private val animesourceManager: AnimeSourceManager = Injekt.get()
     private val trackManager: TrackManager = Injekt.get()
 
     /**
@@ -36,13 +38,8 @@
             throw IllegalStateException(e)
         }
 
-<<<<<<< HEAD
         if (backup.backupManga.isEmpty() && backup.backupAnime.isEmpty()) {
-            throw Exception(context.getString(R.string.invalid_backup_file_missing_manga))
-=======
-        if (backup.backupManga.isEmpty()) {
             throw IllegalStateException(context.getString(R.string.invalid_backup_file_missing_manga))
->>>>>>> 11c61d42
         }
 
         val sources = backup.backupSources.associate { it.sourceId to it.name }
