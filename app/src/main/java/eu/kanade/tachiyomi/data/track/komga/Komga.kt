package eu.kanade.tachiyomi.data.track.komga

import android.graphics.Color
import dev.icerock.moko.resources.StringResource
import eu.kanade.tachiyomi.R
import eu.kanade.tachiyomi.data.database.models.manga.MangaTrack
import eu.kanade.tachiyomi.data.track.BaseTracker
import eu.kanade.tachiyomi.data.track.EnhancedMangaTracker
import eu.kanade.tachiyomi.data.track.MangaTracker
import eu.kanade.tachiyomi.data.track.model.MangaTrackSearch
import eu.kanade.tachiyomi.source.MangaSource
import kotlinx.collections.immutable.ImmutableList
import kotlinx.collections.immutable.persistentListOf
import okhttp3.Dns
import okhttp3.OkHttpClient
import tachiyomi.domain.entries.manga.model.Manga
import tachiyomi.i18n.MR
import tachiyomi.domain.track.manga.model.MangaTrack as DomainTrack

class Komga(id: Long) : BaseTracker(id, "Komga"), EnhancedMangaTracker, MangaTracker {

    companion object {
        const val UNREAD = 1
        const val READING = 2
        const val COMPLETED = 3
    }

    override val client: OkHttpClient =
        networkService.client.newBuilder()
            .dns(Dns.SYSTEM) // don't use DNS over HTTPS as it breaks IP addressing
            .build()

    val api by lazy { KomgaApi(id, client) }

    override fun getLogo() = R.drawable.ic_tracker_komga

    override fun getLogoColor() = Color.rgb(51, 37, 50)

    override fun getStatusListManga() = listOf(UNREAD, READING, COMPLETED)

    override fun getStatus(status: Int): StringResource? = when (status) {
        UNREAD -> MR.strings.unread
        READING -> MR.strings.reading
        COMPLETED -> MR.strings.completed
        else -> null
    }

    override fun getReadingStatus(): Int = READING

    override fun getRereadingStatus(): Int = -1

    override fun displayScore(track: MangaTrack): String = ""

    override fun getCompletionStatus(): Int = COMPLETED

    override fun getScoreList(): ImmutableList<String> = persistentListOf()

<<<<<<< HEAD
    override suspend fun update(track: MangaTrack, didReadChapter: Boolean): MangaTrack {
=======
    override fun displayScore(track: DomainTrack): String = ""

    override suspend fun update(track: Track, didReadChapter: Boolean): Track {
>>>>>>> a3ef3604
        if (track.status != COMPLETED) {
            if (didReadChapter) {
                if (track.last_chapter_read.toInt() == track.total_chapters && track.total_chapters > 0) {
                    track.status = COMPLETED
                } else {
                    track.status = READING
                }
            }
        }

        return api.updateProgress(track)
    }

    override suspend fun bind(track: MangaTrack, hasReadChapters: Boolean): MangaTrack {
        return track
    }

    override suspend fun searchManga(query: String): List<MangaTrackSearch> = throw Exception(
        "Not used",
    )

    override suspend fun refresh(track: MangaTrack): MangaTrack {
        val remoteTrack = api.getTrackSearch(track.tracking_url)
        track.copyPersonalFrom(remoteTrack)
        track.total_chapters = remoteTrack.total_chapters
        return track
    }

    override suspend fun login(username: String, password: String) {
        saveCredentials("user", "pass")
    }

    // [Tracker].isLogged works by checking that credentials are saved.
    // By saving dummy, unused credentials, we can activate the tracker simply by login/logout
    override fun loginNoop() {
        saveCredentials("user", "pass")
    }

    override fun getAcceptedSources() = listOf("eu.kanade.tachiyomi.extension.all.komga.Komga")

    override suspend fun match(manga: Manga): MangaTrackSearch? =
        try {
            api.getTrackSearch(manga.url)
        } catch (e: Exception) {
            null
        }

    override fun isTrackFrom(track: DomainTrack, manga: Manga, source: MangaSource?): Boolean =
        track.remoteUrl == manga.url && source?.let { accept(it) } == true

    override fun migrateTrack(track: DomainTrack, manga: Manga, newSource: MangaSource): DomainTrack? =
        if (accept(newSource)) {
            track.copy(remoteUrl = manga.url)
        } else {
            null
        }
}<|MERGE_RESOLUTION|>--- conflicted
+++ resolved
@@ -49,19 +49,13 @@
 
     override fun getRereadingStatus(): Int = -1
 
-    override fun displayScore(track: MangaTrack): String = ""
-
     override fun getCompletionStatus(): Int = COMPLETED
 
     override fun getScoreList(): ImmutableList<String> = persistentListOf()
 
-<<<<<<< HEAD
-    override suspend fun update(track: MangaTrack, didReadChapter: Boolean): MangaTrack {
-=======
     override fun displayScore(track: DomainTrack): String = ""
 
-    override suspend fun update(track: Track, didReadChapter: Boolean): Track {
->>>>>>> a3ef3604
+    override suspend fun update(track: MangaTrack, didReadChapter: Boolean): MangaTrack {
         if (track.status != COMPLETED) {
             if (didReadChapter) {
                 if (track.last_chapter_read.toInt() == track.total_chapters && track.total_chapters > 0) {
