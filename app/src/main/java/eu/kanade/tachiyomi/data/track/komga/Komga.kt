package eu.kanade.tachiyomi.data.track.komga

import android.content.Context
import android.graphics.Color
import androidx.annotation.StringRes
import eu.kanade.tachiyomi.R
import eu.kanade.tachiyomi.data.database.models.Anime
import eu.kanade.tachiyomi.data.database.models.AnimeTrack
import eu.kanade.tachiyomi.data.database.models.Manga
import eu.kanade.tachiyomi.data.database.models.Track
import eu.kanade.tachiyomi.data.track.EnhancedTrackService
import eu.kanade.tachiyomi.data.track.NoLoginTrackService
import eu.kanade.tachiyomi.data.track.TrackService
import eu.kanade.tachiyomi.data.track.model.AnimeTrackSearch
import eu.kanade.tachiyomi.data.track.model.TrackSearch
import eu.kanade.tachiyomi.source.Source
import okhttp3.Dns
import okhttp3.OkHttpClient

class Komga(private val context: Context, id: Int) : TrackService(id), EnhancedTrackService, NoLoginTrackService {

    companion object {
        const val UNREAD = 1
        const val READING = 2
        const val COMPLETED = 3
    }

    override val client: OkHttpClient =
        networkService.client.newBuilder()
            .dns(Dns.SYSTEM) // don't use DNS over HTTPS as it breaks IP addressing
            .build()

    val api by lazy { KomgaApi(client) }

    @StringRes
    override fun nameRes() = R.string.tracker_komga

    override fun getLogo() = R.drawable.ic_tracker_komga

    override fun getLogoColor() = Color.rgb(51, 37, 50)

    override fun getStatusList() = listOf(UNREAD, READING, COMPLETED)

    override fun getStatusListAnime() = listOf(UNREAD, READING, COMPLETED)

    override fun getStatus(status: Int): String = with(context) {
        when (status) {
            UNREAD -> getString(R.string.unread)
            READING -> getString(R.string.reading)
            COMPLETED -> getString(R.string.completed)
            else -> ""
        }
    }

    override fun getReadingStatus(): Int = READING

    override fun getWatchingStatus(): Int = throw Exception("Not used")

    override fun getRereadingStatus(): Int = -1

    override fun getRewatchingStatus(): Int = throw Exception("Not used")

    override fun getCompletionStatus(): Int = COMPLETED

    override fun getScoreList(): List<String> = emptyList()

    override fun displayScore(track: Track): String = ""
    override fun displayScore(track: AnimeTrack): String = throw Exception("Not used")

    override suspend fun update(track: Track, didReadChapter: Boolean): Track {
        if (track.status != COMPLETED) {
            if (didReadChapter) {
                if (track.last_chapter_read.toInt() == track.total_chapters && track.total_chapters > 0) {
                    track.status = COMPLETED
                } else {
                    track.status = READING
                }
            }
        }

        return api.updateProgress(track)
    }

    override suspend fun update(track: AnimeTrack, didWatchEpisode: Boolean): AnimeTrack = throw Exception("Not used")

    override suspend fun bind(track: Track, hasReadChapters: Boolean): Track {
        return track
    }

    override suspend fun bind(track: AnimeTrack, hasReadChapters: Boolean): AnimeTrack = throw Exception("Not used")

    override suspend fun search(query: String): List<TrackSearch> = throw Exception("Not used")

    override suspend fun searchAnime(query: String): List<AnimeTrackSearch> = throw Exception("Not used")

    override suspend fun refresh(track: Track): Track {
        val remoteTrack = api.getTrackSearch(track.tracking_url)
        track.copyPersonalFrom(remoteTrack)
        track.total_chapters = remoteTrack.total_chapters
        return track
    }

    override suspend fun refresh(track: AnimeTrack): AnimeTrack {
        TODO("Not yet implemented")
    }

    override suspend fun login(username: String, password: String) {
        saveCredentials("user", "pass")
    }

    // TrackService.isLogged works by checking that credentials are saved.
    // By saving dummy, unused credentials, we can activate the tracker simply by login/logout
    override fun loginNoop() {
        saveCredentials("user", "pass")
    }

    override fun getAcceptedSources() = listOf("eu.kanade.tachiyomi.extension.all.komga.Komga")

    override suspend fun match(manga: Manga): TrackSearch? =
        try {
            api.getTrackSearch(manga.url)
        } catch (e: Exception) {
            null
        }

<<<<<<< HEAD
    override suspend fun match(anime: Anime): AnimeTrackSearch? = throw Exception("Not used")
=======
    override fun isTrackFrom(track: Track, manga: Manga, source: Source?): Boolean =
        track.tracking_url == manga.url && source?.let { accept(it) } == true

    override fun migrateTrack(track: Track, manga: Manga, newSource: Source): Track? =
        if (accept(newSource)) {
            track.also { track.tracking_url = manga.url }
        } else {
            null
        }
>>>>>>> 346652e5
}<|MERGE_RESOLUTION|>--- conflicted
+++ resolved
@@ -4,6 +4,7 @@
 import android.graphics.Color
 import androidx.annotation.StringRes
 import eu.kanade.tachiyomi.R
+import eu.kanade.tachiyomi.animesource.AnimeSource
 import eu.kanade.tachiyomi.data.database.models.Anime
 import eu.kanade.tachiyomi.data.database.models.AnimeTrack
 import eu.kanade.tachiyomi.data.database.models.Manga
@@ -123,9 +124,8 @@
             null
         }
 
-<<<<<<< HEAD
-    override suspend fun match(anime: Anime): AnimeTrackSearch? = throw Exception("Not used")
-=======
+    override suspend fun match(anime: Anime) = throw Exception("Not used")
+
     override fun isTrackFrom(track: Track, manga: Manga, source: Source?): Boolean =
         track.tracking_url == manga.url && source?.let { accept(it) } == true
 
@@ -135,5 +135,8 @@
         } else {
             null
         }
->>>>>>> 346652e5
+
+    override fun isTrackFrom(track: AnimeTrack, anime: Anime, source: AnimeSource?) = throw Exception("Not used")
+
+    override fun migrateTrack(track: AnimeTrack, anime: Anime, newSource: AnimeSource) = throw Exception("Not used")
 }