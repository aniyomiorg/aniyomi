--- conflicted
+++ resolved
@@ -60,13 +60,6 @@
     override fun displayScore(track: Track): String = ""
     override fun displayScore(track: AnimeTrack): String = throw Exception("Not used")
 
-<<<<<<< HEAD
-    override suspend fun add(track: Track): Track = throw Exception("Not used")
-
-    override suspend fun add(track: AnimeTrack): AnimeTrack = throw Exception("Not used")
-
-=======
->>>>>>> 9a801cfd
     override suspend fun update(track: Track): Track {
         return api.updateProgress(track)
     }
