package eu.kanade.tachiyomi.data.track.komga

import android.content.Context
import android.graphics.Color
import androidx.annotation.StringRes
import eu.kanade.domain.manga.model.Manga
import eu.kanade.tachiyomi.R
<<<<<<< HEAD
import eu.kanade.tachiyomi.animesource.AnimeSource
import eu.kanade.tachiyomi.data.database.models.Anime
import eu.kanade.tachiyomi.data.database.models.AnimeTrack
import eu.kanade.tachiyomi.data.database.models.Manga
=======
>>>>>>> 817418f7
import eu.kanade.tachiyomi.data.database.models.Track
import eu.kanade.tachiyomi.data.track.EnhancedTrackService
import eu.kanade.tachiyomi.data.track.MangaTrackService
import eu.kanade.tachiyomi.data.track.NoLoginTrackService
import eu.kanade.tachiyomi.data.track.TrackService
import eu.kanade.tachiyomi.data.track.model.AnimeTrackSearch
import eu.kanade.tachiyomi.data.track.model.TrackSearch
import eu.kanade.tachiyomi.source.Source
import okhttp3.Dns
import okhttp3.OkHttpClient
<<<<<<< HEAD
import eu.kanade.domain.anime.model.Anime as DomainAnime
import eu.kanade.domain.animetrack.model.AnimeTrack as DomainAnimeTrack
import eu.kanade.domain.manga.model.Manga as DomainManga
=======
>>>>>>> 817418f7
import eu.kanade.domain.track.model.Track as DomainTrack

class Komga(private val context: Context, id: Long) : TrackService(id), EnhancedTrackService, NoLoginTrackService, MangaTrackService {

    companion object {
        const val UNREAD = 1
        const val READING = 2
        const val COMPLETED = 3
    }

    override val client: OkHttpClient =
        networkService.client.newBuilder()
            .dns(Dns.SYSTEM) // don't use DNS over HTTPS as it breaks IP addressing
            .build()

    val api by lazy { KomgaApi(client) }

    @StringRes
    override fun nameRes() = R.string.tracker_komga

    override fun getLogo() = R.drawable.ic_tracker_komga

    override fun getLogoColor() = Color.rgb(51, 37, 50)

    override fun getStatusList() = listOf(UNREAD, READING, COMPLETED)

    override fun getStatusListAnime() = listOf(UNREAD, READING, COMPLETED)

    override fun getStatus(status: Int): String = with(context) {
        when (status) {
            UNREAD -> getString(R.string.unread)
            READING -> getString(R.string.reading)
            COMPLETED -> getString(R.string.completed)
            else -> ""
        }
    }

    override fun getReadingStatus(): Int = READING

    override fun getWatchingStatus(): Int = throw Exception("Not used")

    override fun getRereadingStatus(): Int = -1

    override fun getRewatchingStatus(): Int = throw Exception("Not used")

    override fun getCompletionStatus(): Int = COMPLETED

    override fun getScoreList(): List<String> = emptyList()

    override fun displayScore(track: Track): String = ""
    override fun displayScore(track: AnimeTrack): String = throw Exception("Not used")

    override suspend fun update(track: Track, didReadChapter: Boolean): Track {
        if (track.status != COMPLETED) {
            if (didReadChapter) {
                if (track.last_chapter_read.toInt() == track.total_chapters && track.total_chapters > 0) {
                    track.status = COMPLETED
                } else {
                    track.status = READING
                }
            }
        }

        return api.updateProgress(track)
    }

    override suspend fun update(track: AnimeTrack, didWatchEpisode: Boolean): AnimeTrack = throw Exception("Not used")

    override suspend fun bind(track: Track, hasReadChapters: Boolean): Track {
        return track
    }

    override suspend fun bind(track: AnimeTrack, hasReadChapters: Boolean): AnimeTrack = throw Exception("Not used")

    override suspend fun search(query: String): List<TrackSearch> = throw Exception("Not used")

    override suspend fun searchAnime(query: String): List<AnimeTrackSearch> = throw Exception("Not used")

    override suspend fun refresh(track: Track): Track {
        val remoteTrack = api.getTrackSearch(track.tracking_url)
        track.copyPersonalFrom(remoteTrack)
        track.total_chapters = remoteTrack.total_chapters
        return track
    }

    override suspend fun refresh(track: AnimeTrack): AnimeTrack = throw Exception("Not used")

    override suspend fun login(username: String, password: String) {
        saveCredentials("user", "pass")
    }

    // TrackService.isLogged works by checking that credentials are saved.
    // By saving dummy, unused credentials, we can activate the tracker simply by login/logout
    override fun loginNoop() {
        saveCredentials("user", "pass")
    }

    override fun getAcceptedSources() = listOf("eu.kanade.tachiyomi.extension.all.komga.Komga")

    override suspend fun match(manga: Manga): TrackSearch? =
        try {
            api.getTrackSearch(manga.url)
        } catch (e: Exception) {
            null
        }

<<<<<<< HEAD
    override suspend fun match(anime: Anime) = throw Exception("Not used")

    override fun isTrackFrom(track: DomainTrack, manga: DomainManga, source: Source?): Boolean =
=======
    override fun isTrackFrom(track: DomainTrack, manga: Manga, source: Source?): Boolean =
>>>>>>> 817418f7
        track.remoteUrl == manga.url && source?.let { accept(it) } == true

    override fun migrateTrack(track: DomainTrack, manga: Manga, newSource: Source): DomainTrack? =
        if (accept(newSource)) {
            track.copy(remoteUrl = manga.url)
        } else {
            null
        }

    override fun isTrackFrom(track: DomainAnimeTrack, anime: DomainAnime, source: AnimeSource?): Boolean = false

    override fun migrateTrack(track: DomainAnimeTrack, anime: DomainAnime, newSource: AnimeSource) = throw Exception("Not used")
}<|MERGE_RESOLUTION|>--- conflicted
+++ resolved
@@ -5,29 +5,15 @@
 import androidx.annotation.StringRes
 import eu.kanade.domain.manga.model.Manga
 import eu.kanade.tachiyomi.R
-<<<<<<< HEAD
-import eu.kanade.tachiyomi.animesource.AnimeSource
-import eu.kanade.tachiyomi.data.database.models.Anime
-import eu.kanade.tachiyomi.data.database.models.AnimeTrack
-import eu.kanade.tachiyomi.data.database.models.Manga
-=======
->>>>>>> 817418f7
 import eu.kanade.tachiyomi.data.database.models.Track
 import eu.kanade.tachiyomi.data.track.EnhancedTrackService
 import eu.kanade.tachiyomi.data.track.MangaTrackService
 import eu.kanade.tachiyomi.data.track.NoLoginTrackService
 import eu.kanade.tachiyomi.data.track.TrackService
-import eu.kanade.tachiyomi.data.track.model.AnimeTrackSearch
 import eu.kanade.tachiyomi.data.track.model.TrackSearch
 import eu.kanade.tachiyomi.source.Source
 import okhttp3.Dns
 import okhttp3.OkHttpClient
-<<<<<<< HEAD
-import eu.kanade.domain.anime.model.Anime as DomainAnime
-import eu.kanade.domain.animetrack.model.AnimeTrack as DomainAnimeTrack
-import eu.kanade.domain.manga.model.Manga as DomainManga
-=======
->>>>>>> 817418f7
 import eu.kanade.domain.track.model.Track as DomainTrack
 
 class Komga(private val context: Context, id: Long) : TrackService(id), EnhancedTrackService, NoLoginTrackService, MangaTrackService {
@@ -134,13 +120,9 @@
             null
         }
 
-<<<<<<< HEAD
     override suspend fun match(anime: Anime) = throw Exception("Not used")
-
-    override fun isTrackFrom(track: DomainTrack, manga: DomainManga, source: Source?): Boolean =
-=======
+    
     override fun isTrackFrom(track: DomainTrack, manga: Manga, source: Source?): Boolean =
->>>>>>> 817418f7
         track.remoteUrl == manga.url && source?.let { accept(it) } == true
 
     override fun migrateTrack(track: DomainTrack, manga: Manga, newSource: Source): DomainTrack? =
