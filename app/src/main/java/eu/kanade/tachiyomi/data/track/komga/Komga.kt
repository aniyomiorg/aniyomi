package eu.kanade.tachiyomi.data.track.komga

import android.content.Context
import android.graphics.Color
import androidx.annotation.StringRes
import eu.kanade.tachiyomi.R
import eu.kanade.tachiyomi.animesource.AnimeSource
import eu.kanade.tachiyomi.data.database.models.Anime
import eu.kanade.tachiyomi.data.database.models.AnimeTrack
import eu.kanade.tachiyomi.data.database.models.Manga
import eu.kanade.tachiyomi.data.database.models.Track
import eu.kanade.tachiyomi.data.track.EnhancedTrackService
import eu.kanade.tachiyomi.data.track.MangaTrackService
import eu.kanade.tachiyomi.data.track.NoLoginTrackService
import eu.kanade.tachiyomi.data.track.TrackService
import eu.kanade.tachiyomi.data.track.model.AnimeTrackSearch
import eu.kanade.tachiyomi.data.track.model.TrackSearch
import eu.kanade.tachiyomi.source.Source
import okhttp3.Dns
import okhttp3.OkHttpClient
import eu.kanade.domain.manga.model.Manga as DomainManga
import eu.kanade.domain.track.model.Track as DomainTrack

<<<<<<< HEAD
class Komga(private val context: Context, id: Int) : TrackService(id), EnhancedTrackService, NoLoginTrackService, MangaTrackService {
=======
class Komga(private val context: Context, id: Long) : TrackService(id), EnhancedTrackService, NoLoginTrackService {
>>>>>>> e44bb309

    companion object {
        const val UNREAD = 1
        const val READING = 2
        const val COMPLETED = 3
    }

    override val client: OkHttpClient =
        networkService.client.newBuilder()
            .dns(Dns.SYSTEM) // don't use DNS over HTTPS as it breaks IP addressing
            .build()

    val api by lazy { KomgaApi(client) }

    @StringRes
    override fun nameRes() = R.string.tracker_komga

    override fun getLogo() = R.drawable.ic_tracker_komga

    override fun getLogoColor() = Color.rgb(51, 37, 50)

    override fun getStatusList() = listOf(UNREAD, READING, COMPLETED)

    override fun getStatusListAnime() = listOf(UNREAD, READING, COMPLETED)

    override fun getStatus(status: Int): String = with(context) {
        when (status) {
            UNREAD -> getString(R.string.unread)
            READING -> getString(R.string.reading)
            COMPLETED -> getString(R.string.completed)
            else -> ""
        }
    }

    override fun getReadingStatus(): Int = READING

    override fun getWatchingStatus(): Int = throw Exception("Not used")

    override fun getRereadingStatus(): Int = -1

    override fun getRewatchingStatus(): Int = throw Exception("Not used")

    override fun getCompletionStatus(): Int = COMPLETED

    override fun getScoreList(): List<String> = emptyList()

    override fun displayScore(track: Track): String = ""
    override fun displayScore(track: AnimeTrack): String = throw Exception("Not used")

    override suspend fun update(track: Track, didReadChapter: Boolean): Track {
        if (track.status != COMPLETED) {
            if (didReadChapter) {
                if (track.last_chapter_read.toInt() == track.total_chapters && track.total_chapters > 0) {
                    track.status = COMPLETED
                } else {
                    track.status = READING
                }
            }
        }

        return api.updateProgress(track)
    }

    override suspend fun update(track: AnimeTrack, didWatchEpisode: Boolean): AnimeTrack = throw Exception("Not used")

    override suspend fun bind(track: Track, hasReadChapters: Boolean): Track {
        return track
    }

    override suspend fun bind(track: AnimeTrack, hasReadChapters: Boolean): AnimeTrack = throw Exception("Not used")

    override suspend fun search(query: String): List<TrackSearch> = throw Exception("Not used")

    override suspend fun searchAnime(query: String): List<AnimeTrackSearch> = throw Exception("Not used")

    override suspend fun refresh(track: Track): Track {
        val remoteTrack = api.getTrackSearch(track.tracking_url)
        track.copyPersonalFrom(remoteTrack)
        track.total_chapters = remoteTrack.total_chapters
        return track
    }

    override suspend fun refresh(track: AnimeTrack): AnimeTrack = throw Exception("Not used")

    override suspend fun login(username: String, password: String) {
        saveCredentials("user", "pass")
    }

    // TrackService.isLogged works by checking that credentials are saved.
    // By saving dummy, unused credentials, we can activate the tracker simply by login/logout
    override fun loginNoop() {
        saveCredentials("user", "pass")
    }

    override fun getAcceptedSources() = listOf("eu.kanade.tachiyomi.extension.all.komga.Komga")

    override suspend fun match(manga: Manga): TrackSearch? =
        try {
            api.getTrackSearch(manga.url)
        } catch (e: Exception) {
            null
        }

<<<<<<< HEAD
    override suspend fun match(anime: Anime) = throw Exception("Not used")

    override fun isTrackFrom(track: Track, manga: Manga, source: Source?): Boolean =
        track.tracking_url == manga.url && source?.let { accept(it) } == true
=======
    override fun isTrackFrom(track: DomainTrack, manga: DomainManga, source: Source?): Boolean =
        track.remoteUrl == manga.url && source?.let { accept(it) } == true
>>>>>>> e44bb309

    override fun migrateTrack(track: DomainTrack, manga: DomainManga, newSource: Source): DomainTrack? =
        if (accept(newSource)) {
            track.copy(remoteUrl = manga.url)
        } else {
            null
        }

    override fun isTrackFrom(track: AnimeTrack, anime: Anime, source: AnimeSource?): Boolean = false

    override fun migrateTrack(track: AnimeTrack, anime: Anime, newSource: AnimeSource) = throw Exception("Not used")
}<|MERGE_RESOLUTION|>--- conflicted
+++ resolved
@@ -18,14 +18,12 @@
 import eu.kanade.tachiyomi.source.Source
 import okhttp3.Dns
 import okhttp3.OkHttpClient
+import eu.kanade.domain.anime.model.Anime as DomainAnime
+import eu.kanade.domain.animetrack.model.AnimeTrack as DomainAnimeTrack
 import eu.kanade.domain.manga.model.Manga as DomainManga
 import eu.kanade.domain.track.model.Track as DomainTrack
 
-<<<<<<< HEAD
-class Komga(private val context: Context, id: Int) : TrackService(id), EnhancedTrackService, NoLoginTrackService, MangaTrackService {
-=======
-class Komga(private val context: Context, id: Long) : TrackService(id), EnhancedTrackService, NoLoginTrackService {
->>>>>>> e44bb309
+class Komga(private val context: Context, id: Long) : TrackService(id), EnhancedTrackService, NoLoginTrackService, MangaTrackService {
 
     companion object {
         const val UNREAD = 1
@@ -129,15 +127,10 @@
             null
         }
 
-<<<<<<< HEAD
     override suspend fun match(anime: Anime) = throw Exception("Not used")
 
-    override fun isTrackFrom(track: Track, manga: Manga, source: Source?): Boolean =
-        track.tracking_url == manga.url && source?.let { accept(it) } == true
-=======
     override fun isTrackFrom(track: DomainTrack, manga: DomainManga, source: Source?): Boolean =
         track.remoteUrl == manga.url && source?.let { accept(it) } == true
->>>>>>> e44bb309
 
     override fun migrateTrack(track: DomainTrack, manga: DomainManga, newSource: Source): DomainTrack? =
         if (accept(newSource)) {
@@ -146,7 +139,7 @@
             null
         }
 
-    override fun isTrackFrom(track: AnimeTrack, anime: Anime, source: AnimeSource?): Boolean = false
+    override fun isTrackFrom(track: DomainAnimeTrack, anime: DomainAnime, source: AnimeSource?): Boolean = false
 
-    override fun migrateTrack(track: AnimeTrack, anime: Anime, newSource: AnimeSource) = throw Exception("Not used")
+    override fun migrateTrack(track: DomainAnimeTrack, anime: DomainAnime, newSource: AnimeSource) = throw Exception("Not used")
 }