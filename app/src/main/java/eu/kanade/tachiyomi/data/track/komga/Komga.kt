package eu.kanade.tachiyomi.data.track.komga

import android.content.Context
import android.graphics.Color
import androidx.annotation.StringRes
import eu.kanade.tachiyomi.R
import eu.kanade.tachiyomi.animesource.AnimeSource
import eu.kanade.tachiyomi.data.database.models.Anime
import eu.kanade.tachiyomi.data.database.models.AnimeTrack
import eu.kanade.tachiyomi.data.database.models.Manga
import eu.kanade.tachiyomi.data.database.models.Track
import eu.kanade.tachiyomi.data.track.NoLoginTrackService
import eu.kanade.tachiyomi.data.track.TrackService
import eu.kanade.tachiyomi.data.track.UnattendedTrackService
import eu.kanade.tachiyomi.data.track.model.AnimeTrackSearch
import eu.kanade.tachiyomi.data.track.model.TrackSearch
import eu.kanade.tachiyomi.source.Source
import okhttp3.Dns
import okhttp3.OkHttpClient

class Komga(private val context: Context, id: Int) : TrackService(id), UnattendedTrackService, NoLoginTrackService {

    companion object {
        const val UNREAD = 1
        const val READING = 2
        const val COMPLETED = 3

        const val ACCEPTED_SOURCE = "eu.kanade.tachiyomi.extension.all.komga.Komga"
    }

    override val client: OkHttpClient =
        networkService.client.newBuilder()
            .dns(Dns.SYSTEM) // don't use DNS over HTTPS as it breaks IP addressing
            .build()

    val api by lazy { KomgaApi(client) }

    @StringRes
    override fun nameRes() = R.string.tracker_komga

    override fun getLogo() = R.drawable.ic_tracker_komga

    override fun getLogoColor() = Color.rgb(51, 37, 50)

    override fun getStatusList() = listOf(UNREAD, READING, COMPLETED)

    override fun getStatusListAnime() = listOf(UNREAD, READING, COMPLETED)

    override fun getStatus(status: Int): String = with(context) {
        when (status) {
            UNREAD -> getString(R.string.unread)
            READING -> getString(R.string.currently_reading)
            COMPLETED -> getString(R.string.completed)
            else -> ""
        }
    }

    override fun getReadingStatus(): Int = READING

    override fun getRereadingStatus(): Int = -1

    override fun getCompletionStatus(): Int = COMPLETED

    override fun getScoreList(): List<String> = emptyList()

    override fun displayScore(track: Track): String = ""
    override fun displayScore(track: AnimeTrack): String = throw Exception("Not used")

    override suspend fun update(track: Track, didReadChapter: Boolean): Track {
        if (track.status != COMPLETED) {
            if (didReadChapter) {
                track.status = READING
            }
        }

        return api.updateProgress(track)
    }

<<<<<<< HEAD
    override suspend fun update(track: AnimeTrack): AnimeTrack = throw Exception("Not used")

    override suspend fun bind(track: Track): Track {
=======
    override suspend fun bind(track: Track, hasReadChapters: Boolean): Track {
>>>>>>> 5d1134df
        return track
    }

    override suspend fun bind(track: AnimeTrack): AnimeTrack = throw Exception("Not used")

    override suspend fun search(query: String): List<TrackSearch> = throw Exception("Not used")

    override suspend fun searchAnime(query: String): List<AnimeTrackSearch> = throw Exception("Not used")

    override suspend fun refresh(track: Track): Track {
        val remoteTrack = api.getTrackSearch(track.tracking_url)
        track.copyPersonalFrom(remoteTrack)
        track.total_chapters = remoteTrack.total_chapters
        return track
    }

    override suspend fun refresh(track: AnimeTrack): AnimeTrack {
        TODO("Not yet implemented")
    }

    override suspend fun login(username: String, password: String) {
        saveCredentials("user", "pass")
    }

    // TrackService.isLogged works by checking that credentials are saved.
    // By saving dummy, unused credentials, we can activate the tracker simply by login/logout
    override fun loginNoop() {
        saveCredentials("user", "pass")
    }

    override fun accept(source: Source): Boolean = source::class.qualifiedName == ACCEPTED_SOURCE
    override fun accept(source: AnimeSource): Boolean = source::class.qualifiedName == ACCEPTED_SOURCE

    override suspend fun match(manga: Manga): TrackSearch? =
        try {
            api.getTrackSearch(manga.url)
        } catch (e: Exception) {
            null
        }

    override suspend fun match(anime: Anime): AnimeTrackSearch? = throw Exception("Not used")
}<|MERGE_RESOLUTION|>--- conflicted
+++ resolved
@@ -57,7 +57,11 @@
 
     override fun getReadingStatus(): Int = READING
 
+    override fun getWatchingStatus(): Int = throw Exception("Not used")
+
     override fun getRereadingStatus(): Int = -1
+
+    override fun getRewatchingStatus(): Int = throw Exception("Not used")
 
     override fun getCompletionStatus(): Int = COMPLETED
 
@@ -76,17 +80,13 @@
         return api.updateProgress(track)
     }
 
-<<<<<<< HEAD
-    override suspend fun update(track: AnimeTrack): AnimeTrack = throw Exception("Not used")
+    override suspend fun update(track: AnimeTrack, didReadChapter: Boolean): AnimeTrack = throw Exception("Not used")
 
-    override suspend fun bind(track: Track): Track {
-=======
     override suspend fun bind(track: Track, hasReadChapters: Boolean): Track {
->>>>>>> 5d1134df
         return track
     }
 
-    override suspend fun bind(track: AnimeTrack): AnimeTrack = throw Exception("Not used")
+    override suspend fun bind(track: AnimeTrack, hasReadChapters: Boolean): AnimeTrack = throw Exception("Not used")
 
     override suspend fun search(query: String): List<TrackSearch> = throw Exception("Not used")
 
