--- conflicted
+++ resolved
@@ -1,9 +1,5 @@
 package eu.kanade.tachiyomi.data.backup.models
 
-<<<<<<< HEAD
-import eu.kanade.tachiyomi.source.MangaSource
-=======
->>>>>>> a3ef3604
 import kotlinx.serialization.Serializable
 import kotlinx.serialization.protobuf.ProtoNumber
 
@@ -18,16 +14,5 @@
     @ProtoNumber(0) var name: String = "",
     @ProtoNumber(1) var sourceId: Long,
 ) {
-<<<<<<< HEAD
-    companion object {
-        fun copyFrom(source: MangaSource): BackupSource {
-            return BackupSource(
-                name = source.name,
-                sourceId = source.id,
-            )
-        }
-    }
-=======
     fun toBackupSource() = BackupSource(name, sourceId)
->>>>>>> a3ef3604
 }