package eu.kanade.tachiyomi.data.backup.models

import eu.kanade.tachiyomi.source.model.UpdateStrategy
import kotlinx.serialization.Serializable
import kotlinx.serialization.protobuf.ProtoNumber
import tachiyomi.domain.entries.anime.model.Anime
import tachiyomi.domain.entries.anime.model.CustomAnimeInfo
import tachiyomi.domain.items.episode.model.Episode
import tachiyomi.domain.track.anime.model.AnimeTrack

@Suppress("DEPRECATION")
@Serializable
data class BackupAnime(
    // in 1.x some of these values have different names
    @ProtoNumber(1) var source: Long,
    // url is called key in 1.x
    @ProtoNumber(2) var url: String,
    @ProtoNumber(3) var title: String = "",
    @ProtoNumber(4) var artist: String? = null,
    @ProtoNumber(5) var author: String? = null,
    @ProtoNumber(6) var description: String? = null,
    @ProtoNumber(7) var genre: List<String> = emptyList(),
    @ProtoNumber(8) var status: Int = 0,
    // thumbnailUrl is called cover in 1.x
    @ProtoNumber(9) var thumbnailUrl: String? = null,
    // @ProtoNumber(10) val customCover: String = "", 1.x value, not used in 0.x
    // @ProtoNumber(11) val lastUpdate: Long = 0, 1.x value, not used in 0.x
    // @ProtoNumber(12) val lastInit: Long = 0, 1.x value, not used in 0.x
    @ProtoNumber(13) var dateAdded: Long = 0,
    // @ProtoNumber(15) val flags: Int = 0, 1.x value, not used in 0.x
    @ProtoNumber(16) var episodes: List<BackupEpisode> = emptyList(),
    @ProtoNumber(17) var categories: List<Long> = emptyList(),
    @ProtoNumber(18) var tracking: List<BackupAnimeTracking> = emptyList(),
    // Bump by 100 for values that are not saved/implemented in 1.x but are used in 0.x
    @ProtoNumber(100) var favorite: Boolean = true,
    @ProtoNumber(101) var episodeFlags: Int = 0,
    @ProtoNumber(102) var brokenHistory: List<BrokenBackupAnimeHistory> = emptyList(),
    @ProtoNumber(103) var viewer_flags: Int = 0,
    @ProtoNumber(104) var history: List<BackupAnimeHistory> = emptyList(),
    @ProtoNumber(105) var updateStrategy: UpdateStrategy = UpdateStrategy.ALWAYS_UPDATE,
<<<<<<< HEAD

    @ProtoNumber(602) var customStatus: Int = 0,

    // J2K specific values
    @ProtoNumber(800) var customTitle: String? = null,
    @ProtoNumber(801) var customArtist: String? = null,
    @ProtoNumber(802) var customAuthor: String? = null,
    // skipping 803 due to using duplicate value in previous builds
    @ProtoNumber(804) var customDescription: String? = null,
    @ProtoNumber(805) var customGenre: List<String>? = null,
=======
    @ProtoNumber(106) var lastModifiedAt: Long = 0,
    @ProtoNumber(107) var favoriteModifiedAt: Long? = null,
>>>>>>> b9d42c97
) {
    fun getAnimeImpl(): Anime {
        return Anime.create().copy(
            url = this@BackupAnime.url,
            // SY -->
            ogTitle = this@BackupAnime.title,
            ogArtist = this@BackupAnime.artist,
            ogAuthor = this@BackupAnime.author,
            ogDescription = this@BackupAnime.description,
            ogGenre = this@BackupAnime.genre,
            ogStatus = this@BackupAnime.status.toLong(),
            // SY <--
            thumbnailUrl = this@BackupAnime.thumbnailUrl,
            favorite = this@BackupAnime.favorite,
            source = this@BackupAnime.source,
            dateAdded = this@BackupAnime.dateAdded,
            viewerFlags = this@BackupAnime.viewer_flags.toLong(),
            episodeFlags = this@BackupAnime.episodeFlags.toLong(),
            updateStrategy = this@BackupAnime.updateStrategy,
            lastModifiedAt = this@BackupAnime.lastModifiedAt,
            favoriteModifiedAt = this@BackupAnime.favoriteModifiedAt,
        )
    }

    fun getEpisodesImpl(): List<Episode> {
        return episodes.map {
            it.toEpisodeImpl()
        }
    }

    // SY -->
    fun getCustomAnimeInfo(): CustomAnimeInfo? {
        if (customTitle != null ||
            customArtist != null ||
            customAuthor != null ||
            customDescription != null ||
            customGenre != null ||
            customStatus != 0
        ) {
            return CustomAnimeInfo(
                id = 0L,
                title = customTitle,
                author = customAuthor,
                artist = customArtist,
                description = customDescription,
                genre = customGenre,
                status = customStatus.takeUnless { it == 0 }?.toLong(),
            )
        }
        return null
    }
    // SY <--

    fun getTrackingImpl(): List<AnimeTrack> {
        return tracking.map {
            it.getTrackingImpl()
        }
    }

    companion object {
        fun copyFrom(anime: Anime, customAnimeInfo: CustomAnimeInfo?): BackupAnime {
            return BackupAnime(
                url = anime.url,
                title = anime.title,
                artist = anime.artist,
                author = anime.author,
                description = anime.description,
                genre = anime.genre.orEmpty(),
                status = anime.status.toInt(),
                thumbnailUrl = anime.thumbnailUrl,
                favorite = anime.favorite,
                source = anime.source,
                dateAdded = anime.dateAdded,
                viewer_flags = anime.skipIntroLength,
                episodeFlags = anime.episodeFlags.toInt(),
                updateStrategy = anime.updateStrategy,
<<<<<<< HEAD
            ).also { backupAnime ->
                customAnimeInfo?.let {
                    backupAnime.customTitle = it.title
                    backupAnime.customArtist = it.artist
                    backupAnime.customAuthor = it.author
                    backupAnime.customDescription = it.description
                    backupAnime.customGenre = it.genre
                    backupAnime.customStatus = it.status?.toInt() ?: 0
                }
            }
=======
                lastModifiedAt = anime.lastModifiedAt,
                favoriteModifiedAt = anime.favoriteModifiedAt,
            )
>>>>>>> b9d42c97
        }
    }
}<|MERGE_RESOLUTION|>--- conflicted
+++ resolved
@@ -38,7 +38,8 @@
     @ProtoNumber(103) var viewer_flags: Int = 0,
     @ProtoNumber(104) var history: List<BackupAnimeHistory> = emptyList(),
     @ProtoNumber(105) var updateStrategy: UpdateStrategy = UpdateStrategy.ALWAYS_UPDATE,
-<<<<<<< HEAD
+    @ProtoNumber(106) var lastModifiedAt: Long = 0,
+    @ProtoNumber(107) var favoriteModifiedAt: Long? = null,
 
     @ProtoNumber(602) var customStatus: Int = 0,
 
@@ -49,10 +50,6 @@
     // skipping 803 due to using duplicate value in previous builds
     @ProtoNumber(804) var customDescription: String? = null,
     @ProtoNumber(805) var customGenre: List<String>? = null,
-=======
-    @ProtoNumber(106) var lastModifiedAt: Long = 0,
-    @ProtoNumber(107) var favoriteModifiedAt: Long? = null,
->>>>>>> b9d42c97
 ) {
     fun getAnimeImpl(): Anime {
         return Anime.create().copy(
@@ -129,7 +126,8 @@
                 viewer_flags = anime.skipIntroLength,
                 episodeFlags = anime.episodeFlags.toInt(),
                 updateStrategy = anime.updateStrategy,
-<<<<<<< HEAD
+                lastModifiedAt = anime.lastModifiedAt,
+                favoriteModifiedAt = anime.favoriteModifiedAt,
             ).also { backupAnime ->
                 customAnimeInfo?.let {
                     backupAnime.customTitle = it.title
@@ -140,11 +138,6 @@
                     backupAnime.customStatus = it.status?.toInt() ?: 0
                 }
             }
-=======
-                lastModifiedAt = anime.lastModifiedAt,
-                favoriteModifiedAt = anime.favoriteModifiedAt,
-            )
->>>>>>> b9d42c97
         }
     }
 }