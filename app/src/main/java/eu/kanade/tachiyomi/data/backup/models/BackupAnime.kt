--- conflicted
+++ resolved
@@ -6,15 +6,11 @@
 import tachiyomi.domain.entries.anime.model.Anime
 import tachiyomi.domain.entries.anime.model.CustomAnimeInfo
 
-<<<<<<< HEAD
-@Suppress("DEPRECATION")
-=======
 @Suppress(
 
     "DEPRECATION",
     "MagicNumber",
 )
->>>>>>> 0ed5a622
 @Serializable
 data class BackupAnime(
     // in 1.x some of these values have different names
