--- conflicted
+++ resolved
@@ -4,12 +4,6 @@
 import kotlinx.serialization.Serializable
 import kotlinx.serialization.protobuf.ProtoNumber
 import tachiyomi.domain.entries.anime.model.Anime
-<<<<<<< HEAD
-=======
-import tachiyomi.domain.entries.anime.model.CustomAnimeInfo
-import tachiyomi.domain.items.episode.model.Episode
-import tachiyomi.domain.track.anime.model.AnimeTrack
->>>>>>> 1c35a831
 
 @Suppress("DEPRECATION")
 @Serializable
@@ -76,74 +70,4 @@
             favoriteModifiedAt = this@BackupAnime.favoriteModifiedAt,
         )
     }
-<<<<<<< HEAD
-=======
-
-    fun getEpisodesImpl(): List<Episode> {
-        return episodes.map {
-            it.toEpisodeImpl()
-        }
-    }
-
-    // SY -->
-    fun getCustomAnimeInfo(): CustomAnimeInfo? {
-        if (customTitle != null ||
-            customArtist != null ||
-            customAuthor != null ||
-            customDescription != null ||
-            customGenre != null ||
-            customStatus != 0
-        ) {
-            return CustomAnimeInfo(
-                id = 0L,
-                title = customTitle,
-                author = customAuthor,
-                artist = customArtist,
-                description = customDescription,
-                genre = customGenre,
-                status = customStatus.takeUnless { it == 0 }?.toLong(),
-            )
-        }
-        return null
-    }
-    // SY <--
-
-    fun getTrackingImpl(): List<AnimeTrack> {
-        return tracking.map {
-            it.getTrackingImpl()
-        }
-    }
-
-    companion object {
-        fun copyFrom(anime: Anime, customAnimeInfo: CustomAnimeInfo?): BackupAnime {
-            return BackupAnime(
-                url = anime.url,
-                title = anime.title,
-                artist = anime.artist,
-                author = anime.author,
-                description = anime.description,
-                genre = anime.genre.orEmpty(),
-                status = anime.status.toInt(),
-                thumbnailUrl = anime.thumbnailUrl,
-                favorite = anime.favorite,
-                source = anime.source,
-                dateAdded = anime.dateAdded,
-                viewer_flags = anime.skipIntroLength,
-                episodeFlags = anime.episodeFlags.toInt(),
-                updateStrategy = anime.updateStrategy,
-                lastModifiedAt = anime.lastModifiedAt,
-                favoriteModifiedAt = anime.favoriteModifiedAt,
-            ).also { backupAnime ->
-                customAnimeInfo?.let {
-                    backupAnime.customTitle = it.title
-                    backupAnime.customArtist = it.artist
-                    backupAnime.customAuthor = it.author
-                    backupAnime.customDescription = it.description
-                    backupAnime.customGenre = it.genre
-                    backupAnime.customStatus = it.status?.toInt() ?: 0
-                }
-            }
-        }
-    }
->>>>>>> 1c35a831
 }