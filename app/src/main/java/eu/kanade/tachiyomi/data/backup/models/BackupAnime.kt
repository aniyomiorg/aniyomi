--- conflicted
+++ resolved
@@ -4,12 +4,7 @@
 import kotlinx.serialization.Serializable
 import kotlinx.serialization.protobuf.ProtoNumber
 import tachiyomi.domain.entries.anime.model.Anime
-<<<<<<< HEAD
 import tachiyomi.domain.entries.anime.model.CustomAnimeInfo
-import tachiyomi.domain.items.episode.model.Episode
-import tachiyomi.domain.track.anime.model.AnimeTrack
-=======
->>>>>>> bfa68d18
 
 @Suppress("DEPRECATION")
 @Serializable
@@ -76,14 +71,6 @@
             favoriteModifiedAt = this@BackupAnime.favoriteModifiedAt,
         )
     }
-<<<<<<< HEAD
-
-    fun getEpisodesImpl(): List<Episode> {
-        return episodes.map {
-            it.toEpisodeImpl()
-        }
-    }
-
     // SY -->
     fun getCustomAnimeInfo(): CustomAnimeInfo? {
         if (customTitle != null ||
@@ -106,44 +93,4 @@
         return null
     }
     // SY <--
-
-    fun getTrackingImpl(): List<AnimeTrack> {
-        return tracking.map {
-            it.getTrackingImpl()
-        }
-    }
-
-    companion object {
-        fun copyFrom(anime: Anime, customAnimeInfo: CustomAnimeInfo?): BackupAnime {
-            return BackupAnime(
-                url = anime.url,
-                title = anime.title,
-                artist = anime.artist,
-                author = anime.author,
-                description = anime.description,
-                genre = anime.genre.orEmpty(),
-                status = anime.status.toInt(),
-                thumbnailUrl = anime.thumbnailUrl,
-                favorite = anime.favorite,
-                source = anime.source,
-                dateAdded = anime.dateAdded,
-                viewer_flags = anime.skipIntroLength,
-                episodeFlags = anime.episodeFlags.toInt(),
-                updateStrategy = anime.updateStrategy,
-                lastModifiedAt = anime.lastModifiedAt,
-                favoriteModifiedAt = anime.favoriteModifiedAt,
-            ).also { backupAnime ->
-                customAnimeInfo?.let {
-                    backupAnime.customTitle = it.title
-                    backupAnime.customArtist = it.artist
-                    backupAnime.customAuthor = it.author
-                    backupAnime.customDescription = it.description
-                    backupAnime.customGenre = it.genre
-                    backupAnime.customStatus = it.status?.toInt() ?: 0
-                }
-            }
-        }
-    }
-=======
->>>>>>> bfa68d18
 }