package eu.kanade.tachiyomi.data.backup.models

import eu.kanade.tachiyomi.animesource.model.AnimeUpdateStrategy
import kotlinx.serialization.Serializable
import kotlinx.serialization.protobuf.ProtoNumber
import tachiyomi.domain.entries.anime.model.Anime
import tachiyomi.domain.entries.anime.model.CustomAnimeInfo

@Suppress(
    "DEPRECATION",
    "MagicNumber",
)
@Serializable
data class BackupAnime(
    // in 1.x some of these values have different names
    @ProtoNumber(1) var source: Long,
    // url is called key in 1.x
    @ProtoNumber(2) var url: String,
    @ProtoNumber(3) var title: String = "",
    @ProtoNumber(4) var artist: String? = null,
    @ProtoNumber(5) var author: String? = null,
    @ProtoNumber(6) var description: String? = null,
    @ProtoNumber(7) var genre: List<String> = emptyList(),
    @ProtoNumber(8) var status: Int = 0,
    // thumbnailUrl is called cover in 1.x
    @ProtoNumber(9) var thumbnailUrl: String? = null,
    // @ProtoNumber(10) val customCover: String = "", 1.x value, not used in 0.x
    // @ProtoNumber(11) val lastUpdate: Long = 0, 1.x value, not used in 0.x
    // @ProtoNumber(12) val lastInit: Long = 0, 1.x value, not used in 0.x
    @ProtoNumber(13) var dateAdded: Long = 0,
    // @ProtoNumber(15) val flags: Int = 0, 1.x value, not used in 0.x
    @ProtoNumber(16) var episodes: List<BackupEpisode> = emptyList(),
    @ProtoNumber(17) var categories: List<Long> = emptyList(),
    @ProtoNumber(18) var tracking: List<BackupAnimeTracking> = emptyList(),
    // Bump by 100 for values that are not saved/implemented in 1.x but are used in 0.x
    @ProtoNumber(100) var favorite: Boolean = true,
    @ProtoNumber(101) var episodeFlags: Int = 0,
    @ProtoNumber(102) var brokenHistory: List<BrokenBackupAnimeHistory> = emptyList(),
    @ProtoNumber(103) var viewer_flags: Int = 0,
    @ProtoNumber(104) var history: List<BackupAnimeHistory> = emptyList(),
    @ProtoNumber(105) var updateStrategy: AnimeUpdateStrategy = AnimeUpdateStrategy.ALWAYS_UPDATE,
    @ProtoNumber(106) var lastModifiedAt: Long = 0,
    @ProtoNumber(107) var favoriteModifiedAt: Long? = null,
<<<<<<< HEAD
    @ProtoNumber(108) var version: Long = 0,

    @ProtoNumber(602) var customStatus: Int = 0,

    // J2K specific values
    @ProtoNumber(800) var customTitle: String? = null,
    @ProtoNumber(801) var customArtist: String? = null,
    @ProtoNumber(802) var customAuthor: String? = null,
    // skipping 803 due to using duplicate value in previous builds
    @ProtoNumber(804) var customDescription: String? = null,
    @ProtoNumber(805) var customGenre: List<String>? = null,
=======
    @ProtoNumber(109) var version: Long = 0,
>>>>>>> 58817c72
) {
    fun getAnimeImpl(): Anime {
        return Anime.create().copy(
            url = this@BackupAnime.url,
            // SY -->
            ogTitle = this@BackupAnime.title,
            ogArtist = this@BackupAnime.artist,
            ogAuthor = this@BackupAnime.author,
            ogDescription = this@BackupAnime.description,
            ogGenre = this@BackupAnime.genre,
            ogStatus = this@BackupAnime.status.toLong(),
            // SY <--
            thumbnailUrl = this@BackupAnime.thumbnailUrl,
            favorite = this@BackupAnime.favorite,
            source = this@BackupAnime.source,
            dateAdded = this@BackupAnime.dateAdded,
            viewerFlags = this@BackupAnime.viewer_flags.toLong(),
            episodeFlags = this@BackupAnime.episodeFlags.toLong(),
            updateStrategy = this@BackupAnime.updateStrategy,
            lastModifiedAt = this@BackupAnime.lastModifiedAt,
            favoriteModifiedAt = this@BackupAnime.favoriteModifiedAt,
            version = this@BackupAnime.version,
        )
    }

    // SY -->
    @Suppress("ComplexCondition")
    fun getCustomAnimeInfo(): CustomAnimeInfo? {
        if (customTitle != null ||
            customArtist != null ||
            customAuthor != null ||
            customDescription != null ||
            customGenre != null ||
            customStatus != 0
        ) {
            return CustomAnimeInfo(
                id = 0L,
                title = customTitle,
                author = customAuthor,
                artist = customArtist,
                description = customDescription,
                genre = customGenre,
                status = customStatus.takeUnless { it == 0 }?.toLong(),
            )
        }
        return null
    }
    // SY <--
}<|MERGE_RESOLUTION|>--- conflicted
+++ resolved
@@ -41,8 +41,7 @@
     @ProtoNumber(105) var updateStrategy: AnimeUpdateStrategy = AnimeUpdateStrategy.ALWAYS_UPDATE,
     @ProtoNumber(106) var lastModifiedAt: Long = 0,
     @ProtoNumber(107) var favoriteModifiedAt: Long? = null,
-<<<<<<< HEAD
-    @ProtoNumber(108) var version: Long = 0,
+    @ProtoNumber(109) var version: Long = 0,
 
     @ProtoNumber(602) var customStatus: Int = 0,
 
@@ -53,9 +52,6 @@
     // skipping 803 due to using duplicate value in previous builds
     @ProtoNumber(804) var customDescription: String? = null,
     @ProtoNumber(805) var customGenre: List<String>? = null,
-=======
-    @ProtoNumber(109) var version: Long = 0,
->>>>>>> 58817c72
 ) {
     fun getAnimeImpl(): Anime {
         return Anime.create().copy(
