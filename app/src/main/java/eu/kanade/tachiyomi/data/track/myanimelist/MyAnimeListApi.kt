package eu.kanade.tachiyomi.data.track.myanimelist

import android.net.Uri
import androidx.core.net.toUri
import eu.kanade.tachiyomi.data.database.models.AnimeTrack
import eu.kanade.tachiyomi.data.database.models.Track
import eu.kanade.tachiyomi.data.track.TrackManager
import eu.kanade.tachiyomi.data.track.model.AnimeTrackSearch
import eu.kanade.tachiyomi.data.track.model.TrackSearch
import eu.kanade.tachiyomi.network.GET
import eu.kanade.tachiyomi.network.POST
import eu.kanade.tachiyomi.network.await
import eu.kanade.tachiyomi.network.parseAs
import eu.kanade.tachiyomi.util.PkceUtil
import eu.kanade.tachiyomi.util.lang.withIOContext
import kotlinx.coroutines.async
import kotlinx.coroutines.awaitAll
import kotlinx.serialization.json.JsonObject
import kotlinx.serialization.json.boolean
import kotlinx.serialization.json.contentOrNull
import kotlinx.serialization.json.float
import kotlinx.serialization.json.int
import kotlinx.serialization.json.jsonArray
import kotlinx.serialization.json.jsonObject
import kotlinx.serialization.json.jsonPrimitive
import kotlinx.serialization.json.long
import okhttp3.FormBody
import okhttp3.Headers
import okhttp3.OkHttpClient
import okhttp3.Request
import okhttp3.RequestBody
import java.text.SimpleDateFormat
import java.util.Locale

class MyAnimeListApi(private val client: OkHttpClient, interceptor: MyAnimeListInterceptor) {

    private val authClient = client.newBuilder().addInterceptor(interceptor).build()

    suspend fun getAccessToken(authCode: String): OAuth {
        return withIOContext {
            val formBody: RequestBody = FormBody.Builder()
                .add("client_id", clientId)
                .add("code", authCode)
                .add("code_verifier", codeVerifier)
                .add("grant_type", "authorization_code")
                .build()
            client.newCall(POST("$baseOAuthUrl/token", body = formBody))
                .await()
                .parseAs()
        }
    }

    suspend fun getCurrentUser(): String {
        return withIOContext {
            val request = Request.Builder()
                .url("$baseApiUrl/users/@me")
                .get()
                .build()
            authClient.newCall(request)
                .await()
                .parseAs<JsonObject>()
                .let { it["name"]!!.jsonPrimitive.content }
        }
    }

    suspend fun search(query: String): List<TrackSearch> {
        return withIOContext {
            val url = "$baseApiUrl/manga".toUri().buildUpon()
                // MAL API throws a 400 when the query is over 64 characters...
                .appendQueryParameter("q", query.take(64))
                .appendQueryParameter("nsfw", "true")
                .build()
            authClient.newCall(GET(url.toString()))
                .await()
                .parseAs<JsonObject>()
                .let {
                    it["data"]!!.jsonArray
                        .map { data -> data.jsonObject["node"]!!.jsonObject }
                        .map { node ->
                            val id = node["id"]!!.jsonPrimitive.int
                            async { getMangaDetails(id) }
                        }
                        .awaitAll()
                        .filter { trackSearch -> !trackSearch.publishing_type.contains("novel") }
                }
        }
    }

    suspend fun searchAnime(query: String): List<AnimeTrackSearch> {
        return withIOContext {
            val url = "$baseApiUrl/anime".toUri().buildUpon()
                // MAL API throws a 400 when the query is over 64 characters...
                .appendQueryParameter("q", query.take(64))
                .appendQueryParameter("q", query)
                .appendQueryParameter("nsfw", "true")
                .build()
            authClient.newCall(GET(url.toString()))
                .await()
                .parseAs<JsonObject>()
                .let {
                    it["data"]!!.jsonArray
                        .map { data -> data.jsonObject["node"]!!.jsonObject }
                        .map { node ->
                            val id = node["id"]!!.jsonPrimitive.int
                            async { getAnimeDetails(id) }
                        }
                        .awaitAll()
                }
        }
    }

    suspend fun getMangaDetails(id: Int): TrackSearch {
        return withIOContext {
            val url = "$baseApiUrl/manga".toUri().buildUpon()
                .appendPath(id.toString())
                .appendQueryParameter("fields", "id,title,synopsis,num_chapters,main_picture,status,media_type,start_date")
                .build()
            authClient.newCall(GET(url.toString()))
                .await()
                .parseAs<JsonObject>()
                .let {
                    val obj = it.jsonObject
                    TrackSearch.create(TrackManager.MYANIMELIST).apply {
                        media_id = obj["id"]!!.jsonPrimitive.long
                        title = obj["title"]!!.jsonPrimitive.content
                        summary = obj["synopsis"]?.jsonPrimitive?.content ?: ""
                        total_chapters = obj["num_chapters"]!!.jsonPrimitive.int
                        cover_url = obj["main_picture"]?.jsonObject?.get("large")?.jsonPrimitive?.content ?: ""
                        tracking_url = "https://myanimelist.net/manga/$media_id"
                        publishing_status = obj["status"]!!.jsonPrimitive.content.replace("_", " ")
                        publishing_type = obj["media_type"]!!.jsonPrimitive.content.replace("_", " ")
                        start_date = try {
                            val outputDf = SimpleDateFormat("yyyy-MM-dd", Locale.US)
                            outputDf.format(obj["start_date"]!!)
                        } catch (e: Exception) {
                            ""
                        }
                    }
                }
        }
    }

    suspend fun getAnimeDetails(id: Int): AnimeTrackSearch {
        return withIOContext {
            val url = "$baseApiUrl/anime".toUri().buildUpon()
                .appendPath(id.toString())
                .appendQueryParameter("fields", "id,title,synopsis,num_episodes,main_picture,status,media_type,start_date")
                .build()
            authClient.newCall(GET(url.toString()))
                .await()
                .parseAs<JsonObject>()
                .let {
                    val obj = it.jsonObject
                    AnimeTrackSearch.create(TrackManager.MYANIMELIST).apply {
                        media_id = obj["id"]!!.jsonPrimitive.long
                        title = obj["title"]!!.jsonPrimitive.content
                        summary = obj["synopsis"]?.jsonPrimitive?.content ?: ""
                        total_episodes = obj["num_episodes"]!!.jsonPrimitive.int
                        cover_url = obj["main_picture"]?.jsonObject?.get("large")?.jsonPrimitive?.content ?: ""
                        tracking_url = "https://myanimelist.net/anime/$media_id"
                        publishing_status = obj["status"]!!.jsonPrimitive.content.replace("_", " ")
                        publishing_type = obj["media_type"]!!.jsonPrimitive.content.replace("_", " ")
                        start_date = try {
                            val outputDf = SimpleDateFormat("yyyy-MM-dd", Locale.US)
                            outputDf.format(obj["start_date"]!!)
                        } catch (e: Exception) {
                            ""
                        }
                    }
                }
        }
    }

    suspend fun updateItem(track: Track): Track {
        return withIOContext {
            val formBodyBuilder = FormBody.Builder()
                .add("status", track.toMyAnimeListStatus() ?: "reading")
                .add("is_rereading", (track.status == MyAnimeList.REREADING).toString())
                .add("score", track.score.toString())
                .add("num_chapters_read", track.last_chapter_read.toInt().toString())
            convertToIsoDate(track.started_reading_date)?.let {
                formBodyBuilder.add("start_date", it)
            }
            convertToIsoDate(track.finished_reading_date)?.let {
                formBodyBuilder.add("finish_date", it)
            }

            val request = Request.Builder()
                .url(mangaUrl(track.media_id).toString())
                .put(formBodyBuilder.build())
                .build()
            authClient.newCall(request)
                .await()
                .parseAs<JsonObject>()
                .let { parseMangaItem(it, track) }
        }
    }

    suspend fun updateItem(track: AnimeTrack): AnimeTrack {
        return withIOContext {
            val formBodyBuilder = FormBody.Builder()
                .add("status", track.toMyAnimeListStatus() ?: "watching")
                .add("is_rewatching", (track.status == MyAnimeList.REWATCHING).toString())
                .add("score", track.score.toString())
                .add("num_watched_episodes", track.last_episode_seen.toInt().toString())
            convertToIsoDate(track.started_watching_date)?.let {
                formBodyBuilder.add("start_date", it)
            }
            convertToIsoDate(track.finished_watching_date)?.let {
                formBodyBuilder.add("finish_date", it)
            }

            val request = Request.Builder()
                .url(animeUrl(track.media_id).toString())
                .put(formBodyBuilder.build())
                .build()
            authClient.newCall(request)
                .await()
                .parseAs<JsonObject>()
                .let { parseAnimeItem(it, track) }
        }
    }

    suspend fun findListItem(track: Track): Track? {
        return withIOContext {
            val uri = "$baseApiUrl/manga".toUri().buildUpon()
                .appendPath(track.media_id.toString())
                .appendQueryParameter("fields", "num_chapters,my_list_status{start_date,finish_date}")
                .build()
            authClient.newCall(GET(uri.toString()))
                .await()
                .parseAs<JsonObject>()
                .let { obj ->
                    track.total_chapters = obj["num_chapters"]!!.jsonPrimitive.int
                    obj.jsonObject["my_list_status"]?.jsonObject?.let {
                        parseMangaItem(it, track)
                    }
                }
        }
    }

    suspend fun findListItem(track: AnimeTrack): AnimeTrack? {
        return withIOContext {
            val uri = "$baseApiUrl/anime".toUri().buildUpon()
                .appendPath(track.media_id.toString())
                .appendQueryParameter("fields", "num_episodes,my_list_status{start_date,finish_date}")
                .build()
            authClient.newCall(GET(uri.toString()))
                .await()
                .parseAs<JsonObject>()
                .let { obj ->
                    track.total_episodes = obj["num_episodes"]!!.jsonPrimitive.int
                    obj.jsonObject["my_list_status"]?.jsonObject?.let {
                        parseAnimeItem(it, track)
                    }
                }
        }
    }

    suspend fun findListItems(query: String, offset: Int = 0): List<TrackSearch> {
        return withIOContext {
            val json = getListPage(offset)
            val obj = json.jsonObject

            val matches = obj["data"]!!.jsonArray
                .filter {
                    it.jsonObject["node"]!!.jsonObject["title"]!!.jsonPrimitive.content.contains(
                        query,
                        ignoreCase = true,
                    )
                }
                .map {
                    val id = it.jsonObject["node"]!!.jsonObject["id"]!!.jsonPrimitive.int
                    async { getMangaDetails(id) }
                }
                .awaitAll()

            // Check next page if there's more
            if (!obj["paging"]!!.jsonObject["next"]?.jsonPrimitive?.contentOrNull.isNullOrBlank()) {
                matches + findListItems(query, offset + listPaginationAmount)
            } else {
                matches
            }
        }
    }

    suspend fun findListItemsAnime(query: String, offset: Int = 0): List<AnimeTrackSearch> {
        return withIOContext {
            val json = getListPage(offset)
            val obj = json.jsonObject

            val matches = obj["data"]!!.jsonArray
                .filter {
                    it.jsonObject["node"]!!.jsonObject["title"]!!.jsonPrimitive.content.contains(
                        query,
                        ignoreCase = true,
                    )
                }
                .map {
                    val id = it.jsonObject["node"]!!.jsonObject["id"]!!.jsonPrimitive.int
                    async { getAnimeDetails(id) }
                }
                .awaitAll()

            // Check next page if there's more
            if (!obj["paging"]!!.jsonObject["next"]?.jsonPrimitive?.contentOrNull.isNullOrBlank()) {
                matches + findListItemsAnime(query, offset + listPaginationAmount)
            } else {
                matches
            }
        }
    }

    private suspend fun getListPage(offset: Int): JsonObject {
        return withIOContext {
            val urlBuilder = "$baseApiUrl/users/@me/mangalist".toUri().buildUpon()
                .appendQueryParameter("fields", "list_status{start_date,finish_date}")
                .appendQueryParameter("limit", listPaginationAmount.toString())
            if (offset > 0) {
                urlBuilder.appendQueryParameter("offset", offset.toString())
            }

            val request = Request.Builder()
                .url(urlBuilder.build().toString())
                .get()
                .build()
            authClient.newCall(request)
                .await()
                .parseAs()
        }
    }

    private fun parseMangaItem(response: JsonObject, track: Track): Track {
        val obj = response.jsonObject
        return track.apply {
            val isRereading = obj["is_rereading"]!!.jsonPrimitive.boolean
            status = if (isRereading) MyAnimeList.REREADING else getStatus(obj["status"]!!.jsonPrimitive.content)
            last_chapter_read = obj["num_chapters_read"]!!.jsonPrimitive.float
            score = obj["score"]!!.jsonPrimitive.int.toFloat()
            obj["start_date"]?.let {
                started_reading_date = parseDate(it.jsonPrimitive.content)
            }
            obj["finish_date"]?.let {
                finished_reading_date = parseDate(it.jsonPrimitive.content)
            }
        }
    }

    private fun parseAnimeItem(response: JsonObject, track: AnimeTrack): AnimeTrack {
        val obj = response.jsonObject
        return track.apply {
            val isRereading = obj["is_rewatching"]!!.jsonPrimitive.boolean
            status = if (isRereading) MyAnimeList.REWATCHING else getStatus(obj["status"]!!.jsonPrimitive.content)
            last_episode_seen = obj["num_episodes_watched"]!!.jsonPrimitive.float
            score = obj["score"]!!.jsonPrimitive.int.toFloat()
            obj["start_date"]?.let {
                started_watching_date = parseDate(it.jsonPrimitive.content)
            }
            obj["finish_date"]?.let {
                finished_watching_date = parseDate(it.jsonPrimitive.content)
            }
        }
    }

    private fun parseDate(isoDate: String): Long {
        return SimpleDateFormat("yyyy-MM-dd", Locale.US).parse(isoDate)?.time ?: 0L
    }

    private fun convertToIsoDate(epochTime: Long): String? {
        if (epochTime == 0L) {
            return ""
        }
        return try {
            val outputDf = SimpleDateFormat("yyyy-MM-dd", Locale.US)
            outputDf.format(epochTime)
        } catch (e: Exception) {
            null
        }
    }

    companion object {
        // Registered under arkon's MAL account
        private const val clientId = "8fd3313bc138e8b890551aa1de1a2589"

        private const val baseOAuthUrl = "https://myanimelist.net/v1/oauth2"
        private const val baseApiUrl = "https://api.myanimelist.net/v2"

        private const val listPaginationAmount = 250

        private var codeVerifier: String = ""

        fun authUrl(): Uri = "$baseOAuthUrl/authorize".toUri().buildUpon()
            .appendQueryParameter("client_id", clientId)
            .appendQueryParameter("code_challenge", getPkceChallengeCode())
            .appendQueryParameter("response_type", "code")
            .build()

        fun mangaUrl(id: Long): Uri = "$baseApiUrl/manga".toUri().buildUpon()
            .appendPath(id.toString())
            .appendPath("my_list_status")
            .build()

<<<<<<< HEAD
        fun animeUrl(id: Long): Uri = "$baseApiUrl/anime".toUri().buildUpon()
            .appendPath(id.toString())
            .appendPath("my_list_status")
            .build()

        fun refreshTokenRequest(refreshToken: String): Request {
=======
        fun refreshTokenRequest(oauth: OAuth): Request {
>>>>>>> 8417f5a6
            val formBody: RequestBody = FormBody.Builder()
                .add("client_id", clientId)
                .add("refresh_token", oauth.refresh_token)
                .add("grant_type", "refresh_token")
                .build()

            // Add the Authorization header manually as this particular
            // request is called by the interceptor itself so it doesn't reach
            // the part where the token is added automatically.
            val headers = Headers.Builder()
                .add("Authorization", "Bearer ${oauth.access_token}")
                .build()

            return POST("$baseOAuthUrl/token", body = formBody, headers = headers)
        }

        private fun getPkceChallengeCode(): String {
            codeVerifier = PkceUtil.generateCodeVerifier()
            return codeVerifier
        }
    }
}<|MERGE_RESOLUTION|>--- conflicted
+++ resolved
@@ -400,16 +400,12 @@
             .appendPath("my_list_status")
             .build()
 
-<<<<<<< HEAD
         fun animeUrl(id: Long): Uri = "$baseApiUrl/anime".toUri().buildUpon()
             .appendPath(id.toString())
             .appendPath("my_list_status")
             .build()
 
-        fun refreshTokenRequest(refreshToken: String): Request {
-=======
         fun refreshTokenRequest(oauth: OAuth): Request {
->>>>>>> 8417f5a6
             val formBody: RequestBody = FormBody.Builder()
                 .add("client_id", clientId)
                 .add("refresh_token", oauth.refresh_token)
