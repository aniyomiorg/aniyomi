package eu.kanade.tachiyomi.data.track.myanimelist

import android.net.Uri
import androidx.core.net.toUri
import eu.kanade.tachiyomi.data.database.models.anime.AnimeTrack
import eu.kanade.tachiyomi.data.database.models.manga.MangaTrack
import eu.kanade.tachiyomi.data.track.model.AnimeTrackSearch
import eu.kanade.tachiyomi.data.track.model.MangaTrackSearch
import eu.kanade.tachiyomi.network.DELETE
import eu.kanade.tachiyomi.network.GET
import eu.kanade.tachiyomi.network.POST
import eu.kanade.tachiyomi.network.awaitSuccess
import eu.kanade.tachiyomi.network.parseAs
import eu.kanade.tachiyomi.util.PkceUtil
import kotlinx.coroutines.async
import kotlinx.coroutines.awaitAll
import kotlinx.serialization.json.Json
import kotlinx.serialization.json.JsonObject
import kotlinx.serialization.json.boolean
import kotlinx.serialization.json.contentOrNull
import kotlinx.serialization.json.float
import kotlinx.serialization.json.floatOrNull
import kotlinx.serialization.json.int
import kotlinx.serialization.json.jsonArray
import kotlinx.serialization.json.jsonObject
import kotlinx.serialization.json.jsonPrimitive
import kotlinx.serialization.json.long
import okhttp3.FormBody
import okhttp3.Headers
import okhttp3.OkHttpClient
import okhttp3.Request
import okhttp3.RequestBody
import tachiyomi.core.util.lang.withIOContext
import uy.kohesive.injekt.injectLazy
import java.text.SimpleDateFormat
import java.util.Locale
import tachiyomi.domain.track.anime.model.AnimeTrack as DomainAnimeTrack
import tachiyomi.domain.track.manga.model.MangaTrack as DomainMangaTrack

class MyAnimeListApi(
    private val trackId: Long,
    private val client: OkHttpClient,
    interceptor: MyAnimeListInterceptor,
) {

    private val json: Json by injectLazy()

    private val authClient = client.newBuilder().addInterceptor(interceptor).build()

    suspend fun getAccessToken(authCode: String): OAuth {
        return withIOContext {
            val formBody: RequestBody = FormBody.Builder()
                .add("client_id", CLIENT_ID)
                .add("code", authCode)
                .add("code_verifier", codeVerifier)
                .add("grant_type", "authorization_code")
                .build()
            with(json) {
                client.newCall(POST("$BASE_OAUTH_URL/token", body = formBody))
                    .awaitSuccess()
                    .parseAs()
            }
        }
    }

    suspend fun getCurrentUser(): String {
        return withIOContext {
            val request = Request.Builder()
                .url("$BASE_API_URL/users/@me")
                .get()
                .build()
            with(json) {
                authClient.newCall(request)
                    .awaitSuccess()
                    .parseAs<JsonObject>()
                    .let { it["name"]!!.jsonPrimitive.content }
            }
        }
    }

    suspend fun search(query: String): List<MangaTrackSearch> {
        return withIOContext {
            val url = "$BASE_API_URL/manga".toUri().buildUpon()
                // MAL API throws a 400 when the query is over 64 characters...
                .appendQueryParameter("q", query.take(64))
                .appendQueryParameter("nsfw", "true")
                .build()
            with(json) {
                authClient.newCall(GET(url.toString()))
                    .awaitSuccess()
                    .parseAs<JsonObject>()
                    .let {
                        it["data"]!!.jsonArray
                            .map { data -> data.jsonObject["node"]!!.jsonObject }
                            .map { node ->
                                val id = node["id"]!!.jsonPrimitive.int
                                async { getMangaDetails(id) }
                            }
                            .awaitAll()
                            .filter { trackSearch -> !trackSearch.publishing_type.contains("novel") }
                    }
            }
        }
    }

    suspend fun searchAnime(query: String): List<AnimeTrackSearch> {
        return withIOContext {
            val url = "$BASE_API_URL/anime".toUri().buildUpon()
                // MAL API throws a 400 when the query is over 64 characters...
                .appendQueryParameter("q", query.take(64))
                .appendQueryParameter("q", query)
                .appendQueryParameter("nsfw", "true")
                .build()
            with(json) {
                authClient.newCall(GET(url.toString()))
                    .awaitSuccess()
                    .parseAs<JsonObject>()
                    .let {
                        it["data"]!!.jsonArray
                            .map { data -> data.jsonObject["node"]!!.jsonObject }
                            .map { node ->
                                val id = node["id"]!!.jsonPrimitive.int
                                async { getAnimeDetails(id) }
                            }
                            .awaitAll()
                    }
            }
        }
    }

    suspend fun getMangaDetails(id: Int): MangaTrackSearch {
        return withIOContext {
            val url = "$BASE_API_URL/manga".toUri().buildUpon()
                .appendPath(id.toString())
                .appendQueryParameter(
                    "fields",
                    "id,title,synopsis,num_chapters,mean,main_picture,status,media_type,start_date",
                )
                .build()
            with(json) {
                authClient.newCall(GET(url.toString()))
                    .awaitSuccess()
                    .parseAs<JsonObject>()
                    .let {
                        val obj = it.jsonObject
                        MangaTrackSearch.create(trackId).apply {
                            remote_id = obj["id"]!!.jsonPrimitive.long
                            title = obj["title"]!!.jsonPrimitive.content
                            summary = obj["synopsis"]?.jsonPrimitive?.content ?: ""
                            total_chapters = obj["num_chapters"]!!.jsonPrimitive.int
                            score = obj["mean"]?.jsonPrimitive?.floatOrNull ?: -1f
                            cover_url =
                                obj["main_picture"]?.jsonObject?.get("large")?.jsonPrimitive?.content
                                    ?: ""
                            tracking_url = "https://myanimelist.net/manga/$remote_id"
                            publishing_status =
                                obj["status"]!!.jsonPrimitive.content.replace("_", " ")
                            publishing_type =
                                obj["media_type"]!!.jsonPrimitive.content.replace("_", " ")
                            start_date = try {
                                val outputDf = SimpleDateFormat("yyyy-MM-dd", Locale.US)
                                outputDf.format(obj["start_date"]!!)
                            } catch (e: Exception) {
                                ""
                            }
                        }
                    }
            }
        }
    }

    suspend fun getAnimeDetails(id: Int): AnimeTrackSearch {
        return withIOContext {
            val url = "$BASE_API_URL/anime".toUri().buildUpon()
                .appendPath(id.toString())
                .appendQueryParameter(
                    "fields",
                    "id,title,synopsis,num_episodes,mean,main_picture,status,media_type,start_date",
                )
                .build()
            with(json) {
                authClient.newCall(GET(url.toString()))
                    .awaitSuccess()
                    .parseAs<JsonObject>()
                    .let {
                        val obj = it.jsonObject
                        AnimeTrackSearch.create(trackId).apply {
                            remote_id = obj["id"]!!.jsonPrimitive.long
                            title = obj["title"]!!.jsonPrimitive.content
                            summary = obj["synopsis"]?.jsonPrimitive?.content ?: ""
                            total_episodes = obj["num_episodes"]!!.jsonPrimitive.int
                            score = obj["mean"]?.jsonPrimitive?.floatOrNull ?: -1f
                            cover_url =
                                obj["main_picture"]?.jsonObject?.get("large")?.jsonPrimitive?.content
                                    ?: ""
                            tracking_url = "https://myanimelist.net/anime/$remote_id"
                            publishing_status =
                                obj["status"]!!.jsonPrimitive.content.replace("_", " ")
                            publishing_type =
                                obj["media_type"]!!.jsonPrimitive.content.replace("_", " ")
                            start_date = try {
                                val outputDf = SimpleDateFormat("yyyy-MM-dd", Locale.US)
                                outputDf.format(obj["start_date"]!!)
                            } catch (e: Exception) {
                                ""
                            }
                        }
                    }
            }
        }
    }

    suspend fun updateItem(track: MangaTrack): MangaTrack {
        return withIOContext {
            val formBodyBuilder = FormBody.Builder()
                .add("status", track.toMyAnimeListStatus() ?: "reading")
                .add("is_rereading", (track.status == MyAnimeList.REREADING).toString())
                .add("score", track.score.toString())
                .add("num_chapters_read", track.last_chapter_read.toInt().toString())
            convertToIsoDate(track.started_reading_date)?.let {
                formBodyBuilder.add("start_date", it)
            }
            convertToIsoDate(track.finished_reading_date)?.let {
                formBodyBuilder.add("finish_date", it)
            }

            val request = Request.Builder()
                .url(mangaUrl(track.remote_id).toString())
                .put(formBodyBuilder.build())
                .build()
            with(json) {
                authClient.newCall(request)
                    .awaitSuccess()
                    .parseAs<JsonObject>()
                    .let { parseMangaItem(it, track) }
            }
        }
    }

    suspend fun updateItem(track: AnimeTrack): AnimeTrack {
        return withIOContext {
            val formBodyBuilder = FormBody.Builder()
                .add("status", track.toMyAnimeListStatus() ?: "watching")
                .add("is_rewatching", (track.status == MyAnimeList.REWATCHING).toString())
                .add("score", track.score.toString())
                .add("num_watched_episodes", track.last_episode_seen.toInt().toString())
            convertToIsoDate(track.started_watching_date)?.let {
                formBodyBuilder.add("start_date", it)
            }
            convertToIsoDate(track.finished_watching_date)?.let {
                formBodyBuilder.add("finish_date", it)
            }

            val request = Request.Builder()
                .url(animeUrl(track.remote_id).toString())
                .put(formBodyBuilder.build())
                .build()
            with(json) {
                authClient.newCall(request)
                    .awaitSuccess()
                    .parseAs<JsonObject>()
                    .let { parseAnimeItem(it, track) }
            }
        }
    }

    suspend fun deleteMangaItem(track: DomainMangaTrack) {
        withIOContext {
            authClient
                .newCall(DELETE(mangaUrl(track.remoteId).toString()))
                .awaitSuccess()
        }
    }

    suspend fun deleteAnimeItem(track: DomainAnimeTrack) {
        withIOContext {
            authClient
                .newCall(DELETE(animeUrl(track.remoteId).toString()))
                .awaitSuccess()
        }
    }

    suspend fun findListItem(track: MangaTrack): MangaTrack? {
        return withIOContext {
            val uri = "$BASE_API_URL/manga".toUri().buildUpon()
                .appendPath(track.remote_id.toString())
                .appendQueryParameter("fields", "num_chapters,my_list_status{start_date,finish_date}")
                .build()
            with(json) {
                authClient.newCall(GET(uri.toString()))
                    .awaitSuccess()
                    .parseAs<JsonObject>()
                    .let { obj ->
                        track.total_chapters = obj["num_chapters"]!!.jsonPrimitive.int
                        obj.jsonObject["my_list_status"]?.jsonObject?.let {
                            parseMangaItem(it, track)
                        }
                    }
            }
        }
    }

    suspend fun findListItem(track: AnimeTrack): AnimeTrack? {
        return withIOContext {
            val uri = "$BASE_API_URL/anime".toUri().buildUpon()
                .appendPath(track.remote_id.toString())
                .appendQueryParameter("fields", "num_episodes,my_list_status{start_date,finish_date}")
                .build()
            with(json) {
                authClient.newCall(GET(uri.toString()))
                    .awaitSuccess()
                    .parseAs<JsonObject>()
                    .let { obj ->
                        track.total_episodes = obj["num_episodes"]!!.jsonPrimitive.int
                        obj.jsonObject["my_list_status"]?.jsonObject?.let {
                            parseAnimeItem(it, track)
                        }
                    }
            }
        }
    }

    suspend fun findListItems(query: String, offset: Int = 0): List<MangaTrackSearch> {
        return withIOContext {
            val json = getListPage(offset)
            val obj = json.jsonObject

            val matches = obj["data"]!!.jsonArray
                .filter {
                    it.jsonObject["node"]!!.jsonObject["title"]!!.jsonPrimitive.content.contains(
                        query,
                        ignoreCase = true,
                    )
                }
                .map {
                    val id = it.jsonObject["node"]!!.jsonObject["id"]!!.jsonPrimitive.int
                    async { getMangaDetails(id) }
                }
                .awaitAll()

            // Check next page if there's more
            if (!obj["paging"]!!.jsonObject["next"]?.jsonPrimitive?.contentOrNull.isNullOrBlank()) {
                matches + findListItems(query, offset + LIST_PAGINATION_AMOUNT)
            } else {
                matches
            }
        }
    }

    suspend fun findListItemsAnime(query: String, offset: Int = 0): List<AnimeTrackSearch> {
        return withIOContext {
            val json = getListPage(offset)
            val obj = json.jsonObject

            val matches = obj["data"]!!.jsonArray
                .filter {
                    it.jsonObject["node"]!!.jsonObject["title"]!!.jsonPrimitive.content.contains(
                        query,
                        ignoreCase = true,
                    )
                }
                .map {
                    val id = it.jsonObject["node"]!!.jsonObject["id"]!!.jsonPrimitive.int
                    async { getAnimeDetails(id) }
                }
                .awaitAll()

            // Check next page if there's more
            if (!obj["paging"]!!.jsonObject["next"]?.jsonPrimitive?.contentOrNull.isNullOrBlank()) {
                matches + findListItemsAnime(query, offset + LIST_PAGINATION_AMOUNT)
            } else {
                matches
            }
        }
    }

    private suspend fun getListPage(offset: Int): JsonObject {
        return withIOContext {
            val urlBuilder = "$BASE_API_URL/users/@me/mangalist".toUri().buildUpon()
                .appendQueryParameter("fields", "list_status{start_date,finish_date}")
                .appendQueryParameter("limit", LIST_PAGINATION_AMOUNT.toString())
            if (offset > 0) {
                urlBuilder.appendQueryParameter("offset", offset.toString())
            }

            val request = Request.Builder()
                .url(urlBuilder.build().toString())
                .get()
                .build()
            with(json) {
                authClient.newCall(request)
                    .awaitSuccess()
                    .parseAs()
            }
        }
    }

    private fun parseMangaItem(response: JsonObject, track: MangaTrack): MangaTrack {
        val obj = response.jsonObject
        return track.apply {
            val isRereading = obj["is_rereading"]!!.jsonPrimitive.boolean
            status = if (isRereading) {
                MyAnimeList.REREADING
            } else {
                getStatus(
                    obj["status"]?.jsonPrimitive?.content,
                )
            }
            last_chapter_read = obj["num_chapters_read"]!!.jsonPrimitive.float
            score = obj["score"]!!.jsonPrimitive.int.toFloat()
            obj["start_date"]?.let {
                started_reading_date = parseDate(it.jsonPrimitive.content)
            }
            obj["finish_date"]?.let {
                finished_reading_date = parseDate(it.jsonPrimitive.content)
            }
        }
    }

    private fun parseAnimeItem(response: JsonObject, track: AnimeTrack): AnimeTrack {
        val obj = response.jsonObject
        return track.apply {
            val isRereading = obj["is_rewatching"]!!.jsonPrimitive.boolean
            status = if (isRereading) {
                MyAnimeList.REWATCHING
            } else {
                getStatus(
                    obj["status"]!!.jsonPrimitive.content,
                )
            }
            last_episode_seen = obj["num_episodes_watched"]!!.jsonPrimitive.float
            score = obj["score"]!!.jsonPrimitive.int.toFloat()
            obj["start_date"]?.let {
                started_watching_date = parseDate(it.jsonPrimitive.content)
            }
            obj["finish_date"]?.let {
                finished_watching_date = parseDate(it.jsonPrimitive.content)
            }
        }
    }

    private fun parseDate(isoDate: String): Long {
        return SimpleDateFormat("yyyy-MM-dd", Locale.US).parse(isoDate)?.time ?: 0L
    }

    private fun convertToIsoDate(epochTime: Long): String? {
        if (epochTime == 0L) {
            return ""
        }
        return try {
            val outputDf = SimpleDateFormat("yyyy-MM-dd", Locale.US)
            outputDf.format(epochTime)
        } catch (e: Exception) {
            null
        }
    }

    companion object {
<<<<<<< HEAD
        private const val CLIENT_ID = "63c3f1ad1d5ffe47c218e2b6c0470da4"
=======
        private const val CLIENT_ID = "18e5087eaeef557833a075a4d30d2afe"
>>>>>>> 64b3f6d1

        private const val BASE_OAUTH_URL = "https://myanimelist.net/v1/oauth2"
        private const val BASE_API_URL = "https://api.myanimelist.net/v2"

        private const val LIST_PAGINATION_AMOUNT = 250

        private var codeVerifier: String = ""

        fun authUrl(): Uri = "$BASE_OAUTH_URL/authorize".toUri().buildUpon()
            .appendQueryParameter("client_id", CLIENT_ID)
            .appendQueryParameter("code_challenge", getPkceChallengeCode())
            .appendQueryParameter("response_type", "code")
            .build()

        fun mangaUrl(id: Long): Uri = "$BASE_API_URL/manga".toUri().buildUpon()
            .appendPath(id.toString())
            .appendPath("my_list_status")
            .build()

        fun animeUrl(id: Long): Uri = "$BASE_API_URL/anime".toUri().buildUpon()
            .appendPath(id.toString())
            .appendPath("my_list_status")
            .build()

        fun refreshTokenRequest(oauth: OAuth): Request {
            val formBody: RequestBody = FormBody.Builder()
                .add("client_id", CLIENT_ID)
                .add("refresh_token", oauth.refresh_token)
                .add("grant_type", "refresh_token")
                .build()

            // Add the Authorization header manually as this particular
            // request is called by the interceptor itself so it doesn't reach
            // the part where the token is added automatically.
            val headers = Headers.Builder()
                .add("Authorization", "Bearer ${oauth.access_token}")
                .build()

            return POST("$BASE_OAUTH_URL/token", body = formBody, headers = headers)
        }

        private fun getPkceChallengeCode(): String {
            codeVerifier = PkceUtil.generateCodeVerifier()
            return codeVerifier
        }
    }
}<|MERGE_RESOLUTION|>--- conflicted
+++ resolved
@@ -456,11 +456,7 @@
     }
 
     companion object {
-<<<<<<< HEAD
-        private const val CLIENT_ID = "63c3f1ad1d5ffe47c218e2b6c0470da4"
-=======
         private const val CLIENT_ID = "18e5087eaeef557833a075a4d30d2afe"
->>>>>>> 64b3f6d1
 
         private const val BASE_OAUTH_URL = "https://myanimelist.net/v1/oauth2"
         private const val BASE_API_URL = "https://api.myanimelist.net/v2"
