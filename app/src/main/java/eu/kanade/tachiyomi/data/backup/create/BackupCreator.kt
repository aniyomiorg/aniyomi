package eu.kanade.tachiyomi.data.backup.create

import android.content.Context
import android.net.Uri
import com.hippo.unifile.UniFile
import eu.kanade.tachiyomi.BuildConfig
import eu.kanade.tachiyomi.data.backup.BackupFileValidator
import eu.kanade.tachiyomi.data.backup.create.creators.AnimeBackupCreator
import eu.kanade.tachiyomi.data.backup.create.creators.AnimeCategoriesBackupCreator
import eu.kanade.tachiyomi.data.backup.create.creators.AnimeExtensionRepoBackupCreator
import eu.kanade.tachiyomi.data.backup.create.creators.AnimeSourcesBackupCreator
import eu.kanade.tachiyomi.data.backup.create.creators.CustomButtonBackupCreator
import eu.kanade.tachiyomi.data.backup.create.creators.ExtensionsBackupCreator
import eu.kanade.tachiyomi.data.backup.create.creators.MangaBackupCreator
import eu.kanade.tachiyomi.data.backup.create.creators.MangaCategoriesBackupCreator
import eu.kanade.tachiyomi.data.backup.create.creators.MangaExtensionRepoBackupCreator
import eu.kanade.tachiyomi.data.backup.create.creators.MangaSourcesBackupCreator
import eu.kanade.tachiyomi.data.backup.create.creators.PreferenceBackupCreator
import eu.kanade.tachiyomi.data.backup.models.Backup
import eu.kanade.tachiyomi.data.backup.models.BackupAnime
import eu.kanade.tachiyomi.data.backup.models.BackupAnimeSource
import eu.kanade.tachiyomi.data.backup.models.BackupCategory
import eu.kanade.tachiyomi.data.backup.models.BackupCustomButtons
import eu.kanade.tachiyomi.data.backup.models.BackupExtension
import eu.kanade.tachiyomi.data.backup.models.BackupExtensionRepos
import eu.kanade.tachiyomi.data.backup.models.BackupManga
import eu.kanade.tachiyomi.data.backup.models.BackupPreference
import eu.kanade.tachiyomi.data.backup.models.BackupSource
import eu.kanade.tachiyomi.data.backup.models.BackupSourcePreferences
import kotlinx.serialization.protobuf.ProtoBuf
import logcat.LogPriority
import okio.buffer
import okio.gzip
import okio.sink
import tachiyomi.core.common.i18n.stringResource
import tachiyomi.core.common.util.system.logcat
import tachiyomi.domain.backup.service.BackupPreferences
import tachiyomi.domain.entries.anime.interactor.GetAnimeFavorites
import tachiyomi.domain.entries.anime.model.Anime
import tachiyomi.domain.entries.anime.repository.AnimeRepository
import tachiyomi.domain.entries.manga.interactor.GetMangaFavorites
import tachiyomi.domain.entries.manga.model.Manga
import tachiyomi.domain.entries.manga.repository.MangaRepository
import tachiyomi.i18n.MR
import uy.kohesive.injekt.Injekt
import uy.kohesive.injekt.api.get
import java.io.FileOutputStream
import java.text.SimpleDateFormat
import java.time.Instant
import java.util.Date
import java.util.Locale

class BackupCreator(
    private val context: Context,
    private val isAutoBackup: Boolean,

    private val parser: ProtoBuf = Injekt.get(),
    private val getAnimeFavorites: GetAnimeFavorites = Injekt.get(),
    private val getMangaFavorites: GetMangaFavorites = Injekt.get(),
    private val backupPreferences: BackupPreferences = Injekt.get(),
    private val mangaRepository: MangaRepository = Injekt.get(),
    private val animeRepository: AnimeRepository = Injekt.get(),

    private val animeCategoriesBackupCreator: AnimeCategoriesBackupCreator = AnimeCategoriesBackupCreator(),
    private val mangaCategoriesBackupCreator: MangaCategoriesBackupCreator = MangaCategoriesBackupCreator(),
    private val animeBackupCreator: AnimeBackupCreator = AnimeBackupCreator(),
    private val mangaBackupCreator: MangaBackupCreator = MangaBackupCreator(),
    private val preferenceBackupCreator: PreferenceBackupCreator = PreferenceBackupCreator(),
    private val animeExtensionRepoBackupCreator: AnimeExtensionRepoBackupCreator = AnimeExtensionRepoBackupCreator(),
    private val mangaExtensionRepoBackupCreator: MangaExtensionRepoBackupCreator = MangaExtensionRepoBackupCreator(),
    private val customButtonBackupCreator: CustomButtonBackupCreator = CustomButtonBackupCreator(),
    private val animeSourcesBackupCreator: AnimeSourcesBackupCreator = AnimeSourcesBackupCreator(),
    private val mangaSourcesBackupCreator: MangaSourcesBackupCreator = MangaSourcesBackupCreator(),
    private val extensionsBackupCreator: ExtensionsBackupCreator = ExtensionsBackupCreator(context),
) {

    suspend fun backup(uri: Uri, options: BackupOptions): String {
        var file: UniFile? = null
        try {
            file = if (isAutoBackup) {
                // Get dir of file and create
                val dir = UniFile.fromUri(context, uri)
                // Delete older backups
                dir?.listFiles { _, filename -> FILENAME_REGEX.matches(filename) }
                    .orEmpty()
                    .sortedByDescending { it.name }
                    .drop(MAX_AUTO_BACKUPS - 1)
                    .forEach { it.delete() }
                // Create new file to place backup
                dir?.createFile(getFilename())
            } else {
                UniFile.fromUri(context, uri)
            }

            if (file == null || !file.isFile) {
                throw IllegalStateException(context.stringResource(MR.strings.create_backup_file_error))
            }

            val nonFavoriteAnime = if (options.readEntries) {
                animeRepository.getWatchedAnimeNotInLibrary()
            } else {
                emptyList()
            }
            val backupAnime = backupAnimes(getAnimeFavorites.await() + nonFavoriteAnime, options)
            val nonFavoriteManga = if (options.readEntries) {
                mangaRepository.getReadMangaNotInLibrary()
            } else {
                emptyList()
            }
            val backupManga = backupMangas(getMangaFavorites.await() + nonFavoriteManga, options)

            val backup = Backup(
                backupManga = backupManga,
                backupCategories = backupMangaCategories(options),
                backupAnime = backupAnime,
                backupAnimeCategories = backupAnimeCategories(options),
                backupSources = backupMangaSources(backupManga),
                backupAnimeSources = backupAnimeSources(backupAnime),
                backupPreferences = backupAppPreferences(options),
                backupAnimeExtensionRepo = backupAnimeExtensionRepos(options),
                backupMangaExtensionRepo = backupMangaExtensionRepos(options),
                backupCustomButton = backupCustomButtons(options),
                backupSourcePreferences = backupSourcePreferences(options),
                backupExtensions = backupExtensions(options),
            )

            val byteArray = parser.encodeToByteArray(Backup.serializer(), backup)
            if (byteArray.isEmpty()) {
                throw IllegalStateException(context.stringResource(MR.strings.empty_backup_error))
            }

            file.openOutputStream()
                .also {
                    // Force overwrite old file
                    (it as? FileOutputStream)?.channel?.truncate(0)
                }
                .sink().gzip().buffer().use {
                    it.write(byteArray)
                }
            val fileUri = file.uri

            // Make sure it's a valid backup file
            BackupFileValidator(context).validate(fileUri)

            if (isAutoBackup) {
                backupPreferences.lastAutoBackupTimestamp().set(Instant.now().toEpochMilli())
            }

            return fileUri.toString()
        } catch (e: Exception) {
            logcat(LogPriority.ERROR, e)
            file?.delete()
            throw e
        }
    }

    suspend fun backupAnimeCategories(options: BackupOptions): List<BackupCategory> {
        if (!options.categories) return emptyList()

        return animeCategoriesBackupCreator()
    }

    suspend fun backupMangaCategories(options: BackupOptions): List<BackupCategory> {
        if (!options.categories) return emptyList()

        return mangaCategoriesBackupCreator()
    }

    suspend fun backupMangas(mangas: List<Manga>, options: BackupOptions): List<BackupManga> {
        if (!options.libraryEntries) return emptyList()

        return mangaBackupCreator(mangas, options)
    }

    suspend fun backupAnimes(animes: List<Anime>, options: BackupOptions): List<BackupAnime> {
        if (!options.libraryEntries) return emptyList()

        return animeBackupCreator(animes, options)
    }

    fun backupAnimeSources(animes: List<BackupAnime>): List<BackupAnimeSource> {
        return animeSourcesBackupCreator(animes)
    }
    fun backupMangaSources(mangas: List<BackupManga>): List<BackupSource> {
        return mangaSourcesBackupCreator(mangas)
    }

    fun backupAppPreferences(options: BackupOptions): List<BackupPreference> {
        if (!options.appSettings) return emptyList()

        return preferenceBackupCreator.createApp(includePrivatePreferences = options.privateSettings)
    }

    private suspend fun backupAnimeExtensionRepos(options: BackupOptions): List<BackupExtensionRepos> {
        if (!options.extensionRepoSettings) return emptyList()

        return animeExtensionRepoBackupCreator()
    }

    private suspend fun backupMangaExtensionRepos(options: BackupOptions): List<BackupExtensionRepos> {
        if (!options.extensionRepoSettings) return emptyList()

        return mangaExtensionRepoBackupCreator()
    }

    private suspend fun backupCustomButtons(options: BackupOptions): List<BackupCustomButtons> {
        if (!options.customButton) return emptyList()

        return customButtonBackupCreator()
    }

<<<<<<< HEAD
    private fun backupSourcePreferences(options: BackupOptions): List<BackupSourcePreferences> {
=======
    fun backupSourcePreferences(options: BackupOptions): List<BackupSourcePreferences> {
>>>>>>> e043ec7d
        if (!options.sourceSettings) return emptyList()

        return preferenceBackupCreator.createSource(includePrivatePreferences = options.privateSettings)
    }

    private fun backupExtensions(options: BackupOptions): List<BackupExtension> {
        if (!options.extensions) return emptyList()

        return extensionsBackupCreator()
    }

    companion object {
        private const val MAX_AUTO_BACKUPS: Int = 4
        private val FILENAME_REGEX = """${BuildConfig.APPLICATION_ID}_\d{4}-\d{2}-\d{2}_\d{2}-\d{2}.tachibk""".toRegex()

        fun getFilename(): String {
            val date = SimpleDateFormat("yyyy-MM-dd_HH-mm", Locale.ENGLISH).format(Date())
            return "${BuildConfig.APPLICATION_ID}_$date.tachibk"
        }
    }
}<|MERGE_RESOLUTION|>--- conflicted
+++ resolved
@@ -209,11 +209,7 @@
         return customButtonBackupCreator()
     }
 
-<<<<<<< HEAD
-    private fun backupSourcePreferences(options: BackupOptions): List<BackupSourcePreferences> {
-=======
     fun backupSourcePreferences(options: BackupOptions): List<BackupSourcePreferences> {
->>>>>>> e043ec7d
         if (!options.sourceSettings) return emptyList()
 
         return preferenceBackupCreator.createSource(includePrivatePreferences = options.privateSettings)
