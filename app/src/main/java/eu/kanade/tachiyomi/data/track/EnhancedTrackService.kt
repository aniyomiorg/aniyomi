package eu.kanade.tachiyomi.data.track

<<<<<<< HEAD
import eu.kanade.domain.animetrack.model.AnimeTrack
import eu.kanade.domain.track.model.Track
import eu.kanade.tachiyomi.animesource.AnimeSource
import eu.kanade.tachiyomi.data.database.models.Anime
import eu.kanade.tachiyomi.data.database.models.Manga
import eu.kanade.tachiyomi.data.track.model.AnimeTrackSearch
import eu.kanade.tachiyomi.data.track.model.TrackSearch
import eu.kanade.tachiyomi.source.Source
import eu.kanade.domain.anime.model.Anime as DomainAnime
import eu.kanade.domain.manga.model.Manga as DomainManga
=======
import eu.kanade.domain.manga.model.Manga
import eu.kanade.domain.track.model.Track
import eu.kanade.tachiyomi.data.track.model.TrackSearch
import eu.kanade.tachiyomi.source.Source
>>>>>>> 817418f7

/**
 * An Enhanced Track Service will never prompt the user to match a manga with the remote.
 * It is expected that such Track Service can only work with specific sources and unique IDs.
 */
interface EnhancedTrackService {
    /**
     * This TrackService will only work with the sources that are accepted by this filter function.
     */
    fun accept(source: Source): Boolean {
        return source::class.qualifiedName in getAcceptedSources()
    }

    fun accept(source: AnimeSource): Boolean {
        return source::class.qualifiedName in getAcceptedSources()
    }

    /**
     * Fully qualified source classes that this track service is compatible with.
     */
    fun getAcceptedSources(): List<String>

    /**
     * match is similar to TrackService.search, but only return zero or one match.
     */
    suspend fun match(manga: Manga): TrackSearch?

    /**
     * match is similar to TrackService.search, but only return zero or one match.
     */
    suspend fun match(anime: Anime): AnimeTrackSearch?

    /**
     * Checks whether the provided source/track/manga triplet is from this TrackService
     */
    fun isTrackFrom(track: Track, manga: Manga, source: Source?): Boolean

    /**
     * Checks whether the provided source/track/anime triplet is from this AnimeTrackService
     */
    fun isTrackFrom(track: AnimeTrack, anime: DomainAnime, source: AnimeSource?): Boolean

    /**
     * Migrates the given track for the manga to the newSource, if possible
     */
<<<<<<< HEAD
    fun migrateTrack(track: Track, manga: DomainManga, newSource: Source): Track?

    /**
     * Migrates the given track for the anime to the newSource, if possible
     */
    fun migrateTrack(track: AnimeTrack, anime: DomainAnime, newSource: AnimeSource): AnimeTrack?
=======
    fun migrateTrack(track: Track, manga: Manga, newSource: Source): Track?
>>>>>>> 817418f7
}<|MERGE_RESOLUTION|>--- conflicted
+++ resolved
@@ -1,22 +1,13 @@
 package eu.kanade.tachiyomi.data.track
 
-<<<<<<< HEAD
+import eu.kanade.domain.anime.model.Anime
 import eu.kanade.domain.animetrack.model.AnimeTrack
-import eu.kanade.domain.track.model.Track
 import eu.kanade.tachiyomi.animesource.AnimeSource
-import eu.kanade.tachiyomi.data.database.models.Anime
-import eu.kanade.tachiyomi.data.database.models.Manga
 import eu.kanade.tachiyomi.data.track.model.AnimeTrackSearch
-import eu.kanade.tachiyomi.data.track.model.TrackSearch
-import eu.kanade.tachiyomi.source.Source
-import eu.kanade.domain.anime.model.Anime as DomainAnime
-import eu.kanade.domain.manga.model.Manga as DomainManga
-=======
 import eu.kanade.domain.manga.model.Manga
 import eu.kanade.domain.track.model.Track
 import eu.kanade.tachiyomi.data.track.model.TrackSearch
 import eu.kanade.tachiyomi.source.Source
->>>>>>> 817418f7
 
 /**
  * An Enhanced Track Service will never prompt the user to match a manga with the remote.
@@ -62,14 +53,10 @@
     /**
      * Migrates the given track for the manga to the newSource, if possible
      */
-<<<<<<< HEAD
-    fun migrateTrack(track: Track, manga: DomainManga, newSource: Source): Track?
+    fun migrateTrack(track: Track, manga: Manga, newSource: Source): Track?
 
     /**
      * Migrates the given track for the anime to the newSource, if possible
      */
-    fun migrateTrack(track: AnimeTrack, anime: DomainAnime, newSource: AnimeSource): AnimeTrack?
-=======
-    fun migrateTrack(track: Track, manga: Manga, newSource: Source): Track?
->>>>>>> 817418f7
+    fun migrateTrack(track: AnimeTrack, anime: Anime, newSource: AnimeSource): AnimeTrack?
 }