--- conflicted
+++ resolved
@@ -27,7 +27,6 @@
         }
     }
 
-<<<<<<< HEAD
     fun addItem(track: AnimeTrack) {
         val trackId = track.id.toString()
         val (_, lastEpisodeSeen) = animePreferences.getString(trackId, "0:0.0")!!.split(":")
@@ -40,10 +39,7 @@
         }
     }
 
-    fun clear() {
-=======
     fun remove(track: Track) {
->>>>>>> 8417f5a6
         preferences.edit {
             remove(track.id.toString())
         }
