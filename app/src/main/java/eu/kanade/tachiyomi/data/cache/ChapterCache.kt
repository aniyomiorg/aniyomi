package eu.kanade.tachiyomi.data.cache

import android.content.Context
import android.text.format.Formatter
import com.jakewharton.disklrucache.DiskLruCache
import eu.kanade.tachiyomi.source.model.Page
import eu.kanade.tachiyomi.ui.reader.setting.ReaderPreferences
import eu.kanade.tachiyomi.util.storage.DiskUtil
import eu.kanade.tachiyomi.util.storage.saveTo
import kotlinx.coroutines.CoroutineScope
import kotlinx.coroutines.Dispatchers
import kotlinx.coroutines.Job
import kotlinx.coroutines.flow.drop
import kotlinx.coroutines.flow.launchIn
import kotlinx.coroutines.flow.onEach
import kotlinx.serialization.decodeFromString
import kotlinx.serialization.encodeToString
import kotlinx.serialization.json.Json
import logcat.LogPriority
import okhttp3.Response
import okio.buffer
import okio.sink
import tachiyomi.core.util.system.logcat
import tachiyomi.domain.items.chapter.model.Chapter
import uy.kohesive.injekt.Injekt
import uy.kohesive.injekt.api.get
import uy.kohesive.injekt.injectLazy
import java.io.File
import java.io.IOException
import kotlin.math.pow
import kotlin.math.roundToLong

/**
 * Class used to create chapter cache
 * For each image in a chapter a file is created
 * For each chapter a Json list is created and converted to a file.
 * The files are in format *md5key*.0
 *
 * @param context the application context.
 * @constructor creates an instance of the chapter cache.
 */
class ChapterCache(private val context: Context) {

<<<<<<< HEAD
    private val json: Json by injectLazy()

    /** Cache class used for cache management. */
    private val diskCache = DiskLruCache.open(
        File(context.cacheDir, "chapter_disk_cache"),
        PARAMETER_APP_VERSION,
        PARAMETER_VALUE_COUNT,
        PARAMETER_CACHE_SIZE,
    )
=======
    companion object {
        /** Name of cache directory.  */
        const val PARAMETER_CACHE_DIRECTORY = "chapter_disk_cache"

        /** Application cache version.  */
        const val PARAMETER_APP_VERSION = 1

        /** The number of values per cache entry. Must be positive.  */
        const val PARAMETER_VALUE_COUNT = 1

        /** The maximum number of bytes this cache should use to store.  */
        const val PARAMETER_CACHE_SIZE = 50L * 1024 * 1024
    }

    /** Google Json class used for parsing JSON files.  */
    private val json: Json by injectLazy()

    private val readerPreferences: ReaderPreferences = Injekt.get()

    private val scope = CoroutineScope(Job() + Dispatchers.IO)

    /** Cache class used for cache management.  */
    private var diskCache = setupDiskCache(readerPreferences.preloadSize().get())
>>>>>>> dffbf136

    /**
     * Returns directory of cache.
     */
<<<<<<< HEAD
    private val cacheDir: File = diskCache.directory
=======
    val cacheDir: File
        get() = diskCache.directory
>>>>>>> dffbf136

    /**
     * Returns real size of directory.
     */
    private val realSize: Long
        get() = DiskUtil.getDirectorySize(cacheDir)

    /**
     * Returns real size of directory in human readable format.
     */
    val readableSize: String
        get() = Formatter.formatFileSize(context, realSize)

    init {
        readerPreferences.preloadSize().changes()
            .drop(1)
            .onEach {
                // Save old cache for destruction later
                val oldCache = diskCache
                diskCache = setupDiskCache(it)
                oldCache.close()
            }
            .launchIn(scope)
    }

    private fun setupDiskCache(cacheSize: Int): DiskLruCache {
        return DiskLruCache.open(
            File(context.cacheDir, PARAMETER_CACHE_DIRECTORY),
            PARAMETER_APP_VERSION,
            PARAMETER_VALUE_COUNT,
            // 4 pages = 115MB, 6 = ~150MB, 10 = ~200MB, 20 = ~300MB
            (PARAMETER_CACHE_SIZE * cacheSize.toFloat().pow(0.6f)).roundToLong(),
        )
    }

    /**
     * Remove file from cache.
     *
     * @param file name of file "md5.0".
     * @return status of deletion for the file.
     */
    private fun removeFileFromCache(file: String): Boolean {
        // Make sure we don't delete the journal file (keeps track of cache)
        if (file == "journal" || file.startsWith("journal.")) {
            return false
        }

        return try {
            // Remove the extension from the file to get the key of the cache
            val key = file.substringBeforeLast(".")
            // Remove file from cache
            diskCache.remove(key)
        } catch (e: Exception) {
            logcat(LogPriority.WARN, e) { "Failed to remove file from cache" }
            false
        }
    }

    /**
     * Get page list from cache.
     *
     * @param chapter the chapter.
     * @return the list of pages.
     */
    fun getPageListFromCache(chapter: Chapter): List<Page> {
        // Get the key for the chapter.
        val key = DiskUtil.hashKeyForDisk(getKey(chapter))

        // Convert JSON string to list of objects. Throws an exception if snapshot is null
        return diskCache.get(key).use {
            json.decodeFromString(it.getString(0))
        }
    }

    /**
     * Add page list to disk cache.
     *
     * @param chapter the chapter.
     * @param pages list of pages.
     */
    fun putPageListToCache(chapter: Chapter, pages: List<Page>) {
        // Convert list of pages to json string.
        val cachedValue = json.encodeToString(pages)

        // Initialize the editor (edits the values for an entry).
        var editor: DiskLruCache.Editor? = null

        try {
            // Get editor from md5 key.
            val key = DiskUtil.hashKeyForDisk(getKey(chapter))
            editor = diskCache.edit(key) ?: return

            // Write chapter urls to cache.
            editor.newOutputStream(0).sink().buffer().use {
                it.write(cachedValue.toByteArray())
                it.flush()
            }

            diskCache.flush()
            editor.commit()
            editor.abortUnlessCommitted()
        } catch (e: Exception) {
            logcat(LogPriority.WARN, e) { "Failed to put page list to cache" }
            // Ignore.
        } finally {
            editor?.abortUnlessCommitted()
        }
    }

    /**
     * Returns true if image is in cache.
     *
     * @param imageUrl url of image.
     * @return true if in cache otherwise false.
     */
    fun isImageInCache(imageUrl: String): Boolean {
        return try {
            diskCache.get(DiskUtil.hashKeyForDisk(imageUrl)).use { it != null }
        } catch (e: IOException) {
            false
        }
    }

    /**
     * Get image file from url.
     *
     * @param imageUrl url of image.
     * @return path of image.
     */
    fun getImageFile(imageUrl: String): File {
        // Get file from md5 key.
        val imageName = DiskUtil.hashKeyForDisk(imageUrl) + ".0"
        return File(diskCache.directory, imageName)
    }

    /**
     * Add image to cache.
     *
     * @param imageUrl url of image.
     * @param response http response from page.
     * @throws IOException image error.
     */
    @Throws(IOException::class)
    fun putImageToCache(imageUrl: String, response: Response) {
        // Initialize editor (edits the values for an entry).
        var editor: DiskLruCache.Editor? = null

        try {
            // Get editor from md5 key.
            val key = DiskUtil.hashKeyForDisk(imageUrl)
            editor = diskCache.edit(key) ?: throw IOException("Unable to edit key")

            // Get OutputStream and write image with Okio.
            response.body.source().saveTo(editor.newOutputStream(0))

            diskCache.flush()
            editor.commit()
        } finally {
            response.body.close()
            editor?.abortUnlessCommitted()
        }
    }

    fun clear(): Int {
        var deletedFiles = 0
        cacheDir.listFiles()?.forEach {
            if (removeFileFromCache(it.name)) {
                deletedFiles++
            }
        }
        return deletedFiles
    }

<<<<<<< HEAD
    /**
     * Remove file from cache.
     *
     * @param file name of file "md5.0".
     * @return status of deletion for the file.
     */
    private fun removeFileFromCache(file: String): Boolean {
        // Make sure we don't delete the journal file (keeps track of cache)
        if (file == "journal" || file.startsWith("journal.")) {
            return false
        }

        return try {
            // Remove the extension from the file to get the key of the cache
            val key = file.substringBeforeLast(".")
            // Remove file from cache
            diskCache.remove(key)
        } catch (e: Exception) {
            logcat(LogPriority.WARN, e) { "Failed to remove file from cache" }
            false
        }
    }

=======
>>>>>>> dffbf136
    private fun getKey(chapter: Chapter): String {
        return "${chapter.mangaId}${chapter.url}"
    }
}

/** Application cache version.  */
private const val PARAMETER_APP_VERSION = 1

/** The number of values per cache entry. Must be positive.  */
private const val PARAMETER_VALUE_COUNT = 1

/** The maximum number of bytes this cache should use to store.  */
private const val PARAMETER_CACHE_SIZE = 100L * 1024 * 1024<|MERGE_RESOLUTION|>--- conflicted
+++ resolved
@@ -41,17 +41,6 @@
  */
 class ChapterCache(private val context: Context) {
 
-<<<<<<< HEAD
-    private val json: Json by injectLazy()
-
-    /** Cache class used for cache management. */
-    private val diskCache = DiskLruCache.open(
-        File(context.cacheDir, "chapter_disk_cache"),
-        PARAMETER_APP_VERSION,
-        PARAMETER_VALUE_COUNT,
-        PARAMETER_CACHE_SIZE,
-    )
-=======
     companion object {
         /** Name of cache directory.  */
         const val PARAMETER_CACHE_DIRECTORY = "chapter_disk_cache"
@@ -75,17 +64,12 @@
 
     /** Cache class used for cache management.  */
     private var diskCache = setupDiskCache(readerPreferences.preloadSize().get())
->>>>>>> dffbf136
 
     /**
      * Returns directory of cache.
      */
-<<<<<<< HEAD
-    private val cacheDir: File = diskCache.directory
-=======
     val cacheDir: File
         get() = diskCache.directory
->>>>>>> dffbf136
 
     /**
      * Returns real size of directory.
@@ -259,42 +243,7 @@
         return deletedFiles
     }
 
-<<<<<<< HEAD
-    /**
-     * Remove file from cache.
-     *
-     * @param file name of file "md5.0".
-     * @return status of deletion for the file.
-     */
-    private fun removeFileFromCache(file: String): Boolean {
-        // Make sure we don't delete the journal file (keeps track of cache)
-        if (file == "journal" || file.startsWith("journal.")) {
-            return false
-        }
-
-        return try {
-            // Remove the extension from the file to get the key of the cache
-            val key = file.substringBeforeLast(".")
-            // Remove file from cache
-            diskCache.remove(key)
-        } catch (e: Exception) {
-            logcat(LogPriority.WARN, e) { "Failed to remove file from cache" }
-            false
-        }
-    }
-
-=======
->>>>>>> dffbf136
     private fun getKey(chapter: Chapter): String {
         return "${chapter.mangaId}${chapter.url}"
     }
-}
-
-/** Application cache version.  */
-private const val PARAMETER_APP_VERSION = 1
-
-/** The number of values per cache entry. Must be positive.  */
-private const val PARAMETER_VALUE_COUNT = 1
-
-/** The maximum number of bytes this cache should use to store.  */
-private const val PARAMETER_CACHE_SIZE = 100L * 1024 * 1024+}