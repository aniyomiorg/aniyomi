package eu.kanade.tachiyomi.data.cache

import android.content.Context
import android.text.format.Formatter
import com.jakewharton.disklrucache.DiskLruCache
import eu.kanade.tachiyomi.source.model.Page
import eu.kanade.tachiyomi.ui.reader.setting.ReaderPreferences
import eu.kanade.tachiyomi.util.storage.DiskUtil
import eu.kanade.tachiyomi.util.storage.saveTo
import kotlinx.coroutines.CoroutineScope
import kotlinx.coroutines.Dispatchers
import kotlinx.coroutines.Job
import kotlinx.coroutines.flow.drop
import kotlinx.coroutines.flow.launchIn
import kotlinx.coroutines.flow.onEach
import kotlinx.serialization.encodeToString
import kotlinx.serialization.json.Json
import logcat.LogPriority
import okhttp3.Response
import okio.buffer
import okio.sink
import tachiyomi.core.util.system.logcat
import tachiyomi.domain.items.chapter.model.Chapter
<<<<<<< HEAD
=======
import uy.kohesive.injekt.Injekt
import uy.kohesive.injekt.api.get
import uy.kohesive.injekt.injectLazy
>>>>>>> 1c35a831
import java.io.File
import java.io.IOException
import kotlin.math.pow
import kotlin.math.roundToLong

/**
 * Class used to create chapter cache
 * For each image in a chapter a file is created
 * For each chapter a Json list is created and converted to a file.
 * The files are in format *md5key*.0
 *
 * @param context the application context.
 * @constructor creates an instance of the chapter cache.
 */
<<<<<<< HEAD
class ChapterCache(
    private val context: Context,
    private val json: Json,
) {
=======
class ChapterCache(private val context: Context) {

    companion object {
        /** Name of cache directory.  */
        const val PARAMETER_CACHE_DIRECTORY = "chapter_disk_cache"

        /** Application cache version.  */
        const val PARAMETER_APP_VERSION = 1

        /** The number of values per cache entry. Must be positive.  */
        const val PARAMETER_VALUE_COUNT = 1

        /** The maximum number of bytes this cache should use to store.  */
        const val PARAMETER_CACHE_SIZE = 50L * 1024 * 1024
    }

    /** Google Json class used for parsing JSON files.  */
    private val json: Json by injectLazy()
>>>>>>> 1c35a831

    private val readerPreferences: ReaderPreferences = Injekt.get()

    private val scope = CoroutineScope(Job() + Dispatchers.IO)

    /** Cache class used for cache management.  */
    private var diskCache = setupDiskCache(readerPreferences.preloadSize().get())

    /**
     * Returns directory of cache.
     */
    val cacheDir: File
        get() = diskCache.directory

    /**
     * Returns real size of directory.
     */
    private val realSize: Long
        get() = DiskUtil.getDirectorySize(cacheDir)

    /**
     * Returns real size of directory in human readable format.
     */
    val readableSize: String
        get() = Formatter.formatFileSize(context, realSize)

    init {
        readerPreferences.preloadSize().changes()
            .drop(1)
            .onEach {
                // Save old cache for destruction later
                val oldCache = diskCache
                diskCache = setupDiskCache(it)
                oldCache.close()
            }
            .launchIn(scope)
    }

    private fun setupDiskCache(cacheSize: Int): DiskLruCache {
        return DiskLruCache.open(
            File(context.cacheDir, PARAMETER_CACHE_DIRECTORY),
            PARAMETER_APP_VERSION,
            PARAMETER_VALUE_COUNT,
            // 4 pages = 115MB, 6 = ~150MB, 10 = ~200MB, 20 = ~300MB
            (PARAMETER_CACHE_SIZE * cacheSize.toFloat().pow(0.6f)).roundToLong(),
        )
    }

    /**
     * Remove file from cache.
     *
     * @param file name of file "md5.0".
     * @return status of deletion for the file.
     */
    private fun removeFileFromCache(file: String): Boolean {
        // Make sure we don't delete the journal file (keeps track of cache)
        if (file == "journal" || file.startsWith("journal.")) {
            return false
        }

        return try {
            // Remove the extension from the file to get the key of the cache
            val key = file.substringBeforeLast(".")
            // Remove file from cache
            diskCache.remove(key)
        } catch (e: Exception) {
            logcat(LogPriority.WARN, e) { "Failed to remove file from cache" }
            false
        }
    }

    /**
     * Get page list from cache.
     *
     * @param chapter the chapter.
     * @return the list of pages.
     */
    fun getPageListFromCache(chapter: Chapter): List<Page> {
        // Get the key for the chapter.
        val key = DiskUtil.hashKeyForDisk(getKey(chapter))

        // Convert JSON string to list of objects. Throws an exception if snapshot is null
        return diskCache.get(key).use {
            json.decodeFromString(it.getString(0))
        }
    }

    /**
     * Add page list to disk cache.
     *
     * @param chapter the chapter.
     * @param pages list of pages.
     */
    fun putPageListToCache(chapter: Chapter, pages: List<Page>) {
        // Convert list of pages to json string.
        val cachedValue = json.encodeToString(pages)

        // Initialize the editor (edits the values for an entry).
        var editor: DiskLruCache.Editor? = null

        try {
            // Get editor from md5 key.
            val key = DiskUtil.hashKeyForDisk(getKey(chapter))
            editor = diskCache.edit(key) ?: return

            // Write chapter urls to cache.
            editor.newOutputStream(0).sink().buffer().use {
                it.write(cachedValue.toByteArray())
                it.flush()
            }

            diskCache.flush()
            editor.commit()
            editor.abortUnlessCommitted()
        } catch (e: Exception) {
            logcat(LogPriority.WARN, e) { "Failed to put page list to cache" }
            // Ignore.
        } finally {
            editor?.abortUnlessCommitted()
        }
    }

    /**
     * Returns true if image is in cache.
     *
     * @param imageUrl url of image.
     * @return true if in cache otherwise false.
     */
    fun isImageInCache(imageUrl: String): Boolean {
        return try {
            diskCache.get(DiskUtil.hashKeyForDisk(imageUrl)).use { it != null }
        } catch (e: IOException) {
            false
        }
    }

    /**
     * Get image file from url.
     *
     * @param imageUrl url of image.
     * @return path of image.
     */
    fun getImageFile(imageUrl: String): File {
        // Get file from md5 key.
        val imageName = DiskUtil.hashKeyForDisk(imageUrl) + ".0"
        return File(diskCache.directory, imageName)
    }

    /**
     * Add image to cache.
     *
     * @param imageUrl url of image.
     * @param response http response from page.
     * @throws IOException image error.
     */
    @Throws(IOException::class)
    fun putImageToCache(imageUrl: String, response: Response) {
        // Initialize editor (edits the values for an entry).
        var editor: DiskLruCache.Editor? = null

        try {
            // Get editor from md5 key.
            val key = DiskUtil.hashKeyForDisk(imageUrl)
            editor = diskCache.edit(key) ?: throw IOException("Unable to edit key")

            // Get OutputStream and write image with Okio.
            response.body.source().saveTo(editor.newOutputStream(0))

            diskCache.flush()
            editor.commit()
        } finally {
            response.body.close()
            editor?.abortUnlessCommitted()
        }
    }

    fun clear(): Int {
        var deletedFiles = 0
        cacheDir.listFiles()?.forEach {
            if (removeFileFromCache(it.name)) {
                deletedFiles++
            }
        }
        return deletedFiles
    }

    private fun getKey(chapter: Chapter): String {
        return "${chapter.mangaId}${chapter.url}"
    }
}<|MERGE_RESOLUTION|>--- conflicted
+++ resolved
@@ -21,12 +21,6 @@
 import okio.sink
 import tachiyomi.core.util.system.logcat
 import tachiyomi.domain.items.chapter.model.Chapter
-<<<<<<< HEAD
-=======
-import uy.kohesive.injekt.Injekt
-import uy.kohesive.injekt.api.get
-import uy.kohesive.injekt.injectLazy
->>>>>>> 1c35a831
 import java.io.File
 import java.io.IOException
 import kotlin.math.pow
@@ -41,31 +35,10 @@
  * @param context the application context.
  * @constructor creates an instance of the chapter cache.
  */
-<<<<<<< HEAD
 class ChapterCache(
     private val context: Context,
     private val json: Json,
 ) {
-=======
-class ChapterCache(private val context: Context) {
-
-    companion object {
-        /** Name of cache directory.  */
-        const val PARAMETER_CACHE_DIRECTORY = "chapter_disk_cache"
-
-        /** Application cache version.  */
-        const val PARAMETER_APP_VERSION = 1
-
-        /** The number of values per cache entry. Must be positive.  */
-        const val PARAMETER_VALUE_COUNT = 1
-
-        /** The maximum number of bytes this cache should use to store.  */
-        const val PARAMETER_CACHE_SIZE = 50L * 1024 * 1024
-    }
-
-    /** Google Json class used for parsing JSON files.  */
-    private val json: Json by injectLazy()
->>>>>>> 1c35a831
 
     private val readerPreferences: ReaderPreferences = Injekt.get()
 
