--- conflicted
+++ resolved
@@ -16,7 +16,8 @@
 import kotlinx.serialization.json.Json
 import tachiyomi.i18n.MR
 import uy.kohesive.injekt.injectLazy
-import tachiyomi.domain.track.model.Track as DomainTrack
+import tachiyomi.domain.track.anime.model.AnimeTrack as DomainAnimeTrack
+import tachiyomi.domain.track.manga.model.MangaTrack as DomainMangaTrack
 
 class Bangumi(id: Long) : BaseTracker(id, "Bangumi"), MangaTracker, AnimeTracker {
 
@@ -28,19 +29,15 @@
 
     override fun getScoreList(): ImmutableList<String> = SCORE_LIST
 
-<<<<<<< HEAD
     override fun indexToScore(index: Int): Float {
         return index.toFloat()
     }
 
-    override fun displayScore(track: MangaTrack): String {
+    override fun displayScore(track: DomainMangaTrack): String {
         return track.score.toInt().toString()
     }
 
-    override fun displayScore(track: AnimeTrack): String {
-=======
-    override fun displayScore(track: DomainTrack): String {
->>>>>>> a3ef3604
+    override fun displayScore(track: DomainAnimeTrack): String {
         return track.score.toInt().toString()
     }
 
