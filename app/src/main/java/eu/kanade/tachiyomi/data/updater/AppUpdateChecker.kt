package eu.kanade.tachiyomi.data.updater

import android.content.Context
import eu.kanade.tachiyomi.BuildConfig
import eu.kanade.tachiyomi.network.GET
import eu.kanade.tachiyomi.network.NetworkHelper
import eu.kanade.tachiyomi.network.awaitSuccess
import eu.kanade.tachiyomi.network.parseAs
import eu.kanade.tachiyomi.util.system.isInstalledFromFDroid
import kotlinx.serialization.json.Json
import tachiyomi.core.preference.Preference
import tachiyomi.core.preference.PreferenceStore
import tachiyomi.core.util.lang.withIOContext
import uy.kohesive.injekt.injectLazy
import java.util.Date
import kotlin.time.Duration.Companion.days

class AppUpdateChecker {

    private val networkService: NetworkHelper by injectLazy()
    private val preferenceStore: PreferenceStore by injectLazy()
    private val json: Json by injectLazy()

    private val lastAppCheck: Preference<Long> by lazy {
        preferenceStore.getLong("last_app_check", 0)
    }

    suspend fun checkForUpdate(context: Context, isUserPrompt: Boolean = false): AppUpdateResult {
        // Limit checks to once a every 3 days at most
        if (isUserPrompt.not() && Date().time < lastAppCheck.get() + 3.days.inWholeMilliseconds) {
            return AppUpdateResult.NoNewUpdate
        }

        return withIOContext {
            val result = with(json) {
                networkService.client
                    .newCall(GET("https://api.github.com/repos/$GITHUB_REPO/releases/latest"))
                    .awaitSuccess()
                    .parseAs<GithubRelease>()
                    .let {
                        lastAppCheck.set(Date().time)

                        // Check if latest version is different from current version
                        if (isNewVersion(it.version)) {
                            if (context.isInstalledFromFDroid()) {
                                AppUpdateResult.NewUpdateFdroidInstallation
                            } else {
                                AppUpdateResult.NewUpdate(it)
                            }
                        } else {
                            AppUpdateResult.NoNewUpdate
                        }
                    }
                networkService.client
                    .newCall(GET("https://api.github.com/repos/LuftVerbot/kuukiyomi/releases/latest"))
                    .awaitSuccess()
                    .parseAs<GithubRelease>()
                    .let {
                        lastAppCheck.set(Date().time)

                        // Check if latest version is different from current version
                        if (isNewVersion(it.version)) {
                            if (context.isInstalledFromFDroid()) {
                                AppUpdateResult.NewUpdateFdroidInstallation
                            } else {
                                AppUpdateResult.NewUpdate(it)
                            }
                        } else {
                            AppUpdateResult.NoNewUpdate
                        }
                    }
            }

            when (result) {
                is AppUpdateResult.NewUpdate -> AppUpdateNotifier(context).promptUpdate(result.release)
                is AppUpdateResult.NewUpdateFdroidInstallation -> AppUpdateNotifier(context).promptFdroidUpdate()
                else -> {}
            }

            result
        }
    }

    private fun isNewVersion(versionTag: String): Boolean {
        // Removes prefixes like "r" or "v"
        val newVersion = versionTag.replace("[^\\d.]".toRegex(), "")

<<<<<<< HEAD
        return if (BuildConfig.PREVIEW) {
=======
        return if (versionTag.startsWith("r")) {
>>>>>>> 956d331e
            // Preview builds: based on releases in "LuftVerbot/kuukiyomi-preview" repo
            // tagged as something like "r1234"
            newVersion.toInt() > BuildConfig.COMMIT_COUNT.toInt()
        } else {
            // Release builds: based on releases in "LuftVerbot/kuukiyomi" repo
            // tagged as something like "v0.1.2"
            val oldVersion = BuildConfig.VERSION_NAME.replace("[^\\d.]".toRegex(), "")

            val newSemVer = newVersion.split(".").map { it.toInt() }
            val oldSemVer = oldVersion.split(".").map { it.toInt() }

            oldSemVer.mapIndexed { index, i ->
                if (newSemVer[index] > i) {
                    return true
                }
            }

            false
        }
    }
}

val GITHUB_REPO: String by lazy {
    if (BuildConfig.PREVIEW) {
        "LuftVerbot/kuukiyomi-preview"
    } else {
        "LuftVerbot/kuukiyomi"
    }
}

val RELEASE_TAG: String by lazy {
    if (BuildConfig.PREVIEW) {
        "r${BuildConfig.COMMIT_COUNT}"
    } else {
        "v${BuildConfig.VERSION_NAME}"
    }
}

val RELEASE_URL = "https://github.com/$GITHUB_REPO/releases/tag/$RELEASE_TAG"<|MERGE_RESOLUTION|>--- conflicted
+++ resolved
@@ -85,11 +85,7 @@
         // Removes prefixes like "r" or "v"
         val newVersion = versionTag.replace("[^\\d.]".toRegex(), "")
 
-<<<<<<< HEAD
-        return if (BuildConfig.PREVIEW) {
-=======
         return if (versionTag.startsWith("r")) {
->>>>>>> 956d331e
             // Preview builds: based on releases in "LuftVerbot/kuukiyomi-preview" repo
             // tagged as something like "r1234"
             newVersion.toInt() > BuildConfig.COMMIT_COUNT.toInt()
