package eu.kanade.tachiyomi.data.updater

import android.content.Context
import eu.kanade.tachiyomi.BuildConfig
import kotlinx.coroutines.Dispatchers
import kotlinx.coroutines.withContext
import tachiyomi.domain.release.interactor.GetApplicationRelease
import uy.kohesive.injekt.injectLazy

class AppUpdateChecker(private val context: Context) {
    private val getApplicationRelease: GetApplicationRelease by injectLazy()

    suspend fun checkForUpdates(forceCheck: Boolean = false): GetApplicationRelease.Result {
        return withContext(Dispatchers.IO) {
            getApplicationRelease.await(
                GetApplicationRelease.Arguments(
                    isPreview = BuildConfig.PREVIEW,
                    commitCount = BuildConfig.COMMIT_COUNT.toInt(),
                    versionName = BuildConfig.VERSION_NAME,
                    repoUrl = GITHUB_REPO,
                    forceCheck = forceCheck,
                ),
            ).also { result ->
                when (result) {
                    is GetApplicationRelease.Result.NewUpdate -> AppUpdateNotifier(context).promptUpdate(result.release)
                    else -> {} // Handle other cases
                }
            }
        }
    }
}

val GITHUB_REPO: String by lazy {
    if (BuildConfig.PREVIEW) {
<<<<<<< HEAD
        "LuftVerbot/kuukiyomi-preview"
    } else {
        "LuftVerbot/kuukiyomi"
=======
        "dark25/animetail2-preview"
    } else {
        "dark25/animetail2"
>>>>>>> 90955c56
    }
}

val RELEASE_TAG: String by lazy {
    if (BuildConfig.PREVIEW) {
        "r${BuildConfig.COMMIT_COUNT}"
    } else {
        "v${BuildConfig.VERSION_NAME}"
    }
}

val RELEASE_URL = "https://github.com/$GITHUB_REPO/releases/tag/$RELEASE_TAG"<|MERGE_RESOLUTION|>--- conflicted
+++ resolved
@@ -32,15 +32,9 @@
 
 val GITHUB_REPO: String by lazy {
     if (BuildConfig.PREVIEW) {
-<<<<<<< HEAD
-        "LuftVerbot/kuukiyomi-preview"
-    } else {
-        "LuftVerbot/kuukiyomi"
-=======
         "dark25/animetail2-preview"
     } else {
         "dark25/animetail2"
->>>>>>> 90955c56
     }
 }
 
