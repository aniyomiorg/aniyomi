package eu.kanade.tachiyomi.data.updater

import android.content.Context
import eu.kanade.tachiyomi.BuildConfig
import eu.kanade.tachiyomi.util.system.isInstalledFromFDroid
import tachiyomi.core.util.lang.withIOContext
import tachiyomi.domain.release.interactor.GetApplicationRelease
import uy.kohesive.injekt.injectLazy

class AppUpdateChecker {

    private val getApplicationRelease: GetApplicationRelease by injectLazy()

    suspend fun checkForUpdate(context: Context, forceCheck: Boolean = false): GetApplicationRelease.Result {
        // Disabling app update checks for older Android versions that we're going to drop support for
        // if (Build.VERSION.SDK_INT < Build.VERSION_CODES.P) {
        //    return GetApplicationRelease.Result.OsTooOld
        // }

        return withIOContext {
            val result = getApplicationRelease.await(
                GetApplicationRelease.Arguments(
                    BuildConfig.PREVIEW,
                    context.isInstalledFromFDroid(),
                    BuildConfig.COMMIT_COUNT.toInt(),
                    BuildConfig.VERSION_NAME,
                    GITHUB_REPO,
                    forceCheck,
                ),
            )

            when (result) {
                is GetApplicationRelease.Result.NewUpdate -> AppUpdateNotifier(context).promptUpdate(
                    result.release,
                )
                is GetApplicationRelease.Result.ThirdPartyInstallation -> AppUpdateNotifier(
                    context,
                ).promptFdroidUpdate()
                else -> {}
            }

            result
        }
    }
}

val GITHUB_REPO: String by lazy {
    if (BuildConfig.PREVIEW) {
<<<<<<< HEAD
        "LuftVerbot/kuukiyomi-preview"
    } else {
        "LuftVerbot/kuukiyomi"
=======
        "dark25/animetail2-preview"
    } else {
        "dark25/animetail2"
>>>>>>> a565dc0e
    }
}

val RELEASE_TAG: String by lazy {
    if (BuildConfig.PREVIEW) {
        "r${BuildConfig.COMMIT_COUNT}"
    } else {
        "v${BuildConfig.VERSION_NAME}"
    }
}

val RELEASE_URL = "https://github.com/$GITHUB_REPO/releases/tag/$RELEASE_TAG"<|MERGE_RESOLUTION|>--- conflicted
+++ resolved
@@ -46,15 +46,9 @@
 
 val GITHUB_REPO: String by lazy {
     if (BuildConfig.PREVIEW) {
-<<<<<<< HEAD
-        "LuftVerbot/kuukiyomi-preview"
-    } else {
-        "LuftVerbot/kuukiyomi"
-=======
         "dark25/animetail2-preview"
     } else {
         "dark25/animetail2"
->>>>>>> a565dc0e
     }
 }
 
