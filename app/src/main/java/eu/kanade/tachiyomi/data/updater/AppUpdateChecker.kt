--- conflicted
+++ resolved
@@ -46,15 +46,9 @@
 
 val GITHUB_REPO: String by lazy {
     if (BuildConfig.PREVIEW) {
-<<<<<<< HEAD
-        "dark25/animetailv2-preview"
-    } else {
-        "dark25/animetailv2"
-=======
         "dark25/animetail2-preview"
     } else {
         "dark25/animetail2"
->>>>>>> 5fba6885
     }
 }
 
