--- conflicted
+++ resolved
@@ -16,13 +16,8 @@
     private val preferences: PreferencesHelper by injectLazy()
 
     private val repo: String by lazy {
-<<<<<<< HEAD
-        if (BuildConfig.DEBUG) {
+        if (BuildConfig.PREVIEW) {
             "jmir1/aniyomi-preview"
-=======
-        if (BuildConfig.PREVIEW) {
-            "tachiyomiorg/tachiyomi-preview"
->>>>>>> 082eef70
         } else {
             "jmir1/aniyomi"
         }
@@ -51,13 +46,8 @@
         // Removes prefixes like "r" or "v"
         val newVersion = versionTag.replace("[^\\d.]".toRegex(), "")
 
-<<<<<<< HEAD
-        return if (BuildConfig.DEBUG) {
+        return if (BuildConfig.PREVIEW) {
             // Preview builds: based on releases in "jmir1/tachiyomi-preview" repo
-=======
-        return if (BuildConfig.PREVIEW) {
-            // Preview builds: based on releases in "tachiyomiorg/tachiyomi-preview" repo
->>>>>>> 082eef70
             // tagged as something like "r1234"
             newVersion.toInt() > BuildConfig.COMMIT_COUNT.toInt()
         } else {
