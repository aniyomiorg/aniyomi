--- conflicted
+++ resolved
@@ -46,15 +46,9 @@
 
 val GITHUB_REPO: String by lazy {
     if (BuildConfig.PREVIEW) {
-<<<<<<< HEAD
-        "LuftVerbot/kuukiyomi-preview"
-    } else {
-        "LuftVerbot/kuukiyomi"
-=======
         "dark25/animetailv2-preview"
     } else {
         "dark25/animetailv2"
->>>>>>> 98e3a2d6
     }
 }
 
