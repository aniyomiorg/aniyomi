package eu.kanade.tachiyomi.data.backup

import android.content.Context
import android.net.Uri
import eu.kanade.data.DatabaseHandler
import eu.kanade.data.chapter.NoChaptersException
import eu.kanade.tachiyomi.R
<<<<<<< HEAD
import eu.kanade.tachiyomi.animesource.AnimeSource
import eu.kanade.tachiyomi.data.database.AnimeDatabaseHelper
import eu.kanade.tachiyomi.data.database.DatabaseHelper
import eu.kanade.tachiyomi.data.database.models.Anime
import eu.kanade.tachiyomi.data.database.models.AnimeTrack
=======
>>>>>>> fd5da2de
import eu.kanade.tachiyomi.data.database.models.Chapter
import eu.kanade.tachiyomi.data.database.models.Episode
import eu.kanade.tachiyomi.data.database.models.Manga
import eu.kanade.tachiyomi.data.database.models.Track
import eu.kanade.tachiyomi.data.track.TrackManager
import eu.kanade.tachiyomi.source.Source
<<<<<<< HEAD
import eu.kanade.tachiyomi.util.chapter.NoChaptersException
import eu.kanade.tachiyomi.util.episode.NoEpisodesException
=======
>>>>>>> fd5da2de
import eu.kanade.tachiyomi.util.system.createFileInCacheDir
import kotlinx.coroutines.Job
import uy.kohesive.injekt.injectLazy
import java.io.File
import java.text.SimpleDateFormat
import java.util.Date
import java.util.Locale

abstract class AbstractBackupRestore<T : AbstractBackupManager>(protected val context: Context, protected val notifier: BackupNotifier) {

<<<<<<< HEAD
    protected val db: DatabaseHelper by injectLazy()
    protected val animedb: AnimeDatabaseHelper by injectLazy()
=======
    protected val handler: DatabaseHandler by injectLazy()
>>>>>>> fd5da2de
    protected val trackManager: TrackManager by injectLazy()

    var job: Job? = null

    protected lateinit var backupManager: T

    protected var restoreAmount = 0
    protected var restoreProgress = 0

    /**
     * Mapping of source ID to source name from backup data
     */
    protected var sourceMapping: Map<Long, String> = emptyMap()

    protected val errors = mutableListOf<Pair<Date, String>>()

    abstract suspend fun performRestore(uri: Uri): Boolean

    suspend fun restoreBackup(uri: Uri): Boolean {
        val startTime = System.currentTimeMillis()
        restoreProgress = 0
        errors.clear()

        if (!performRestore(uri)) {
            return false
        }

        val endTime = System.currentTimeMillis()
        val time = endTime - startTime

        val logFile = writeErrorLog()

        notifier.showRestoreComplete(time, errors.size, logFile.parent, logFile.name)
        return true
    }

    /**
     * Fetches chapter information.
     *
     * @param source source of manga
     * @param manga manga that needs updating
     * @return Updated manga chapters.
     */
    internal suspend fun updateChapters(source: Source, manga: Manga, chapters: List<Chapter>): Pair<List<Chapter>, List<Chapter>> {
        return try {
            backupManager.restoreChapters(source, manga, chapters)
        } catch (e: Exception) {
            // If there's any error, return empty update and continue.
            val errorMessage = if (e is NoChaptersException) {
                context.getString(R.string.no_chapters_error)
            } else {
                e.message
            }
            errors.add(Date() to "${manga.title} - $errorMessage")
            Pair(emptyList(), emptyList())
        }
    }

    /**
     * Fetches chapter information.
     *
     * @param source source of manga
     * @param anime manga that needs updating
     * @return Updated manga chapters.
     */
    internal suspend fun updateEpisodes(source: AnimeSource, anime: Anime, episodes: List<Episode>): Pair<List<Episode>, List<Episode>> {
        return try {
            backupManager.restoreEpisodes(source, anime, episodes)
        } catch (e: Exception) {
            // If there's any error, return empty update and continue.
            val errorMessage = if (e is NoEpisodesException) {
                context.getString(R.string.no_episodes_error)
            } else {
                e.message
            }
            errors.add(Date() to "${anime.title} - $errorMessage")
            Pair(emptyList(), emptyList())
        }
    }

    /**
     * Refreshes tracking information.
     *
     * @param manga manga that needs updating.
     * @param tracks list containing tracks from restore file.
     */
    internal suspend fun updateTracking(manga: Manga, tracks: List<Track>) {
        tracks.forEach { track ->
            val service = trackManager.getService(track.sync_id)
            if (service != null && service.isLogged) {
                try {
                    val updatedTrack = service.refresh(track)
                    handler.await {
                        manga_syncQueries.insert(
                            updatedTrack.manga_id,
                            updatedTrack.sync_id.toLong(),
                            updatedTrack.media_id,
                            updatedTrack.library_id,
                            updatedTrack.title,
                            updatedTrack.last_chapter_read.toDouble(),
                            updatedTrack.total_chapters.toLong(),
                            updatedTrack.status.toLong(),
                            updatedTrack.score,
                            updatedTrack.tracking_url,
                            updatedTrack.started_reading_date,
                            updatedTrack.finished_reading_date,
                        )
                    }
                } catch (e: Exception) {
                    errors.add(Date() to "${manga.title} - ${e.message}")
                }
            } else {
                val serviceName = service?.nameRes()?.let { context.getString(it) }
                errors.add(Date() to "${manga.title} - ${context.getString(R.string.tracker_not_logged_in, serviceName)}")
            }
        }
    }

    /**
     * Refreshes tracking information.
     *
     * @param anime manga that needs updating.
     * @param tracks list containing tracks from restore file.
     */
    internal suspend fun updateAnimeTracking(anime: Anime, tracks: List<AnimeTrack>) {
        tracks.forEach { track ->
            val service = trackManager.getService(track.sync_id)
            if (service != null && service.isLogged) {
                try {
                    val updatedTrack = service.refresh(track)
                    animedb.insertTrack(updatedTrack).executeAsBlocking()
                } catch (e: Exception) {
                    errors.add(Date() to "${anime.title} - ${e.message}")
                }
            } else {
                val serviceName = service?.nameRes()?.let { context.getString(it) }
                errors.add(Date() to "${anime.title} - ${context.getString(R.string.tracker_not_logged_in, serviceName)}")
            }
        }
    }

    /**
     * Called to update dialog in [BackupConst]
     *
     * @param progress restore progress
     * @param amount total restoreAmount of manga
     * @param title title of restored manga
     */
    internal fun showRestoreProgress(
        progress: Int,
        amount: Int,
        title: String,
    ) {
        notifier.showRestoreProgress(title, progress, amount)
    }

    internal fun writeErrorLog(): File {
        try {
            if (errors.isNotEmpty()) {
                val file = context.createFileInCacheDir("aniyomi_restore.txt")
                val sdf = SimpleDateFormat("yyyy-MM-dd HH:mm:ss.SSS", Locale.getDefault())

                file.bufferedWriter().use { out ->
                    errors.forEach { (date, message) ->
                        out.write("[${sdf.format(date)}] $message\n")
                    }
                }
                return file
            }
        } catch (e: Exception) {
            // Empty
        }
        return File("")
    }
}<|MERGE_RESOLUTION|>--- conflicted
+++ resolved
@@ -2,28 +2,20 @@
 
 import android.content.Context
 import android.net.Uri
+import eu.kanade.data.AnimeDatabaseHandler
 import eu.kanade.data.DatabaseHandler
 import eu.kanade.data.chapter.NoChaptersException
+import eu.kanade.data.episode.NoEpisodesException
 import eu.kanade.tachiyomi.R
-<<<<<<< HEAD
 import eu.kanade.tachiyomi.animesource.AnimeSource
-import eu.kanade.tachiyomi.data.database.AnimeDatabaseHelper
-import eu.kanade.tachiyomi.data.database.DatabaseHelper
 import eu.kanade.tachiyomi.data.database.models.Anime
 import eu.kanade.tachiyomi.data.database.models.AnimeTrack
-=======
->>>>>>> fd5da2de
 import eu.kanade.tachiyomi.data.database.models.Chapter
 import eu.kanade.tachiyomi.data.database.models.Episode
 import eu.kanade.tachiyomi.data.database.models.Manga
 import eu.kanade.tachiyomi.data.database.models.Track
 import eu.kanade.tachiyomi.data.track.TrackManager
 import eu.kanade.tachiyomi.source.Source
-<<<<<<< HEAD
-import eu.kanade.tachiyomi.util.chapter.NoChaptersException
-import eu.kanade.tachiyomi.util.episode.NoEpisodesException
-=======
->>>>>>> fd5da2de
 import eu.kanade.tachiyomi.util.system.createFileInCacheDir
 import kotlinx.coroutines.Job
 import uy.kohesive.injekt.injectLazy
@@ -34,12 +26,8 @@
 
 abstract class AbstractBackupRestore<T : AbstractBackupManager>(protected val context: Context, protected val notifier: BackupNotifier) {
 
-<<<<<<< HEAD
-    protected val db: DatabaseHelper by injectLazy()
-    protected val animedb: AnimeDatabaseHelper by injectLazy()
-=======
     protected val handler: DatabaseHandler by injectLazy()
->>>>>>> fd5da2de
+    protected val animehandler: AnimeDatabaseHandler by injectLazy()
     protected val trackManager: TrackManager by injectLazy()
 
     var job: Job? = null
@@ -170,7 +158,22 @@
             if (service != null && service.isLogged) {
                 try {
                     val updatedTrack = service.refresh(track)
-                    animedb.insertTrack(updatedTrack).executeAsBlocking()
+                    animehandler.await {
+                        anime_syncQueries.insert(
+                            updatedTrack.anime_id,
+                            updatedTrack.sync_id.toLong(),
+                            updatedTrack.media_id,
+                            updatedTrack.library_id,
+                            updatedTrack.title,
+                            updatedTrack.last_episode_seen.toDouble(),
+                            updatedTrack.total_episodes.toLong(),
+                            updatedTrack.status.toLong(),
+                            updatedTrack.score,
+                            updatedTrack.tracking_url,
+                            updatedTrack.started_watching_date,
+                            updatedTrack.finished_watching_date,
+                        )
+                    }
                 } catch (e: Exception) {
                     errors.add(Date() to "${anime.title} - ${e.message}")
                 }
