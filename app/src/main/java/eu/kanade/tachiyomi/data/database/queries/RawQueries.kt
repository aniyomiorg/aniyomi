--- conflicted
+++ resolved
@@ -86,7 +86,6 @@
     ORDER BY ${Chapter.COL_DATE_UPLOAD} DESC
 """
 
-<<<<<<< HEAD
 /**
  * Query to get the recent chapters of manga from the library up to a date.
  */
@@ -100,56 +99,6 @@
     ORDER BY ${Episode.COL_DATE_UPLOAD} DESC
 """
 
-/**
- * Query to get the recently read chapters of manga from the library up to a date.
- * The max_last_read table contains the most recent chapters grouped by manga
- * The select statement returns all information of chapters that have the same id as the chapter in max_last_read
- * and are read after the given time period
- */
-fun getRecentMangasQuery(search: String = "") =
-    """
-    SELECT ${Manga.TABLE}.${Manga.COL_URL} as mangaUrl, ${Manga.TABLE}.*, ${Chapter.TABLE}.*, ${History.TABLE}.*
-    FROM ${Manga.TABLE}
-    JOIN ${Chapter.TABLE}
-    ON ${Manga.TABLE}.${Manga.COL_ID} = ${Chapter.TABLE}.${Chapter.COL_MANGA_ID}
-    JOIN ${History.TABLE}
-    ON ${Chapter.TABLE}.${Chapter.COL_ID} = ${History.TABLE}.${History.COL_CHAPTER_ID}
-    JOIN (
-    SELECT ${Chapter.TABLE}.${Chapter.COL_MANGA_ID},${Chapter.TABLE}.${Chapter.COL_ID} as ${History.COL_CHAPTER_ID}, MAX(${History.TABLE}.${History.COL_LAST_READ}) as ${History.COL_LAST_READ}
-    FROM ${Chapter.TABLE} JOIN ${History.TABLE}
-    ON ${Chapter.TABLE}.${Chapter.COL_ID} = ${History.TABLE}.${History.COL_CHAPTER_ID}
-    GROUP BY ${Chapter.TABLE}.${Chapter.COL_MANGA_ID}) AS max_last_read
-    ON ${Chapter.TABLE}.${Chapter.COL_MANGA_ID} = max_last_read.${Chapter.COL_MANGA_ID}
-    WHERE ${History.TABLE}.${History.COL_LAST_READ} > ?
-    AND max_last_read.${History.COL_CHAPTER_ID} = ${History.TABLE}.${History.COL_CHAPTER_ID}
-    AND lower(${Manga.TABLE}.${Manga.COL_TITLE}) LIKE '%$search%'
-    ORDER BY max_last_read.${History.COL_LAST_READ} DESC
-    LIMIT ? OFFSET ?
-"""
-
-fun getRecentAnimesQuery(search: String = "") =
-    """
-    SELECT ${Anime.TABLE}.${Anime.COL_URL} as animeUrl, ${Anime.TABLE}.*, ${Episode.TABLE}.*, ${AnimeHistory.TABLE}.*
-    FROM ${Anime.TABLE}
-    JOIN ${Episode.TABLE}
-    ON ${Anime.TABLE}.${Anime.COL_ID} = ${Episode.TABLE}.${Episode.COL_ANIME_ID}
-    JOIN ${AnimeHistory.TABLE}
-    ON ${Episode.TABLE}.${Episode.COL_ID} = ${AnimeHistory.TABLE}.${AnimeHistory.COL_EPISODE_ID}
-    JOIN (
-    SELECT ${Episode.TABLE}.${Episode.COL_ANIME_ID},${Episode.TABLE}.${Episode.COL_ID} as ${AnimeHistory.COL_EPISODE_ID}, MAX(${AnimeHistory.TABLE}.${AnimeHistory.COL_LAST_SEEN}) as ${AnimeHistory.COL_LAST_SEEN}
-    FROM ${Episode.TABLE} JOIN ${AnimeHistory.TABLE}
-    ON ${Episode.TABLE}.${Episode.COL_ID} = ${AnimeHistory.TABLE}.${AnimeHistory.COL_EPISODE_ID}
-    GROUP BY ${Episode.TABLE}.${Episode.COL_ANIME_ID}) AS max_last_read
-    ON ${Episode.TABLE}.${Episode.COL_ANIME_ID} = max_last_read.${Episode.COL_ANIME_ID}
-    WHERE ${AnimeHistory.TABLE}.${AnimeHistory.COL_LAST_SEEN} > ?
-    AND max_last_read.${AnimeHistory.COL_EPISODE_ID} = ${AnimeHistory.TABLE}.${AnimeHistory.COL_EPISODE_ID}
-    AND lower(${Anime.TABLE}.${Anime.COL_TITLE}) LIKE '%$search%'
-    ORDER BY max_last_read.${AnimeHistory.COL_LAST_SEEN} DESC
-    LIMIT ? OFFSET ?
-"""
-
-=======
->>>>>>> 6d802063
 fun getHistoryByMangaId() =
     """
     SELECT ${History.TABLE}.*
@@ -199,7 +148,6 @@
     ORDER BY max DESC
 """
 
-<<<<<<< HEAD
 fun getLastSeenAnimeQuery() =
     """
     SELECT ${Anime.TABLE}.*, MAX(${AnimeHistory.TABLE}.${AnimeHistory.COL_LAST_SEEN}) AS max
@@ -213,28 +161,6 @@
     ORDER BY max DESC
 """
 
-fun getTotalChapterMangaQuery() =
-    """
-    SELECT ${Manga.TABLE}.*
-    FROM ${Manga.TABLE}
-    JOIN ${Chapter.TABLE}
-    ON ${Manga.TABLE}.${Manga.COL_ID} = ${Chapter.TABLE}.${Chapter.COL_MANGA_ID}
-    GROUP BY ${Manga.TABLE}.${Manga.COL_ID}
-    ORDER by COUNT(*)
-"""
-
-fun getTotalEpisodeAnimeQuery() =
-    """
-    SELECT ${Anime.TABLE}.*
-    FROM ${Anime.TABLE}
-    JOIN ${Episode.TABLE}
-    ON ${Anime.TABLE}.${Anime.COL_ID} = ${Episode.TABLE}.${Episode.COL_ANIME_ID}
-    GROUP BY ${Anime.TABLE}.${Anime.COL_ID}
-    ORDER by COUNT(*)
-"""
-
-=======
->>>>>>> 6d802063
 fun getLatestChapterMangaQuery() =
     """
     SELECT ${Manga.TABLE}.*, MAX(${Chapter.TABLE}.${Chapter.COL_DATE_UPLOAD}) AS max
