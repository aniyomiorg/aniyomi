package eu.kanade.tachiyomi.data.database.queries

<<<<<<< HEAD
import eu.kanade.tachiyomi.data.database.tables.AnimeCategoryTable as AnimeCategory
import eu.kanade.tachiyomi.data.database.tables.AnimeHistoryTable as AnimeHistory
import eu.kanade.tachiyomi.data.database.tables.AnimeTable as Anime
=======
import eu.kanade.tachiyomi.data.database.resolvers.SourceIdMangaCountGetResolver
>>>>>>> bba73725
import eu.kanade.tachiyomi.data.database.tables.CategoryTable as Category
import eu.kanade.tachiyomi.data.database.tables.ChapterTable as Chapter
import eu.kanade.tachiyomi.data.database.tables.EpisodeTable as Episode
import eu.kanade.tachiyomi.data.database.tables.HistoryTable as History
import eu.kanade.tachiyomi.data.database.tables.MangaCategoryTable as MangaCategory
import eu.kanade.tachiyomi.data.database.tables.MangaTable as Manga

/**
 * Query to get the manga from the library, with their categories and unread count.
 */
val libraryQuery =
    """
    SELECT M.*, COALESCE(MC.${MangaCategory.COL_CATEGORY_ID}, 0) AS ${Manga.COL_CATEGORY}
    FROM (
        SELECT ${Manga.TABLE}.*, COALESCE(C.unread, 0) AS ${Manga.COL_UNREAD}
        FROM ${Manga.TABLE}
        LEFT JOIN (
            SELECT ${Chapter.COL_MANGA_ID}, COUNT(*) AS unread
            FROM ${Chapter.TABLE}
            WHERE ${Chapter.COL_READ} = 0
            GROUP BY ${Chapter.COL_MANGA_ID}
        ) AS C
        ON ${Manga.COL_ID} = C.${Chapter.COL_MANGA_ID}
        WHERE ${Manga.COL_FAVORITE} = 1
        GROUP BY ${Manga.COL_ID}
        ORDER BY ${Manga.COL_TITLE}
    ) AS M
    LEFT JOIN (
        SELECT * FROM ${MangaCategory.TABLE}) AS MC
        ON MC.${MangaCategory.COL_MANGA_ID} = M.${Manga.COL_ID}
"""

val animelibQuery =
    """
    SELECT M.*, COALESCE(MC.${AnimeCategory.COL_CATEGORY_ID}, 0) AS ${Anime.COL_CATEGORY}
    FROM (
        SELECT ${Anime.TABLE}.*, COALESCE(C.unread, 0) AS ${Anime.COL_UNREAD}
        FROM ${Anime.TABLE}
        LEFT JOIN (
            SELECT ${Episode.COL_ANIME_ID}, COUNT(*) AS unread
            FROM ${Episode.TABLE}
            WHERE ${Episode.COL_SEEN} = 0
            GROUP BY ${Episode.COL_ANIME_ID}
        ) AS C
        ON ${Anime.COL_ID} = C.${Episode.COL_ANIME_ID}
        WHERE ${Anime.COL_FAVORITE} = 1
        GROUP BY ${Anime.COL_ID}
        ORDER BY ${Anime.COL_TITLE}
    ) AS M
    LEFT JOIN (
        SELECT * FROM ${AnimeCategory.TABLE}) AS MC
        ON MC.${AnimeCategory.COL_ANIME_ID} = M.${Anime.COL_ID}
"""

/**
 * Query to get the recent chapters of manga from the library up to a date.
 */
fun getRecentsQuery() =
    """
    SELECT ${Manga.TABLE}.${Manga.COL_URL} as mangaUrl, * FROM ${Manga.TABLE} JOIN ${Chapter.TABLE}
    ON ${Manga.TABLE}.${Manga.COL_ID} = ${Chapter.TABLE}.${Chapter.COL_MANGA_ID}
    WHERE ${Manga.COL_FAVORITE} = 1 
    AND ${Chapter.COL_DATE_UPLOAD} > ?
    AND ${Chapter.COL_DATE_FETCH} > ${Manga.COL_DATE_ADDED}
    ORDER BY ${Chapter.COL_DATE_UPLOAD} DESC
"""

/**
 * Query to get the recent chapters of manga from the library up to a date.
 */
fun getRecentsQueryAnime() =
    """
    SELECT ${Anime.TABLE}.${Anime.COL_URL} as animeUrl, * FROM ${Anime.TABLE} JOIN ${Episode.TABLE}
    ON ${Anime.TABLE}.${Anime.COL_ID} = ${Episode.TABLE}.${Episode.COL_ANIME_ID}
    WHERE ${Anime.COL_FAVORITE} = 1 
    AND ${Episode.COL_DATE_UPLOAD} > ?
    AND ${Episode.COL_DATE_FETCH} > ${Anime.COL_DATE_ADDED}
    ORDER BY ${Episode.COL_DATE_UPLOAD} DESC
"""

/**
 * Query to get the recently read chapters of manga from the library up to a date.
 * The max_last_read table contains the most recent chapters grouped by manga
 * The select statement returns all information of chapters that have the same id as the chapter in max_last_read
 * and are read after the given time period
 */
fun getRecentMangasQuery(search: String = "") =
    """
    SELECT ${Manga.TABLE}.${Manga.COL_URL} as mangaUrl, ${Manga.TABLE}.*, ${Chapter.TABLE}.*, ${History.TABLE}.*
    FROM ${Manga.TABLE}
    JOIN ${Chapter.TABLE}
    ON ${Manga.TABLE}.${Manga.COL_ID} = ${Chapter.TABLE}.${Chapter.COL_MANGA_ID}
    JOIN ${History.TABLE}
    ON ${Chapter.TABLE}.${Chapter.COL_ID} = ${History.TABLE}.${History.COL_CHAPTER_ID}
    JOIN (
    SELECT ${Chapter.TABLE}.${Chapter.COL_MANGA_ID},${Chapter.TABLE}.${Chapter.COL_ID} as ${History.COL_CHAPTER_ID}, MAX(${History.TABLE}.${History.COL_LAST_READ}) as ${History.COL_LAST_READ}
    FROM ${Chapter.TABLE} JOIN ${History.TABLE}
    ON ${Chapter.TABLE}.${Chapter.COL_ID} = ${History.TABLE}.${History.COL_CHAPTER_ID}
    GROUP BY ${Chapter.TABLE}.${Chapter.COL_MANGA_ID}) AS max_last_read
    ON ${Chapter.TABLE}.${Chapter.COL_MANGA_ID} = max_last_read.${Chapter.COL_MANGA_ID}
    WHERE ${History.TABLE}.${History.COL_LAST_READ} > ?
    AND max_last_read.${History.COL_CHAPTER_ID} = ${History.TABLE}.${History.COL_CHAPTER_ID}
    AND lower(${Manga.TABLE}.${Manga.COL_TITLE}) LIKE '%$search%'
    ORDER BY max_last_read.${History.COL_LAST_READ} DESC
    LIMIT ? OFFSET ?
"""

fun getRecentAnimesQuery(search: String = "") =
    """
    SELECT ${Anime.TABLE}.${Anime.COL_URL} as animeUrl, ${Anime.TABLE}.*, ${Episode.TABLE}.*, ${AnimeHistory.TABLE}.*
    FROM ${Anime.TABLE}
    JOIN ${Episode.TABLE}
    ON ${Anime.TABLE}.${Anime.COL_ID} = ${Episode.TABLE}.${Episode.COL_ANIME_ID}
    JOIN ${AnimeHistory.TABLE}
    ON ${Episode.TABLE}.${Episode.COL_ID} = ${AnimeHistory.TABLE}.${AnimeHistory.COL_EPISODE_ID}
    JOIN (
    SELECT ${Episode.TABLE}.${Episode.COL_ANIME_ID},${Episode.TABLE}.${Episode.COL_ID} as ${AnimeHistory.COL_EPISODE_ID}, MAX(${AnimeHistory.TABLE}.${AnimeHistory.COL_LAST_SEEN}) as ${AnimeHistory.COL_LAST_SEEN}
    FROM ${Episode.TABLE} JOIN ${AnimeHistory.TABLE}
    ON ${Episode.TABLE}.${Episode.COL_ID} = ${AnimeHistory.TABLE}.${AnimeHistory.COL_EPISODE_ID}
    GROUP BY ${Episode.TABLE}.${Episode.COL_ANIME_ID}) AS max_last_read
    ON ${Episode.TABLE}.${Episode.COL_ANIME_ID} = max_last_read.${Episode.COL_ANIME_ID}
    WHERE ${AnimeHistory.TABLE}.${AnimeHistory.COL_LAST_SEEN} > ?
    AND max_last_read.${AnimeHistory.COL_EPISODE_ID} = ${AnimeHistory.TABLE}.${AnimeHistory.COL_EPISODE_ID}
    AND lower(${Anime.TABLE}.${Anime.COL_TITLE}) LIKE '%$search%'
    ORDER BY max_last_read.${AnimeHistory.COL_LAST_SEEN} DESC
    LIMIT ? OFFSET ?
"""

fun getHistoryByMangaId() =
    """
    SELECT ${History.TABLE}.*
    FROM ${History.TABLE}
    JOIN ${Chapter.TABLE}
    ON ${History.TABLE}.${History.COL_CHAPTER_ID} = ${Chapter.TABLE}.${Chapter.COL_ID}
    WHERE ${Chapter.TABLE}.${Chapter.COL_MANGA_ID} = ? AND ${History.TABLE}.${History.COL_CHAPTER_ID} = ${Chapter.TABLE}.${Chapter.COL_ID}
"""

fun getHistoryByAnimeId() =
    """
    SELECT ${AnimeHistory.TABLE}.*
    FROM ${AnimeHistory.TABLE}
    JOIN ${Episode.TABLE}
    ON ${AnimeHistory.TABLE}.${AnimeHistory.COL_EPISODE_ID} = ${Episode.TABLE}.${Episode.COL_ID}
    WHERE ${Episode.TABLE}.${Episode.COL_ANIME_ID} = ? AND ${AnimeHistory.TABLE}.${AnimeHistory.COL_EPISODE_ID} = ${Episode.TABLE}.${Episode.COL_ID}
"""

fun getHistoryByChapterUrl() =
    """
    SELECT ${History.TABLE}.*
    FROM ${History.TABLE}
    JOIN ${Chapter.TABLE}
    ON ${History.TABLE}.${History.COL_CHAPTER_ID} = ${Chapter.TABLE}.${Chapter.COL_ID}
    WHERE ${Chapter.TABLE}.${Chapter.COL_URL} = ? AND ${History.TABLE}.${History.COL_CHAPTER_ID} = ${Chapter.TABLE}.${Chapter.COL_ID}
"""

fun getHistoryByEpisodeUrl() =
    """
    SELECT ${AnimeHistory.TABLE}.*
    FROM ${AnimeHistory.TABLE}
    JOIN ${Episode.TABLE}
    ON ${AnimeHistory.TABLE}.${AnimeHistory.COL_EPISODE_ID} = ${Episode.TABLE}.${Episode.COL_ID}
    WHERE ${Episode.TABLE}.${Episode.COL_URL} = ? AND ${AnimeHistory.TABLE}.${AnimeHistory.COL_EPISODE_ID} = ${Episode.TABLE}.${Episode.COL_ID}
"""

fun getLastReadMangaQuery() =
    """
    SELECT ${Manga.TABLE}.*, MAX(${History.TABLE}.${History.COL_LAST_READ}) AS max
    FROM ${Manga.TABLE}
    JOIN ${Chapter.TABLE}
    ON ${Manga.TABLE}.${Manga.COL_ID} = ${Chapter.TABLE}.${Chapter.COL_MANGA_ID}
    JOIN ${History.TABLE}
    ON ${Chapter.TABLE}.${Chapter.COL_ID} = ${History.TABLE}.${History.COL_CHAPTER_ID}
    WHERE ${Manga.TABLE}.${Manga.COL_FAVORITE} = 1
    GROUP BY ${Manga.TABLE}.${Manga.COL_ID}
    ORDER BY max DESC
"""

fun getLastSeenAnimeQuery() =
    """
    SELECT ${Anime.TABLE}.*, MAX(${AnimeHistory.TABLE}.${AnimeHistory.COL_LAST_SEEN}) AS max
    FROM ${Anime.TABLE}
    JOIN ${Episode.TABLE}
    ON ${Anime.TABLE}.${Anime.COL_ID} = ${Episode.TABLE}.${Episode.COL_ANIME_ID}
    JOIN ${AnimeHistory.TABLE}
    ON ${Episode.TABLE}.${Episode.COL_ID} = ${AnimeHistory.TABLE}.${AnimeHistory.COL_EPISODE_ID}
    WHERE ${Anime.TABLE}.${Anime.COL_FAVORITE} = 1
    GROUP BY ${Anime.TABLE}.${Anime.COL_ID}
    ORDER BY max DESC
"""

fun getTotalChapterMangaQuery() =
    """
    SELECT ${Manga.TABLE}.*
    FROM ${Manga.TABLE}
    JOIN ${Chapter.TABLE}
    ON ${Manga.TABLE}.${Manga.COL_ID} = ${Chapter.TABLE}.${Chapter.COL_MANGA_ID}
    GROUP BY ${Manga.TABLE}.${Manga.COL_ID}
    ORDER by COUNT(*)
"""

fun getTotalEpisodeAnimeQuery() =
    """
    SELECT ${Anime.TABLE}.*
    FROM ${Anime.TABLE}
    JOIN ${Episode.TABLE}
    ON ${Anime.TABLE}.${Anime.COL_ID} = ${Episode.TABLE}.${Episode.COL_ANIME_ID}
    GROUP BY ${Anime.TABLE}.${Anime.COL_ID}
    ORDER by COUNT(*)
"""

fun getLatestChapterMangaQuery() =
    """
    SELECT ${Manga.TABLE}.*, MAX(${Chapter.TABLE}.${Chapter.COL_DATE_UPLOAD}) AS max
    FROM ${Manga.TABLE}
    JOIN ${Chapter.TABLE}
    ON ${Manga.TABLE}.${Manga.COL_ID} = ${Chapter.TABLE}.${Chapter.COL_MANGA_ID}
    GROUP BY ${Manga.TABLE}.${Manga.COL_ID}
    ORDER by max DESC
"""

fun getLatestEpisodeAnimeQuery() =
    """
    SELECT ${Anime.TABLE}.*, MAX(${Episode.TABLE}.${Episode.COL_DATE_UPLOAD}) AS max
    FROM ${Anime.TABLE}
    JOIN ${Episode.TABLE}
    ON ${Anime.TABLE}.${Anime.COL_ID} = ${Episode.TABLE}.${Episode.COL_ANIME_ID}
    GROUP BY ${Anime.TABLE}.${Anime.COL_ID}
    ORDER by max DESC
"""

fun getChapterFetchDateMangaQuery() =
    """
    SELECT ${Manga.TABLE}.*, MAX(${Chapter.TABLE}.${Chapter.COL_DATE_FETCH}) AS max
    FROM ${Manga.TABLE}
    JOIN ${Chapter.TABLE}
    ON ${Manga.TABLE}.${Manga.COL_ID} = ${Chapter.TABLE}.${Chapter.COL_MANGA_ID}
    GROUP BY ${Manga.TABLE}.${Manga.COL_ID}
    ORDER by max DESC
"""

fun getEpisodeFetchDateAnimeQuery() =
    """
    SELECT ${Anime.TABLE}.*, MAX(${Episode.TABLE}.${Episode.COL_DATE_FETCH}) AS max
    FROM ${Anime.TABLE}
    JOIN ${Episode.TABLE}
    ON ${Anime.TABLE}.${Anime.COL_ID} = ${Episode.TABLE}.${Episode.COL_ANIME_ID}
    GROUP BY ${Anime.TABLE}.${Anime.COL_ID}
    ORDER by max DESC
"""

/**
 * Query to get the categories for a manga.
 */
fun getCategoriesForMangaQuery() =
    """
    SELECT ${Category.TABLE}.* FROM ${Category.TABLE}
    JOIN ${MangaCategory.TABLE} ON ${Category.TABLE}.${Category.COL_ID} =
    ${MangaCategory.TABLE}.${MangaCategory.COL_CATEGORY_ID}
    WHERE ${MangaCategory.COL_MANGA_ID} = ?
"""

<<<<<<< HEAD
/**
 * Query to get the categories for an anime.
 */
fun getCategoriesForAnimeQuery() =
    """
    SELECT ${Category.TABLE}.* FROM ${Category.TABLE}
    JOIN ${AnimeCategory.TABLE} ON ${Category.TABLE}.${Category.COL_ID} =
    ${AnimeCategory.TABLE}.${AnimeCategory.COL_CATEGORY_ID}
    WHERE ${AnimeCategory.COL_ANIME_ID} = ?
"""
=======
/** Query to get the list of sources in the database that have
 * non-library manga, and how many
 */
fun getSourceIdsWithNonLibraryMangaQuery() =
    """
    SELECT ${Manga.COL_SOURCE}, COUNT(*) as ${SourceIdMangaCountGetResolver.COL_COUNT}
    FROM ${Manga.TABLE}
    WHERE ${Manga.COL_FAVORITE} = 0
    GROUP BY ${Manga.COL_SOURCE}
    """
>>>>>>> bba73725
<|MERGE_RESOLUTION|>--- conflicted
+++ resolved
@@ -1,12 +1,10 @@
 package eu.kanade.tachiyomi.data.database.queries
 
-<<<<<<< HEAD
+import eu.kanade.tachiyomi.data.database.resolvers.SourceIdAnimeCountGetResolver
+import eu.kanade.tachiyomi.data.database.resolvers.SourceIdMangaCountGetResolver
 import eu.kanade.tachiyomi.data.database.tables.AnimeCategoryTable as AnimeCategory
 import eu.kanade.tachiyomi.data.database.tables.AnimeHistoryTable as AnimeHistory
 import eu.kanade.tachiyomi.data.database.tables.AnimeTable as Anime
-=======
-import eu.kanade.tachiyomi.data.database.resolvers.SourceIdMangaCountGetResolver
->>>>>>> bba73725
 import eu.kanade.tachiyomi.data.database.tables.CategoryTable as Category
 import eu.kanade.tachiyomi.data.database.tables.ChapterTable as Chapter
 import eu.kanade.tachiyomi.data.database.tables.EpisodeTable as Episode
@@ -268,7 +266,6 @@
     WHERE ${MangaCategory.COL_MANGA_ID} = ?
 """
 
-<<<<<<< HEAD
 /**
  * Query to get the categories for an anime.
  */
@@ -279,7 +276,7 @@
     ${AnimeCategory.TABLE}.${AnimeCategory.COL_CATEGORY_ID}
     WHERE ${AnimeCategory.COL_ANIME_ID} = ?
 """
-=======
+
 /** Query to get the list of sources in the database that have
  * non-library manga, and how many
  */
@@ -290,4 +287,14 @@
     WHERE ${Manga.COL_FAVORITE} = 0
     GROUP BY ${Manga.COL_SOURCE}
     """
->>>>>>> bba73725
+
+/** Query to get the list of sources in the database that have
+ * non-library manga, and how many
+ */
+fun getSourceIdsWithNonLibraryAnimeQuery() =
+    """
+    SELECT ${Anime.COL_SOURCE}, COUNT(*) as ${SourceIdAnimeCountGetResolver.COL_COUNT}
+    FROM ${Anime.TABLE}
+    WHERE ${Anime.COL_FAVORITE} = 0
+    GROUP BY ${Anime.COL_SOURCE}
+    """