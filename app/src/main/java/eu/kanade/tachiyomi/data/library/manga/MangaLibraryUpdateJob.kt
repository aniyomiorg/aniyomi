package eu.kanade.tachiyomi.data.library.manga

import android.content.Context
import androidx.work.BackoffPolicy
import androidx.work.Constraints
import androidx.work.CoroutineWorker
import androidx.work.ExistingPeriodicWorkPolicy
import androidx.work.ExistingWorkPolicy
import androidx.work.ForegroundInfo
import androidx.work.NetworkType
import androidx.work.OneTimeWorkRequestBuilder
import androidx.work.PeriodicWorkRequestBuilder
import androidx.work.WorkInfo
import androidx.work.WorkQuery
import androidx.work.WorkerParameters
import androidx.work.workDataOf
import aniyomi.util.nullIfBlank
import eu.kanade.domain.entries.manga.interactor.UpdateManga
import eu.kanade.domain.entries.manga.model.copyFrom
import eu.kanade.domain.entries.manga.model.toSManga
import eu.kanade.domain.items.chapter.interactor.SyncChaptersWithSource
import eu.kanade.tachiyomi.R
import eu.kanade.tachiyomi.data.cache.MangaCoverCache
import eu.kanade.tachiyomi.data.download.manga.MangaDownloadManager
import eu.kanade.tachiyomi.data.notification.Notifications
import eu.kanade.tachiyomi.data.track.TrackStatus
import eu.kanade.tachiyomi.model.UpdateStrategy
import eu.kanade.tachiyomi.source.UnmeteredSource
import eu.kanade.tachiyomi.source.model.SManga
import eu.kanade.tachiyomi.util.prepUpdateCover
import eu.kanade.tachiyomi.util.shouldDownloadNewChapters
import eu.kanade.tachiyomi.util.storage.getUriCompat
import eu.kanade.tachiyomi.util.system.createFileInCacheDir
import eu.kanade.tachiyomi.util.system.isConnectedToWifi
import eu.kanade.tachiyomi.util.system.isRunning
import eu.kanade.tachiyomi.util.system.workManager
import kotlinx.coroutines.CancellationException
import kotlinx.coroutines.async
import kotlinx.coroutines.awaitAll
import kotlinx.coroutines.coroutineScope
import kotlinx.coroutines.ensureActive
import kotlinx.coroutines.runBlocking
import kotlinx.coroutines.sync.Semaphore
import kotlinx.coroutines.sync.withPermit
import logcat.LogPriority
import tachiyomi.core.preference.getAndSet
import tachiyomi.core.util.lang.withIOContext
import tachiyomi.core.util.system.logcat
import tachiyomi.domain.category.manga.interactor.GetMangaCategories
import tachiyomi.domain.category.model.Category
import tachiyomi.domain.download.service.DownloadPreferences
import tachiyomi.domain.entries.manga.interactor.GetLibraryManga
import tachiyomi.domain.entries.manga.interactor.GetManga
import tachiyomi.domain.entries.manga.interactor.MangaFetchInterval
import tachiyomi.domain.entries.manga.model.Manga
import tachiyomi.domain.entries.manga.model.toMangaUpdate
import tachiyomi.domain.items.chapter.model.Chapter
import tachiyomi.domain.items.chapter.model.NoChaptersException
import tachiyomi.domain.library.manga.LibraryManga
import tachiyomi.domain.library.manga.model.MangaGroupLibraryMode
import tachiyomi.domain.library.manga.model.MangaLibraryGroup
import tachiyomi.domain.library.service.LibraryPreferences
import tachiyomi.domain.library.service.LibraryPreferences.Companion.DEVICE_CHARGING
import tachiyomi.domain.library.service.LibraryPreferences.Companion.DEVICE_NETWORK_NOT_METERED
import tachiyomi.domain.library.service.LibraryPreferences.Companion.DEVICE_ONLY_ON_WIFI
import tachiyomi.domain.library.service.LibraryPreferences.Companion.ENTRY_HAS_UNVIEWED
import tachiyomi.domain.library.service.LibraryPreferences.Companion.ENTRY_NON_COMPLETED
import tachiyomi.domain.library.service.LibraryPreferences.Companion.ENTRY_NON_VIEWED
import tachiyomi.domain.library.service.LibraryPreferences.Companion.ENTRY_OUTSIDE_RELEASE_PERIOD
import tachiyomi.domain.source.manga.model.SourceNotInstalledException
import tachiyomi.domain.source.manga.service.MangaSourceManager
import tachiyomi.domain.track.manga.interactor.GetMangaTracks
import uy.kohesive.injekt.Injekt
import uy.kohesive.injekt.api.get
import java.io.File
import java.time.ZonedDateTime
import java.util.Date
import java.util.concurrent.CopyOnWriteArrayList
import java.util.concurrent.TimeUnit
import java.util.concurrent.atomic.AtomicBoolean
import java.util.concurrent.atomic.AtomicInteger

class MangaLibraryUpdateJob(private val context: Context, workerParams: WorkerParameters) :
    CoroutineWorker(context, workerParams) {

    private val sourceManager: MangaSourceManager = Injekt.get()
    private val downloadPreferences: DownloadPreferences = Injekt.get()
    private val libraryPreferences: LibraryPreferences = Injekt.get()
    private val downloadManager: MangaDownloadManager = Injekt.get()
    private val coverCache: MangaCoverCache = Injekt.get()
    private val getLibraryManga: GetLibraryManga = Injekt.get()
    private val getManga: GetManga = Injekt.get()
    private val updateManga: UpdateManga = Injekt.get()
    private val getCategories: GetMangaCategories = Injekt.get()
    private val syncChaptersWithSource: SyncChaptersWithSource = Injekt.get()
<<<<<<< HEAD
    private val getTracks: GetMangaTracks = Injekt.get()
    private val refreshMangaTracks: RefreshMangaTracks = Injekt.get()
=======
>>>>>>> e4d31057
    private val mangaFetchInterval: MangaFetchInterval = Injekt.get()

    private val notifier = MangaLibraryUpdateNotifier(context)

    private var mangaToUpdate: List<LibraryManga> = mutableListOf()

    override suspend fun doWork(): Result {
        if (tags.contains(WORK_NAME_AUTO)) {
            val preferences = Injekt.get<LibraryPreferences>()
            val restrictions = preferences.autoUpdateDeviceRestrictions().get()
            if ((DEVICE_ONLY_ON_WIFI in restrictions) && !context.isConnectedToWifi()) {
                return Result.retry()
            }

            // Find a running manual worker. If exists, try again later
            if (context.workManager.isRunning(WORK_NAME_MANUAL)) {
                return Result.retry()
            }
        }

        try {
            setForeground(getForegroundInfo())
        } catch (e: IllegalStateException) {
            logcat(LogPriority.ERROR, e) { "Not allowed to set foreground job" }
        }

        val target = inputData.getString(KEY_TARGET)?.let { Target.valueOf(it) } ?: Target.CHAPTERS

        // If this is a chapter update, set the last update time to now
        if (target == Target.CHAPTERS) {
            libraryPreferences.lastUpdatedTimestamp().set(Date().time)
        }

        val categoryId = inputData.getLong(KEY_CATEGORY, -1L)
        // SY -->
        val group = inputData.getInt(KEY_GROUP, MangaLibraryGroup.BY_DEFAULT)
        val groupExtra = inputData.getString(KEY_GROUP_EXTRA)
        // SY <--
        addMangaToQueue(categoryId, group, groupExtra)

        return withIOContext {
            try {
                when (target) {
                    Target.CHAPTERS -> updateChapterList()
                    Target.COVERS -> updateCovers()
                }
                Result.success()
            } catch (e: Exception) {
                if (e is CancellationException) {
                    // Assume success although cancelled
                    Result.success()
                } else {
                    logcat(LogPriority.ERROR, e)
                    Result.failure()
                }
            } finally {
                notifier.cancelProgressNotification()
            }
        }
    }

    override suspend fun getForegroundInfo(): ForegroundInfo {
        val notifier = MangaLibraryUpdateNotifier(context)
        return ForegroundInfo(
            Notifications.ID_LIBRARY_PROGRESS,
            notifier.progressNotificationBuilder.build(),
        )
    }

    /**
     * Adds list of manga to be updated.
     *
     * @param categoryId the ID of the category to update, or -1 if no category specified.
     */
    private fun addMangaToQueue(categoryId: Long, group: Int, groupExtra: String?) {
        val libraryManga = runBlocking { getLibraryManga.await() }

        // SY -->
        val groupMangaLibraryUpdateType = libraryPreferences.groupMangaLibraryUpdateType().get()
        // SY <--

        val listToUpdate = if (categoryId != -1L) {
            libraryManga.filter { it.category == categoryId }
        } else if (
            group == MangaLibraryGroup.BY_DEFAULT ||
            groupMangaLibraryUpdateType == MangaGroupLibraryMode.GLOBAL ||
            (groupMangaLibraryUpdateType == MangaGroupLibraryMode.ALL_BUT_UNGROUPED && group == MangaLibraryGroup.UNGROUPED)
        ) {
            val categoriesToUpdate = libraryPreferences.mangaUpdateCategories().get().map { it.toLong() }
            val includedManga = if (categoriesToUpdate.isNotEmpty()) {
                libraryManga.filter { it.category in categoriesToUpdate }
            } else {
                libraryManga
            }

            val categoriesToExclude = libraryPreferences.mangaUpdateCategoriesExclude().get().map { it.toLong() }
            val excludedMangaIds = if (categoriesToExclude.isNotEmpty()) {
                libraryManga.filter { it.category in categoriesToExclude }.map { it.manga.id }
            } else {
                emptyList()
            }

            includedManga
                .filterNot { it.manga.id in excludedMangaIds }
        } else {
            when (group) {
                MangaLibraryGroup.BY_TRACK_STATUS -> {
                    val trackingExtra = groupExtra?.toIntOrNull() ?: -1
                    val tracks = runBlocking { getTracks.await() }.groupBy { it.mangaId }

                    libraryManga.filter { (manga) ->
                        val status = tracks[manga.id]?.firstNotNullOfOrNull { track ->
                            TrackStatus.parseTrackerStatus(track.syncId, track.status)
                        } ?: TrackStatus.OTHER
                        status.int == trackingExtra
                    }
                }
                MangaLibraryGroup.BY_SOURCE -> {
                    val sourceExtra = groupExtra?.nullIfBlank()?.toIntOrNull()
                    val source = libraryManga.map { it.manga.source }
                        .distinct()
                        .sorted()
                        .getOrNull(sourceExtra ?: -1)

                    if (source != null) libraryManga.filter { it.manga.source == source } else emptyList()
                }
                MangaLibraryGroup.BY_TAG -> {
                    val tagExtra = groupExtra?.nullIfBlank()?.toIntOrNull()
                    val tag = libraryManga.map { it.manga.genre }
                        .distinct()
                        .getOrNull(tagExtra ?: -1)
                    if (tag != null) libraryManga.filter { it.manga.genre == tag } else emptyList()
                }
                MangaLibraryGroup.BY_STATUS -> {
                    val statusExtra = groupExtra?.toLongOrNull() ?: -1
                    libraryManga.filter {
                        it.manga.status == statusExtra
                    }
                }
                MangaLibraryGroup.UNGROUPED -> libraryManga
                else -> libraryManga
            }
            // SY <--
        }

        val restrictions = libraryPreferences.autoUpdateItemRestrictions().get()
        val skippedUpdates = mutableListOf<Pair<Manga, String?>>()
        val fetchWindow = mangaFetchInterval.getWindow(ZonedDateTime.now())

        mangaToUpdate = listToUpdate
            // SY -->
            .distinctBy { it.manga.id }
            // SY <--
            .filter {
                when {
                    it.manga.updateStrategy != UpdateStrategy.ALWAYS_UPDATE -> {
                        skippedUpdates.add(it.manga to context.getString(R.string.skipped_reason_not_always_update))
                        false
                    }

                    ENTRY_NON_COMPLETED in restrictions && it.manga.status.toInt() == SManga.COMPLETED -> {
                        skippedUpdates.add(it.manga to context.getString(R.string.skipped_reason_completed))
                        false
                    }

                    ENTRY_HAS_UNVIEWED in restrictions && it.unreadCount != 0L -> {
                        skippedUpdates.add(it.manga to context.getString(R.string.skipped_reason_not_caught_up))
                        false
                    }

                    ENTRY_NON_VIEWED in restrictions && it.totalChapters > 0L && !it.hasStarted -> {
                        skippedUpdates.add(it.manga to context.getString(R.string.skipped_reason_not_started))
                        false
                    }

                    ENTRY_OUTSIDE_RELEASE_PERIOD in restrictions && it.manga.nextUpdate > fetchWindow.second -> {
                        skippedUpdates.add(it.manga to context.getString(R.string.skipped_reason_not_in_release_period))
                        false
                    }
                    else -> true
                }
            }
            .sortedBy { it.manga.title }

        // Warn when excessively checking a single source
        val maxUpdatesFromSource = mangaToUpdate
            .groupBy { it.manga.source + (0..4).random() }
            .filterKeys { sourceManager.get(it) !is UnmeteredSource }
            .maxOfOrNull { it.value.size } ?: 0
        if (maxUpdatesFromSource > MANGA_PER_SOURCE_QUEUE_WARNING_THRESHOLD) {
            notifier.showQueueSizeWarningNotification()
        }

        if (skippedUpdates.isNotEmpty()) {
            // TODO: surface skipped reasons to user?
            logcat {
                skippedUpdates
                    .groupBy { it.second }
                    .map { (reason, entries) -> "$reason: [${entries.map { it.first.title }.sorted().joinToString()}]" }
                    .joinToString()
            }
            notifier.showUpdateSkippedNotification(skippedUpdates.size)
        }
    }

    /**
     * Method that updates manga in [mangaToUpdate]. It's called in a background thread, so it's safe
     * to do heavy operations or network calls here.
     * For each manga it calls [updateManga] and updates the notification showing the current
     * progress.
     *
     * @return an observable delivering the progress of each update.
     */
    private suspend fun updateChapterList() {
        val semaphore = Semaphore(5)
        val progressCount = AtomicInteger(0)
        val currentlyUpdatingManga = CopyOnWriteArrayList<Manga>()
        val newUpdates = CopyOnWriteArrayList<Pair<Manga, Array<Chapter>>>()
        val failedUpdates = CopyOnWriteArrayList<Pair<Manga, String?>>()
        val hasDownloads = AtomicBoolean(false)
        val fetchWindow = mangaFetchInterval.getWindow(ZonedDateTime.now())

        coroutineScope {
            mangaToUpdate.groupBy { it.manga.source + (0..4).random() }.values
                .map { mangaInSource ->
                    async {
                        semaphore.withPermit {
                            mangaInSource.forEach { libraryManga ->
                                val manga = libraryManga.manga
                                ensureActive()

                                // Don't continue to update if manga is not in library
                                if (getManga.await(manga.id)?.favorite != true) {
                                    return@forEach
                                }

                                withUpdateNotification(
                                    currentlyUpdatingManga,
                                    progressCount,
                                    manga,
                                ) {
                                    try {
                                        val newChapters = updateManga(manga, fetchWindow)
                                            .sortedByDescending { it.sourceOrder }

                                        if (newChapters.isNotEmpty()) {
                                            val categoryIds = getCategories.await(manga.id).map { it.id }
                                            if (manga.shouldDownloadNewChapters(categoryIds, downloadPreferences)) {
                                                downloadChapters(manga, newChapters)
                                                hasDownloads.set(true)
                                            }
                                            libraryPreferences.newMangaUpdatesCount().getAndSet { it + newChapters.size }

                                            // Convert to the manga that contains new chapters
                                            newUpdates.add(manga to newChapters.toTypedArray())
                                        }
                                    } catch (e: Throwable) {
                                        val errorMessage = when (e) {
                                            is NoChaptersException -> context.getString(R.string.no_chapters_error)
                                            // failedUpdates will already have the source, don't need to copy it into the message
                                            is SourceNotInstalledException -> context.getString(R.string.loader_not_implemented_error)
                                            else -> e.message
                                        }
                                        failedUpdates.add(manga to errorMessage)
                                    }
                                }
                            }
                        }
                    }
                }
                .awaitAll()
        }

        notifier.cancelProgressNotification()

        if (newUpdates.isNotEmpty()) {
            notifier.showUpdateNotifications(newUpdates)
            if (hasDownloads.get()) {
                downloadManager.startDownloads()
            }
        }

        if (failedUpdates.isNotEmpty()) {
            val errorFile = writeErrorFile(failedUpdates)
            notifier.showUpdateErrorNotification(
                failedUpdates.size,
                errorFile.getUriCompat(context),
            )
        }
    }

    private fun downloadChapters(manga: Manga, chapters: List<Chapter>) {
        // We don't want to start downloading while the library is updating, because websites
        // may don't like it and they could ban the user.
        downloadManager.downloadChapters(manga, chapters, false)
    }

    /**
     * Updates the chapters for the given manga and adds them to the database.
     *
     * @param manga the manga to update.
     * @return a pair of the inserted and removed chapters.
     */
    private suspend fun updateManga(manga: Manga, fetchWindow: Pair<Long, Long>): List<Chapter> {
        val source = sourceManager.getOrStub(manga.source)

        // Update manga metadata if needed
        if (libraryPreferences.autoUpdateMetadata().get()) {
            val networkManga = source.getMangaDetails(manga.toSManga())
            updateManga.awaitUpdateFromSource(manga, networkManga, manualFetch = false, coverCache)
        }

        val chapters = source.getChapterList(manga.toSManga())

        // Get manga from database to account for if it was removed during the update and
        // to get latest data so it doesn't get overwritten later on
        val dbManga = getManga.await(manga.id)?.takeIf { it.favorite } ?: return emptyList()

        return syncChaptersWithSource.await(chapters, dbManga, source, false, fetchWindow)
    }

    private suspend fun updateCovers() {
        val semaphore = Semaphore(5)
        val progressCount = AtomicInteger(0)
        val currentlyUpdatingManga = CopyOnWriteArrayList<Manga>()

        coroutineScope {
            mangaToUpdate.groupBy { it.manga.source + (0..4).random() }
                .values
                .map { mangaInSource ->
                    async {
                        semaphore.withPermit {
                            mangaInSource.forEach { libraryManga ->
                                val manga = libraryManga.manga
                                ensureActive()

                                withUpdateNotification(
                                    currentlyUpdatingManga,
                                    progressCount,
                                    manga,
                                ) {
                                    val source = sourceManager.get(manga.source) ?: return@withUpdateNotification
                                    try {
                                        val networkManga = source.getMangaDetails(manga.toSManga())
                                        val updatedManga = manga.prepUpdateCover(
                                            coverCache,
                                            networkManga,
                                            true,
                                        )
                                            .copyFrom(networkManga)
                                        try {
                                            updateManga.await(updatedManga.toMangaUpdate())
                                        } catch (e: Exception) {
                                            logcat(LogPriority.ERROR) { "Manga doesn't exist anymore" }
                                        }
                                    } catch (e: Throwable) {
                                        // Ignore errors and continue
                                        logcat(LogPriority.ERROR, e)
                                    }
                                }
                            }
                        }
                    }
                }
                .awaitAll()
        }

        notifier.cancelProgressNotification()
    }

    private suspend fun withUpdateNotification(
        updatingManga: CopyOnWriteArrayList<Manga>,
        completed: AtomicInteger,
        manga: Manga,
        block: suspend () -> Unit,
    ) = coroutineScope {
        ensureActive()

        updatingManga.add(manga)
        notifier.showProgressNotification(
            updatingManga,
            completed.get(),
            mangaToUpdate.size,
        )

        block()

        ensureActive()

        updatingManga.remove(manga)
        completed.getAndIncrement()
        notifier.showProgressNotification(
            updatingManga,
            completed.get(),
            mangaToUpdate.size,
        )
    }

    /**
     * Writes basic file of update errors to cache dir.
     */
    private fun writeErrorFile(errors: List<Pair<Manga, String?>>): File {
        try {
            if (errors.isNotEmpty()) {
                val file = context.createFileInCacheDir("tachiyomi_update_errors.txt")
                file.bufferedWriter().use { out ->
                    out.write(
                        context.getString(R.string.library_errors_help, ERROR_LOG_HELP_URL) + "\n\n",
                    )
                    // Error file format:
                    // ! Error
                    //   # Source
                    //     - Manga
                    errors.groupBy({ it.second }, { it.first }).forEach { (error, mangas) ->
                        out.write("\n! ${error}\n")
                        mangas.groupBy { it.source }.forEach { (srcId, mangas) ->
                            val source = sourceManager.getOrStub(srcId)
                            out.write("  # $source\n")
                            mangas.forEach {
                                out.write("    - ${it.title}\n")
                            }
                        }
                    }
                }
                return file
            }
        } catch (_: Exception) {}
        return File("")
    }

    /**
     * Defines what should be updated within a service execution.
     */
    enum class Target {
        CHAPTERS, // Manga chapters
        COVERS, // Manga covers
    }

    companion object {
        private const val TAG = "LibraryUpdate"
        private const val WORK_NAME_AUTO = "LibraryUpdate-auto"
        private const val WORK_NAME_MANUAL = "LibraryUpdate-manual"

        private const val ERROR_LOG_HELP_URL = "https://aniyomi.org/help/guides/troubleshooting"
        private const val MANGA_PER_SOURCE_QUEUE_WARNING_THRESHOLD = 60

        /**
         * Key for category to update.
         */
        private const val KEY_CATEGORY = "category"

        /**
         * Key that defines what should be updated.
         */
        private const val KEY_TARGET = "target"

        // SY -->
        /**
         * Key for group to update.
         */
        const val KEY_GROUP = "group"
        const val KEY_GROUP_EXTRA = "group_extra"
        // SY <--

        fun cancelAllWorks(context: Context) {
            context.workManager.cancelAllWorkByTag(TAG)
        }

        fun setupTask(
            context: Context,
            prefInterval: Int? = null,
        ) {
            val preferences = Injekt.get<LibraryPreferences>()
            val interval = prefInterval ?: preferences.autoUpdateInterval().get()
            if (interval > 0) {
                val restrictions = preferences.autoUpdateDeviceRestrictions().get()
                val constraints = Constraints(
                    requiredNetworkType = if (DEVICE_NETWORK_NOT_METERED in restrictions) { NetworkType.UNMETERED } else { NetworkType.CONNECTED },
                    requiresCharging = DEVICE_CHARGING in restrictions,
                    requiresBatteryNotLow = true,
                )

                val request = PeriodicWorkRequestBuilder<MangaLibraryUpdateJob>(
                    interval.toLong(),
                    TimeUnit.HOURS,
                    10,
                    TimeUnit.MINUTES,
                )
                    .addTag(TAG)
                    .addTag(WORK_NAME_AUTO)
                    .setConstraints(constraints)
                    .setBackoffCriteria(BackoffPolicy.LINEAR, 10, TimeUnit.MINUTES)
                    .build()

                context.workManager.enqueueUniquePeriodicWork(
                    WORK_NAME_AUTO,
                    ExistingPeriodicWorkPolicy.UPDATE,
                    request,
                )
            } else {
                context.workManager.cancelUniqueWork(WORK_NAME_AUTO)
            }
        }

        fun startNow(
            context: Context,
            category: Category? = null,
            target: Target = Target.CHAPTERS,
            // SY -->
            group: Int = MangaLibraryGroup.BY_DEFAULT,
            groupExtra: String? = null,
            // SY <--
        ): Boolean {
            val wm = context.workManager
            if (wm.isRunning(TAG)) {
                // Already running either as a scheduled or manual job
                return false
            }

            val inputData = workDataOf(
                KEY_CATEGORY to category?.id,
                KEY_TARGET to target.name,
                // SY -->
                KEY_GROUP to group,
                KEY_GROUP_EXTRA to groupExtra,
                // SY <--
            )
            val request = OneTimeWorkRequestBuilder<MangaLibraryUpdateJob>()
                .addTag(TAG)
                .addTag(WORK_NAME_MANUAL)
                .setInputData(inputData)
                .build()
            wm.enqueueUniqueWork(WORK_NAME_MANUAL, ExistingWorkPolicy.KEEP, request)

            return true
        }

        fun stop(context: Context) {
            val wm = context.workManager
            val workQuery = WorkQuery.Builder.fromTags(listOf(TAG))
                .addStates(listOf(WorkInfo.State.RUNNING))
                .build()
            wm.getWorkInfos(workQuery).get()
                // Should only return one work but just in case
                .forEach {
                    wm.cancelWorkById(it.id)

                    // Re-enqueue cancelled scheduled work
                    if (it.tags.contains(WORK_NAME_AUTO)) {
                        setupTask(context)
                    }
                }
        }
    }
}<|MERGE_RESOLUTION|>--- conflicted
+++ resolved
@@ -93,11 +93,7 @@
     private val updateManga: UpdateManga = Injekt.get()
     private val getCategories: GetMangaCategories = Injekt.get()
     private val syncChaptersWithSource: SyncChaptersWithSource = Injekt.get()
-<<<<<<< HEAD
     private val getTracks: GetMangaTracks = Injekt.get()
-    private val refreshMangaTracks: RefreshMangaTracks = Injekt.get()
-=======
->>>>>>> e4d31057
     private val mangaFetchInterval: MangaFetchInterval = Injekt.get()
 
     private val notifier = MangaLibraryUpdateNotifier(context)
