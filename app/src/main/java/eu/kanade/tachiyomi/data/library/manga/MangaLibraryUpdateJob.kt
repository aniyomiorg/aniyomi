package eu.kanade.tachiyomi.data.library.manga

import android.content.Context
import android.content.pm.ServiceInfo
import android.os.Build
import androidx.work.BackoffPolicy
import androidx.work.Constraints
import androidx.work.CoroutineWorker
import androidx.work.ExistingPeriodicWorkPolicy
import androidx.work.ExistingWorkPolicy
import androidx.work.ForegroundInfo
import androidx.work.NetworkType
import androidx.work.OneTimeWorkRequestBuilder
import androidx.work.PeriodicWorkRequestBuilder
import androidx.work.WorkInfo
import androidx.work.WorkQuery
import androidx.work.WorkerParameters
import androidx.work.workDataOf
import aniyomi.util.nullIfBlank
import eu.kanade.domain.entries.manga.interactor.UpdateManga
import eu.kanade.domain.entries.manga.model.copyFrom
import eu.kanade.domain.entries.manga.model.toSManga
import eu.kanade.domain.items.chapter.interactor.SyncChaptersWithSource
import eu.kanade.tachiyomi.data.cache.MangaCoverCache
import eu.kanade.tachiyomi.data.download.manga.MangaDownloadManager
import eu.kanade.tachiyomi.data.notification.Notifications
<<<<<<< HEAD
=======
import eu.kanade.tachiyomi.data.track.TrackStatus
import eu.kanade.tachiyomi.source.UnmeteredSource
>>>>>>> 1c35a831
import eu.kanade.tachiyomi.source.model.SManga
import eu.kanade.tachiyomi.source.model.UpdateStrategy
import eu.kanade.tachiyomi.util.prepUpdateCover
import eu.kanade.tachiyomi.util.shouldDownloadNewChapters
import eu.kanade.tachiyomi.util.storage.getUriCompat
import eu.kanade.tachiyomi.util.system.createFileInCacheDir
import eu.kanade.tachiyomi.util.system.isConnectedToWifi
import eu.kanade.tachiyomi.util.system.isRunning
import eu.kanade.tachiyomi.util.system.workManager
import kotlinx.coroutines.CancellationException
import kotlinx.coroutines.async
import kotlinx.coroutines.awaitAll
import kotlinx.coroutines.coroutineScope
import kotlinx.coroutines.ensureActive
import kotlinx.coroutines.sync.Semaphore
import kotlinx.coroutines.sync.withPermit
import logcat.LogPriority
import tachiyomi.core.i18n.stringResource
import tachiyomi.core.preference.getAndSet
import tachiyomi.core.util.lang.withIOContext
import tachiyomi.core.util.system.logcat
import tachiyomi.domain.category.manga.interactor.GetMangaCategories
import tachiyomi.domain.category.model.Category
import tachiyomi.domain.download.service.DownloadPreferences
import tachiyomi.domain.entries.manga.interactor.GetLibraryManga
import tachiyomi.domain.entries.manga.interactor.GetManga
import tachiyomi.domain.entries.manga.interactor.MangaFetchInterval
import tachiyomi.domain.entries.manga.model.Manga
import tachiyomi.domain.entries.manga.model.toMangaUpdate
import tachiyomi.domain.items.chapter.model.Chapter
import tachiyomi.domain.items.chapter.model.NoChaptersException
import tachiyomi.domain.library.manga.LibraryManga
import tachiyomi.domain.library.manga.model.MangaGroupLibraryMode
import tachiyomi.domain.library.manga.model.MangaLibraryGroup
import tachiyomi.domain.library.service.LibraryPreferences
import tachiyomi.domain.library.service.LibraryPreferences.Companion.DEVICE_CHARGING
import tachiyomi.domain.library.service.LibraryPreferences.Companion.DEVICE_NETWORK_NOT_METERED
import tachiyomi.domain.library.service.LibraryPreferences.Companion.DEVICE_ONLY_ON_WIFI
import tachiyomi.domain.library.service.LibraryPreferences.Companion.ENTRY_HAS_UNVIEWED
import tachiyomi.domain.library.service.LibraryPreferences.Companion.ENTRY_NON_COMPLETED
import tachiyomi.domain.library.service.LibraryPreferences.Companion.ENTRY_NON_VIEWED
import tachiyomi.domain.library.service.LibraryPreferences.Companion.ENTRY_OUTSIDE_RELEASE_PERIOD
import tachiyomi.domain.source.manga.model.SourceNotInstalledException
import tachiyomi.domain.source.manga.service.MangaSourceManager
import tachiyomi.domain.track.manga.interactor.GetMangaTracks
import tachiyomi.i18n.MR
import uy.kohesive.injekt.Injekt
import uy.kohesive.injekt.api.get
import java.io.File
import java.time.Instant
import java.time.ZonedDateTime
import java.util.concurrent.CopyOnWriteArrayList
import java.util.concurrent.TimeUnit
import java.util.concurrent.atomic.AtomicBoolean
import java.util.concurrent.atomic.AtomicInteger

class MangaLibraryUpdateJob(private val context: Context, workerParams: WorkerParameters) :
    CoroutineWorker(context, workerParams) {

    private val sourceManager: MangaSourceManager = Injekt.get()
    private val downloadPreferences: DownloadPreferences = Injekt.get()
    private val libraryPreferences: LibraryPreferences = Injekt.get()
    private val downloadManager: MangaDownloadManager = Injekt.get()
    private val coverCache: MangaCoverCache = Injekt.get()
    private val getLibraryManga: GetLibraryManga = Injekt.get()
    private val getManga: GetManga = Injekt.get()
    private val updateManga: UpdateManga = Injekt.get()
    private val getCategories: GetMangaCategories = Injekt.get()
    private val syncChaptersWithSource: SyncChaptersWithSource = Injekt.get()
    private val getTracks: GetMangaTracks = Injekt.get()
    private val mangaFetchInterval: MangaFetchInterval = Injekt.get()

    private val notifier = MangaLibraryUpdateNotifier(context)

    private var mangaToUpdate: List<LibraryManga> = mutableListOf()

    override suspend fun doWork(): Result {
        if (tags.contains(WORK_NAME_AUTO)) {
            val preferences = Injekt.get<LibraryPreferences>()
            val restrictions = preferences.autoUpdateDeviceRestrictions().get()
            if ((DEVICE_ONLY_ON_WIFI in restrictions) && !context.isConnectedToWifi()) {
                return Result.retry()
            }

            // Find a running manual worker. If exists, try again later
            if (context.workManager.isRunning(WORK_NAME_MANUAL)) {
                return Result.retry()
            }
        }

        try {
            setForeground(getForegroundInfo())
        } catch (e: IllegalStateException) {
            logcat(LogPriority.ERROR, e) { "Not allowed to set foreground job" }
        }

        libraryPreferences.lastUpdatedTimestamp().set(Instant.now().toEpochMilli())

        val categoryId = inputData.getLong(KEY_CATEGORY, -1L)
        // SY -->
        val group = inputData.getInt(KEY_GROUP, MangaLibraryGroup.BY_DEFAULT)
        val groupExtra = inputData.getString(KEY_GROUP_EXTRA)
        // SY <--
        addMangaToQueue(categoryId, group, groupExtra)

        return withIOContext {
            try {
                updateChapterList()
                Result.success()
            } catch (e: Exception) {
                if (e is CancellationException) {
                    // Assume success although cancelled
                    Result.success()
                } else {
                    logcat(LogPriority.ERROR, e)
                    Result.failure()
                }
            } finally {
                notifier.cancelProgressNotification()
            }
        }
    }

    override suspend fun getForegroundInfo(): ForegroundInfo {
        val notifier = MangaLibraryUpdateNotifier(context)
        return ForegroundInfo(
            Notifications.ID_LIBRARY_PROGRESS,
            notifier.progressNotificationBuilder.build(),
            if (Build.VERSION.SDK_INT >= Build.VERSION_CODES.Q) {
                ServiceInfo.FOREGROUND_SERVICE_TYPE_DATA_SYNC
            } else {
                0
            },
        )
    }

    /**
     * Adds list of manga to be updated.
     *
     * @param categoryId the ID of the category to update, or -1 if no category specified.
     */
<<<<<<< HEAD
    private suspend fun addMangaToQueue(categoryId: Long) {
        val libraryManga = getLibraryManga.await()
=======
    private fun addMangaToQueue(categoryId: Long, group: Int, groupExtra: String?) {
        val libraryManga = runBlocking { getLibraryManga.await() }
>>>>>>> 1c35a831

        // SY -->
        val groupMangaLibraryUpdateType = libraryPreferences.groupMangaLibraryUpdateType().get()
        // SY <--

        val listToUpdate = if (categoryId != -1L) {
            libraryManga.filter { it.category == categoryId }
        } else if (
            group == MangaLibraryGroup.BY_DEFAULT ||
            groupMangaLibraryUpdateType == MangaGroupLibraryMode.GLOBAL ||
            (
                groupMangaLibraryUpdateType == MangaGroupLibraryMode.ALL_BUT_UNGROUPED &&
                    group == MangaLibraryGroup.UNGROUPED
                )
        ) {
            val categoriesToUpdate = libraryPreferences.mangaUpdateCategories().get().map { it.toLong() }
            val includedManga = if (categoriesToUpdate.isNotEmpty()) {
                libraryManga.filter { it.category in categoriesToUpdate }
            } else {
                libraryManga
            }

            val categoriesToExclude = libraryPreferences.mangaUpdateCategoriesExclude().get().map { it.toLong() }
            val excludedMangaIds = if (categoriesToExclude.isNotEmpty()) {
                libraryManga.filter { it.category in categoriesToExclude }.map { it.manga.id }
            } else {
                emptyList()
            }

            includedManga
                .filterNot { it.manga.id in excludedMangaIds }
        } else {
            when (group) {
                MangaLibraryGroup.BY_TRACK_STATUS -> {
                    val trackingExtra = groupExtra?.toIntOrNull() ?: -1
                    val tracks = runBlocking { getTracks.await() }.groupBy { it.mangaId }

                    libraryManga.filter { (manga) ->
                        val status = tracks[manga.id]?.firstNotNullOfOrNull { track ->
                            TrackStatus.parseTrackerStatus(track.syncId, track.status)
                        } ?: TrackStatus.OTHER
                        status.int == trackingExtra
                    }
                }
                MangaLibraryGroup.BY_SOURCE -> {
                    val sourceExtra = groupExtra?.nullIfBlank()?.toIntOrNull()
                    val source = libraryManga.map { it.manga.source }
                        .distinct()
                        .sorted()
                        .getOrNull(sourceExtra ?: -1)

                    if (source != null) libraryManga.filter { it.manga.source == source } else emptyList()
                }
                MangaLibraryGroup.BY_TAG -> {
                    val tagExtra = groupExtra?.nullIfBlank()?.toIntOrNull()
                    val tag = libraryManga.map { it.manga.genre }
                        .distinct()
                        .getOrNull(tagExtra ?: -1)
                    if (tag != null) libraryManga.filter { it.manga.genre == tag } else emptyList()
                }
                MangaLibraryGroup.BY_STATUS -> {
                    val statusExtra = groupExtra?.toLongOrNull() ?: -1
                    libraryManga.filter {
                        it.manga.status == statusExtra
                    }
                }
                MangaLibraryGroup.UNGROUPED -> libraryManga
                else -> libraryManga
            }
            // SY <--
        }

        val restrictions = libraryPreferences.autoUpdateItemRestrictions().get()
        val skippedUpdates = mutableListOf<Pair<Manga, String?>>()
        val (_, fetchWindowUpperBound) = mangaFetchInterval.getWindow(ZonedDateTime.now())

        mangaToUpdate = listToUpdate
            // SY -->
            .distinctBy { it.manga.id }
            // SY <--
            .filter {
                when {
                    it.manga.updateStrategy != UpdateStrategy.ALWAYS_UPDATE -> {
                        skippedUpdates.add(
                            it.manga to context.stringResource(MR.strings.skipped_reason_not_always_update),
                        )
                        false
                    }

                    ENTRY_NON_COMPLETED in restrictions && it.manga.status.toInt() == SManga.COMPLETED -> {
                        skippedUpdates.add(
                            it.manga to context.stringResource(MR.strings.skipped_reason_completed),
                        )
                        false
                    }

                    ENTRY_HAS_UNVIEWED in restrictions && it.unreadCount != 0L -> {
                        skippedUpdates.add(
                            it.manga to context.stringResource(MR.strings.skipped_reason_not_caught_up),
                        )
                        false
                    }

                    ENTRY_NON_VIEWED in restrictions && it.totalChapters > 0L && !it.hasStarted -> {
                        skippedUpdates.add(
                            it.manga to context.stringResource(MR.strings.skipped_reason_not_started),
                        )
                        false
                    }

                    ENTRY_OUTSIDE_RELEASE_PERIOD in restrictions && it.manga.nextUpdate > fetchWindowUpperBound -> {
                        skippedUpdates.add(
                            it.manga to context.stringResource(MR.strings.skipped_reason_not_in_release_period),
                        )
                        false
                    }
                    else -> true
                }
            }
            .sortedBy { it.manga.title }

<<<<<<< HEAD
        notifier.showQueueSizeWarningNotificationIfNeeded(mangaToUpdate)
=======
        // Warn when excessively checking a single source
        val maxUpdatesFromSource = mangaToUpdate
            .groupBy { it.manga.source + (0..4).random() }
            .filterKeys { sourceManager.get(it) !is UnmeteredSource }
            .maxOfOrNull { it.value.size } ?: 0
        if (maxUpdatesFromSource > MANGA_PER_SOURCE_QUEUE_WARNING_THRESHOLD) {
            notifier.showQueueSizeWarningNotification()
        }
>>>>>>> 1c35a831

        if (skippedUpdates.isNotEmpty()) {
            // TODO: surface skipped reasons to user?
            logcat {
                skippedUpdates
                    .groupBy { it.second }
                    .map { (reason, entries) -> "$reason: [${entries.map { it.first.title }.sorted().joinToString()}]" }
                    .joinToString()
            }
        }
    }

    /**
     * Method that updates manga in [mangaToUpdate]. It's called in a background thread, so it's safe
     * to do heavy operations or network calls here.
     * For each manga it calls [updateManga] and updates the notification showing the current
     * progress.
     *
     * @return an observable delivering the progress of each update.
     */
    private suspend fun updateChapterList() {
        val semaphore = Semaphore(5)
        val progressCount = AtomicInteger(0)
        val currentlyUpdatingManga = CopyOnWriteArrayList<Manga>()
        val newUpdates = CopyOnWriteArrayList<Pair<Manga, Array<Chapter>>>()
        val failedUpdates = CopyOnWriteArrayList<Pair<Manga, String?>>()
        val hasDownloads = AtomicBoolean(false)
        val fetchWindow = mangaFetchInterval.getWindow(ZonedDateTime.now())

        coroutineScope {
            mangaToUpdate.groupBy { it.manga.source + (0..4).random() }.values
                .map { mangaInSource ->
                    async {
                        semaphore.withPermit {
                            mangaInSource.forEach { libraryManga ->
                                val manga = libraryManga.manga
                                ensureActive()

                                // Don't continue to update if manga is not in library
                                if (getManga.await(manga.id)?.favorite != true) {
                                    return@forEach
                                }

                                withUpdateNotification(
                                    currentlyUpdatingManga,
                                    progressCount,
                                    manga,
                                ) {
                                    try {
                                        val newChapters = updateManga(manga, fetchWindow)
                                            .sortedByDescending { it.sourceOrder }

                                        if (newChapters.isNotEmpty()) {
                                            val categoryIds = getCategories.await(manga.id).map { it.id }
                                            if (manga.shouldDownloadNewChapters(categoryIds, downloadPreferences)) {
                                                downloadChapters(manga, newChapters)
                                                hasDownloads.set(true)
                                            }
                                            libraryPreferences.newMangaUpdatesCount()
                                                .getAndSet { it + newChapters.size }

                                            // Convert to the manga that contains new chapters
                                            newUpdates.add(manga to newChapters.toTypedArray())
                                        }
                                    } catch (e: Throwable) {
                                        val errorMessage = when (e) {
                                            is NoChaptersException -> context.stringResource(
                                                MR.strings.no_chapters_error,
                                            )
                                            // failedUpdates will already have the source, don't need to copy it into the message
                                            is SourceNotInstalledException -> context.stringResource(
                                                MR.strings.loader_not_implemented_error,
                                            )
                                            else -> e.message
                                        }
                                        failedUpdates.add(manga to errorMessage)
                                    }
                                }
                            }
                        }
                    }
                }
                .awaitAll()
        }

        notifier.cancelProgressNotification()

        if (newUpdates.isNotEmpty()) {
            notifier.showUpdateNotifications(newUpdates)
            if (hasDownloads.get()) {
                downloadManager.startDownloads()
            }
        }

        if (failedUpdates.isNotEmpty()) {
            val errorFile = writeErrorFile(failedUpdates)
            notifier.showUpdateErrorNotification(
                failedUpdates.size,
                errorFile.getUriCompat(context),
            )
        }
    }

    private fun downloadChapters(manga: Manga, chapters: List<Chapter>) {
        // We don't want to start downloading while the library is updating, because websites
        // may don't like it and they could ban the user.
        downloadManager.downloadChapters(manga, chapters, false)
    }

    /**
     * Updates the chapters for the given manga and adds them to the database.
     *
     * @param manga the manga to update.
     * @return a pair of the inserted and removed chapters.
     */
    private suspend fun updateManga(manga: Manga, fetchWindow: Pair<Long, Long>): List<Chapter> {
        val source = sourceManager.getOrStub(manga.source)

        // Update manga metadata if needed
        if (libraryPreferences.autoUpdateMetadata().get()) {
            val networkManga = source.getMangaDetails(manga.toSManga())
            updateManga.awaitUpdateFromSource(manga, networkManga, manualFetch = false, coverCache)
        }

        val chapters = source.getChapterList(manga.toSManga())

        // Get manga from database to account for if it was removed during the update and
        // to get latest data so it doesn't get overwritten later on
        val dbManga = getManga.await(manga.id)?.takeIf { it.favorite } ?: return emptyList()

        return syncChaptersWithSource.await(chapters, dbManga, source, false, fetchWindow)
    }

    private suspend fun updateCovers() {
        val semaphore = Semaphore(5)
        val progressCount = AtomicInteger(0)
        val currentlyUpdatingManga = CopyOnWriteArrayList<Manga>()

        coroutineScope {
            mangaToUpdate.groupBy { it.manga.source + (0..4).random() }
                .values
                .map { mangaInSource ->
                    async {
                        semaphore.withPermit {
                            mangaInSource.forEach { libraryManga ->
                                val manga = libraryManga.manga
                                ensureActive()

                                withUpdateNotification(
                                    currentlyUpdatingManga,
                                    progressCount,
                                    manga,
                                ) {
                                    val source = sourceManager.get(manga.source) ?: return@withUpdateNotification
                                    try {
                                        val networkManga = source.getMangaDetails(manga.toSManga())
                                        val updatedManga = manga.prepUpdateCover(
                                            coverCache,
                                            networkManga,
                                            true,
                                        )
                                            .copyFrom(networkManga)
                                        try {
                                            updateManga.await(updatedManga.toMangaUpdate())
                                        } catch (e: Exception) {
                                            logcat(LogPriority.ERROR) { "Manga doesn't exist anymore" }
                                        }
                                    } catch (e: Throwable) {
                                        // Ignore errors and continue
                                        logcat(LogPriority.ERROR, e)
                                    }
                                }
                            }
                        }
                    }
                }
                .awaitAll()
        }

        notifier.cancelProgressNotification()
    }

    private suspend fun withUpdateNotification(
        updatingManga: CopyOnWriteArrayList<Manga>,
        completed: AtomicInteger,
        manga: Manga,
        block: suspend () -> Unit,
    ) = coroutineScope {
        ensureActive()

        updatingManga.add(manga)
        notifier.showProgressNotification(
            updatingManga,
            completed.get(),
            mangaToUpdate.size,
        )

        block()

        ensureActive()

        updatingManga.remove(manga)
        completed.getAndIncrement()
        notifier.showProgressNotification(
            updatingManga,
            completed.get(),
            mangaToUpdate.size,
        )
    }

    /**
     * Writes basic file of update errors to cache dir.
     */
    private fun writeErrorFile(errors: List<Pair<Manga, String?>>): File {
        try {
            if (errors.isNotEmpty()) {
                val file = context.createFileInCacheDir("tachiyomi_update_errors.txt")
                file.bufferedWriter().use { out ->
                    out.write(
                        context.stringResource(MR.strings.library_errors_help, ERROR_LOG_HELP_URL) + "\n\n",
                    )
                    // Error file format:
                    // ! Error
                    //   # Source
                    //     - Manga
                    errors.groupBy({ it.second }, { it.first }).forEach { (error, mangas) ->
                        out.write("\n! ${error}\n")
                        mangas.groupBy { it.source }.forEach { (srcId, mangas) ->
                            val source = sourceManager.getOrStub(srcId)
                            out.write("  # $source\n")
                            mangas.forEach {
                                out.write("    - ${it.title}\n")
                            }
                        }
                    }
                }
                return file
            }
        } catch (_: Exception) {}
        return File("")
    }

    companion object {
        private const val TAG = "LibraryUpdate"
        private const val WORK_NAME_AUTO = "LibraryUpdate-auto"
        private const val WORK_NAME_MANUAL = "LibraryUpdate-manual"

        private const val ERROR_LOG_HELP_URL = "https://aniyomi.org/help/guides/troubleshooting"
        private const val MANGA_PER_SOURCE_QUEUE_WARNING_THRESHOLD = 60

        /**
         * Key for category to update.
         */
        private const val KEY_CATEGORY = "category"

        // SY -->
        /**
         * Key for group to update.
         */
        const val KEY_GROUP = "group"
        const val KEY_GROUP_EXTRA = "group_extra"
        // SY <--

        fun cancelAllWorks(context: Context) {
            context.workManager.cancelAllWorkByTag(TAG)
        }

        fun setupTask(
            context: Context,
            prefInterval: Int? = null,
        ) {
            val preferences = Injekt.get<LibraryPreferences>()
            val interval = prefInterval ?: preferences.autoUpdateInterval().get()
            if (interval > 0) {
                val restrictions = preferences.autoUpdateDeviceRestrictions().get()
                val constraints = Constraints(
                    requiredNetworkType = if (DEVICE_NETWORK_NOT_METERED in restrictions) {
                        NetworkType.UNMETERED
                    } else { NetworkType.CONNECTED },
                    requiresCharging = DEVICE_CHARGING in restrictions,
                    requiresBatteryNotLow = true,
                )

                val request = PeriodicWorkRequestBuilder<MangaLibraryUpdateJob>(
                    interval.toLong(),
                    TimeUnit.HOURS,
                    10,
                    TimeUnit.MINUTES,
                )
                    .addTag(TAG)
                    .addTag(WORK_NAME_AUTO)
                    .setConstraints(constraints)
                    .setBackoffCriteria(BackoffPolicy.LINEAR, 10, TimeUnit.MINUTES)
                    .build()

                context.workManager.enqueueUniquePeriodicWork(
                    WORK_NAME_AUTO,
                    ExistingPeriodicWorkPolicy.UPDATE,
                    request,
                )
            } else {
                context.workManager.cancelUniqueWork(WORK_NAME_AUTO)
            }
        }

        fun startNow(
            context: Context,
            category: Category? = null,
            // SY -->
            group: Int = MangaLibraryGroup.BY_DEFAULT,
            groupExtra: String? = null,
            // SY <--
        ): Boolean {
            val wm = context.workManager
            if (wm.isRunning(TAG)) {
                // Already running either as a scheduled or manual job
                return false
            }

            val inputData = workDataOf(
                KEY_CATEGORY to category?.id,
                // SY -->
                KEY_GROUP to group,
                KEY_GROUP_EXTRA to groupExtra,
                // SY <--
            )
            val request = OneTimeWorkRequestBuilder<MangaLibraryUpdateJob>()
                .addTag(TAG)
                .addTag(WORK_NAME_MANUAL)
                .setInputData(inputData)
                .build()
            wm.enqueueUniqueWork(WORK_NAME_MANUAL, ExistingWorkPolicy.KEEP, request)

            return true
        }

        fun stop(context: Context) {
            val wm = context.workManager
            val workQuery = WorkQuery.Builder.fromTags(listOf(TAG))
                .addStates(listOf(WorkInfo.State.RUNNING))
                .build()
            wm.getWorkInfos(workQuery).get()
                // Should only return one work but just in case
                .forEach {
                    wm.cancelWorkById(it.id)

                    // Re-enqueue cancelled scheduled work
                    if (it.tags.contains(WORK_NAME_AUTO)) {
                        setupTask(context)
                    }
                }
        }
    }
}<|MERGE_RESOLUTION|>--- conflicted
+++ resolved
@@ -24,11 +24,6 @@
 import eu.kanade.tachiyomi.data.cache.MangaCoverCache
 import eu.kanade.tachiyomi.data.download.manga.MangaDownloadManager
 import eu.kanade.tachiyomi.data.notification.Notifications
-<<<<<<< HEAD
-=======
-import eu.kanade.tachiyomi.data.track.TrackStatus
-import eu.kanade.tachiyomi.source.UnmeteredSource
->>>>>>> 1c35a831
 import eu.kanade.tachiyomi.source.model.SManga
 import eu.kanade.tachiyomi.source.model.UpdateStrategy
 import eu.kanade.tachiyomi.util.prepUpdateCover
@@ -170,13 +165,8 @@
      *
      * @param categoryId the ID of the category to update, or -1 if no category specified.
      */
-<<<<<<< HEAD
-    private suspend fun addMangaToQueue(categoryId: Long) {
+    private suspend fun addMangaToQueue(categoryId: Long, group: Int, groupExtra: String?) {
         val libraryManga = getLibraryManga.await()
-=======
-    private fun addMangaToQueue(categoryId: Long, group: Int, groupExtra: String?) {
-        val libraryManga = runBlocking { getLibraryManga.await() }
->>>>>>> 1c35a831
 
         // SY -->
         val groupMangaLibraryUpdateType = libraryPreferences.groupMangaLibraryUpdateType().get()
@@ -298,18 +288,7 @@
             }
             .sortedBy { it.manga.title }
 
-<<<<<<< HEAD
         notifier.showQueueSizeWarningNotificationIfNeeded(mangaToUpdate)
-=======
-        // Warn when excessively checking a single source
-        val maxUpdatesFromSource = mangaToUpdate
-            .groupBy { it.manga.source + (0..4).random() }
-            .filterKeys { sourceManager.get(it) !is UnmeteredSource }
-            .maxOfOrNull { it.value.size } ?: 0
-        if (maxUpdatesFromSource > MANGA_PER_SOURCE_QUEUE_WARNING_THRESHOLD) {
-            notifier.showQueueSizeWarningNotification()
-        }
->>>>>>> 1c35a831
 
         if (skippedUpdates.isNotEmpty()) {
             // TODO: surface skipped reasons to user?
