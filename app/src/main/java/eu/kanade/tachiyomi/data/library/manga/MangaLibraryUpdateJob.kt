--- conflicted
+++ resolved
@@ -24,11 +24,8 @@
 import eu.kanade.tachiyomi.data.cache.MangaCoverCache
 import eu.kanade.tachiyomi.data.download.manga.MangaDownloadManager
 import eu.kanade.tachiyomi.data.notification.Notifications
-<<<<<<< HEAD
 import eu.kanade.tachiyomi.data.track.TrackStatus
 import eu.kanade.tachiyomi.source.UnmeteredSource
-=======
->>>>>>> bfa68d18
 import eu.kanade.tachiyomi.source.model.SManga
 import eu.kanade.tachiyomi.source.model.UpdateStrategy
 import eu.kanade.tachiyomi.util.prepUpdateCover
@@ -170,14 +167,8 @@
      *
      * @param categoryId the ID of the category to update, or -1 if no category specified.
      */
-<<<<<<< HEAD
-    private fun addMangaToQueue(categoryId: Long, group: Int, groupExtra: String?) {
-        val libraryManga = runBlocking { getLibraryManga.await() }
-=======
-    private suspend fun addMangaToQueue(categoryId: Long) {
+    private suspend fun addMangaToQueue(categoryId: Long, group: Int, groupExtra: String?) {
         val libraryManga = getLibraryManga.await()
->>>>>>> bfa68d18
-
         // SY -->
         val groupMangaLibraryUpdateType = libraryPreferences.groupMangaLibraryUpdateType().get()
         // SY <--
@@ -192,7 +183,7 @@
                     group == MangaLibraryGroup.UNGROUPED
                 )
         ) {
-            val categoriesToUpdate = libraryPreferences.mangaUpdateCategories().get().map { it.toLong() }
+            val categoriesToUpdate = libraryPreferences.mangaUpdateCategories().get().map(String::toLong)
             val includedManga = if (categoriesToUpdate.isNotEmpty()) {
                 libraryManga.filter { it.category in categoriesToUpdate }
             } else {
@@ -212,11 +203,11 @@
             when (group) {
                 MangaLibraryGroup.BY_TRACK_STATUS -> {
                     val trackingExtra = groupExtra?.toIntOrNull() ?: -1
-                    val tracks = runBlocking { getTracks.await() }.groupBy { it.mangaId }
+                    val tracks = getTracks.await().groupBy { it.mangaId }
 
                     libraryManga.filter { (manga) ->
                         val status = tracks[manga.id]?.firstNotNullOfOrNull { track ->
-                            TrackStatus.parseTrackerStatus(track.syncId, track.status)
+                            TrackStatus.parseTrackerStatus(track.trackerId, track.status)
                         } ?: TrackStatus.OTHER
                         status.int == trackingExtra
                     }
@@ -298,18 +289,14 @@
             }
             .sortedBy { it.manga.title }
 
-<<<<<<< HEAD
         // Warn when excessively checking a single source
         val maxUpdatesFromSource = mangaToUpdate
             .groupBy { it.manga.source + (0..4).random() }
             .filterKeys { sourceManager.get(it) !is UnmeteredSource }
             .maxOfOrNull { it.value.size } ?: 0
         if (maxUpdatesFromSource > MANGA_PER_SOURCE_QUEUE_WARNING_THRESHOLD) {
-            notifier.showQueueSizeWarningNotification()
-        }
-=======
-        notifier.showQueueSizeWarningNotificationIfNeeded(mangaToUpdate)
->>>>>>> bfa68d18
+            notifier.showQueueSizeWarningNotificationIfNeeded(mangaToUpdate)
+        }
 
         if (skippedUpdates.isNotEmpty()) {
             // TODO: surface skipped reasons to user?
