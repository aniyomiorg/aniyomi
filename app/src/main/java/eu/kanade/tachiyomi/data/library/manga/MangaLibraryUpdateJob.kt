--- conflicted
+++ resolved
@@ -16,6 +16,7 @@
 import androidx.work.workDataOf
 import aniyomi.util.nullIfBlank
 import eu.kanade.domain.entries.manga.interactor.UpdateManga
+import eu.kanade.domain.entries.manga.model.copyFrom
 import eu.kanade.domain.entries.manga.model.toSManga
 import eu.kanade.domain.items.chapter.interactor.SyncChaptersWithSource
 import eu.kanade.tachiyomi.data.cache.MangaCoverCache
@@ -25,6 +26,7 @@
 import eu.kanade.tachiyomi.source.UnmeteredSource
 import eu.kanade.tachiyomi.source.model.SManga
 import eu.kanade.tachiyomi.source.model.UpdateStrategy
+import eu.kanade.tachiyomi.util.prepUpdateCover
 import eu.kanade.tachiyomi.util.shouldDownloadNewChapters
 import eu.kanade.tachiyomi.util.storage.getUriCompat
 import eu.kanade.tachiyomi.util.system.createFileInCacheDir
@@ -51,6 +53,7 @@
 import tachiyomi.domain.entries.manga.interactor.GetManga
 import tachiyomi.domain.entries.manga.interactor.MangaFetchInterval
 import tachiyomi.domain.entries.manga.model.Manga
+import tachiyomi.domain.entries.manga.model.toMangaUpdate
 import tachiyomi.domain.items.chapter.model.Chapter
 import tachiyomi.domain.items.chapter.model.NoChaptersException
 import tachiyomi.domain.library.manga.LibraryManga
@@ -66,11 +69,8 @@
 import tachiyomi.domain.library.service.LibraryPreferences.Companion.ENTRY_OUTSIDE_RELEASE_PERIOD
 import tachiyomi.domain.source.manga.model.SourceNotInstalledException
 import tachiyomi.domain.source.manga.service.MangaSourceManager
-<<<<<<< HEAD
 import tachiyomi.domain.track.manga.interactor.GetMangaTracks
-=======
 import tachiyomi.i18n.MR
->>>>>>> bae79508
 import uy.kohesive.injekt.Injekt
 import uy.kohesive.injekt.api.get
 import java.io.File
@@ -426,7 +426,6 @@
         return syncChaptersWithSource.await(chapters, dbManga, source, false, fetchWindow)
     }
 
-<<<<<<< HEAD
     private suspend fun updateCovers() {
         val semaphore = Semaphore(5)
         val progressCount = AtomicInteger(0)
@@ -476,8 +475,6 @@
         notifier.cancelProgressNotification()
     }
 
-=======
->>>>>>> bae79508
     private suspend fun withUpdateNotification(
         updatingManga: CopyOnWriteArrayList<Manga>,
         completed: AtomicInteger,
@@ -551,12 +548,6 @@
          */
         private const val KEY_CATEGORY = "category"
 
-<<<<<<< HEAD
-        /**
-         * Key that defines what should be updated.
-         */
-        private const val KEY_TARGET = "target"
-
         // SY -->
         /**
          * Key for group to update.
@@ -565,8 +556,6 @@
         const val KEY_GROUP_EXTRA = "group_extra"
         // SY <--
 
-=======
->>>>>>> bae79508
         fun cancelAllWorks(context: Context) {
             context.workManager.cancelAllWorkByTag(TAG)
         }
@@ -612,14 +601,10 @@
         fun startNow(
             context: Context,
             category: Category? = null,
-<<<<<<< HEAD
-            target: Target = Target.CHAPTERS,
             // SY -->
             group: Int = MangaLibraryGroup.BY_DEFAULT,
             groupExtra: String? = null,
             // SY <--
-=======
->>>>>>> bae79508
         ): Boolean {
             val wm = context.workManager
             if (wm.isRunning(TAG)) {
@@ -629,14 +614,10 @@
 
             val inputData = workDataOf(
                 KEY_CATEGORY to category?.id,
-<<<<<<< HEAD
-                KEY_TARGET to target.name,
                 // SY -->
                 KEY_GROUP to group,
                 KEY_GROUP_EXTRA to groupExtra,
                 // SY <--
-=======
->>>>>>> bae79508
             )
             val request = OneTimeWorkRequestBuilder<MangaLibraryUpdateJob>()
                 .addTag(TAG)
