package eu.kanade.tachiyomi.data.download.anime

import android.content.Context
import androidx.core.net.toUri
import com.hippo.unifile.UniFile
import eu.kanade.tachiyomi.R
import eu.kanade.tachiyomi.animesource.AnimeSource
import eu.kanade.tachiyomi.util.storage.DiskUtil
import kotlinx.coroutines.CoroutineScope
import kotlinx.coroutines.Dispatchers
import kotlinx.coroutines.flow.launchIn
import kotlinx.coroutines.flow.onEach
import logcat.LogPriority
import tachiyomi.core.util.system.logcat
import tachiyomi.domain.entries.anime.model.Anime
import tachiyomi.domain.items.episode.model.Episode
import tachiyomi.domain.storage.service.StoragePreferences
import uy.kohesive.injekt.Injekt
import uy.kohesive.injekt.api.get

/**
 * This class is used to provide the directories where the downloads should be saved.
 * It uses the following path scheme: /<root downloads dir>/<source name>/<anime>/<episode>
 *
 * @param context the application context.
 */
class AnimeDownloadProvider(
    private val context: Context,
    storagePreferences: StoragePreferences = Injekt.get(),
) {

    private val scope = CoroutineScope(Dispatchers.IO)

    private var _downloadsDir: UniFile? =
        storagePreferences.baseStorageDirectory().get().let(::getDownloadsLocation)
    val downloadsDir: UniFile?
        get() = _downloadsDir

    init {
        storagePreferences.baseStorageDirectory().changes()
            .onEach { _downloadsDir = getDownloadsLocation(it) }
            .launchIn(scope)
    }

    private fun getDownloadsLocation(dir: String): UniFile? {
        return UniFile.fromUri(context, dir.toUri())
<<<<<<< HEAD
            ?.createDirectory(StoragePreferences.DOWNLOADS_DIR)
=======
            ?.createDirectory(StoragePreferences.DOWNLOADS_ANIME_DIR)
>>>>>>> 5bde557e
            ?.also { DiskUtil.createNoMediaFile(it, context) }
    }

    /**
     * Returns the download directory for an anime. For internal use only.
     *
     * @param animeTitle the title of the anime to query.
     * @param source the source of the anime.
     */
    internal fun getAnimeDir(animeTitle: String, source: AnimeSource): UniFile {
        try {
            return downloadsDir!!
                .createDirectory(getSourceDirName(source))
                .createDirectory(getAnimeDirName(animeTitle))
        } catch (e: Throwable) {
            logcat(LogPriority.ERROR, e) { "Invalid download directory" }
            throw Exception(context.getString(R.string.invalid_location, downloadsDir))
        }
    }

    /**
     * Returns the download directory for a source if it exists.
     *
     * @param source the source to query.
     */
    fun findSourceDir(source: AnimeSource): UniFile? {
        return downloadsDir?.findFile(getSourceDirName(source), true)
    }

    /**
     * Returns the download directory for an anime if it exists.
     *
     * @param animeTitle the title of the anime to query.
     * @param source the source of the anime.
     */
    fun findAnimeDir(animeTitle: String, source: AnimeSource): UniFile? {
        val sourceDir = findSourceDir(source)
        return sourceDir?.findFile(getAnimeDirName(animeTitle), true)
    }

    /**
     * Returns the download directory for an episode if it exists.
     *
     * @param episodeName the name of the episode to query.
     * @param episodeScanlator scanlator of the episode to query
     * @param animeTitle the title of the anime to query.
     * @param source the source of the episode.
     */
    fun findEpisodeDir(
        episodeName: String,
        episodeScanlator: String?,
        animeTitle: String,
        source: AnimeSource,
    ): UniFile? {
        val animeDir = findAnimeDir(animeTitle, source)
        return getValidEpisodeDirNames(episodeName, episodeScanlator).asSequence()
            .mapNotNull { animeDir?.findFile(it, true) }
            .firstOrNull()
    }

    /**
     * Returns a list of downloaded directories for the episodes that exist.
     *
     * @param episodes the episodes to query.
     * @param anime the anime of the episode.
     * @param source the source of the episode.
     */
    fun findEpisodeDirs(episodes: List<Episode>, anime: Anime, source: AnimeSource): Pair<UniFile?, List<UniFile>> {
        val animeDir = findAnimeDir(anime.title, source) ?: return null to emptyList()
        return animeDir to episodes.mapNotNull { episode ->
            getValidEpisodeDirNames(episode.name, episode.scanlator).asSequence()
                .mapNotNull { animeDir.findFile(it) }
                .firstOrNull()
        }
    }

    /**
     * Returns the download directory name for a source.
     *
     * @param source the source to query.
     */
    fun getSourceDirName(source: AnimeSource): String {
        return DiskUtil.buildValidFilename(source.toString())
    }

    /**
     * Returns the download directory name for an anime.
     *
     * @param animeTitle the title of the anime to query.
     */
    fun getAnimeDirName(animeTitle: String): String {
        return DiskUtil.buildValidFilename(animeTitle)
    }

    /**
     * Returns the episode directory name for an episode.
     *
     * @param episodeName the name of the episode to query.
     * @param episodeScanlator scanlator of the episode to query
     */
    fun getEpisodeDirName(episodeName: String, episodeScanlator: String?): String {
        val newEpisodeName = sanitizeEpisodeName(episodeName)
        return DiskUtil.buildValidFilename(
            when {
                episodeScanlator.isNullOrBlank().not() -> "${episodeScanlator}_$newEpisodeName"
                else -> newEpisodeName
            },
        )
    }

    /**
     * Return the new name for the episode (in case it's empty or blank)
     *
     * @param episodeName the name of the episode
     */
    private fun sanitizeEpisodeName(episodeName: String): String {
        return episodeName.ifBlank {
            "Episode"
        }
    }

    /**
     * Returns the episode directory name for an episode.
     *
     * @param episodeName the name of the episode to query.
     * @param episodeScanlator scanlator of the episode to query
     */
    fun getOldEpisodeDirName(episodeName: String, episodeScanlator: String?): String {
        return DiskUtil.buildValidFilename(
            when {
                episodeScanlator != null -> "${episodeScanlator}_$episodeName"
                else -> episodeName
            },
        )
    }

    fun isEpisodeDirNameChanged(oldEpisode: Episode, newEpisode: Episode): Boolean {
        return oldEpisode.name != newEpisode.name ||
            oldEpisode.scanlator?.takeIf { it.isNotBlank() } != newEpisode.scanlator?.takeIf { it.isNotBlank() }
    }

    /**
     * Returns valid downloaded episode directory names.
     *
     * @param episodeName the name of the episode to query.
     * @param episodeScanlator scanlator of the episode to query
     */
    fun getValidEpisodeDirNames(episodeName: String, episodeScanlator: String?): List<String> {
        val episodeDirName = getEpisodeDirName(episodeName, episodeScanlator)
        val oldEpisodeDirName = getOldEpisodeDirName(episodeName, episodeScanlator)
        return listOf(episodeDirName, oldEpisodeDirName)
    }
}<|MERGE_RESOLUTION|>--- conflicted
+++ resolved
@@ -44,11 +44,7 @@
 
     private fun getDownloadsLocation(dir: String): UniFile? {
         return UniFile.fromUri(context, dir.toUri())
-<<<<<<< HEAD
-            ?.createDirectory(StoragePreferences.DOWNLOADS_DIR)
-=======
             ?.createDirectory(StoragePreferences.DOWNLOADS_ANIME_DIR)
->>>>>>> 5bde557e
             ?.also { DiskUtil.createNoMediaFile(it, context) }
     }
 
