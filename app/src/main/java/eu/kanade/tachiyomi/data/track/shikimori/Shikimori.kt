package eu.kanade.tachiyomi.data.track.shikimori

import android.content.Context
import android.graphics.Color
import androidx.annotation.StringRes
import eu.kanade.tachiyomi.R
import eu.kanade.tachiyomi.data.database.models.AnimeTrack
import eu.kanade.tachiyomi.data.database.models.Track
import eu.kanade.tachiyomi.data.track.TrackService
import eu.kanade.tachiyomi.data.track.model.AnimeTrackSearch
import eu.kanade.tachiyomi.data.track.model.TrackSearch
import kotlinx.serialization.decodeFromString
import kotlinx.serialization.encodeToString
import kotlinx.serialization.json.Json
import uy.kohesive.injekt.injectLazy

class Shikimori(private val context: Context, id: Int) : TrackService(id) {

    companion object {
        const val READING = 1
        const val COMPLETED = 2
        const val ON_HOLD = 3
        const val DROPPED = 4
        const val PLAN_TO_READ = 5
        const val REREADING = 6
    }

    private val json: Json by injectLazy()

    private val interceptor by lazy { ShikimoriInterceptor(this) }

    private val api by lazy { ShikimoriApi(client, interceptor) }

    @StringRes
    override fun nameRes() = R.string.tracker_shikimori

    override fun getScoreList(): List<String> {
        return IntRange(0, 10).map(Int::toString)
    }

    override fun displayScore(track: Track): String {
        return track.score.toInt().toString()
    }

    override fun displayScore(track: AnimeTrack): String {
        return track.score.toInt().toString()
    }

    private suspend fun add(track: Track): Track {
        return api.addLibManga(track, getUsername())
    }

    private suspend fun add(track: AnimeTrack): AnimeTrack {
        return api.addLibAnime(track, getUsername())
    }

    override suspend fun update(track: Track, didReadChapter: Boolean): Track {
        if (track.status != COMPLETED) {
            if (didReadChapter) {
                if (track.last_chapter_read.toInt() == track.total_chapters && track.total_chapters > 0) {
                    track.status = COMPLETED
                } else if (track.status != REREADING) {
                    track.status = READING
                }
            }
        }

        return api.updateLibManga(track, getUsername())
    }

    override suspend fun update(track: AnimeTrack, didWatchEpisode: Boolean): AnimeTrack {
        if (track.status != COMPLETED) {
            if (didWatchEpisode) {
                if (track.last_episode_seen.toInt() == track.total_episodes && track.total_episodes > 0) {
                    track.status = COMPLETED
                } else if (track.status != REPEATING) {
                    track.status = READING
                }
            }
        }

        return api.updateLibAnime(track, getUsername())
    }

    override suspend fun bind(track: Track, hasReadChapters: Boolean): Track {
        val remoteTrack = api.findLibManga(track, getUsername())
        return if (remoteTrack != null) {
            track.copyPersonalFrom(remoteTrack)
            track.library_id = remoteTrack.library_id

            if (track.status != COMPLETED) {
                val isRereading = track.status == REREADING
                track.status = if (isRereading.not() && hasReadChapters) READING else track.status
            }

            update(track)
        } else {
            // Set default fields if it's not found in the list
            track.status = if (hasReadChapters) READING else PLAN_TO_READ
            track.score = 0F
            add(track)
        }
    }

    override suspend fun bind(track: AnimeTrack, hasReadChapters: Boolean): AnimeTrack {
        val remoteTrack = api.findLibAnime(track, getUsername())
        return if (remoteTrack != null) {
            track.copyPersonalFrom(remoteTrack)
            track.library_id = remoteTrack.library_id

            if (track.status != COMPLETED) {
                val isRereading = track.status == REPEATING
                track.status = if (isRereading.not() && hasReadChapters) READING else track.status
            }

            update(track)
        } else {
            // Set default fields if it's not found in the list
            track.status = if (hasReadChapters) READING else PLANNING
            track.score = 0F
            add(track)
        }
    }

    override suspend fun search(query: String): List<TrackSearch> {
        return api.search(query)
    }

    override suspend fun searchAnime(query: String): List<AnimeTrackSearch> {
        return api.searchAnime(query)
    }

    override suspend fun refresh(track: Track): Track {
        api.findLibManga(track, getUsername())?.let { remoteTrack ->
            track.copyPersonalFrom(remoteTrack)
            track.total_chapters = remoteTrack.total_chapters
        }
        return track
    }

    override suspend fun refresh(track: AnimeTrack): AnimeTrack {
        api.findLibAnime(track, getUsername())?.let { remoteTrack ->
            track.copyPersonalFrom(remoteTrack)
            track.total_episodes = remoteTrack.total_episodes
        }
        return track
    }

    override fun getLogo() = R.drawable.ic_tracker_shikimori

    override fun getLogoColor() = Color.rgb(40, 40, 40)

    override fun getStatusList(): List<Int> {
        return listOf(READING, COMPLETED, ON_HOLD, DROPPED, PLAN_TO_READ, REREADING)
    }

    override fun getStatusListAnime(): List<Int> {
        return listOf(READING, COMPLETED, ON_HOLD, DROPPED, PLANNING, REPEATING)
    }

    override fun getStatus(status: Int): String = with(context) {
        when (status) {
            READING -> getString(R.string.reading)
            PLAN_TO_READ -> getString(R.string.plan_to_read)
            COMPLETED -> getString(R.string.completed)
            ON_HOLD -> getString(R.string.on_hold)
            DROPPED -> getString(R.string.dropped)
            REREADING -> getString(R.string.repeating)
            else -> ""
        }
    }

    override fun getReadingStatus(): Int = READING

<<<<<<< HEAD
    override fun getWatchingStatus(): Int = READING

    override fun getRereadingStatus(): Int = REPEATING
=======
    override fun getRereadingStatus(): Int = REREADING
>>>>>>> 346652e5

    override fun getRewatchingStatus(): Int = REPEATING

    override fun getCompletionStatus(): Int = COMPLETED

    override suspend fun login(username: String, password: String) = login(password)

    suspend fun login(code: String) {
        try {
            val oauth = api.accessToken(code)
            interceptor.newAuth(oauth)
            val user = api.getCurrentUser()
            saveCredentials(user.toString(), oauth.access_token)
        } catch (e: Throwable) {
            logout()
        }
    }

    fun saveToken(oauth: OAuth?) {
        preferences.trackToken(this).set(json.encodeToString(oauth))
    }

    fun restoreToken(): OAuth? {
        return try {
            json.decodeFromString<OAuth>(preferences.trackToken(this).get())
        } catch (e: Exception) {
            null
        }
    }

    override fun logout() {
        super.logout()
        preferences.trackToken(this).delete()
        interceptor.newAuth(null)
    }
}<|MERGE_RESOLUTION|>--- conflicted
+++ resolved
@@ -73,7 +73,7 @@
             if (didWatchEpisode) {
                 if (track.last_episode_seen.toInt() == track.total_episodes && track.total_episodes > 0) {
                     track.status = COMPLETED
-                } else if (track.status != REPEATING) {
+                } else if (track.status != REREADING) {
                     track.status = READING
                 }
             }
@@ -109,14 +109,14 @@
             track.library_id = remoteTrack.library_id
 
             if (track.status != COMPLETED) {
-                val isRereading = track.status == REPEATING
+                val isRereading = track.status == REREADING
                 track.status = if (isRereading.not() && hasReadChapters) READING else track.status
             }
 
             update(track)
         } else {
             // Set default fields if it's not found in the list
-            track.status = if (hasReadChapters) READING else PLANNING
+            track.status = if (hasReadChapters) READING else PLAN_TO_READ
             track.score = 0F
             add(track)
         }
@@ -155,7 +155,7 @@
     }
 
     override fun getStatusListAnime(): List<Int> {
-        return listOf(READING, COMPLETED, ON_HOLD, DROPPED, PLANNING, REPEATING)
+        return listOf(READING, COMPLETED, ON_HOLD, DROPPED, PLAN_TO_READ, REREADING)
     }
 
     override fun getStatus(status: Int): String = with(context) {
@@ -172,15 +172,11 @@
 
     override fun getReadingStatus(): Int = READING
 
-<<<<<<< HEAD
     override fun getWatchingStatus(): Int = READING
 
-    override fun getRereadingStatus(): Int = REPEATING
-=======
     override fun getRereadingStatus(): Int = REREADING
->>>>>>> 346652e5
-
-    override fun getRewatchingStatus(): Int = REPEATING
+
+    override fun getRewatchingStatus(): Int = REREADING
 
     override fun getCompletionStatus(): Int = COMPLETED
 
