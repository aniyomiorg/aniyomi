--- conflicted
+++ resolved
@@ -42,19 +42,15 @@
         return track.score.toInt().toString()
     }
 
-<<<<<<< HEAD
     override fun displayScore(track: AnimeTrack): String {
         return track.score.toInt().toString()
     }
 
-    override suspend fun add(track: Track): Track {
-=======
     private suspend fun add(track: Track): Track {
->>>>>>> 9a801cfd
         return api.addLibManga(track, getUsername())
     }
 
-    override suspend fun add(track: AnimeTrack): AnimeTrack {
+    private suspend fun add(track: AnimeTrack): AnimeTrack {
         return api.addLibAnime(track, getUsername())
     }
 
