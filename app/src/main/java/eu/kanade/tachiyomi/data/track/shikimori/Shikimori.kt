package eu.kanade.tachiyomi.data.track.shikimori

import android.content.Context
import android.graphics.Color
import androidx.annotation.StringRes
import eu.kanade.tachiyomi.R
import eu.kanade.tachiyomi.data.database.models.AnimeTrack
import eu.kanade.tachiyomi.data.database.models.Track
import eu.kanade.tachiyomi.data.track.TrackService
import eu.kanade.tachiyomi.data.track.model.AnimeTrackSearch
import eu.kanade.tachiyomi.data.track.model.TrackSearch
import kotlinx.serialization.decodeFromString
import kotlinx.serialization.encodeToString
import kotlinx.serialization.json.Json
import uy.kohesive.injekt.injectLazy

class Shikimori(private val context: Context, id: Int) : TrackService(id) {

    companion object {
        const val READING = 1
        const val COMPLETED = 2
        const val ON_HOLD = 3
        const val DROPPED = 4
        const val PLANNING = 5
        const val REPEATING = 6
    }

    private val json: Json by injectLazy()

    private val interceptor by lazy { ShikimoriInterceptor(this) }

    private val api by lazy { ShikimoriApi(client, interceptor) }

    @StringRes
    override fun nameRes() = R.string.tracker_shikimori

    override fun getScoreList(): List<String> {
        return IntRange(0, 10).map(Int::toString)
    }

    override fun displayScore(track: Track): String {
        return track.score.toInt().toString()
    }

    override fun displayScore(track: AnimeTrack): String {
        return track.score.toInt().toString()
    }

    private suspend fun add(track: Track): Track {
        return api.addLibManga(track, getUsername())
    }

<<<<<<< HEAD
    private suspend fun add(track: AnimeTrack): AnimeTrack {
        return api.addLibAnime(track, getUsername())
    }

    override suspend fun update(track: Track): Track {
        return api.updateLibManga(track, getUsername())
    }

    override suspend fun update(track: AnimeTrack): AnimeTrack {
        return api.updateLibAnime(track, getUsername())
    }

    override suspend fun bind(track: Track): Track {
=======
    override suspend fun update(track: Track, didReadChapter: Boolean): Track {
        if (track.status != COMPLETED) {
            if (track.status != REPEATING && didReadChapter) {
                track.status = READING
            }
        }

        return api.updateLibManga(track, getUsername())
    }

    override suspend fun bind(track: Track, hasReadChapters: Boolean): Track {
>>>>>>> 5d1134df
        val remoteTrack = api.findLibManga(track, getUsername())
        return if (remoteTrack != null) {
            track.copyPersonalFrom(remoteTrack)
            track.library_id = remoteTrack.library_id

            if (track.status != COMPLETED) {
                val isRereading = track.status == REPEATING
                track.status = if (isRereading.not() && hasReadChapters) READING else track.status
            }

            update(track)
        } else {
            // Set default fields if it's not found in the list
            track.status = if (hasReadChapters) READING else PLANNING
            track.score = 0F
            add(track)
        }
    }

    override suspend fun bind(track: AnimeTrack): AnimeTrack {
        val remoteTrack = api.findLibAnime(track, getUsername())
        return if (remoteTrack != null) {
            track.copyPersonalFrom(remoteTrack)
            track.library_id = remoteTrack.library_id
            update(track)
        } else {
            // Set default fields if it's not found in the list
            track.status = READING
            track.score = 0F
            add(track)
        }
    }

    override suspend fun search(query: String): List<TrackSearch> {
        return api.search(query)
    }

    override suspend fun searchAnime(query: String): List<AnimeTrackSearch> {
        return api.searchAnime(query)
    }

    override suspend fun refresh(track: Track): Track {
        api.findLibManga(track, getUsername())?.let { remoteTrack ->
            track.copyPersonalFrom(remoteTrack)
            track.total_chapters = remoteTrack.total_chapters
        }
        return track
    }

    override suspend fun refresh(track: AnimeTrack): AnimeTrack {
        api.findLibAnime(track, getUsername())?.let { remoteTrack ->
            track.copyPersonalFrom(remoteTrack)
            track.total_episodes = remoteTrack.total_episodes
        }
        return track
    }

    override fun getLogo() = R.drawable.ic_tracker_shikimori

    override fun getLogoColor() = Color.rgb(40, 40, 40)

    override fun getStatusList(): List<Int> {
        return listOf(READING, COMPLETED, ON_HOLD, DROPPED, PLANNING, REPEATING)
    }

    override fun getStatusListAnime(): List<Int> {
        return listOf(READING, COMPLETED, ON_HOLD, DROPPED, PLANNING, REPEATING)
    }

    override fun getStatus(status: Int): String = with(context) {
        when (status) {
            READING -> getString(R.string.reading)
            COMPLETED -> getString(R.string.completed)
            ON_HOLD -> getString(R.string.on_hold)
            DROPPED -> getString(R.string.dropped)
            PLANNING -> getString(R.string.plan_to_read)
            REPEATING -> getString(R.string.repeating)
            else -> ""
        }
    }

    override fun getReadingStatus(): Int = READING

    override fun getRereadingStatus(): Int = REPEATING

    override fun getCompletionStatus(): Int = COMPLETED

    override suspend fun login(username: String, password: String) = login(password)

    suspend fun login(code: String) {
        try {
            val oauth = api.accessToken(code)
            interceptor.newAuth(oauth)
            val user = api.getCurrentUser()
            saveCredentials(user.toString(), oauth.access_token)
        } catch (e: Throwable) {
            logout()
        }
    }

    fun saveToken(oauth: OAuth?) {
        preferences.trackToken(this).set(json.encodeToString(oauth))
    }

    fun restoreToken(): OAuth? {
        return try {
            json.decodeFromString<OAuth>(preferences.trackToken(this).get())
        } catch (e: Exception) {
            null
        }
    }

    override fun logout() {
        super.logout()
        preferences.trackToken(this).delete()
        interceptor.newAuth(null)
    }
}<|MERGE_RESOLUTION|>--- conflicted
+++ resolved
@@ -50,21 +50,10 @@
         return api.addLibManga(track, getUsername())
     }
 
-<<<<<<< HEAD
     private suspend fun add(track: AnimeTrack): AnimeTrack {
         return api.addLibAnime(track, getUsername())
     }
 
-    override suspend fun update(track: Track): Track {
-        return api.updateLibManga(track, getUsername())
-    }
-
-    override suspend fun update(track: AnimeTrack): AnimeTrack {
-        return api.updateLibAnime(track, getUsername())
-    }
-
-    override suspend fun bind(track: Track): Track {
-=======
     override suspend fun update(track: Track, didReadChapter: Boolean): Track {
         if (track.status != COMPLETED) {
             if (track.status != REPEATING && didReadChapter) {
@@ -75,8 +64,17 @@
         return api.updateLibManga(track, getUsername())
     }
 
+    override suspend fun update(track: AnimeTrack, didReadChapter: Boolean): AnimeTrack {
+        if (track.status != COMPLETED) {
+            if (track.status != REPEATING && didReadChapter) {
+                track.status = READING
+            }
+        }
+
+        return api.updateLibAnime(track, getUsername())
+    }
+
     override suspend fun bind(track: Track, hasReadChapters: Boolean): Track {
->>>>>>> 5d1134df
         val remoteTrack = api.findLibManga(track, getUsername())
         return if (remoteTrack != null) {
             track.copyPersonalFrom(remoteTrack)
@@ -96,15 +94,21 @@
         }
     }
 
-    override suspend fun bind(track: AnimeTrack): AnimeTrack {
+    override suspend fun bind(track: AnimeTrack, hasReadChapters: Boolean): AnimeTrack {
         val remoteTrack = api.findLibAnime(track, getUsername())
         return if (remoteTrack != null) {
             track.copyPersonalFrom(remoteTrack)
             track.library_id = remoteTrack.library_id
+
+            if (track.status != COMPLETED) {
+                val isRereading = track.status == REPEATING
+                track.status = if (isRereading.not() && hasReadChapters) READING else track.status
+            }
+
             update(track)
         } else {
             // Set default fields if it's not found in the list
-            track.status = READING
+            track.status = if (hasReadChapters) READING else PLANNING
             track.score = 0F
             add(track)
         }
@@ -160,7 +164,11 @@
 
     override fun getReadingStatus(): Int = READING
 
+    override fun getWatchingStatus(): Int = READING
+
     override fun getRereadingStatus(): Int = REPEATING
+
+    override fun getRewatchingStatus(): Int = REPEATING
 
     override fun getCompletionStatus(): Int = COMPLETED
 
