package eu.kanade.tachiyomi.data.track.shikimori

import android.graphics.Color
import dev.icerock.moko.resources.StringResource
import eu.kanade.tachiyomi.R
import eu.kanade.tachiyomi.data.database.models.anime.AnimeTrack
import eu.kanade.tachiyomi.data.database.models.manga.MangaTrack
import eu.kanade.tachiyomi.data.track.AnimeTracker
import eu.kanade.tachiyomi.data.track.BaseTracker
import eu.kanade.tachiyomi.data.track.DeletableAnimeTracker
import eu.kanade.tachiyomi.data.track.DeletableMangaTracker
import eu.kanade.tachiyomi.data.track.MangaTracker
import eu.kanade.tachiyomi.data.track.model.AnimeTrackSearch
import eu.kanade.tachiyomi.data.track.model.MangaTrackSearch
import kotlinx.collections.immutable.ImmutableList
import kotlinx.collections.immutable.toImmutableList
import kotlinx.serialization.encodeToString
import kotlinx.serialization.json.Json
import tachiyomi.i18n.MR
import uy.kohesive.injekt.injectLazy
import tachiyomi.domain.track.model.Track as DomainTrack

class Shikimori(id: Long) :
    BaseTracker(
        id,
        "Shikimori",
    ),
    MangaTracker,
    AnimeTracker,
    DeletableMangaTracker,
    DeletableAnimeTracker {

    companion object {
        const val READING = 1
        const val COMPLETED = 2
        const val ON_HOLD = 3
        const val DROPPED = 4
        const val PLAN_TO_READ = 5
        const val REREADING = 6

        private val SCORE_LIST = IntRange(0, 10)
            .map(Int::toString)
            .toImmutableList()
    }

    private val json: Json by injectLazy()

    private val interceptor by lazy { ShikimoriInterceptor(this) }

    private val api by lazy { ShikimoriApi(id, client, interceptor) }

    override fun getScoreList(): ImmutableList<String> = SCORE_LIST

<<<<<<< HEAD
    override fun indexToScore(index: Int): Float {
        return index.toFloat()
    }

    override fun displayScore(track: MangaTrack): String {
=======
    override fun displayScore(track: DomainTrack): String {
>>>>>>> a3ef3604
        return track.score.toInt().toString()
    }

    override fun displayScore(track: AnimeTrack): String {
        return track.score.toInt().toString()
    }

    private suspend fun add(track: MangaTrack): MangaTrack {
        return api.addLibManga(track, getUsername())
    }

    private suspend fun add(track: AnimeTrack): AnimeTrack {
        return api.addLibAnime(track, getUsername())
    }

    override suspend fun update(track: MangaTrack, didReadChapter: Boolean): MangaTrack {
        if (track.status != COMPLETED) {
            if (didReadChapter) {
                if (track.last_chapter_read.toInt() == track.total_chapters && track.total_chapters > 0) {
                    track.status = COMPLETED
                } else if (track.status != REREADING) {
                    track.status = READING
                }
            }
        }

        return api.updateLibManga(track, getUsername())
    }

<<<<<<< HEAD
    override suspend fun update(track: AnimeTrack, didWatchEpisode: Boolean): AnimeTrack {
        if (track.status != COMPLETED) {
            if (didWatchEpisode) {
                if (track.last_episode_seen.toInt() == track.total_episodes && track.total_episodes > 0) {
                    track.status = COMPLETED
                } else if (track.status != REREADING) {
                    track.status = READING
                }
            }
        }

        return api.updateLibAnime(track, getUsername())
    }

    override suspend fun delete(track: MangaTrack): MangaTrack {
        return api.deleteLibManga(track)
=======
    override suspend fun delete(track: DomainTrack) {
        api.deleteLibManga(track)
>>>>>>> a3ef3604
    }

    override suspend fun delete(track: AnimeTrack): AnimeTrack {
        return api.deleteLibAnime(track)
    }

    override suspend fun bind(track: MangaTrack, hasReadChapters: Boolean): MangaTrack {
        val remoteTrack = api.findLibManga(track, getUsername())
        return if (remoteTrack != null) {
            track.copyPersonalFrom(remoteTrack)
            track.library_id = remoteTrack.library_id

            if (track.status != COMPLETED) {
                val isRereading = track.status == REREADING
                track.status = if (isRereading.not() && hasReadChapters) READING else track.status
            }

            update(track)
        } else {
            // Set default fields if it's not found in the list
            track.status = if (hasReadChapters) READING else PLAN_TO_READ
            track.score = 0F
            add(track)
        }
    }

    override suspend fun bind(track: AnimeTrack, hasReadChapters: Boolean): AnimeTrack {
        val remoteTrack = api.findLibAnime(track, getUsername())
        return if (remoteTrack != null) {
            track.copyPersonalFrom(remoteTrack)
            track.library_id = remoteTrack.library_id

            if (track.status != COMPLETED) {
                val isRereading = track.status == REREADING
                track.status = if (isRereading.not() && hasReadChapters) READING else track.status
            }

            update(track)
        } else {
            // Set default fields if it's not found in the list
            track.status = if (hasReadChapters) READING else PLAN_TO_READ
            track.score = 0F
            add(track)
        }
    }

    override suspend fun searchManga(query: String): List<MangaTrackSearch> {
        return api.search(query)
    }

    override suspend fun searchAnime(query: String): List<AnimeTrackSearch> {
        return api.searchAnime(query)
    }

    override suspend fun refresh(track: MangaTrack): MangaTrack {
        api.findLibManga(track, getUsername())?.let { remoteTrack ->
            track.library_id = remoteTrack.library_id
            track.copyPersonalFrom(remoteTrack)
            track.total_chapters = remoteTrack.total_chapters
        }
        return track
    }

    override suspend fun refresh(track: AnimeTrack): AnimeTrack {
        api.findLibAnime(track, getUsername())?.let { remoteTrack ->
            track.library_id = remoteTrack.library_id
            track.copyPersonalFrom(remoteTrack)
            track.total_episodes = remoteTrack.total_episodes
        }
        return track
    }

    override fun getLogo() = R.drawable.ic_tracker_shikimori

    override fun getLogoColor() = Color.rgb(40, 40, 40)

    override fun getStatusListManga(): List<Int> {
        return listOf(READING, COMPLETED, ON_HOLD, DROPPED, PLAN_TO_READ, REREADING)
    }

    override fun getStatusListAnime(): List<Int> {
        return listOf(READING, COMPLETED, ON_HOLD, DROPPED, PLAN_TO_READ, REREADING)
    }

    override fun getStatus(status: Int): StringResource? = when (status) {
        READING -> MR.strings.reading
        PLAN_TO_READ -> MR.strings.plan_to_read
        COMPLETED -> MR.strings.completed
        ON_HOLD -> MR.strings.on_hold
        DROPPED -> MR.strings.dropped
        REREADING -> MR.strings.repeating
        else -> null
    }

    override fun getReadingStatus(): Int = READING

    override fun getWatchingStatus(): Int = READING

    override fun getRereadingStatus(): Int = REREADING

    override fun getRewatchingStatus(): Int = REREADING

    override fun getCompletionStatus(): Int = COMPLETED

    override suspend fun login(username: String, password: String) = login(password)

    suspend fun login(code: String) {
        try {
            val oauth = api.accessToken(code)
            interceptor.newAuth(oauth)
            val user = api.getCurrentUser()
            saveCredentials(user.toString(), oauth.access_token)
        } catch (e: Throwable) {
            logout()
        }
    }

    fun saveToken(oauth: OAuth?) {
        trackPreferences.trackToken(this).set(json.encodeToString(oauth))
    }

    fun restoreToken(): OAuth? {
        return try {
            json.decodeFromString<OAuth>(trackPreferences.trackToken(this).get())
        } catch (e: Exception) {
            null
        }
    }

    override fun logout() {
        super.logout()
        trackPreferences.trackToken(this).delete()
        interceptor.newAuth(null)
    }
}<|MERGE_RESOLUTION|>--- conflicted
+++ resolved
@@ -18,7 +18,8 @@
 import kotlinx.serialization.json.Json
 import tachiyomi.i18n.MR
 import uy.kohesive.injekt.injectLazy
-import tachiyomi.domain.track.model.Track as DomainTrack
+import tachiyomi.domain.track.anime.model.AnimeTrack as DomainAnimeTrack
+import tachiyomi.domain.track.manga.model.MangaTrack as DomainMangaTrack
 
 class Shikimori(id: Long) :
     BaseTracker(
@@ -51,19 +52,15 @@
 
     override fun getScoreList(): ImmutableList<String> = SCORE_LIST
 
-<<<<<<< HEAD
     override fun indexToScore(index: Int): Float {
         return index.toFloat()
     }
 
-    override fun displayScore(track: MangaTrack): String {
-=======
-    override fun displayScore(track: DomainTrack): String {
->>>>>>> a3ef3604
+    override fun displayScore(track: DomainMangaTrack): String {
         return track.score.toInt().toString()
     }
 
-    override fun displayScore(track: AnimeTrack): String {
+    override fun displayScore(track: DomainAnimeTrack): String {
         return track.score.toInt().toString()
     }
 
@@ -89,7 +86,6 @@
         return api.updateLibManga(track, getUsername())
     }
 
-<<<<<<< HEAD
     override suspend fun update(track: AnimeTrack, didWatchEpisode: Boolean): AnimeTrack {
         if (track.status != COMPLETED) {
             if (didWatchEpisode) {
@@ -104,16 +100,12 @@
         return api.updateLibAnime(track, getUsername())
     }
 
-    override suspend fun delete(track: MangaTrack): MangaTrack {
-        return api.deleteLibManga(track)
-=======
-    override suspend fun delete(track: DomainTrack) {
+    override suspend fun delete(track: DomainMangaTrack) {
         api.deleteLibManga(track)
->>>>>>> a3ef3604
-    }
-
-    override suspend fun delete(track: AnimeTrack): AnimeTrack {
-        return api.deleteLibAnime(track)
+    }
+
+    override suspend fun delete(track: DomainAnimeTrack) {
+        api.deleteLibAnime(track)
     }
 
     override suspend fun bind(track: MangaTrack, hasReadChapters: Boolean): MangaTrack {
