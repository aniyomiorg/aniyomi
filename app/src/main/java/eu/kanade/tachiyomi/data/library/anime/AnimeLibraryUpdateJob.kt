package eu.kanade.tachiyomi.data.library.anime

import android.content.Context
import androidx.work.BackoffPolicy
import androidx.work.Constraints
import androidx.work.CoroutineWorker
import androidx.work.ExistingPeriodicWorkPolicy
import androidx.work.ExistingWorkPolicy
import androidx.work.ForegroundInfo
import androidx.work.NetworkType
import androidx.work.OneTimeWorkRequestBuilder
import androidx.work.PeriodicWorkRequestBuilder
import androidx.work.WorkInfo
import androidx.work.WorkQuery
import androidx.work.WorkerParameters
import androidx.work.workDataOf
import aniyomi.util.nullIfBlank
import eu.kanade.domain.entries.anime.interactor.UpdateAnime
import eu.kanade.domain.entries.anime.model.copyFrom
import eu.kanade.domain.entries.anime.model.toSAnime
import eu.kanade.domain.items.episode.interactor.SyncEpisodesWithSource
import eu.kanade.tachiyomi.R
import eu.kanade.tachiyomi.animesource.UnmeteredSource
import eu.kanade.tachiyomi.animesource.model.AnimeUpdateStrategy
import eu.kanade.tachiyomi.animesource.model.SAnime
import eu.kanade.tachiyomi.data.cache.AnimeCoverCache
import eu.kanade.tachiyomi.data.download.anime.AnimeDownloadManager
import eu.kanade.tachiyomi.data.notification.Notifications
<<<<<<< HEAD
=======
import eu.kanade.tachiyomi.data.track.TrackStatus
>>>>>>> b64c7eff
import eu.kanade.tachiyomi.util.prepUpdateCover
import eu.kanade.tachiyomi.util.shouldDownloadNewEpisodes
import eu.kanade.tachiyomi.util.storage.getUriCompat
import eu.kanade.tachiyomi.util.system.createFileInCacheDir
import eu.kanade.tachiyomi.util.system.isConnectedToWifi
import eu.kanade.tachiyomi.util.system.isRunning
import eu.kanade.tachiyomi.util.system.workManager
import kotlinx.coroutines.CancellationException
import kotlinx.coroutines.async
import kotlinx.coroutines.awaitAll
import kotlinx.coroutines.coroutineScope
import kotlinx.coroutines.ensureActive
import kotlinx.coroutines.runBlocking
import kotlinx.coroutines.sync.Semaphore
import kotlinx.coroutines.sync.withPermit
import logcat.LogPriority
import tachiyomi.core.preference.getAndSet
import tachiyomi.core.util.lang.withIOContext
import tachiyomi.core.util.system.logcat
import tachiyomi.domain.category.anime.interactor.GetAnimeCategories
import tachiyomi.domain.category.model.Category
import tachiyomi.domain.download.service.DownloadPreferences
import tachiyomi.domain.entries.anime.interactor.AnimeFetchInterval
import tachiyomi.domain.entries.anime.interactor.GetAnime
import tachiyomi.domain.entries.anime.interactor.GetLibraryAnime
import tachiyomi.domain.entries.anime.model.Anime
import tachiyomi.domain.entries.anime.model.toAnimeUpdate
import tachiyomi.domain.items.episode.model.Episode
import tachiyomi.domain.items.episode.model.NoEpisodesException
import tachiyomi.domain.library.anime.LibraryAnime
import tachiyomi.domain.library.anime.model.AnimeGroupLibraryMode
import tachiyomi.domain.library.anime.model.AnimeLibraryGroup
import tachiyomi.domain.library.service.LibraryPreferences
import tachiyomi.domain.library.service.LibraryPreferences.Companion.DEVICE_CHARGING
import tachiyomi.domain.library.service.LibraryPreferences.Companion.DEVICE_NETWORK_NOT_METERED
import tachiyomi.domain.library.service.LibraryPreferences.Companion.DEVICE_ONLY_ON_WIFI
import tachiyomi.domain.library.service.LibraryPreferences.Companion.ENTRY_HAS_UNVIEWED
import tachiyomi.domain.library.service.LibraryPreferences.Companion.ENTRY_NON_COMPLETED
import tachiyomi.domain.library.service.LibraryPreferences.Companion.ENTRY_NON_VIEWED
import tachiyomi.domain.library.service.LibraryPreferences.Companion.ENTRY_OUTSIDE_RELEASE_PERIOD
import tachiyomi.domain.source.anime.model.AnimeSourceNotInstalledException
import tachiyomi.domain.source.anime.service.AnimeSourceManager
import tachiyomi.domain.track.anime.interactor.GetAnimeTracks
import uy.kohesive.injekt.Injekt
import uy.kohesive.injekt.api.get
import java.io.File
import java.time.ZonedDateTime
import java.util.Date
import java.util.concurrent.CopyOnWriteArrayList
import java.util.concurrent.TimeUnit
import java.util.concurrent.atomic.AtomicBoolean
import java.util.concurrent.atomic.AtomicInteger

class AnimeLibraryUpdateJob(private val context: Context, workerParams: WorkerParameters) :
    CoroutineWorker(context, workerParams) {

    private val sourceManager: AnimeSourceManager = Injekt.get()
    private val downloadPreferences: DownloadPreferences = Injekt.get()
    private val libraryPreferences: LibraryPreferences = Injekt.get()
    private val downloadManager: AnimeDownloadManager = Injekt.get()
    private val coverCache: AnimeCoverCache = Injekt.get()
    private val getLibraryAnime: GetLibraryAnime = Injekt.get()
    private val getAnime: GetAnime = Injekt.get()
    private val updateAnime: UpdateAnime = Injekt.get()
    private val getCategories: GetAnimeCategories = Injekt.get()
    private val syncEpisodesWithSource: SyncEpisodesWithSource = Injekt.get()
    private val getTracks: GetAnimeTracks = Injekt.get()
    private val animeFetchInterval: AnimeFetchInterval = Injekt.get()

    private val notifier = AnimeLibraryUpdateNotifier(context)

    private var animeToUpdate: List<LibraryAnime> = mutableListOf()

    override suspend fun doWork(): Result {
        if (tags.contains(WORK_NAME_AUTO)) {
            val preferences = Injekt.get<LibraryPreferences>()
            val restrictions = preferences.autoUpdateDeviceRestrictions().get()
            if ((DEVICE_ONLY_ON_WIFI in restrictions) && !context.isConnectedToWifi()) {
                return Result.failure()
            }

            // Find a running manual worker. If exists, try again later
            if (context.workManager.isRunning(WORK_NAME_MANUAL)) {
                return Result.retry()
            }
        }

        try {
            setForeground(getForegroundInfo())
        } catch (e: IllegalStateException) {
            logcat(LogPriority.ERROR, e) { "Not allowed to set foreground job" }
        }

        val target = inputData.getString(KEY_TARGET)?.let { Target.valueOf(it) } ?: Target.EPISODES

        // If this is a chapter update, set the last update time to now
        if (target == Target.EPISODES) {
            libraryPreferences.lastUpdatedTimestamp().set(Date().time)
        }

        val categoryId = inputData.getLong(KEY_CATEGORY, -1L)
        // SY -->
        val group = inputData.getInt(KEY_GROUP, AnimeLibraryGroup.BY_DEFAULT)
        val groupExtra = inputData.getString(KEY_GROUP_EXTRA)
        // SY <--
        addAnimeToQueue(categoryId, group, groupExtra)

        return withIOContext {
            try {
                when (target) {
                    Target.EPISODES -> updateEpisodeList()
                    Target.COVERS -> updateCovers()
                }
                Result.success()
            } catch (e: Exception) {
                if (e is CancellationException) {
                    // Assume success although cancelled
                    Result.success()
                } else {
                    logcat(LogPriority.ERROR, e)
                    Result.failure()
                }
            } finally {
                notifier.cancelProgressNotification()
            }
        }
    }

    override suspend fun getForegroundInfo(): ForegroundInfo {
        val notifier = AnimeLibraryUpdateNotifier(context)
        return ForegroundInfo(
            Notifications.ID_LIBRARY_PROGRESS,
            notifier.progressNotificationBuilder.build(),
        )
    }

    /**
     * Adds list of anime to be updated.
     *
     * @param categoryId the ID of the category to update, or -1 if no category specified.
     */
    private fun addAnimeToQueue(categoryId: Long, group: Int, groupExtra: String?) {
        val libraryAnime = runBlocking { getLibraryAnime.await() }

        // SY -->
        val groupAnimeLibraryUpdateType = libraryPreferences.groupAnimeLibraryUpdateType().get()
        // SY <--

        val listToUpdate = if (categoryId != -1L) {
            libraryAnime.filter { it.category == categoryId }
        } else if (
            group == AnimeLibraryGroup.BY_DEFAULT ||
            groupAnimeLibraryUpdateType == AnimeGroupLibraryMode.GLOBAL ||
            (
                groupAnimeLibraryUpdateType == AnimeGroupLibraryMode.ALL_BUT_UNGROUPED &&
                    group == AnimeLibraryGroup.UNGROUPED
                )
        ) {
            val categoriesToUpdate = libraryPreferences.animeUpdateCategories().get().map { it.toLong() }
            val includedAnime = if (categoriesToUpdate.isNotEmpty()) {
                libraryAnime.filter { it.category in categoriesToUpdate }
            } else {
                libraryAnime
            }

            val categoriesToExclude = libraryPreferences.animeUpdateCategoriesExclude().get().map { it.toLong() }
            val excludedAnimeIds = if (categoriesToExclude.isNotEmpty()) {
                libraryAnime.filter { it.category in categoriesToExclude }.map { it.anime.id }
            } else {
                emptyList()
            }

            includedAnime
                .filterNot { it.anime.id in excludedAnimeIds }
        } else {
            when (group) {
                AnimeLibraryGroup.BY_TRACK_STATUS -> {
                    val trackingExtra = groupExtra?.toIntOrNull() ?: -1
                    val tracks = runBlocking { getTracks.await() }.groupBy { it.animeId }

                    libraryAnime.filter { (anime) ->
                        val status = tracks[anime.id]?.firstNotNullOfOrNull { track ->
                            TrackStatus.parseTrackerStatus(track.syncId, track.status)
                        } ?: TrackStatus.OTHER
                        status.int == trackingExtra
                    }
                }
                AnimeLibraryGroup.BY_SOURCE -> {
                    val sourceExtra = groupExtra?.nullIfBlank()?.toIntOrNull()
                    val source = libraryAnime.map { it.anime.source }
                        .distinct()
                        .sorted()
                        .getOrNull(sourceExtra ?: -1)

                    if (source != null) libraryAnime.filter { it.anime.source == source } else emptyList()
                }
                AnimeLibraryGroup.BY_TAG -> {
                    val tagExtra = groupExtra?.nullIfBlank()?.toIntOrNull()
                    val tag = libraryAnime.map { it.anime.genre }
                        .distinct()
                        .getOrNull(tagExtra ?: -1)

                    if (tag != null) libraryAnime.filter { it.anime.genre == tag } else emptyList()
                }
                AnimeLibraryGroup.BY_STATUS -> {
                    val statusExtra = groupExtra?.toLongOrNull() ?: -1
                    libraryAnime.filter {
                        it.anime.status == statusExtra
                    }
                }
                AnimeLibraryGroup.UNGROUPED -> libraryAnime
                else -> libraryAnime
            }
            // SY <--
        }

        val restrictions = libraryPreferences.autoUpdateItemRestrictions().get()
        val skippedUpdates = mutableListOf<Pair<Anime, String?>>()
        val fetchWindow = animeFetchInterval.getWindow(ZonedDateTime.now())

        animeToUpdate = listToUpdate
            // SY -->
            .distinctBy { it.anime.id }
            // SY <--
            .filter {
                when {
                    it.anime.updateStrategy != AnimeUpdateStrategy.ALWAYS_UPDATE -> {
                        skippedUpdates.add(it.anime to context.getString(R.string.skipped_reason_not_always_update))
                        false
                    }

                    ENTRY_NON_COMPLETED in restrictions && it.anime.status.toInt() == SAnime.COMPLETED -> {
                        skippedUpdates.add(it.anime to context.getString(R.string.skipped_reason_completed))
                        false
                    }

                    ENTRY_HAS_UNVIEWED in restrictions && it.unseenCount != 0L -> {
                        skippedUpdates.add(it.anime to context.getString(R.string.skipped_reason_not_caught_up))
                        false
                    }

                    ENTRY_NON_VIEWED in restrictions && it.totalEpisodes > 0L && !it.hasStarted -> {
                        skippedUpdates.add(it.anime to context.getString(R.string.skipped_reason_not_started))
                        false
                    }

                    ENTRY_OUTSIDE_RELEASE_PERIOD in restrictions && it.anime.nextUpdate > fetchWindow.second -> {
                        skippedUpdates.add(it.anime to context.getString(R.string.skipped_reason_not_in_release_period))
                        false
                    }
                    else -> true
                }
            }
            .sortedBy { it.anime.title }

        // Warn when excessively checking a single source
        val maxUpdatesFromSource = animeToUpdate
            .groupBy { it.anime.source + (0..4).random() }
            .filterKeys { sourceManager.get(it) !is UnmeteredSource }
            .maxOfOrNull { it.value.size } ?: 0
        if (maxUpdatesFromSource > ANIME_PER_SOURCE_QUEUE_WARNING_THRESHOLD) {
            notifier.showQueueSizeWarningNotification()
        }

        if (skippedUpdates.isNotEmpty()) {
            // TODO: surface skipped reasons to user?
            logcat {
                skippedUpdates
                    .groupBy { it.second }
                    .map { (reason, entries) -> "$reason: [${entries.map { it.first.title }.sorted().joinToString()}]" }
                    .joinToString()
            }
            notifier.showUpdateSkippedNotification(skippedUpdates.size)
        }
    }

    /**
     * Method that updates anime in [animeToUpdate]. It's called in a background thread, so it's safe
     * to do heavy operations or network calls here.
     * For each anime it calls [updateAnime] and updates the notification showing the current
     * progress.
     *
     * @return an observable delivering the progress of each update.
     */
    private suspend fun updateEpisodeList() {
        val semaphore = Semaphore(5)
        val progressCount = AtomicInteger(0)
        val currentlyUpdatingAnime = CopyOnWriteArrayList<Anime>()
        val newUpdates = CopyOnWriteArrayList<Pair<Anime, Array<Episode>>>()
        val failedUpdates = CopyOnWriteArrayList<Pair<Anime, String?>>()
        val hasDownloads = AtomicBoolean(false)
        val fetchWindow = animeFetchInterval.getWindow(ZonedDateTime.now())

        coroutineScope {
            animeToUpdate.groupBy { it.anime.source + (0..4).random() }.values
                .map { animeInSource ->
                    async {
                        semaphore.withPermit {
                            animeInSource.forEach { libraryAnime ->
                                val anime = libraryAnime.anime
                                ensureActive()

                                // Don't continue to update if anime is not in library
                                if (getAnime.await(anime.id)?.favorite != true) {
                                    return@forEach
                                }

                                withUpdateNotification(
                                    currentlyUpdatingAnime,
                                    progressCount,
                                    anime,
                                ) {
                                    try {
                                        val newChapters = updateAnime(anime, fetchWindow)
                                            .sortedByDescending { it.sourceOrder }

                                        if (newChapters.isNotEmpty()) {
                                            val categoryIds = getCategories.await(anime.id).map { it.id }
                                            if (anime.shouldDownloadNewEpisodes(categoryIds, downloadPreferences)) {
                                                downloadEpisodes(anime, newChapters)
                                                hasDownloads.set(true)
                                            }

                                            libraryPreferences.newAnimeUpdatesCount()
                                                .getAndSet { it + newChapters.size }

                                            // Convert to the manga that contains new chapters
                                            newUpdates.add(anime to newChapters.toTypedArray())
                                        }
                                    } catch (e: Throwable) {
                                        val errorMessage = when (e) {
                                            is NoEpisodesException -> context.getString(R.string.no_chapters_error)
                                            // failedUpdates will already have the source, don't need to copy it into the message
                                            is AnimeSourceNotInstalledException -> context.getString(
                                                R.string.loader_not_implemented_error,
                                            )
                                            else -> e.message
                                        }
                                        failedUpdates.add(anime to errorMessage)
                                    }
                                }
                            }
                        }
                    }
                }
                .awaitAll()
        }

        notifier.cancelProgressNotification()

        if (newUpdates.isNotEmpty()) {
            notifier.showUpdateNotifications(newUpdates)
            if (hasDownloads.get()) {
                downloadManager.startDownloads()
            }
        }

        if (failedUpdates.isNotEmpty()) {
            val errorFile = writeErrorFile(failedUpdates)
            notifier.showUpdateErrorNotification(
                failedUpdates.size,
                errorFile.getUriCompat(context),
            )
        }
    }

    private fun downloadEpisodes(anime: Anime, episodes: List<Episode>) {
        // We don't want to start downloading while the library is updating, because websites
        // may don't like it and they could ban the user.
        downloadManager.downloadEpisodes(anime, episodes, false)
    }

    /**
     * Updates the episodes for the given anime and adds them to the database.
     *
     * @param anime the anime to update.
     * @return a pair of the inserted and removed episodes.
     */
    private suspend fun updateAnime(anime: Anime, fetchWindow: Pair<Long, Long>): List<Episode> {
        val source = sourceManager.getOrStub(anime.source)

        // Update anime metadata if needed
        if (libraryPreferences.autoUpdateMetadata().get()) {
            val networkAnime = source.getAnimeDetails(anime.toSAnime())
            updateAnime.awaitUpdateFromSource(anime, networkAnime, manualFetch = false, coverCache)
        }

        val episodes = source.getEpisodeList(anime.toSAnime())

        // Get anime from database to account for if it was removed during the update and
        // to get latest data so it doesn't get overwritten later on
        val dbAnime = getAnime.await(anime.id)?.takeIf { it.favorite } ?: return emptyList()

        return syncEpisodesWithSource.await(episodes, dbAnime, source, false, fetchWindow)
    }

    private suspend fun updateCovers() {
        val semaphore = Semaphore(5)
        val progressCount = AtomicInteger(0)
        val currentlyUpdatingAnime = CopyOnWriteArrayList<Anime>()

        coroutineScope {
            animeToUpdate.groupBy { it.anime.source + (0..4).random() }
                .values
                .map { animeInSource ->
                    async {
                        semaphore.withPermit {
                            animeInSource.forEach { libraryAnime ->
                                val anime = libraryAnime.anime
                                ensureActive()

                                withUpdateNotification(
                                    currentlyUpdatingAnime,
                                    progressCount,
                                    anime,
                                ) {
                                    val source = sourceManager.get(anime.source) ?: return@withUpdateNotification
                                    try {
                                        val networkAnime = source.getAnimeDetails(anime.toSAnime())
                                        val updatedAnime = anime.prepUpdateCover(
                                            coverCache,
                                            networkAnime,
                                            true,
                                        )
                                            .copyFrom(networkAnime)
                                        try {
                                            updateAnime.await(updatedAnime.toAnimeUpdate())
                                        } catch (e: Exception) {
                                            logcat(LogPriority.ERROR) { "Anime doesn't exist anymore" }
                                        }
                                    } catch (e: Throwable) {
                                        // Ignore errors and continue
                                        logcat(LogPriority.ERROR, e)
                                    }
                                }
                            }
                        }
                    }
                }
                .awaitAll()
        }

        notifier.cancelProgressNotification()
    }

    private suspend fun withUpdateNotification(
        updatingAnime: CopyOnWriteArrayList<Anime>,
        completed: AtomicInteger,
        anime: Anime,
        block: suspend () -> Unit,
    ) = coroutineScope {
        ensureActive()

        updatingAnime.add(anime)
        notifier.showProgressNotification(
            updatingAnime,
            completed.get(),
            animeToUpdate.size,
        )

        block()

        ensureActive()

        updatingAnime.remove(anime)
        completed.getAndIncrement()
        notifier.showProgressNotification(
            updatingAnime,
            completed.get(),
            animeToUpdate.size,
        )
    }

    /**
     * Writes basic file of update errors to cache dir.
     */
    private fun writeErrorFile(errors: List<Pair<Anime, String?>>): File {
        try {
            if (errors.isNotEmpty()) {
                val file = context.createFileInCacheDir("animetail_update_errors.txt")
                file.bufferedWriter().use { out ->
                    out.write(
                        context.getString(R.string.library_errors_help, ERROR_LOG_HELP_URL) + "\n\n",
                    )
                    // Error file format:
                    // ! Error
                    //   # Source
                    //     - Anime
                    errors.groupBy({ it.second }, { it.first }).forEach { (error, animes) ->
                        out.write("\n! ${error}\n")
                        animes.groupBy { it.source }.forEach { (srcId, animes) ->
                            val source = sourceManager.getOrStub(srcId)
                            out.write("  # $source\n")
                            animes.forEach {
                                out.write("    - ${it.title}\n")
                            }
                        }
                    }
                }
                return file
            }
        } catch (_: Exception) {}
        return File("")
    }

    /**
     * Defines what should be updated within a service execution.
     */
    enum class Target {
        EPISODES, // Anime episodes
        COVERS, // Anime covers
    }

    companion object {
        private const val TAG = "AnimeLibraryUpdate"
        private const val WORK_NAME_AUTO = "AnimeLibraryUpdate-auto"
        private const val WORK_NAME_MANUAL = "AnimeLibraryUpdate-manual"

        private const val ERROR_LOG_HELP_URL = "https://aniyomi.org/docs/guides/troubleshooting/"

        private const val ANIME_PER_SOURCE_QUEUE_WARNING_THRESHOLD = 60

        /**
         * Key for category to update.
         */
        private const val KEY_CATEGORY = "animeCategory"

        /**
         * Key that defines what should be updated.
         */
        private const val KEY_TARGET = "animeTarget"

        // SY -->
        /**
         * Key for group to update.
         */
        const val KEY_GROUP = "group"
        const val KEY_GROUP_EXTRA = "group_extra"
        // SY <--

        fun cancelAllWorks(context: Context) {
            context.workManager.cancelAllWorkByTag(TAG)
        }

        fun setupTask(
            context: Context,
            prefInterval: Int? = null,
        ) {
            val preferences = Injekt.get<LibraryPreferences>()
            val interval = prefInterval ?: preferences.autoUpdateInterval().get()
            if (interval > 0) {
                val restrictions = preferences.autoUpdateDeviceRestrictions().get()
                val constraints = Constraints(
                    requiredNetworkType = if (DEVICE_NETWORK_NOT_METERED in restrictions) {
                        NetworkType.UNMETERED
                    } else { NetworkType.CONNECTED },
                    requiresCharging = DEVICE_CHARGING in restrictions,
                    requiresBatteryNotLow = true,
                )

                val request = PeriodicWorkRequestBuilder<AnimeLibraryUpdateJob>(
                    interval.toLong(),
                    TimeUnit.HOURS,
                    10,
                    TimeUnit.MINUTES,
                )
                    .addTag(TAG)
                    .addTag(WORK_NAME_AUTO)
                    .setConstraints(constraints)
                    .setBackoffCriteria(BackoffPolicy.LINEAR, 10, TimeUnit.MINUTES)
                    .build()

                context.workManager.enqueueUniquePeriodicWork(
                    WORK_NAME_AUTO,
                    ExistingPeriodicWorkPolicy.UPDATE,
                    request,
                )
            } else {
                context.workManager.cancelUniqueWork(WORK_NAME_AUTO)
            }
        }
        fun startNow(
            context: Context,
            category: Category? = null,
            target: Target = Target.EPISODES,
            // SY -->
            group: Int = AnimeLibraryGroup.BY_DEFAULT,
            groupExtra: String? = null,
            // SY <--
        ): Boolean {
            val wm = context.workManager
            if (wm.isRunning(TAG)) {
                // Already running either as a scheduled or manual job
                return false
            }

            val inputData = workDataOf(
                KEY_CATEGORY to category?.id,
                KEY_TARGET to target.name,
                // SY -->
                KEY_GROUP to group,
                KEY_GROUP_EXTRA to groupExtra,
                // SY <--
            )
            val request = OneTimeWorkRequestBuilder<AnimeLibraryUpdateJob>()
                .addTag(TAG)
                .addTag(WORK_NAME_MANUAL)
                .setInputData(inputData)
                .build()
            wm.enqueueUniqueWork(WORK_NAME_MANUAL, ExistingWorkPolicy.KEEP, request)

            return true
        }

        fun stop(context: Context) {
            val wm = context.workManager
            val workQuery = WorkQuery.Builder.fromTags(listOf(TAG))
                .addStates(listOf(WorkInfo.State.RUNNING))
                .build()
            wm.getWorkInfos(workQuery).get()
                // Should only return one work but just in case
                .forEach {
                    wm.cancelWorkById(it.id)

                    // Re-enqueue cancelled scheduled work
                    if (it.tags.contains(WORK_NAME_AUTO)) {
                        setupTask(context)
                    }
                }
        }
    }
}<|MERGE_RESOLUTION|>--- conflicted
+++ resolved
@@ -26,10 +26,7 @@
 import eu.kanade.tachiyomi.data.cache.AnimeCoverCache
 import eu.kanade.tachiyomi.data.download.anime.AnimeDownloadManager
 import eu.kanade.tachiyomi.data.notification.Notifications
-<<<<<<< HEAD
-=======
 import eu.kanade.tachiyomi.data.track.TrackStatus
->>>>>>> b64c7eff
 import eu.kanade.tachiyomi.util.prepUpdateCover
 import eu.kanade.tachiyomi.util.shouldDownloadNewEpisodes
 import eu.kanade.tachiyomi.util.storage.getUriCompat
@@ -509,7 +506,7 @@
     private fun writeErrorFile(errors: List<Pair<Anime, String?>>): File {
         try {
             if (errors.isNotEmpty()) {
-                val file = context.createFileInCacheDir("animetail_update_errors.txt")
+                val file = context.createFileInCacheDir("kuukiyomi_update_errors.txt")
                 file.bufferedWriter().use { out ->
                     out.write(
                         context.getString(R.string.library_errors_help, ERROR_LOG_HELP_URL) + "\n\n",
