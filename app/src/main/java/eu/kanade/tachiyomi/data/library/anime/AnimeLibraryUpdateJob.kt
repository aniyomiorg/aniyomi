package eu.kanade.tachiyomi.data.library.anime

import android.content.Context
import androidx.work.BackoffPolicy
import androidx.work.Constraints
import androidx.work.CoroutineWorker
import androidx.work.ExistingPeriodicWorkPolicy
import androidx.work.ExistingWorkPolicy
import androidx.work.ForegroundInfo
import androidx.work.NetworkType
import androidx.work.OneTimeWorkRequestBuilder
import androidx.work.PeriodicWorkRequestBuilder
import androidx.work.WorkInfo
import androidx.work.WorkQuery
import androidx.work.WorkerParameters
import androidx.work.workDataOf
import aniyomi.util.nullIfBlank
import eu.kanade.domain.entries.anime.interactor.UpdateAnime
import eu.kanade.domain.entries.anime.model.copyFrom
import eu.kanade.domain.entries.anime.model.toSAnime
import eu.kanade.domain.items.episode.interactor.SyncEpisodesWithSource
import eu.kanade.domain.track.anime.interactor.RefreshAnimeTracks
import eu.kanade.tachiyomi.R
import eu.kanade.tachiyomi.animesource.UnmeteredSource
import eu.kanade.tachiyomi.animesource.model.SAnime
import eu.kanade.tachiyomi.data.cache.AnimeCoverCache
import eu.kanade.tachiyomi.data.download.anime.AnimeDownloadManager
import eu.kanade.tachiyomi.data.notification.Notifications
import eu.kanade.tachiyomi.data.track.TrackStatus
import eu.kanade.tachiyomi.model.UpdateStrategy
import eu.kanade.tachiyomi.util.prepUpdateCover
import eu.kanade.tachiyomi.util.shouldDownloadNewEpisodes
import eu.kanade.tachiyomi.util.storage.getUriCompat
import eu.kanade.tachiyomi.util.system.createFileInCacheDir
import eu.kanade.tachiyomi.util.system.isConnectedToWifi
import eu.kanade.tachiyomi.util.system.isRunning
import eu.kanade.tachiyomi.util.system.workManager
import kotlinx.coroutines.CancellationException
import kotlinx.coroutines.async
import kotlinx.coroutines.awaitAll
import kotlinx.coroutines.coroutineScope
import kotlinx.coroutines.ensureActive
import kotlinx.coroutines.runBlocking
import kotlinx.coroutines.sync.Semaphore
import kotlinx.coroutines.sync.withPermit
import logcat.LogPriority
import tachiyomi.core.preference.getAndSet
import tachiyomi.core.util.lang.withIOContext
import tachiyomi.core.util.system.logcat
import tachiyomi.domain.category.anime.interactor.GetAnimeCategories
import tachiyomi.domain.category.model.Category
import tachiyomi.domain.download.service.DownloadPreferences
import tachiyomi.domain.entries.anime.interactor.AnimeFetchInterval
import tachiyomi.domain.entries.anime.interactor.GetAnime
import tachiyomi.domain.entries.anime.interactor.GetLibraryAnime
import tachiyomi.domain.entries.anime.model.Anime
import tachiyomi.domain.entries.anime.model.toAnimeUpdate
import tachiyomi.domain.items.episode.model.Episode
import tachiyomi.domain.items.episode.model.NoEpisodesException
import tachiyomi.domain.library.anime.LibraryAnime
import tachiyomi.domain.library.anime.model.AnimeGroupLibraryMode
import tachiyomi.domain.library.anime.model.AnimeLibraryGroup
import tachiyomi.domain.library.service.LibraryPreferences
import tachiyomi.domain.library.service.LibraryPreferences.Companion.DEVICE_CHARGING
import tachiyomi.domain.library.service.LibraryPreferences.Companion.DEVICE_NETWORK_NOT_METERED
import tachiyomi.domain.library.service.LibraryPreferences.Companion.DEVICE_ONLY_ON_WIFI
import tachiyomi.domain.library.service.LibraryPreferences.Companion.ENTRY_HAS_UNVIEWED
import tachiyomi.domain.library.service.LibraryPreferences.Companion.ENTRY_NON_COMPLETED
import tachiyomi.domain.library.service.LibraryPreferences.Companion.ENTRY_NON_VIEWED
import tachiyomi.domain.library.service.LibraryPreferences.Companion.ENTRY_OUTSIDE_RELEASE_PERIOD
import tachiyomi.domain.source.anime.model.AnimeSourceNotInstalledException
import tachiyomi.domain.source.anime.service.AnimeSourceManager
import tachiyomi.domain.track.anime.interactor.GetAnimeTracks
import uy.kohesive.injekt.Injekt
import uy.kohesive.injekt.api.get
import java.io.File
import java.time.ZonedDateTime
import java.util.Date
import java.util.concurrent.CopyOnWriteArrayList
import java.util.concurrent.TimeUnit
import java.util.concurrent.atomic.AtomicBoolean
import java.util.concurrent.atomic.AtomicInteger

class AnimeLibraryUpdateJob(private val context: Context, workerParams: WorkerParameters) :
    CoroutineWorker(context, workerParams) {

    private val sourceManager: AnimeSourceManager = Injekt.get()
    private val downloadPreferences: DownloadPreferences = Injekt.get()
    private val libraryPreferences: LibraryPreferences = Injekt.get()
    private val downloadManager: AnimeDownloadManager = Injekt.get()
    private val coverCache: AnimeCoverCache = Injekt.get()
    private val getLibraryAnime: GetLibraryAnime = Injekt.get()
    private val getAnime: GetAnime = Injekt.get()
    private val updateAnime: UpdateAnime = Injekt.get()
    private val getCategories: GetAnimeCategories = Injekt.get()
    private val syncEpisodesWithSource: SyncEpisodesWithSource = Injekt.get()
    private val getTracks: GetAnimeTracks = Injekt.get()
    private val refreshAnimeTracks: RefreshAnimeTracks = Injekt.get()
    private val animeFetchInterval: AnimeFetchInterval = Injekt.get()

    private val notifier = AnimeLibraryUpdateNotifier(context)

    private var animeToUpdate: List<LibraryAnime> = mutableListOf()

    override suspend fun doWork(): Result {
        if (tags.contains(WORK_NAME_AUTO)) {
            val preferences = Injekt.get<LibraryPreferences>()
            val restrictions = preferences.autoUpdateDeviceRestrictions().get()
            if ((DEVICE_ONLY_ON_WIFI in restrictions) && !context.isConnectedToWifi()) {
                return Result.failure()
            }

            // Find a running manual worker. If exists, try again later
            if (context.workManager.isRunning(WORK_NAME_MANUAL)) {
                return Result.retry()
            }
        }

        try {
            setForeground(getForegroundInfo())
        } catch (e: IllegalStateException) {
            logcat(LogPriority.ERROR, e) { "Not allowed to set foreground job" }
        }

        val target = inputData.getString(KEY_TARGET)?.let { Target.valueOf(it) } ?: Target.EPISODES

        // If this is a chapter update, set the last update time to now
        if (target == Target.EPISODES) {
            libraryPreferences.lastUpdatedTimestamp().set(Date().time)
        }

        val categoryId = inputData.getLong(KEY_CATEGORY, -1L)
        // SY -->
        val group = inputData.getInt(KEY_GROUP, AnimeLibraryGroup.BY_DEFAULT)
        val groupExtra = inputData.getString(KEY_GROUP_EXTRA)
        // SY <--
        addAnimeToQueue(categoryId, group, groupExtra)

        return withIOContext {
            try {
                when (target) {
                    Target.EPISODES -> updateEpisodeList()
                    Target.COVERS -> updateCovers()
                    Target.TRACKING -> updateTrackings()
                }
                Result.success()
            } catch (e: Exception) {
                if (e is CancellationException) {
                    // Assume success although cancelled
                    Result.success()
                } else {
                    logcat(LogPriority.ERROR, e)
                    Result.failure()
                }
            } finally {
                notifier.cancelProgressNotification()
            }
        }
    }

    override suspend fun getForegroundInfo(): ForegroundInfo {
        val notifier = AnimeLibraryUpdateNotifier(context)
        return ForegroundInfo(
            Notifications.ID_LIBRARY_PROGRESS,
            notifier.progressNotificationBuilder.build(),
        )
    }

    /**
     * Adds list of anime to be updated.
     *
     * @param categoryId the ID of the category to update, or -1 if no category specified.
     */
    private fun addAnimeToQueue(categoryId: Long, group: Int, groupExtra: String?) {
        val libraryAnime = runBlocking { getLibraryAnime.await() }

        // SY -->
        val groupAnimeLibraryUpdateType = libraryPreferences.groupAnimeLibraryUpdateType().get()
        // SY <--

        val listToUpdate = if (categoryId != -1L) {
            libraryAnime.filter { it.category == categoryId }
        } else if (
            group == AnimeLibraryGroup.BY_DEFAULT ||
            groupAnimeLibraryUpdateType == AnimeGroupLibraryMode.GLOBAL ||
            (groupAnimeLibraryUpdateType == AnimeGroupLibraryMode.ALL_BUT_UNGROUPED && group == AnimeLibraryGroup.UNGROUPED)
        ) {
            val categoriesToUpdate = libraryPreferences.animeUpdateCategories().get().map { it.toLong() }
            val includedAnime = if (categoriesToUpdate.isNotEmpty()) {
                libraryAnime.filter { it.category in categoriesToUpdate }
            } else {
                libraryAnime
            }

            val categoriesToExclude = libraryPreferences.animeUpdateCategoriesExclude().get().map { it.toLong() }
            val excludedAnimeIds = if (categoriesToExclude.isNotEmpty()) {
                libraryAnime.filter { it.category in categoriesToExclude }.map { it.anime.id }
            } else {
                emptyList()
            }

            includedAnime
                .filterNot { it.anime.id in excludedAnimeIds }
        } else {
            when (group) {
                AnimeLibraryGroup.BY_TRACK_STATUS -> {
                    val trackingExtra = groupExtra?.toIntOrNull() ?: -1
                    val tracks = runBlocking { getTracks.await() }.groupBy { it.animeId }

                    libraryAnime.filter { (anime) ->
                        val status = tracks[anime.id]?.firstNotNullOfOrNull { track ->
                            TrackStatus.parseTrackerStatus(track.syncId, track.status)
                        } ?: TrackStatus.OTHER
                        status.int == trackingExtra
                    }
                }
                AnimeLibraryGroup.BY_SOURCE -> {
                    val sourceExtra = groupExtra?.nullIfBlank()?.toIntOrNull()
                    val source = libraryAnime.map { it.anime.source }
                        .distinct()
                        .sorted()
                        .getOrNull(sourceExtra ?: -1)

                    if (source != null) libraryAnime.filter { it.anime.source == source } else emptyList()
                }
                AnimeLibraryGroup.BY_TAG -> {
                    val tagExtra = groupExtra?.nullIfBlank()?.toIntOrNull()
                    val tag = libraryAnime.map { it.anime.genre }
                        .distinct()
                        .getOrNull(tagExtra ?: -1)

                    if (tag != null) libraryAnime.filter { it.anime.genre == tag } else emptyList()
                }
                AnimeLibraryGroup.BY_STATUS -> {
                    val statusExtra = groupExtra?.toLongOrNull() ?: -1
                    libraryAnime.filter {
                        it.anime.status == statusExtra
                    }
                }
                AnimeLibraryGroup.UNGROUPED -> libraryAnime
                else -> libraryAnime
            }
            // SY <--
        }

        val restrictions = libraryPreferences.autoUpdateItemRestrictions().get()
        val skippedUpdates = mutableListOf<Pair<Anime, String?>>()
        val fetchWindow = animeFetchInterval.getWindow(ZonedDateTime.now())

        animeToUpdate = listToUpdate
<<<<<<< HEAD
            // SY -->
            .distinctBy { it.anime.id }
            // SY <--
=======
            .filter {
                when {
                    it.anime.updateStrategy != UpdateStrategy.ALWAYS_UPDATE -> {
                        skippedUpdates.add(it.anime to context.getString(R.string.skipped_reason_not_always_update))
                        false
                    }

                    ENTRY_NON_COMPLETED in restrictions && it.anime.status.toInt() == SAnime.COMPLETED -> {
                        skippedUpdates.add(it.anime to context.getString(R.string.skipped_reason_completed))
                        false
                    }

                    ENTRY_HAS_UNVIEWED in restrictions && it.unseenCount != 0L -> {
                        skippedUpdates.add(it.anime to context.getString(R.string.skipped_reason_not_caught_up))
                        false
                    }

                    ENTRY_NON_VIEWED in restrictions && it.totalEpisodes > 0L && !it.hasStarted -> {
                        skippedUpdates.add(it.anime to context.getString(R.string.skipped_reason_not_started))
                        false
                    }

                    ENTRY_OUTSIDE_RELEASE_PERIOD in restrictions && it.anime.nextUpdate > fetchWindow.second -> {
                        skippedUpdates.add(it.anime to context.getString(R.string.skipped_reason_not_in_release_period))
                        false
                    }
                    else -> true
                }
            }
>>>>>>> 76df725c
            .sortedBy { it.anime.title }

        // Warn when excessively checking a single source
        val maxUpdatesFromSource = animeToUpdate
            .groupBy { it.anime.source + (0..4).random() }
            .filterKeys { sourceManager.get(it) !is UnmeteredSource }
            .maxOfOrNull { it.value.size } ?: 0
        if (maxUpdatesFromSource > ANIME_PER_SOURCE_QUEUE_WARNING_THRESHOLD) {
            notifier.showQueueSizeWarningNotification()
        }

        if (skippedUpdates.isNotEmpty()) {
            // TODO: surface skipped reasons to user?
            logcat {
                skippedUpdates
                    .groupBy { it.second }
                    .map { (reason, entries) -> "$reason: [${entries.map { it.first.title }.sorted().joinToString()}]" }
                    .joinToString()
            }
            notifier.showUpdateSkippedNotification(skippedUpdates.size)
        }
    }

    /**
     * Method that updates anime in [animeToUpdate]. It's called in a background thread, so it's safe
     * to do heavy operations or network calls here.
     * For each anime it calls [updateAnime] and updates the notification showing the current
     * progress.
     *
     * @return an observable delivering the progress of each update.
     */
    private suspend fun updateEpisodeList() {
        val semaphore = Semaphore(5)
        val progressCount = AtomicInteger(0)
        val currentlyUpdatingAnime = CopyOnWriteArrayList<Anime>()
        val newUpdates = CopyOnWriteArrayList<Pair<Anime, Array<Episode>>>()
        val failedUpdates = CopyOnWriteArrayList<Pair<Anime, String?>>()
        val hasDownloads = AtomicBoolean(false)
        val fetchWindow = animeFetchInterval.getWindow(ZonedDateTime.now())

        coroutineScope {
            animeToUpdate.groupBy { it.anime.source + (0..4).random() }.values
                .map { animeInSource ->
                    async {
                        semaphore.withPermit {
                            animeInSource.forEach { libraryAnime ->
                                val anime = libraryAnime.anime
                                ensureActive()

                                // Don't continue to update if anime is not in library
                                if (getAnime.await(anime.id)?.favorite != true) {
                                    return@forEach
                                }

                                withUpdateNotification(
                                    currentlyUpdatingAnime,
                                    progressCount,
                                    anime,
                                ) {
                                    try {
                                        val newChapters = updateAnime(anime, fetchWindow)
                                            .sortedByDescending { it.sourceOrder }

                                        if (newChapters.isNotEmpty()) {
                                            val categoryIds = getCategories.await(anime.id).map { it.id }
                                            if (anime.shouldDownloadNewEpisodes(categoryIds, downloadPreferences)) {
                                                downloadEpisodes(anime, newChapters)
                                                hasDownloads.set(true)
                                            }

                                            libraryPreferences.newAnimeUpdatesCount().getAndSet { it + newChapters.size }

                                            // Convert to the manga that contains new chapters
                                            newUpdates.add(anime to newChapters.toTypedArray())
                                        }
                                    } catch (e: Throwable) {
                                        val errorMessage = when (e) {
                                            is NoEpisodesException -> context.getString(R.string.no_chapters_error)
                                            // failedUpdates will already have the source, don't need to copy it into the message
                                            is AnimeSourceNotInstalledException -> context.getString(R.string.loader_not_implemented_error)
                                            else -> e.message
                                        }
                                        failedUpdates.add(anime to errorMessage)
                                    }

                                    if (libraryPreferences.autoUpdateTrackers().get()) {
                                        refreshAnimeTracks(anime.id)
                                    }
                                }
                            }
                        }
                    }
                }
                .awaitAll()
        }

        notifier.cancelProgressNotification()

        if (newUpdates.isNotEmpty()) {
            notifier.showUpdateNotifications(newUpdates)
            if (hasDownloads.get()) {
                downloadManager.startDownloads()
            }
        }

        if (failedUpdates.isNotEmpty()) {
            val errorFile = writeErrorFile(failedUpdates)
            notifier.showUpdateErrorNotification(
                failedUpdates.size,
                errorFile.getUriCompat(context),
            )
        }
    }

    private fun downloadEpisodes(anime: Anime, episodes: List<Episode>) {
        // We don't want to start downloading while the library is updating, because websites
        // may don't like it and they could ban the user.
        downloadManager.downloadEpisodes(anime, episodes, false)
    }

    /**
     * Updates the episodes for the given anime and adds them to the database.
     *
     * @param anime the anime to update.
     * @return a pair of the inserted and removed episodes.
     */
    private suspend fun updateAnime(anime: Anime, fetchWindow: Pair<Long, Long>): List<Episode> {
        val source = sourceManager.getOrStub(anime.source)

        // Update anime metadata if needed
        if (libraryPreferences.autoUpdateMetadata().get()) {
            val networkAnime = source.getAnimeDetails(anime.toSAnime())
            updateAnime.awaitUpdateFromSource(anime, networkAnime, manualFetch = false, coverCache)
        }

        val episodes = source.getEpisodeList(anime.toSAnime())

        // Get anime from database to account for if it was removed during the update and
        // to get latest data so it doesn't get overwritten later on
        val dbAnime = getAnime.await(anime.id)?.takeIf { it.favorite } ?: return emptyList()

        return syncEpisodesWithSource.await(episodes, dbAnime, source, false, fetchWindow)
    }

    private suspend fun updateCovers() {
        val semaphore = Semaphore(5)
        val progressCount = AtomicInteger(0)
        val currentlyUpdatingAnime = CopyOnWriteArrayList<Anime>()

        coroutineScope {
            animeToUpdate.groupBy { it.anime.source + (0..4).random() }
                .values
                .map { animeInSource ->
                    async {
                        semaphore.withPermit {
                            animeInSource.forEach { libraryAnime ->
                                val anime = libraryAnime.anime
                                ensureActive()

                                withUpdateNotification(
                                    currentlyUpdatingAnime,
                                    progressCount,
                                    anime,
                                ) {
                                    val source = sourceManager.get(anime.source) ?: return@withUpdateNotification
                                    try {
                                        val networkAnime = source.getAnimeDetails(anime.toSAnime())
                                        val updatedAnime = anime.prepUpdateCover(
                                            coverCache,
                                            networkAnime,
                                            true,
                                        )
                                            .copyFrom(networkAnime)
                                        try {
                                            updateAnime.await(updatedAnime.toAnimeUpdate())
                                        } catch (e: Exception) {
                                            logcat(LogPriority.ERROR) { "Anime doesn't exist anymore" }
                                        }
                                    } catch (e: Throwable) {
                                        // Ignore errors and continue
                                        logcat(LogPriority.ERROR, e)
                                    }
                                }
                            }
                        }
                    }
                }
                .awaitAll()
        }

        notifier.cancelProgressNotification()
    }

    /**
     * Method that updates the metadata of the connected tracking services. It's called in a
     * background thread, so it's safe to do heavy operations or network calls here.
     */
    private suspend fun updateTrackings() {
        coroutineScope {
            var progressCount = 0

            animeToUpdate.forEach { libraryAnime ->
                ensureActive()

                val anime = libraryAnime.anime
                notifier.showProgressNotification(
                    listOf(anime),
                    progressCount++,
                    animeToUpdate.size,
                )
                refreshAnimeTracks(anime.id)
            }

            notifier.cancelProgressNotification()
        }
    }

    private suspend fun refreshAnimeTracks(animeId: Long) {
        refreshAnimeTracks.await(animeId).forEach { (_, e) ->
            // Ignore errors and continue
            logcat(LogPriority.ERROR, e)
        }
    }

    private suspend fun withUpdateNotification(
        updatingAnime: CopyOnWriteArrayList<Anime>,
        completed: AtomicInteger,
        anime: Anime,
        block: suspend () -> Unit,
    ) = coroutineScope {
        ensureActive()

        updatingAnime.add(anime)
        notifier.showProgressNotification(
            updatingAnime,
            completed.get(),
            animeToUpdate.size,
        )

        block()

        ensureActive()

        updatingAnime.remove(anime)
        completed.getAndIncrement()
        notifier.showProgressNotification(
            updatingAnime,
            completed.get(),
            animeToUpdate.size,
        )
    }

    /**
     * Writes basic file of update errors to cache dir.
     */
    private fun writeErrorFile(errors: List<Pair<Anime, String?>>): File {
        try {
            if (errors.isNotEmpty()) {
                val file = context.createFileInCacheDir("kuukiyomi_update_errors.txt")
                file.bufferedWriter().use { out ->
                    out.write(
                        context.getString(R.string.library_errors_help, ERROR_LOG_HELP_URL) + "\n\n",
                    )
                    // Error file format:
                    // ! Error
                    //   # Source
                    //     - Anime
                    errors.groupBy({ it.second }, { it.first }).forEach { (error, animes) ->
                        out.write("\n! ${error}\n")
                        animes.groupBy { it.source }.forEach { (srcId, animes) ->
                            val source = sourceManager.getOrStub(srcId)
                            out.write("  # $source\n")
                            animes.forEach {
                                out.write("    - ${it.title}\n")
                            }
                        }
                    }
                }
                return file
            }
        } catch (_: Exception) {}
        return File("")
    }

    /**
     * Defines what should be updated within a service execution.
     */
    enum class Target {
        EPISODES, // Anime episodes
        COVERS, // Anime covers
        TRACKING, // Tracking metadata
    }

    companion object {
        private const val TAG = "AnimeLibraryUpdate"
        private const val WORK_NAME_AUTO = "AnimeLibraryUpdate-auto"
        private const val WORK_NAME_MANUAL = "AnimeLibraryUpdate-manual"

        private const val ERROR_LOG_HELP_URL = "https://aniyomi.org/docs/guides/troubleshooting/"

        private const val ANIME_PER_SOURCE_QUEUE_WARNING_THRESHOLD = 60

        /**
         * Key for category to update.
         */
        private const val KEY_CATEGORY = "animeCategory"

        /**
         * Key that defines what should be updated.
         */
        private const val KEY_TARGET = "animeTarget"

        // SY -->
        /**
         * Key for group to update.
         */
        const val KEY_GROUP = "group"
        const val KEY_GROUP_EXTRA = "group_extra"
        // SY <--

        fun cancelAllWorks(context: Context) {
            context.workManager.cancelAllWorkByTag(TAG)
        }

        fun setupTask(
            context: Context,
            prefInterval: Int? = null,
        ) {
            val preferences = Injekt.get<LibraryPreferences>()
            val interval = prefInterval ?: preferences.autoUpdateInterval().get()
            if (interval > 0) {
                val restrictions = preferences.autoUpdateDeviceRestrictions().get()
                val constraints = Constraints(
                    requiredNetworkType = if (DEVICE_NETWORK_NOT_METERED in restrictions) { NetworkType.UNMETERED } else { NetworkType.CONNECTED },
                    requiresCharging = DEVICE_CHARGING in restrictions,
                    requiresBatteryNotLow = true,
                )

                val request = PeriodicWorkRequestBuilder<AnimeLibraryUpdateJob>(
                    interval.toLong(),
                    TimeUnit.HOURS,
                    10,
                    TimeUnit.MINUTES,
                )
                    .addTag(TAG)
                    .addTag(WORK_NAME_AUTO)
                    .setConstraints(constraints)
                    .setBackoffCriteria(BackoffPolicy.LINEAR, 10, TimeUnit.MINUTES)
                    .build()

                context.workManager.enqueueUniquePeriodicWork(
                    WORK_NAME_AUTO,
                    ExistingPeriodicWorkPolicy.UPDATE,
                    request,
                )
            } else {
                context.workManager.cancelUniqueWork(WORK_NAME_AUTO)
            }
        }
        fun startNow(
            context: Context,
            category: Category? = null,
            target: Target = Target.EPISODES,
            // SY -->
            group: Int = AnimeLibraryGroup.BY_DEFAULT,
            groupExtra: String? = null,
            // SY <--
        ): Boolean {
            val wm = context.workManager
            if (wm.isRunning(TAG)) {
                // Already running either as a scheduled or manual job
                return false
            }

            val inputData = workDataOf(
                KEY_CATEGORY to category?.id,
                KEY_TARGET to target.name,
                // SY -->
                KEY_GROUP to group,
                KEY_GROUP_EXTRA to groupExtra,
                // SY <--
            )
            val request = OneTimeWorkRequestBuilder<AnimeLibraryUpdateJob>()
                .addTag(TAG)
                .addTag(WORK_NAME_MANUAL)
                .setInputData(inputData)
                .build()
            wm.enqueueUniqueWork(WORK_NAME_MANUAL, ExistingWorkPolicy.KEEP, request)

            return true
        }

        fun stop(context: Context) {
            val wm = context.workManager
            val workQuery = WorkQuery.Builder.fromTags(listOf(TAG))
                .addStates(listOf(WorkInfo.State.RUNNING))
                .build()
            wm.getWorkInfos(workQuery).get()
                // Should only return one work but just in case
                .forEach {
                    wm.cancelWorkById(it.id)

                    // Re-enqueue cancelled scheduled work
                    if (it.tags.contains(WORK_NAME_AUTO)) {
                        setupTask(context)
                    }
                }
        }
    }
}<|MERGE_RESOLUTION|>--- conflicted
+++ resolved
@@ -248,11 +248,9 @@
         val fetchWindow = animeFetchInterval.getWindow(ZonedDateTime.now())
 
         animeToUpdate = listToUpdate
-<<<<<<< HEAD
             // SY -->
             .distinctBy { it.anime.id }
             // SY <--
-=======
             .filter {
                 when {
                     it.anime.updateStrategy != UpdateStrategy.ALWAYS_UPDATE -> {
@@ -282,7 +280,6 @@
                     else -> true
                 }
             }
->>>>>>> 76df725c
             .sortedBy { it.anime.title }
 
         // Warn when excessively checking a single source
