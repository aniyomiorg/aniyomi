package eu.kanade.tachiyomi.data.library.anime

import android.content.Context
import androidx.work.BackoffPolicy
import androidx.work.Constraints
import androidx.work.CoroutineWorker
import androidx.work.ExistingPeriodicWorkPolicy
import androidx.work.ExistingWorkPolicy
import androidx.work.ForegroundInfo
import androidx.work.NetworkType
import androidx.work.OneTimeWorkRequestBuilder
import androidx.work.PeriodicWorkRequestBuilder
import androidx.work.WorkInfo
import androidx.work.WorkQuery
import androidx.work.WorkerParameters
import androidx.work.workDataOf
import aniyomi.util.nullIfBlank
import eu.kanade.domain.entries.anime.interactor.UpdateAnime
import eu.kanade.domain.entries.anime.model.toSAnime
import eu.kanade.domain.items.episode.interactor.SyncEpisodesWithSource
import eu.kanade.tachiyomi.animesource.UnmeteredSource
import eu.kanade.tachiyomi.animesource.model.AnimeUpdateStrategy
import eu.kanade.tachiyomi.animesource.model.SAnime
import eu.kanade.tachiyomi.data.cache.AnimeCoverCache
import eu.kanade.tachiyomi.data.download.anime.AnimeDownloadManager
import eu.kanade.tachiyomi.data.notification.Notifications
<<<<<<< HEAD
=======
import eu.kanade.tachiyomi.data.track.TrackStatus
import eu.kanade.tachiyomi.util.prepUpdateCover
>>>>>>> 6b5278e7
import eu.kanade.tachiyomi.util.shouldDownloadNewEpisodes
import eu.kanade.tachiyomi.util.storage.getUriCompat
import eu.kanade.tachiyomi.util.system.createFileInCacheDir
import eu.kanade.tachiyomi.util.system.isConnectedToWifi
import eu.kanade.tachiyomi.util.system.isRunning
import eu.kanade.tachiyomi.util.system.workManager
import kotlinx.coroutines.CancellationException
import kotlinx.coroutines.async
import kotlinx.coroutines.awaitAll
import kotlinx.coroutines.coroutineScope
import kotlinx.coroutines.ensureActive
import kotlinx.coroutines.runBlocking
import kotlinx.coroutines.sync.Semaphore
import kotlinx.coroutines.sync.withPermit
import logcat.LogPriority
import tachiyomi.core.i18n.stringResource
import tachiyomi.core.preference.getAndSet
import tachiyomi.core.util.lang.withIOContext
import tachiyomi.core.util.system.logcat
import tachiyomi.domain.category.anime.interactor.GetAnimeCategories
import tachiyomi.domain.category.model.Category
import tachiyomi.domain.download.service.DownloadPreferences
import tachiyomi.domain.entries.anime.interactor.AnimeFetchInterval
import tachiyomi.domain.entries.anime.interactor.GetAnime
import tachiyomi.domain.entries.anime.interactor.GetLibraryAnime
import tachiyomi.domain.entries.anime.model.Anime
import tachiyomi.domain.items.episode.model.Episode
import tachiyomi.domain.items.episode.model.NoEpisodesException
import tachiyomi.domain.library.anime.LibraryAnime
import tachiyomi.domain.library.anime.model.AnimeGroupLibraryMode
import tachiyomi.domain.library.anime.model.AnimeLibraryGroup
import tachiyomi.domain.library.service.LibraryPreferences
import tachiyomi.domain.library.service.LibraryPreferences.Companion.DEVICE_CHARGING
import tachiyomi.domain.library.service.LibraryPreferences.Companion.DEVICE_NETWORK_NOT_METERED
import tachiyomi.domain.library.service.LibraryPreferences.Companion.DEVICE_ONLY_ON_WIFI
import tachiyomi.domain.library.service.LibraryPreferences.Companion.ENTRY_HAS_UNVIEWED
import tachiyomi.domain.library.service.LibraryPreferences.Companion.ENTRY_NON_COMPLETED
import tachiyomi.domain.library.service.LibraryPreferences.Companion.ENTRY_NON_VIEWED
import tachiyomi.domain.library.service.LibraryPreferences.Companion.ENTRY_OUTSIDE_RELEASE_PERIOD
import tachiyomi.domain.source.anime.model.AnimeSourceNotInstalledException
import tachiyomi.domain.source.anime.service.AnimeSourceManager
<<<<<<< HEAD
import tachiyomi.i18n.MR
=======
import tachiyomi.domain.track.anime.interactor.GetAnimeTracks
>>>>>>> 6b5278e7
import uy.kohesive.injekt.Injekt
import uy.kohesive.injekt.api.get
import java.io.File
import java.time.ZonedDateTime
import java.util.Date
import java.util.concurrent.CopyOnWriteArrayList
import java.util.concurrent.TimeUnit
import java.util.concurrent.atomic.AtomicBoolean
import java.util.concurrent.atomic.AtomicInteger

class AnimeLibraryUpdateJob(private val context: Context, workerParams: WorkerParameters) :
    CoroutineWorker(context, workerParams) {

    private val sourceManager: AnimeSourceManager = Injekt.get()
    private val downloadPreferences: DownloadPreferences = Injekt.get()
    private val libraryPreferences: LibraryPreferences = Injekt.get()
    private val downloadManager: AnimeDownloadManager = Injekt.get()
    private val coverCache: AnimeCoverCache = Injekt.get()
    private val getLibraryAnime: GetLibraryAnime = Injekt.get()
    private val getAnime: GetAnime = Injekt.get()
    private val updateAnime: UpdateAnime = Injekt.get()
    private val getCategories: GetAnimeCategories = Injekt.get()
    private val syncEpisodesWithSource: SyncEpisodesWithSource = Injekt.get()
    private val getTracks: GetAnimeTracks = Injekt.get()
    private val animeFetchInterval: AnimeFetchInterval = Injekt.get()

    private val notifier = AnimeLibraryUpdateNotifier(context)

    private var animeToUpdate: List<LibraryAnime> = mutableListOf()

    override suspend fun doWork(): Result {
        if (tags.contains(WORK_NAME_AUTO)) {
            val preferences = Injekt.get<LibraryPreferences>()
            val restrictions = preferences.autoUpdateDeviceRestrictions().get()
            if ((DEVICE_ONLY_ON_WIFI in restrictions) && !context.isConnectedToWifi()) {
                return Result.failure()
            }

            // Find a running manual worker. If exists, try again later
            if (context.workManager.isRunning(WORK_NAME_MANUAL)) {
                return Result.retry()
            }
        }

        try {
            setForeground(getForegroundInfo())
        } catch (e: IllegalStateException) {
            logcat(LogPriority.ERROR, e) { "Not allowed to set foreground job" }
        }

        libraryPreferences.lastUpdatedTimestamp().set(Date().time)

        val categoryId = inputData.getLong(KEY_CATEGORY, -1L)
        // SY -->
        val group = inputData.getInt(KEY_GROUP, AnimeLibraryGroup.BY_DEFAULT)
        val groupExtra = inputData.getString(KEY_GROUP_EXTRA)
        // SY <--
        addAnimeToQueue(categoryId, group, groupExtra)

        return withIOContext {
            try {
                updateEpisodeList()
                Result.success()
            } catch (e: Exception) {
                if (e is CancellationException) {
                    // Assume success although cancelled
                    Result.success()
                } else {
                    logcat(LogPriority.ERROR, e)
                    Result.failure()
                }
            } finally {
                notifier.cancelProgressNotification()
            }
        }
    }

    override suspend fun getForegroundInfo(): ForegroundInfo {
        val notifier = AnimeLibraryUpdateNotifier(context)
        return ForegroundInfo(
            Notifications.ID_LIBRARY_PROGRESS,
            notifier.progressNotificationBuilder.build(),
        )
    }

    /**
     * Adds list of anime to be updated.
     *
     * @param categoryId the ID of the category to update, or -1 if no category specified.
     */
    private fun addAnimeToQueue(categoryId: Long, group: Int, groupExtra: String?) {
        val libraryAnime = runBlocking { getLibraryAnime.await() }

        // SY -->
        val groupAnimeLibraryUpdateType = libraryPreferences.groupAnimeLibraryUpdateType().get()
        // SY <--

        val listToUpdate = if (categoryId != -1L) {
            libraryAnime.filter { it.category == categoryId }
        } else if (
            group == AnimeLibraryGroup.BY_DEFAULT ||
            groupAnimeLibraryUpdateType == AnimeGroupLibraryMode.GLOBAL ||
            (
                groupAnimeLibraryUpdateType == AnimeGroupLibraryMode.ALL_BUT_UNGROUPED &&
                    group == AnimeLibraryGroup.UNGROUPED
                )
        ) {
            val categoriesToUpdate = libraryPreferences.animeUpdateCategories().get().map { it.toLong() }
            val includedAnime = if (categoriesToUpdate.isNotEmpty()) {
                libraryAnime.filter { it.category in categoriesToUpdate }
            } else {
                libraryAnime
            }

            val categoriesToExclude = libraryPreferences.animeUpdateCategoriesExclude().get().map { it.toLong() }
            val excludedAnimeIds = if (categoriesToExclude.isNotEmpty()) {
                libraryAnime.filter { it.category in categoriesToExclude }.map { it.anime.id }
            } else {
                emptyList()
            }

            includedAnime
                .filterNot { it.anime.id in excludedAnimeIds }
        } else {
            when (group) {
                AnimeLibraryGroup.BY_TRACK_STATUS -> {
                    val trackingExtra = groupExtra?.toIntOrNull() ?: -1
                    val tracks = runBlocking { getTracks.await() }.groupBy { it.animeId }

                    libraryAnime.filter { (anime) ->
                        val status = tracks[anime.id]?.firstNotNullOfOrNull { track ->
                            TrackStatus.parseTrackerStatus(track.syncId, track.status)
                        } ?: TrackStatus.OTHER
                        status.int == trackingExtra
                    }
                }
                AnimeLibraryGroup.BY_SOURCE -> {
                    val sourceExtra = groupExtra?.nullIfBlank()?.toIntOrNull()
                    val source = libraryAnime.map { it.anime.source }
                        .distinct()
                        .sorted()
                        .getOrNull(sourceExtra ?: -1)

                    if (source != null) libraryAnime.filter { it.anime.source == source } else emptyList()
                }
                AnimeLibraryGroup.BY_TAG -> {
                    val tagExtra = groupExtra?.nullIfBlank()?.toIntOrNull()
                    val tag = libraryAnime.map { it.anime.genre }
                        .distinct()
                        .getOrNull(tagExtra ?: -1)

                    if (tag != null) libraryAnime.filter { it.anime.genre == tag } else emptyList()
                }
                AnimeLibraryGroup.BY_STATUS -> {
                    val statusExtra = groupExtra?.toLongOrNull() ?: -1
                    libraryAnime.filter {
                        it.anime.status == statusExtra
                    }
                }
                AnimeLibraryGroup.UNGROUPED -> libraryAnime
                else -> libraryAnime
            }
            // SY <--
        }

        val restrictions = libraryPreferences.autoUpdateItemRestrictions().get()
        val skippedUpdates = mutableListOf<Pair<Anime, String?>>()
        val fetchWindow = animeFetchInterval.getWindow(ZonedDateTime.now())

        animeToUpdate = listToUpdate
            // SY -->
            .distinctBy { it.anime.id }
            // SY <--
            .filter {
                when {
                    it.anime.updateStrategy != AnimeUpdateStrategy.ALWAYS_UPDATE -> {
                        skippedUpdates.add(
                            it.anime to context.stringResource(MR.strings.skipped_reason_not_always_update),
                        )
                        false
                    }

                    ENTRY_NON_COMPLETED in restrictions && it.anime.status.toInt() == SAnime.COMPLETED -> {
                        skippedUpdates.add(
                            it.anime to context.stringResource(MR.strings.skipped_reason_completed),
                        )
                        false
                    }

                    ENTRY_HAS_UNVIEWED in restrictions && it.unseenCount != 0L -> {
                        skippedUpdates.add(
                            it.anime to context.stringResource(MR.strings.skipped_reason_not_caught_up),
                        )
                        false
                    }

                    ENTRY_NON_VIEWED in restrictions && it.totalEpisodes > 0L && !it.hasStarted -> {
                        skippedUpdates.add(
                            it.anime to context.stringResource(MR.strings.skipped_reason_not_started),
                        )
                        false
                    }

                    ENTRY_OUTSIDE_RELEASE_PERIOD in restrictions && it.anime.nextUpdate > fetchWindow.second -> {
                        skippedUpdates.add(
                            it.anime to context.stringResource(MR.strings.skipped_reason_not_in_release_period),
                        )
                        false
                    }
                    else -> true
                }
            }
            .sortedBy { it.anime.title }

        // Warn when excessively checking a single source
        val maxUpdatesFromSource = animeToUpdate
            .groupBy { it.anime.source + (0..4).random() }
            .filterKeys { sourceManager.get(it) !is UnmeteredSource }
            .maxOfOrNull { it.value.size } ?: 0
        if (maxUpdatesFromSource > ANIME_PER_SOURCE_QUEUE_WARNING_THRESHOLD) {
            notifier.showQueueSizeWarningNotification()
        }

        if (skippedUpdates.isNotEmpty()) {
            // TODO: surface skipped reasons to user?
            logcat {
                skippedUpdates
                    .groupBy { it.second }
                    .map { (reason, entries) -> "$reason: [${entries.map { it.first.title }.sorted().joinToString()}]" }
                    .joinToString()
            }
            notifier.showUpdateSkippedNotification(skippedUpdates.size)
        }
    }

    /**
     * Method that updates anime in [animeToUpdate]. It's called in a background thread, so it's safe
     * to do heavy operations or network calls here.
     * For each anime it calls [updateAnime] and updates the notification showing the current
     * progress.
     *
     * @return an observable delivering the progress of each update.
     */
    private suspend fun updateEpisodeList() {
        val semaphore = Semaphore(5)
        val progressCount = AtomicInteger(0)
        val currentlyUpdatingAnime = CopyOnWriteArrayList<Anime>()
        val newUpdates = CopyOnWriteArrayList<Pair<Anime, Array<Episode>>>()
        val failedUpdates = CopyOnWriteArrayList<Pair<Anime, String?>>()
        val hasDownloads = AtomicBoolean(false)
        val fetchWindow = animeFetchInterval.getWindow(ZonedDateTime.now())

        coroutineScope {
            animeToUpdate.groupBy { it.anime.source + (0..4).random() }.values
                .map { animeInSource ->
                    async {
                        semaphore.withPermit {
                            animeInSource.forEach { libraryAnime ->
                                val anime = libraryAnime.anime
                                ensureActive()

                                // Don't continue to update if anime is not in library
                                if (getAnime.await(anime.id)?.favorite != true) {
                                    return@forEach
                                }

                                withUpdateNotification(
                                    currentlyUpdatingAnime,
                                    progressCount,
                                    anime,
                                ) {
                                    try {
                                        val newChapters = updateAnime(anime, fetchWindow)
                                            .sortedByDescending { it.sourceOrder }

                                        if (newChapters.isNotEmpty()) {
                                            val categoryIds = getCategories.await(anime.id).map { it.id }
                                            if (anime.shouldDownloadNewEpisodes(categoryIds, downloadPreferences)) {
                                                downloadEpisodes(anime, newChapters)
                                                hasDownloads.set(true)
                                            }

                                            libraryPreferences.newAnimeUpdatesCount()
                                                .getAndSet { it + newChapters.size }

                                            // Convert to the manga that contains new chapters
                                            newUpdates.add(anime to newChapters.toTypedArray())
                                        }
                                    } catch (e: Throwable) {
                                        val errorMessage = when (e) {
                                            is NoEpisodesException -> context.stringResource(
                                                MR.strings.no_chapters_error,
                                            )
                                            // failedUpdates will already have the source, don't need to copy it into the message
                                            is AnimeSourceNotInstalledException -> context.stringResource(
                                                MR.strings.loader_not_implemented_error,
                                            )
                                            else -> e.message
                                        }
                                        failedUpdates.add(anime to errorMessage)
                                    }
                                }
                            }
                        }
                    }
                }
                .awaitAll()
        }

        notifier.cancelProgressNotification()

        if (newUpdates.isNotEmpty()) {
            notifier.showUpdateNotifications(newUpdates)
            if (hasDownloads.get()) {
                downloadManager.startDownloads()
            }
        }

        if (failedUpdates.isNotEmpty()) {
            val errorFile = writeErrorFile(failedUpdates)
            notifier.showUpdateErrorNotification(
                failedUpdates.size,
                errorFile.getUriCompat(context),
            )
        }
    }

    private fun downloadEpisodes(anime: Anime, episodes: List<Episode>) {
        // We don't want to start downloading while the library is updating, because websites
        // may don't like it and they could ban the user.
        downloadManager.downloadEpisodes(anime, episodes, false)
    }

    /**
     * Updates the episodes for the given anime and adds them to the database.
     *
     * @param anime the anime to update.
     * @return a pair of the inserted and removed episodes.
     */
    private suspend fun updateAnime(anime: Anime, fetchWindow: Pair<Long, Long>): List<Episode> {
        val source = sourceManager.getOrStub(anime.source)

        // Update anime metadata if needed
        if (libraryPreferences.autoUpdateMetadata().get()) {
            val networkAnime = source.getAnimeDetails(anime.toSAnime())
            updateAnime.awaitUpdateFromSource(anime, networkAnime, manualFetch = false, coverCache)
        }

        val episodes = source.getEpisodeList(anime.toSAnime())

        // Get anime from database to account for if it was removed during the update and
        // to get latest data so it doesn't get overwritten later on
        val dbAnime = getAnime.await(anime.id)?.takeIf { it.favorite } ?: return emptyList()

        return syncEpisodesWithSource.await(episodes, dbAnime, source, false, fetchWindow)
    }

<<<<<<< HEAD
=======
    private suspend fun updateCovers() {
        val semaphore = Semaphore(5)
        val progressCount = AtomicInteger(0)
        val currentlyUpdatingAnime = CopyOnWriteArrayList<Anime>()

        coroutineScope {
            animeToUpdate.groupBy { it.anime.source + (0..4).random() }
                .values
                .map { animeInSource ->
                    async {
                        semaphore.withPermit {
                            animeInSource.forEach { libraryAnime ->
                                val anime = libraryAnime.anime
                                ensureActive()

                                withUpdateNotification(
                                    currentlyUpdatingAnime,
                                    progressCount,
                                    anime,
                                ) {
                                    val source = sourceManager.get(anime.source) ?: return@withUpdateNotification
                                    try {
                                        val networkAnime = source.getAnimeDetails(anime.toSAnime())
                                        val updatedAnime = anime.prepUpdateCover(
                                            coverCache,
                                            networkAnime,
                                            true,
                                        )
                                            .copyFrom(networkAnime)
                                        try {
                                            updateAnime.await(updatedAnime.toAnimeUpdate())
                                        } catch (e: Exception) {
                                            logcat(LogPriority.ERROR) { "Anime doesn't exist anymore" }
                                        }
                                    } catch (e: Throwable) {
                                        // Ignore errors and continue
                                        logcat(LogPriority.ERROR, e)
                                    }
                                }
                            }
                        }
                    }
                }
                .awaitAll()
        }

        notifier.cancelProgressNotification()
    }

>>>>>>> 6b5278e7
    private suspend fun withUpdateNotification(
        updatingAnime: CopyOnWriteArrayList<Anime>,
        completed: AtomicInteger,
        anime: Anime,
        block: suspend () -> Unit,
    ) = coroutineScope {
        ensureActive()

        updatingAnime.add(anime)
        notifier.showProgressNotification(
            updatingAnime,
            completed.get(),
            animeToUpdate.size,
        )

        block()

        ensureActive()

        updatingAnime.remove(anime)
        completed.getAndIncrement()
        notifier.showProgressNotification(
            updatingAnime,
            completed.get(),
            animeToUpdate.size,
        )
    }

    /**
     * Writes basic file of update errors to cache dir.
     */
    private fun writeErrorFile(errors: List<Pair<Anime, String?>>): File {
        try {
            if (errors.isNotEmpty()) {
                val file = context.createFileInCacheDir("kuukiyomi_update_errors.txt")
                file.bufferedWriter().use { out ->
                    out.write(
                        context.stringResource(MR.strings.library_errors_help, ERROR_LOG_HELP_URL) + "\n\n",
                    )
                    // Error file format:
                    // ! Error
                    //   # Source
                    //     - Anime
                    errors.groupBy({ it.second }, { it.first }).forEach { (error, animes) ->
                        out.write("\n! ${error}\n")
                        animes.groupBy { it.source }.forEach { (srcId, animes) ->
                            val source = sourceManager.getOrStub(srcId)
                            out.write("  # $source\n")
                            animes.forEach {
                                out.write("    - ${it.title}\n")
                            }
                        }
                    }
                }
                return file
            }
        } catch (_: Exception) {}
        return File("")
    }

    companion object {
        private const val TAG = "AnimeLibraryUpdate"
        private const val WORK_NAME_AUTO = "AnimeLibraryUpdate-auto"
        private const val WORK_NAME_MANUAL = "AnimeLibraryUpdate-manual"

        private const val ERROR_LOG_HELP_URL = "https://aniyomi.org/docs/guides/troubleshooting/"

        private const val ANIME_PER_SOURCE_QUEUE_WARNING_THRESHOLD = 60

        /**
         * Key for category to update.
         */
        private const val KEY_CATEGORY = "animeCategory"

<<<<<<< HEAD
=======
        /**
         * Key that defines what should be updated.
         */
        private const val KEY_TARGET = "animeTarget"

        // SY -->
        /**
         * Key for group to update.
         */
        const val KEY_GROUP = "group"
        const val KEY_GROUP_EXTRA = "group_extra"
        // SY <--

>>>>>>> 6b5278e7
        fun cancelAllWorks(context: Context) {
            context.workManager.cancelAllWorkByTag(TAG)
        }

        fun setupTask(
            context: Context,
            prefInterval: Int? = null,
        ) {
            val preferences = Injekt.get<LibraryPreferences>()
            val interval = prefInterval ?: preferences.autoUpdateInterval().get()
            if (interval > 0) {
                val restrictions = preferences.autoUpdateDeviceRestrictions().get()
                val constraints = Constraints(
                    requiredNetworkType = if (DEVICE_NETWORK_NOT_METERED in restrictions) {
                        NetworkType.UNMETERED
                    } else { NetworkType.CONNECTED },
                    requiresCharging = DEVICE_CHARGING in restrictions,
                    requiresBatteryNotLow = true,
                )

                val request = PeriodicWorkRequestBuilder<AnimeLibraryUpdateJob>(
                    interval.toLong(),
                    TimeUnit.HOURS,
                    10,
                    TimeUnit.MINUTES,
                )
                    .addTag(TAG)
                    .addTag(WORK_NAME_AUTO)
                    .setConstraints(constraints)
                    .setBackoffCriteria(BackoffPolicy.LINEAR, 10, TimeUnit.MINUTES)
                    .build()

                context.workManager.enqueueUniquePeriodicWork(
                    WORK_NAME_AUTO,
                    ExistingPeriodicWorkPolicy.UPDATE,
                    request,
                )
            } else {
                context.workManager.cancelUniqueWork(WORK_NAME_AUTO)
            }
        }
        fun startNow(
            context: Context,
            category: Category? = null,
<<<<<<< HEAD
=======
            target: Target = Target.EPISODES,
            // SY -->
            group: Int = AnimeLibraryGroup.BY_DEFAULT,
            groupExtra: String? = null,
            // SY <--
>>>>>>> 6b5278e7
        ): Boolean {
            val wm = context.workManager
            if (wm.isRunning(TAG)) {
                // Already running either as a scheduled or manual job
                return false
            }

            val inputData = workDataOf(
                KEY_CATEGORY to category?.id,
<<<<<<< HEAD
=======
                KEY_TARGET to target.name,
                // SY -->
                KEY_GROUP to group,
                KEY_GROUP_EXTRA to groupExtra,
                // SY <--
>>>>>>> 6b5278e7
            )
            val request = OneTimeWorkRequestBuilder<AnimeLibraryUpdateJob>()
                .addTag(TAG)
                .addTag(WORK_NAME_MANUAL)
                .setInputData(inputData)
                .build()
            wm.enqueueUniqueWork(WORK_NAME_MANUAL, ExistingWorkPolicy.KEEP, request)

            return true
        }

        fun stop(context: Context) {
            val wm = context.workManager
            val workQuery = WorkQuery.Builder.fromTags(listOf(TAG))
                .addStates(listOf(WorkInfo.State.RUNNING))
                .build()
            wm.getWorkInfos(workQuery).get()
                // Should only return one work but just in case
                .forEach {
                    wm.cancelWorkById(it.id)

                    // Re-enqueue cancelled scheduled work
                    if (it.tags.contains(WORK_NAME_AUTO)) {
                        setupTask(context)
                    }
                }
        }
    }
}<|MERGE_RESOLUTION|>--- conflicted
+++ resolved
@@ -16,6 +16,7 @@
 import androidx.work.workDataOf
 import aniyomi.util.nullIfBlank
 import eu.kanade.domain.entries.anime.interactor.UpdateAnime
+import eu.kanade.domain.entries.anime.model.copyFrom
 import eu.kanade.domain.entries.anime.model.toSAnime
 import eu.kanade.domain.items.episode.interactor.SyncEpisodesWithSource
 import eu.kanade.tachiyomi.animesource.UnmeteredSource
@@ -24,11 +25,8 @@
 import eu.kanade.tachiyomi.data.cache.AnimeCoverCache
 import eu.kanade.tachiyomi.data.download.anime.AnimeDownloadManager
 import eu.kanade.tachiyomi.data.notification.Notifications
-<<<<<<< HEAD
-=======
 import eu.kanade.tachiyomi.data.track.TrackStatus
 import eu.kanade.tachiyomi.util.prepUpdateCover
->>>>>>> 6b5278e7
 import eu.kanade.tachiyomi.util.shouldDownloadNewEpisodes
 import eu.kanade.tachiyomi.util.storage.getUriCompat
 import eu.kanade.tachiyomi.util.system.createFileInCacheDir
@@ -55,6 +53,7 @@
 import tachiyomi.domain.entries.anime.interactor.GetAnime
 import tachiyomi.domain.entries.anime.interactor.GetLibraryAnime
 import tachiyomi.domain.entries.anime.model.Anime
+import tachiyomi.domain.entries.anime.model.toAnimeUpdate
 import tachiyomi.domain.items.episode.model.Episode
 import tachiyomi.domain.items.episode.model.NoEpisodesException
 import tachiyomi.domain.library.anime.LibraryAnime
@@ -70,11 +69,8 @@
 import tachiyomi.domain.library.service.LibraryPreferences.Companion.ENTRY_OUTSIDE_RELEASE_PERIOD
 import tachiyomi.domain.source.anime.model.AnimeSourceNotInstalledException
 import tachiyomi.domain.source.anime.service.AnimeSourceManager
-<<<<<<< HEAD
+import tachiyomi.domain.track.anime.interactor.GetAnimeTracks
 import tachiyomi.i18n.MR
-=======
-import tachiyomi.domain.track.anime.interactor.GetAnimeTracks
->>>>>>> 6b5278e7
 import uy.kohesive.injekt.Injekt
 import uy.kohesive.injekt.api.get
 import java.io.File
@@ -432,8 +428,6 @@
         return syncEpisodesWithSource.await(episodes, dbAnime, source, false, fetchWindow)
     }
 
-<<<<<<< HEAD
-=======
     private suspend fun updateCovers() {
         val semaphore = Semaphore(5)
         val progressCount = AtomicInteger(0)
@@ -483,7 +477,6 @@
         notifier.cancelProgressNotification()
     }
 
->>>>>>> 6b5278e7
     private suspend fun withUpdateNotification(
         updatingAnime: CopyOnWriteArrayList<Anime>,
         completed: AtomicInteger,
@@ -558,8 +551,6 @@
          */
         private const val KEY_CATEGORY = "animeCategory"
 
-<<<<<<< HEAD
-=======
         /**
          * Key that defines what should be updated.
          */
@@ -573,7 +564,6 @@
         const val KEY_GROUP_EXTRA = "group_extra"
         // SY <--
 
->>>>>>> 6b5278e7
         fun cancelAllWorks(context: Context) {
             context.workManager.cancelAllWorkByTag(TAG)
         }
@@ -618,14 +608,10 @@
         fun startNow(
             context: Context,
             category: Category? = null,
-<<<<<<< HEAD
-=======
-            target: Target = Target.EPISODES,
             // SY -->
             group: Int = AnimeLibraryGroup.BY_DEFAULT,
             groupExtra: String? = null,
             // SY <--
->>>>>>> 6b5278e7
         ): Boolean {
             val wm = context.workManager
             if (wm.isRunning(TAG)) {
@@ -635,14 +621,10 @@
 
             val inputData = workDataOf(
                 KEY_CATEGORY to category?.id,
-<<<<<<< HEAD
-=======
-                KEY_TARGET to target.name,
                 // SY -->
                 KEY_GROUP to group,
                 KEY_GROUP_EXTRA to groupExtra,
                 // SY <--
->>>>>>> 6b5278e7
             )
             val request = OneTimeWorkRequestBuilder<AnimeLibraryUpdateJob>()
                 .addTag(TAG)
