--- conflicted
+++ resolved
@@ -93,11 +93,7 @@
     private val updateAnime: UpdateAnime = Injekt.get()
     private val getCategories: GetAnimeCategories = Injekt.get()
     private val syncEpisodesWithSource: SyncEpisodesWithSource = Injekt.get()
-<<<<<<< HEAD
     private val getTracks: GetAnimeTracks = Injekt.get()
-    private val refreshAnimeTracks: RefreshAnimeTracks = Injekt.get()
-=======
->>>>>>> e4d31057
     private val animeFetchInterval: AnimeFetchInterval = Injekt.get()
 
     private val notifier = AnimeLibraryUpdateNotifier(context)
