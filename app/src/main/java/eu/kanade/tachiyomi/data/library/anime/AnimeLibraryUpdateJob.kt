--- conflicted
+++ resolved
@@ -173,9 +173,6 @@
      */
     private suspend fun addAnimeToQueue(categoryId: Long, group: Int, groupExtra: String?) {
         val libraryAnime = getLibraryAnime.await()
-        // SY -->
-        val groupAnimeLibraryUpdateType = libraryPreferences.groupAnimeLibraryUpdateType().get()
-        // SY <--
 
         // SY -->
         val groupAnimeLibraryUpdateType = libraryPreferences.groupAnimeLibraryUpdateType().get()
@@ -191,11 +188,7 @@
                     group == AnimeLibraryGroup.UNGROUPED
                 )
         ) {
-<<<<<<< HEAD
-            val categoriesToUpdate = libraryPreferences.animeUpdateCategories().get().map(String::toLong)
-=======
             val categoriesToUpdate = libraryPreferences.animeUpdateCategories().get().map { it.toLong() }
->>>>>>> 90955c56
             val includedAnime = if (categoriesToUpdate.isNotEmpty()) {
                 libraryAnime.filter { it.category in categoriesToUpdate }
             } else {
@@ -215,21 +208,13 @@
             when (group) {
                 AnimeLibraryGroup.BY_TRACK_STATUS -> {
                     val trackingExtra = groupExtra?.toIntOrNull() ?: -1
-<<<<<<< HEAD
-                    val tracks = getTracks.await().groupBy { it.animeId }
-=======
                     val tracks = runBlocking { getTracks.await() }.groupBy { it.animeId }
->>>>>>> 90955c56
 
                     libraryAnime.filter { (anime) ->
                         val status = tracks[anime.id]?.firstNotNullOfOrNull { track ->
                             TrackStatus.parseTrackerStatus(track.trackerId, track.status)
                         } ?: TrackStatus.OTHER
-<<<<<<< HEAD
                         status.int == trackingExtra.toLong()
-=======
-                        status.int == trackingExtra
->>>>>>> 90955c56
                     }
                 }
                 AnimeLibraryGroup.BY_SOURCE -> {
@@ -534,11 +519,7 @@
     private fun writeErrorFile(errors: List<Pair<Anime, String?>>): File {
         try {
             if (errors.isNotEmpty()) {
-<<<<<<< HEAD
-                val file = context.createFileInCacheDir("kuukiyomi_update_errors.txt")
-=======
                 val file = context.createFileInCacheDir("animetail_update_errors.txt")
->>>>>>> 90955c56
                 file.bufferedWriter().use { out ->
                     out.write(
                         context.stringResource(MR.strings.library_errors_help, ERROR_LOG_HELP_URL) + "\n\n",
