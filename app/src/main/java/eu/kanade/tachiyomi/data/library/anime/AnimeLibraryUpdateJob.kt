--- conflicted
+++ resolved
@@ -171,9 +171,6 @@
      */
     private suspend fun addAnimeToQueue(categoryId: Long, group: Int, groupExtra: String?) {
         val libraryAnime = getLibraryAnime.await()
-        // SY -->
-        val groupAnimeLibraryUpdateType = libraryPreferences.groupAnimeLibraryUpdateType().get()
-        // SY <--
 
         // SY -->
         val groupAnimeLibraryUpdateType = libraryPreferences.groupAnimeLibraryUpdateType().get()
@@ -189,11 +186,7 @@
                     group == AnimeLibraryGroup.UNGROUPED
                 )
         ) {
-<<<<<<< HEAD
-            val categoriesToUpdate = libraryPreferences.animeUpdateCategories().get().map(String::toLong)
-=======
             val categoriesToUpdate = libraryPreferences.animeUpdateCategories().get().map { it.toLong() }
->>>>>>> 98e3a2d6
             val includedAnime = if (categoriesToUpdate.isNotEmpty()) {
                 libraryAnime.filter { it.category in categoriesToUpdate }
             } else {
@@ -213,11 +206,7 @@
             when (group) {
                 AnimeLibraryGroup.BY_TRACK_STATUS -> {
                     val trackingExtra = groupExtra?.toIntOrNull() ?: -1
-<<<<<<< HEAD
-                    val tracks = getTracks.await().groupBy { it.animeId }
-=======
                     val tracks = runBlocking { getTracks.await() }.groupBy { it.animeId }
->>>>>>> 98e3a2d6
 
                     libraryAnime.filter { (anime) ->
                         val status = tracks[anime.id]?.firstNotNullOfOrNull { track ->
