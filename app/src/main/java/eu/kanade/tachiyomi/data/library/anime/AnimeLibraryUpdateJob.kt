package eu.kanade.tachiyomi.data.library.anime

import android.content.Context
import androidx.work.BackoffPolicy
import androidx.work.Constraints
import androidx.work.CoroutineWorker
import androidx.work.ExistingPeriodicWorkPolicy
import androidx.work.ExistingWorkPolicy
import androidx.work.ForegroundInfo
import androidx.work.NetworkType
import androidx.work.OneTimeWorkRequestBuilder
import androidx.work.PeriodicWorkRequestBuilder
import androidx.work.WorkInfo
import androidx.work.WorkQuery
import androidx.work.WorkerParameters
import androidx.work.workDataOf
import aniyomi.util.nullIfBlank
import eu.kanade.domain.entries.anime.interactor.UpdateAnime
import eu.kanade.domain.entries.anime.model.copyFrom
import eu.kanade.domain.entries.anime.model.toSAnime
import eu.kanade.domain.items.episode.interactor.SyncEpisodesWithSource
import eu.kanade.tachiyomi.R
import eu.kanade.tachiyomi.animesource.UnmeteredSource
import eu.kanade.tachiyomi.animesource.model.AnimeUpdateStrategy
import eu.kanade.tachiyomi.animesource.model.SAnime
import eu.kanade.tachiyomi.data.cache.AnimeCoverCache
import eu.kanade.tachiyomi.data.download.anime.AnimeDownloadManager
import eu.kanade.tachiyomi.data.notification.Notifications
<<<<<<< HEAD
=======
import eu.kanade.tachiyomi.data.track.TrackStatus
import eu.kanade.tachiyomi.model.UpdateStrategy
>>>>>>> dffbf136
import eu.kanade.tachiyomi.util.prepUpdateCover
import eu.kanade.tachiyomi.util.shouldDownloadNewEpisodes
import eu.kanade.tachiyomi.util.storage.getUriCompat
import eu.kanade.tachiyomi.util.system.createFileInCacheDir
import eu.kanade.tachiyomi.util.system.isConnectedToWifi
import eu.kanade.tachiyomi.util.system.isRunning
import eu.kanade.tachiyomi.util.system.workManager
import kotlinx.coroutines.CancellationException
import kotlinx.coroutines.async
import kotlinx.coroutines.awaitAll
import kotlinx.coroutines.coroutineScope
import kotlinx.coroutines.ensureActive
import kotlinx.coroutines.runBlocking
import kotlinx.coroutines.sync.Semaphore
import kotlinx.coroutines.sync.withPermit
import logcat.LogPriority
import tachiyomi.core.preference.getAndSet
import tachiyomi.core.util.lang.withIOContext
import tachiyomi.core.util.system.logcat
import tachiyomi.domain.category.anime.interactor.GetAnimeCategories
import tachiyomi.domain.category.model.Category
import tachiyomi.domain.download.service.DownloadPreferences
import tachiyomi.domain.entries.anime.interactor.AnimeFetchInterval
import tachiyomi.domain.entries.anime.interactor.GetAnime
import tachiyomi.domain.entries.anime.interactor.GetLibraryAnime
import tachiyomi.domain.entries.anime.model.Anime
import tachiyomi.domain.entries.anime.model.toAnimeUpdate
import tachiyomi.domain.items.episode.model.Episode
import tachiyomi.domain.items.episode.model.NoEpisodesException
import tachiyomi.domain.library.anime.LibraryAnime
import tachiyomi.domain.library.anime.model.AnimeGroupLibraryMode
import tachiyomi.domain.library.anime.model.AnimeLibraryGroup
import tachiyomi.domain.library.service.LibraryPreferences
import tachiyomi.domain.library.service.LibraryPreferences.Companion.DEVICE_CHARGING
import tachiyomi.domain.library.service.LibraryPreferences.Companion.DEVICE_NETWORK_NOT_METERED
import tachiyomi.domain.library.service.LibraryPreferences.Companion.DEVICE_ONLY_ON_WIFI
import tachiyomi.domain.library.service.LibraryPreferences.Companion.ENTRY_HAS_UNVIEWED
import tachiyomi.domain.library.service.LibraryPreferences.Companion.ENTRY_NON_COMPLETED
import tachiyomi.domain.library.service.LibraryPreferences.Companion.ENTRY_NON_VIEWED
import tachiyomi.domain.library.service.LibraryPreferences.Companion.ENTRY_OUTSIDE_RELEASE_PERIOD
import tachiyomi.domain.source.anime.model.AnimeSourceNotInstalledException
import tachiyomi.domain.source.anime.service.AnimeSourceManager
<<<<<<< HEAD
=======
import tachiyomi.domain.track.anime.interactor.GetAnimeTracks
>>>>>>> dffbf136
import uy.kohesive.injekt.Injekt
import uy.kohesive.injekt.api.get
import java.io.File
import java.time.ZonedDateTime
import java.util.Date
import java.util.concurrent.CopyOnWriteArrayList
import java.util.concurrent.TimeUnit
import java.util.concurrent.atomic.AtomicBoolean
import java.util.concurrent.atomic.AtomicInteger

class AnimeLibraryUpdateJob(private val context: Context, workerParams: WorkerParameters) :
    CoroutineWorker(context, workerParams) {

    private val sourceManager: AnimeSourceManager = Injekt.get()
    private val downloadPreferences: DownloadPreferences = Injekt.get()
    private val libraryPreferences: LibraryPreferences = Injekt.get()
    private val downloadManager: AnimeDownloadManager = Injekt.get()
    private val coverCache: AnimeCoverCache = Injekt.get()
    private val getLibraryAnime: GetLibraryAnime = Injekt.get()
    private val getAnime: GetAnime = Injekt.get()
    private val updateAnime: UpdateAnime = Injekt.get()
    private val getCategories: GetAnimeCategories = Injekt.get()
    private val syncEpisodesWithSource: SyncEpisodesWithSource = Injekt.get()
<<<<<<< HEAD
=======
    private val getTracks: GetAnimeTracks = Injekt.get()
>>>>>>> dffbf136
    private val animeFetchInterval: AnimeFetchInterval = Injekt.get()

    private val notifier = AnimeLibraryUpdateNotifier(context)

    private var animeToUpdate: List<LibraryAnime> = mutableListOf()

    override suspend fun doWork(): Result {
        if (tags.contains(WORK_NAME_AUTO)) {
            val preferences = Injekt.get<LibraryPreferences>()
            val restrictions = preferences.autoUpdateDeviceRestrictions().get()
            if ((DEVICE_ONLY_ON_WIFI in restrictions) && !context.isConnectedToWifi()) {
                return Result.failure()
            }

            // Find a running manual worker. If exists, try again later
            if (context.workManager.isRunning(WORK_NAME_MANUAL)) {
                return Result.retry()
            }
        }

        try {
            setForeground(getForegroundInfo())
        } catch (e: IllegalStateException) {
            logcat(LogPriority.ERROR, e) { "Not allowed to set foreground job" }
        }

        val target = inputData.getString(KEY_TARGET)?.let { Target.valueOf(it) } ?: Target.EPISODES

        // If this is a chapter update, set the last update time to now
        if (target == Target.EPISODES) {
            libraryPreferences.lastUpdatedTimestamp().set(Date().time)
        }

        val categoryId = inputData.getLong(KEY_CATEGORY, -1L)
        // SY -->
        val group = inputData.getInt(KEY_GROUP, AnimeLibraryGroup.BY_DEFAULT)
        val groupExtra = inputData.getString(KEY_GROUP_EXTRA)
        // SY <--
        addAnimeToQueue(categoryId, group, groupExtra)

        return withIOContext {
            try {
                when (target) {
                    Target.EPISODES -> updateEpisodeList()
                    Target.COVERS -> updateCovers()
                }
                Result.success()
            } catch (e: Exception) {
                if (e is CancellationException) {
                    // Assume success although cancelled
                    Result.success()
                } else {
                    logcat(LogPriority.ERROR, e)
                    Result.failure()
                }
            } finally {
                notifier.cancelProgressNotification()
            }
        }
    }

    override suspend fun getForegroundInfo(): ForegroundInfo {
        val notifier = AnimeLibraryUpdateNotifier(context)
        return ForegroundInfo(
            Notifications.ID_LIBRARY_PROGRESS,
            notifier.progressNotificationBuilder.build(),
        )
    }

    /**
     * Adds list of anime to be updated.
     *
     * @param categoryId the ID of the category to update, or -1 if no category specified.
     */
    private fun addAnimeToQueue(categoryId: Long, group: Int, groupExtra: String?) {
        val libraryAnime = runBlocking { getLibraryAnime.await() }

        // SY -->
        val groupAnimeLibraryUpdateType = libraryPreferences.groupAnimeLibraryUpdateType().get()
        // SY <--

        val listToUpdate = if (categoryId != -1L) {
            libraryAnime.filter { it.category == categoryId }
<<<<<<< HEAD
        } else {
=======
        } else if (
            group == AnimeLibraryGroup.BY_DEFAULT ||
            groupAnimeLibraryUpdateType == AnimeGroupLibraryMode.GLOBAL ||
            (
                groupAnimeLibraryUpdateType == AnimeGroupLibraryMode.ALL_BUT_UNGROUPED &&
                    group == AnimeLibraryGroup.UNGROUPED
                )
        ) {
>>>>>>> dffbf136
            val categoriesToUpdate = libraryPreferences.animeUpdateCategories().get().map { it.toLong() }
            val includedAnime = if (categoriesToUpdate.isNotEmpty()) {
                libraryAnime.filter { it.category in categoriesToUpdate }
            } else {
                libraryAnime
            }

            val categoriesToExclude = libraryPreferences.animeUpdateCategoriesExclude().get().map { it.toLong() }
            val excludedAnimeIds = if (categoriesToExclude.isNotEmpty()) {
                libraryAnime.filter { it.category in categoriesToExclude }.map { it.anime.id }
            } else {
                emptyList()
            }

            includedAnime
                .filterNot { it.anime.id in excludedAnimeIds }
        } else {
            when (group) {
                AnimeLibraryGroup.BY_TRACK_STATUS -> {
                    val trackingExtra = groupExtra?.toIntOrNull() ?: -1
                    val tracks = runBlocking { getTracks.await() }.groupBy { it.animeId }

                    libraryAnime.filter { (anime) ->
                        val status = tracks[anime.id]?.firstNotNullOfOrNull { track ->
                            TrackStatus.parseTrackerStatus(track.syncId, track.status)
                        } ?: TrackStatus.OTHER
                        status.int == trackingExtra
                    }
                }
                AnimeLibraryGroup.BY_SOURCE -> {
                    val sourceExtra = groupExtra?.nullIfBlank()?.toIntOrNull()
                    val source = libraryAnime.map { it.anime.source }
                        .distinct()
                        .sorted()
                        .getOrNull(sourceExtra ?: -1)

                    if (source != null) libraryAnime.filter { it.anime.source == source } else emptyList()
                }
                AnimeLibraryGroup.BY_TAG -> {
                    val tagExtra = groupExtra?.nullIfBlank()?.toIntOrNull()
                    val tag = libraryAnime.map { it.anime.genre }
                        .distinct()
                        .getOrNull(tagExtra ?: -1)

                    if (tag != null) libraryAnime.filter { it.anime.genre == tag } else emptyList()
                }
                AnimeLibraryGroup.BY_STATUS -> {
                    val statusExtra = groupExtra?.toLongOrNull() ?: -1
                    libraryAnime.filter {
                        it.anime.status == statusExtra
                    }
                }
                AnimeLibraryGroup.UNGROUPED -> libraryAnime
                else -> libraryAnime
            }
            // SY <--
        }

        val restrictions = libraryPreferences.autoUpdateItemRestrictions().get()
        val skippedUpdates = mutableListOf<Pair<Anime, String?>>()
        val fetchWindow = animeFetchInterval.getWindow(ZonedDateTime.now())

        animeToUpdate = listToUpdate
<<<<<<< HEAD
            .filter {
                when {
                    it.anime.updateStrategy != AnimeUpdateStrategy.ALWAYS_UPDATE -> {
=======
            // SY -->
            .distinctBy { it.anime.id }
            // SY <--
            .filter {
                when {
                    it.anime.updateStrategy != UpdateStrategy.ALWAYS_UPDATE -> {
>>>>>>> dffbf136
                        skippedUpdates.add(it.anime to context.getString(R.string.skipped_reason_not_always_update))
                        false
                    }

                    ENTRY_NON_COMPLETED in restrictions && it.anime.status.toInt() == SAnime.COMPLETED -> {
                        skippedUpdates.add(it.anime to context.getString(R.string.skipped_reason_completed))
                        false
                    }

                    ENTRY_HAS_UNVIEWED in restrictions && it.unseenCount != 0L -> {
                        skippedUpdates.add(it.anime to context.getString(R.string.skipped_reason_not_caught_up))
                        false
                    }

                    ENTRY_NON_VIEWED in restrictions && it.totalEpisodes > 0L && !it.hasStarted -> {
                        skippedUpdates.add(it.anime to context.getString(R.string.skipped_reason_not_started))
                        false
                    }

                    ENTRY_OUTSIDE_RELEASE_PERIOD in restrictions && it.anime.nextUpdate > fetchWindow.second -> {
                        skippedUpdates.add(it.anime to context.getString(R.string.skipped_reason_not_in_release_period))
                        false
                    }
                    else -> true
                }
            }
            .sortedBy { it.anime.title }

        // Warn when excessively checking a single source
        val maxUpdatesFromSource = animeToUpdate
            .groupBy { it.anime.source + (0..4).random() }
            .filterKeys { sourceManager.get(it) !is UnmeteredSource }
            .maxOfOrNull { it.value.size } ?: 0
        if (maxUpdatesFromSource > ANIME_PER_SOURCE_QUEUE_WARNING_THRESHOLD) {
            notifier.showQueueSizeWarningNotification()
        }

        if (skippedUpdates.isNotEmpty()) {
            // TODO: surface skipped reasons to user?
            logcat {
                skippedUpdates
                    .groupBy { it.second }
                    .map { (reason, entries) -> "$reason: [${entries.map { it.first.title }.sorted().joinToString()}]" }
                    .joinToString()
            }
            notifier.showUpdateSkippedNotification(skippedUpdates.size)
        }
    }

    /**
     * Method that updates anime in [animeToUpdate]. It's called in a background thread, so it's safe
     * to do heavy operations or network calls here.
     * For each anime it calls [updateAnime] and updates the notification showing the current
     * progress.
     *
     * @return an observable delivering the progress of each update.
     */
    private suspend fun updateEpisodeList() {
        val semaphore = Semaphore(5)
        val progressCount = AtomicInteger(0)
        val currentlyUpdatingAnime = CopyOnWriteArrayList<Anime>()
        val newUpdates = CopyOnWriteArrayList<Pair<Anime, Array<Episode>>>()
        val failedUpdates = CopyOnWriteArrayList<Pair<Anime, String?>>()
        val hasDownloads = AtomicBoolean(false)
        val fetchWindow = animeFetchInterval.getWindow(ZonedDateTime.now())

        coroutineScope {
            animeToUpdate.groupBy { it.anime.source + (0..4).random() }.values
                .map { animeInSource ->
                    async {
                        semaphore.withPermit {
                            animeInSource.forEach { libraryAnime ->
                                val anime = libraryAnime.anime
                                ensureActive()

                                // Don't continue to update if anime is not in library
                                if (getAnime.await(anime.id)?.favorite != true) {
                                    return@forEach
                                }

                                withUpdateNotification(
                                    currentlyUpdatingAnime,
                                    progressCount,
                                    anime,
                                ) {
                                    try {
                                        val newChapters = updateAnime(anime, fetchWindow)
                                            .sortedByDescending { it.sourceOrder }

                                        if (newChapters.isNotEmpty()) {
                                            val categoryIds = getCategories.await(anime.id).map { it.id }
                                            if (anime.shouldDownloadNewEpisodes(categoryIds, downloadPreferences)) {
                                                downloadEpisodes(anime, newChapters)
                                                hasDownloads.set(true)
                                            }

                                            libraryPreferences.newAnimeUpdatesCount()
                                                .getAndSet { it + newChapters.size }

                                            // Convert to the manga that contains new chapters
                                            newUpdates.add(anime to newChapters.toTypedArray())
                                        }
                                    } catch (e: Throwable) {
                                        val errorMessage = when (e) {
                                            is NoEpisodesException -> context.getString(R.string.no_chapters_error)
                                            // failedUpdates will already have the source, don't need to copy it into the message
                                            is AnimeSourceNotInstalledException -> context.getString(
                                                R.string.loader_not_implemented_error,
                                            )
                                            else -> e.message
                                        }
                                        failedUpdates.add(anime to errorMessage)
                                    }
                                }
                            }
                        }
                    }
                }
                .awaitAll()
        }

        notifier.cancelProgressNotification()

        if (newUpdates.isNotEmpty()) {
            notifier.showUpdateNotifications(newUpdates)
            if (hasDownloads.get()) {
                downloadManager.startDownloads()
            }
        }

        if (failedUpdates.isNotEmpty()) {
            val errorFile = writeErrorFile(failedUpdates)
            notifier.showUpdateErrorNotification(
                failedUpdates.size,
                errorFile.getUriCompat(context),
            )
        }
    }

    private fun downloadEpisodes(anime: Anime, episodes: List<Episode>) {
        // We don't want to start downloading while the library is updating, because websites
        // may don't like it and they could ban the user.
        downloadManager.downloadEpisodes(anime, episodes, false)
    }

    /**
     * Updates the episodes for the given anime and adds them to the database.
     *
     * @param anime the anime to update.
     * @return a pair of the inserted and removed episodes.
     */
    private suspend fun updateAnime(anime: Anime, fetchWindow: Pair<Long, Long>): List<Episode> {
        val source = sourceManager.getOrStub(anime.source)

        // Update anime metadata if needed
        if (libraryPreferences.autoUpdateMetadata().get()) {
            val networkAnime = source.getAnimeDetails(anime.toSAnime())
            updateAnime.awaitUpdateFromSource(anime, networkAnime, manualFetch = false, coverCache)
        }

        val episodes = source.getEpisodeList(anime.toSAnime())

        // Get anime from database to account for if it was removed during the update and
        // to get latest data so it doesn't get overwritten later on
        val dbAnime = getAnime.await(anime.id)?.takeIf { it.favorite } ?: return emptyList()

        return syncEpisodesWithSource.await(episodes, dbAnime, source, false, fetchWindow)
    }

    private suspend fun updateCovers() {
        val semaphore = Semaphore(5)
        val progressCount = AtomicInteger(0)
        val currentlyUpdatingAnime = CopyOnWriteArrayList<Anime>()

        coroutineScope {
            animeToUpdate.groupBy { it.anime.source + (0..4).random() }
                .values
                .map { animeInSource ->
                    async {
                        semaphore.withPermit {
                            animeInSource.forEach { libraryAnime ->
                                val anime = libraryAnime.anime
                                ensureActive()

                                withUpdateNotification(
                                    currentlyUpdatingAnime,
                                    progressCount,
                                    anime,
                                ) {
                                    val source = sourceManager.get(anime.source) ?: return@withUpdateNotification
                                    try {
                                        val networkAnime = source.getAnimeDetails(anime.toSAnime())
                                        val updatedAnime = anime.prepUpdateCover(
                                            coverCache,
                                            networkAnime,
                                            true,
                                        )
                                            .copyFrom(networkAnime)
                                        try {
                                            updateAnime.await(updatedAnime.toAnimeUpdate())
                                        } catch (e: Exception) {
                                            logcat(LogPriority.ERROR) { "Anime doesn't exist anymore" }
                                        }
                                    } catch (e: Throwable) {
                                        // Ignore errors and continue
                                        logcat(LogPriority.ERROR, e)
                                    }
                                }
                            }
                        }
                    }
                }
                .awaitAll()
        }

        notifier.cancelProgressNotification()
    }

    private suspend fun withUpdateNotification(
        updatingAnime: CopyOnWriteArrayList<Anime>,
        completed: AtomicInteger,
        anime: Anime,
        block: suspend () -> Unit,
    ) = coroutineScope {
        ensureActive()

        updatingAnime.add(anime)
        notifier.showProgressNotification(
            updatingAnime,
            completed.get(),
            animeToUpdate.size,
        )

        block()

        ensureActive()

        updatingAnime.remove(anime)
        completed.getAndIncrement()
        notifier.showProgressNotification(
            updatingAnime,
            completed.get(),
            animeToUpdate.size,
        )
    }

    /**
     * Writes basic file of update errors to cache dir.
     */
    private fun writeErrorFile(errors: List<Pair<Anime, String?>>): File {
        try {
            if (errors.isNotEmpty()) {
                val file = context.createFileInCacheDir("animetail_update_errors.txt")
                file.bufferedWriter().use { out ->
                    out.write(
                        context.getString(R.string.library_errors_help, ERROR_LOG_HELP_URL) + "\n\n",
                    )
                    // Error file format:
                    // ! Error
                    //   # Source
                    //     - Anime
                    errors.groupBy({ it.second }, { it.first }).forEach { (error, animes) ->
                        out.write("\n! ${error}\n")
                        animes.groupBy { it.source }.forEach { (srcId, animes) ->
                            val source = sourceManager.getOrStub(srcId)
                            out.write("  # $source\n")
                            animes.forEach {
                                out.write("    - ${it.title}\n")
                            }
                        }
                    }
                }
                return file
            }
        } catch (_: Exception) {}
        return File("")
    }

    /**
     * Defines what should be updated within a service execution.
     */
    enum class Target {
        EPISODES, // Anime episodes
        COVERS, // Anime covers
    }

    companion object {
        private const val TAG = "AnimeLibraryUpdate"
        private const val WORK_NAME_AUTO = "AnimeLibraryUpdate-auto"
        private const val WORK_NAME_MANUAL = "AnimeLibraryUpdate-manual"

        private const val ERROR_LOG_HELP_URL = "https://aniyomi.org/docs/guides/troubleshooting/"

        private const val ANIME_PER_SOURCE_QUEUE_WARNING_THRESHOLD = 60

        /**
         * Key for category to update.
         */
        private const val KEY_CATEGORY = "animeCategory"

        /**
         * Key that defines what should be updated.
         */
        private const val KEY_TARGET = "animeTarget"

        // SY -->
        /**
         * Key for group to update.
         */
        const val KEY_GROUP = "group"
        const val KEY_GROUP_EXTRA = "group_extra"
        // SY <--

        fun cancelAllWorks(context: Context) {
            context.workManager.cancelAllWorkByTag(TAG)
        }

        fun setupTask(
            context: Context,
            prefInterval: Int? = null,
        ) {
            val preferences = Injekt.get<LibraryPreferences>()
            val interval = prefInterval ?: preferences.autoUpdateInterval().get()
            if (interval > 0) {
                val restrictions = preferences.autoUpdateDeviceRestrictions().get()
                val constraints = Constraints(
                    requiredNetworkType = if (DEVICE_NETWORK_NOT_METERED in restrictions) {
                        NetworkType.UNMETERED
                    } else { NetworkType.CONNECTED },
                    requiresCharging = DEVICE_CHARGING in restrictions,
                    requiresBatteryNotLow = true,
                )

                val request = PeriodicWorkRequestBuilder<AnimeLibraryUpdateJob>(
                    interval.toLong(),
                    TimeUnit.HOURS,
                    10,
                    TimeUnit.MINUTES,
                )
                    .addTag(TAG)
                    .addTag(WORK_NAME_AUTO)
                    .setConstraints(constraints)
                    .setBackoffCriteria(BackoffPolicy.LINEAR, 10, TimeUnit.MINUTES)
                    .build()

                context.workManager.enqueueUniquePeriodicWork(
                    WORK_NAME_AUTO,
                    ExistingPeriodicWorkPolicy.UPDATE,
                    request,
                )
            } else {
                context.workManager.cancelUniqueWork(WORK_NAME_AUTO)
            }
        }
        fun startNow(
            context: Context,
            category: Category? = null,
            target: Target = Target.EPISODES,
            // SY -->
            group: Int = AnimeLibraryGroup.BY_DEFAULT,
            groupExtra: String? = null,
            // SY <--
        ): Boolean {
            val wm = context.workManager
            if (wm.isRunning(TAG)) {
                // Already running either as a scheduled or manual job
                return false
            }

            val inputData = workDataOf(
                KEY_CATEGORY to category?.id,
                KEY_TARGET to target.name,
                // SY -->
                KEY_GROUP to group,
                KEY_GROUP_EXTRA to groupExtra,
                // SY <--
            )
            val request = OneTimeWorkRequestBuilder<AnimeLibraryUpdateJob>()
                .addTag(TAG)
                .addTag(WORK_NAME_MANUAL)
                .setInputData(inputData)
                .build()
            wm.enqueueUniqueWork(WORK_NAME_MANUAL, ExistingWorkPolicy.KEEP, request)

            return true
        }

        fun stop(context: Context) {
            val wm = context.workManager
            val workQuery = WorkQuery.Builder.fromTags(listOf(TAG))
                .addStates(listOf(WorkInfo.State.RUNNING))
                .build()
            wm.getWorkInfos(workQuery).get()
                // Should only return one work but just in case
                .forEach {
                    wm.cancelWorkById(it.id)

                    // Re-enqueue cancelled scheduled work
                    if (it.tags.contains(WORK_NAME_AUTO)) {
                        setupTask(context)
                    }
                }
        }
    }
}<|MERGE_RESOLUTION|>--- conflicted
+++ resolved
@@ -26,11 +26,7 @@
 import eu.kanade.tachiyomi.data.cache.AnimeCoverCache
 import eu.kanade.tachiyomi.data.download.anime.AnimeDownloadManager
 import eu.kanade.tachiyomi.data.notification.Notifications
-<<<<<<< HEAD
-=======
 import eu.kanade.tachiyomi.data.track.TrackStatus
-import eu.kanade.tachiyomi.model.UpdateStrategy
->>>>>>> dffbf136
 import eu.kanade.tachiyomi.util.prepUpdateCover
 import eu.kanade.tachiyomi.util.shouldDownloadNewEpisodes
 import eu.kanade.tachiyomi.util.storage.getUriCompat
@@ -73,10 +69,7 @@
 import tachiyomi.domain.library.service.LibraryPreferences.Companion.ENTRY_OUTSIDE_RELEASE_PERIOD
 import tachiyomi.domain.source.anime.model.AnimeSourceNotInstalledException
 import tachiyomi.domain.source.anime.service.AnimeSourceManager
-<<<<<<< HEAD
-=======
 import tachiyomi.domain.track.anime.interactor.GetAnimeTracks
->>>>>>> dffbf136
 import uy.kohesive.injekt.Injekt
 import uy.kohesive.injekt.api.get
 import java.io.File
@@ -100,10 +93,7 @@
     private val updateAnime: UpdateAnime = Injekt.get()
     private val getCategories: GetAnimeCategories = Injekt.get()
     private val syncEpisodesWithSource: SyncEpisodesWithSource = Injekt.get()
-<<<<<<< HEAD
-=======
     private val getTracks: GetAnimeTracks = Injekt.get()
->>>>>>> dffbf136
     private val animeFetchInterval: AnimeFetchInterval = Injekt.get()
 
     private val notifier = AnimeLibraryUpdateNotifier(context)
@@ -187,9 +177,6 @@
 
         val listToUpdate = if (categoryId != -1L) {
             libraryAnime.filter { it.category == categoryId }
-<<<<<<< HEAD
-        } else {
-=======
         } else if (
             group == AnimeLibraryGroup.BY_DEFAULT ||
             groupAnimeLibraryUpdateType == AnimeGroupLibraryMode.GLOBAL ||
@@ -198,7 +185,6 @@
                     group == AnimeLibraryGroup.UNGROUPED
                 )
         ) {
->>>>>>> dffbf136
             val categoriesToUpdate = libraryPreferences.animeUpdateCategories().get().map { it.toLong() }
             val includedAnime = if (categoriesToUpdate.isNotEmpty()) {
                 libraryAnime.filter { it.category in categoriesToUpdate }
@@ -262,18 +248,12 @@
         val fetchWindow = animeFetchInterval.getWindow(ZonedDateTime.now())
 
         animeToUpdate = listToUpdate
-<<<<<<< HEAD
-            .filter {
-                when {
-                    it.anime.updateStrategy != AnimeUpdateStrategy.ALWAYS_UPDATE -> {
-=======
             // SY -->
             .distinctBy { it.anime.id }
             // SY <--
             .filter {
                 when {
-                    it.anime.updateStrategy != UpdateStrategy.ALWAYS_UPDATE -> {
->>>>>>> dffbf136
+                    it.anime.updateStrategy != AnimeUpdateStrategy.ALWAYS_UPDATE -> {
                         skippedUpdates.add(it.anime to context.getString(R.string.skipped_reason_not_always_update))
                         false
                     }
@@ -526,7 +506,7 @@
     private fun writeErrorFile(errors: List<Pair<Anime, String?>>): File {
         try {
             if (errors.isNotEmpty()) {
-                val file = context.createFileInCacheDir("animetail_update_errors.txt")
+                val file = context.createFileInCacheDir("kuukiyomi_update_errors.txt")
                 file.bufferedWriter().use { out ->
                     out.write(
                         context.getString(R.string.library_errors_help, ERROR_LOG_HELP_URL) + "\n\n",
