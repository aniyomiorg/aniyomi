--- conflicted
+++ resolved
@@ -167,13 +167,8 @@
      *
      * @param categoryId the ID of the category to update, or -1 if no category specified.
      */
-<<<<<<< HEAD
-    private suspend fun addAnimeToQueue(categoryId: Long) {
-        val libraryAnime = getLibraryAnime.await()
-=======
     private fun addAnimeToQueue(categoryId: Long, group: Int, groupExtra: String?) {
         val libraryAnime = runBlocking { getLibraryAnime.await() }
->>>>>>> 1c35a831
 
         // SY -->
         val groupAnimeLibraryUpdateType = libraryPreferences.groupAnimeLibraryUpdateType().get()
@@ -296,18 +291,7 @@
             }
             .sortedBy { it.anime.title }
 
-<<<<<<< HEAD
         notifier.showQueueSizeWarningNotificationIfNeeded(animeToUpdate)
-=======
-        // Warn when excessively checking a single source
-        val maxUpdatesFromSource = animeToUpdate
-            .groupBy { it.anime.source + (0..4).random() }
-            .filterKeys { sourceManager.get(it) !is UnmeteredSource }
-            .maxOfOrNull { it.value.size } ?: 0
-        if (maxUpdatesFromSource > ANIME_PER_SOURCE_QUEUE_WARNING_THRESHOLD) {
-            notifier.showQueueSizeWarningNotification()
-        }
->>>>>>> 1c35a831
 
         if (skippedUpdates.isNotEmpty()) {
             // TODO: surface skipped reasons to user?
