package eu.kanade.tachiyomi.data.download.manga

import android.content.Context
import aniyomi.util.DataSaver
import aniyomi.util.DataSaver.Companion.getImage
import com.hippo.unifile.UniFile
import eu.kanade.domain.entries.manga.model.getComicInfo
import eu.kanade.domain.items.chapter.model.toSChapter
import eu.kanade.domain.source.service.SourcePreferences
import eu.kanade.tachiyomi.data.cache.ChapterCache
import eu.kanade.tachiyomi.data.download.manga.model.MangaDownload
import eu.kanade.tachiyomi.data.library.manga.MangaLibraryUpdateNotifier
import eu.kanade.tachiyomi.data.notification.NotificationHandler
import eu.kanade.tachiyomi.source.UnmeteredSource
import eu.kanade.tachiyomi.source.model.Page
import eu.kanade.tachiyomi.source.online.HttpSource
import eu.kanade.tachiyomi.util.storage.DiskUtil
import eu.kanade.tachiyomi.util.storage.DiskUtil.NOMEDIA_FILE
import eu.kanade.tachiyomi.util.storage.saveTo
import kotlinx.coroutines.CancellationException
import kotlinx.coroutines.CoroutineScope
import kotlinx.coroutines.Dispatchers
import kotlinx.coroutines.Job
import kotlinx.coroutines.SupervisorJob
import kotlinx.coroutines.async
import kotlinx.coroutines.delay
import kotlinx.coroutines.flow.MutableStateFlow
import kotlinx.coroutines.flow.asFlow
import kotlinx.coroutines.flow.asStateFlow
import kotlinx.coroutines.flow.collectLatest
import kotlinx.coroutines.flow.combine
import kotlinx.coroutines.flow.distinctUntilChanged
import kotlinx.coroutines.flow.filter
import kotlinx.coroutines.flow.first
import kotlinx.coroutines.flow.flatMapMerge
import kotlinx.coroutines.flow.flow
import kotlinx.coroutines.flow.flowOn
import kotlinx.coroutines.flow.retryWhen
import kotlinx.coroutines.flow.transformLatest
import kotlinx.coroutines.flow.update
import kotlinx.coroutines.launch
import kotlinx.coroutines.supervisorScope
import logcat.LogPriority
import nl.adaptivity.xmlutil.serialization.XML
import okhttp3.Response
import okio.Throttler
import okio.buffer
import tachiyomi.core.i18n.stringResource
import tachiyomi.core.metadata.comicinfo.COMIC_INFO_FILE
import tachiyomi.core.metadata.comicinfo.ComicInfo
import tachiyomi.core.storage.extension
import tachiyomi.core.util.lang.launchIO
import tachiyomi.core.util.lang.launchNow
import tachiyomi.core.util.lang.withIOContext
import tachiyomi.core.util.system.ImageUtil
import tachiyomi.core.util.system.logcat
import tachiyomi.domain.category.manga.interactor.GetMangaCategories
import tachiyomi.domain.download.service.DownloadPreferences
import tachiyomi.domain.entries.manga.model.Manga
import tachiyomi.domain.items.chapter.model.Chapter
import tachiyomi.domain.source.manga.service.MangaSourceManager
import tachiyomi.i18n.MR
import uy.kohesive.injekt.Injekt
import uy.kohesive.injekt.api.get
import java.io.BufferedOutputStream
import java.io.File
import java.util.Locale
import java.util.zip.CRC32
import java.util.zip.ZipEntry
import java.util.zip.ZipOutputStream

/**
 * This class is the one in charge of downloading chapters.
 *
 * Its queue contains the list of chapters to download. In order to download them, the downloader
 * subscription must be running and the list of chapters must be sent to them by [downloadsRelay].
 *
 * The queue manipulation must be done in one thread (currently the main thread) to avoid unexpected
 * behavior, but it's safe to read it from multiple threads.
 */
class MangaDownloader(
    private val context: Context,
    private val provider: MangaDownloadProvider,
    private val cache: MangaDownloadCache,
    private val sourceManager: MangaSourceManager = Injekt.get(),
    private val chapterCache: ChapterCache = Injekt.get(),
    private val downloadPreferences: DownloadPreferences = Injekt.get(),
    private val xml: XML = Injekt.get(),
    private val getCategories: GetMangaCategories = Injekt.get(),
    // SY -->
    private val sourcePreferences: SourcePreferences = Injekt.get(),
    // SY <--
) {

    /**
     * Store for persisting downloads across restarts.
     */
    private val store = MangaDownloadStore(context)

    /**
     * Queue where active downloads are kept.
     */
    private val _queueState = MutableStateFlow<List<MangaDownload>>(emptyList())
    val queueState = _queueState.asStateFlow()

    /**
     * Notifier for the downloader state and progress.
     */
    private val notifier by lazy { MangaDownloadNotifier(context) }

    /**
     * The throttler used to control the download speed.
     */
    private val throttler = Throttler()

    private val scope = CoroutineScope(SupervisorJob() + Dispatchers.IO)
    private var downloaderJob: Job? = null

    /**
     * Whether the downloader is running.
     */
    val isRunning: Boolean
        get() = downloaderJob?.isActive ?: false

    /**
     * Whether the downloader is paused
     */
    @Volatile
    var isPaused: Boolean = false

    init {
        launchNow {
            val chapters = async { store.restore() }
            addAllToQueue(chapters.await())
        }
    }

    /**
     * Starts the downloader. It doesn't do anything if it's already running or there isn't anything
     * to download.
     *
     * @return true if the downloader is started, false otherwise.
     */
    fun start(): Boolean {
        if (isRunning || queueState.value.isEmpty()) {
            return false
        }

        val pending = queueState.value.filter { it.status != MangaDownload.State.DOWNLOADED }
        pending.forEach { if (it.status != MangaDownload.State.QUEUE) it.status = MangaDownload.State.QUEUE }

        isPaused = false

        launchDownloaderJob()

        return pending.isNotEmpty()
    }

    /**
     * Stops the downloader.
     */
    fun stop(reason: String? = null) {
        cancelDownloaderJob()
        queueState.value
            .filter { it.status == MangaDownload.State.DOWNLOADING }
            .forEach { it.status = MangaDownload.State.ERROR }

        if (reason != null) {
            notifier.onWarning(reason)
            return
        }

        if (isPaused && queueState.value.isNotEmpty()) {
            notifier.onPaused()
        } else {
            notifier.onComplete()
        }

        isPaused = false

        MangaDownloadJob.stop(context)
    }

    /**
     * Pauses the downloader
     */
    fun pause() {
        cancelDownloaderJob()
        queueState.value
            .filter { it.status == MangaDownload.State.DOWNLOADING }
            .forEach { it.status = MangaDownload.State.QUEUE }
        isPaused = true
    }

    /**
     * Removes everything from the queue.
     */
    fun clearQueue() {
        cancelDownloaderJob()

        _clearQueue()
        notifier.dismissProgress()
    }

    /**
     * Prepares the subscriptions to start downloading.
     */
    private fun launchDownloaderJob() {
        if (isRunning) return

        downloaderJob = scope.launch {
            val activeDownloadsFlow = queueState.transformLatest { queue ->
                while (true) {
                    val activeDownloads = queue.asSequence()
                        .filter {
                            it.status.value <= MangaDownload.State.DOWNLOADING.value
                        } // Ignore completed downloads, leave them in the queue
                        .groupBy { it.source }
                        .toList().take(5) // Concurrently download from 5 different sources
                        .map { (_, downloads) -> downloads.first() }
                    emit(activeDownloads)

                    if (activeDownloads.isEmpty()) break
                    // Suspend until a download enters the ERROR state
                    val activeDownloadsErroredFlow =
                        combine(activeDownloads.map(MangaDownload::statusFlow)) { states ->
                            states.contains(MangaDownload.State.ERROR)
                        }.filter { it }
                    activeDownloadsErroredFlow.first()
                }
            }.distinctUntilChanged()

            // Use supervisorScope to cancel child jobs when the downloader job is cancelled
            supervisorScope {
                val downloadJobs = mutableMapOf<MangaDownload, Job>()

                activeDownloadsFlow.collectLatest { activeDownloads ->
                    val downloadJobsToStop = downloadJobs.filter { it.key !in activeDownloads }
                    downloadJobsToStop.forEach { (download, job) ->
                        job.cancel()
                        downloadJobs.remove(download)
                    }

                    val downloadsToStart = activeDownloads.filter { it !in downloadJobs }
                    downloadsToStart.forEach { download ->
                        downloadJobs[download] = launchDownloadJob(download)
                    }
                }
            }
        }
    }

    private fun CoroutineScope.launchDownloadJob(download: MangaDownload) = launchIO {
        try {
            downloadChapter(download)

            // Remove successful download from queue
            if (download.status == MangaDownload.State.DOWNLOADED) {
                removeFromQueue(download)
            }
            if (areAllDownloadsFinished()) {
                stop()
            }
        } catch (e: Throwable) {
            if (e is CancellationException) throw e
            logcat(LogPriority.ERROR, e)
            notifier.onError(e.message)
            stop()
        }
    }

    /**
     * Destroys the downloader subscriptions.
     */
    private fun cancelDownloaderJob() {
        downloaderJob?.cancel()
        downloaderJob = null
    }

    /**
     * Creates a download object for every chapter and adds them to the downloads queue.
     *
     * @param manga the manga of the chapters to download.
     * @param chapters the list of chapters to download.
     * @param autoStart whether to start the downloader after enqueing the chapters.
     */
    fun queueChapters(manga: Manga, chapters: List<Chapter>, autoStart: Boolean) {
        if (chapters.isEmpty()) return

        val source = sourceManager.get(manga.source) as? HttpSource ?: return
        val wasEmpty = queueState.value.isEmpty()
        val chaptersToQueue = chapters.asSequence()
            // Filter out those already downloaded.
            .filter { provider.findChapterDir(it.name, it.scanlator, manga.title, source) == null }
            // Add chapters to queue from the start.
            .sortedByDescending { it.sourceOrder }
            // Filter out those already enqueued.
            .filter { chapter -> queueState.value.none { it.chapter.id == chapter.id } }
            // Create a download for each one.
            .map { MangaDownload(source, manga, it) }
            .toList()

        if (chaptersToQueue.isNotEmpty()) {
            addAllToQueue(chaptersToQueue)

            // Start downloader if needed
            if (autoStart && wasEmpty) {
                val queuedDownloads = queueState.value.count { it: MangaDownload -> it.source !is UnmeteredSource }
                val maxDownloadsFromSource = queueState.value
                    .groupBy { it.source }
                    .filterKeys { it !is UnmeteredSource }
                    .maxOfOrNull { it.value.size }
                    ?: 0
                if (
                    queuedDownloads > DOWNLOADS_QUEUED_WARNING_THRESHOLD ||
                    maxDownloadsFromSource > CHAPTERS_PER_SOURCE_QUEUE_WARNING_THRESHOLD
                ) {
                    notifier.onWarning(
                        context.stringResource(MR.strings.download_queue_size_warning),
                        WARNING_NOTIF_TIMEOUT_MS,
                        NotificationHandler.openUrl(context, MangaLibraryUpdateNotifier.HELP_WARNING_URL),
                    )
                }
                MangaDownloadJob.start(context)
            }
        }
    }

    /**
     * Downloads a chapter.
     *
     * @param download the chapter to be downloaded.
     */
    private suspend fun downloadChapter(download: MangaDownload) {
        val mangaDir = provider.getMangaDir(download.manga.title, download.source)

        val availSpace = DiskUtil.getAvailableStorageSpace(mangaDir)
        if (availSpace != -1L && availSpace < MIN_DISK_SPACE) {
            download.status = MangaDownload.State.ERROR
            notifier.onError(
                context.stringResource(MR.strings.download_insufficient_space),
                download.chapter.name,
                download.manga.title,
            )
            return
        }

        val chapterDirname = provider.getChapterDirName(download.chapter.name, download.chapter.scanlator)
        val tmpDir = mangaDir.createDirectory(chapterDirname + TMP_DIR_SUFFIX)!!

        try {
            // If the page list already exists, start from the file
            val pageList = download.pages ?: run {
                // Otherwise, pull page list from network and add them to download object
                val pages = download.source.getPageList(download.chapter.toSChapter())

                if (pages.isEmpty()) {
                    throw Exception(context.stringResource(MR.strings.page_list_empty_error))
                }
                // Don't trust index from source
                val reIndexedPages = pages.mapIndexed { index, page ->
                    Page(
                        index,
                        page.url,
                        page.imageUrl,
                        page.uri,
                    )
                }
                download.pages = reIndexedPages
                reIndexedPages
            }

            val dataSaver = if (sourcePreferences.dataSaverDownloader().get()) {
                DataSaver(download.source, sourcePreferences)
            } else {
                DataSaver.NoOp
            }

            // Delete all temporary (unfinished) files
            tmpDir.listFiles()
                ?.filter { it.extension == "tmp" }
                ?.forEach { it.delete() }

            download.status = MangaDownload.State.DOWNLOADING

            // Start downloading images, consider we can have downloaded images already
            // Concurrently do 2 pages at a time
            pageList.asFlow()
                .flatMapMerge(concurrency = 2) { page ->
                    flow {
                        // Fetch image URL if necessary
                        if (page.imageUrl.isNullOrEmpty()) {
                            page.status = Page.State.LOAD_PAGE
                            try {
                                page.imageUrl = download.source.getImageUrl(page)
                            } catch (e: Throwable) {
                                page.status = Page.State.ERROR
                            }
                        }

                        withIOContext { getOrDownloadImage(page, download, tmpDir, dataSaver) }
                        emit(page)
                    }.flowOn(Dispatchers.IO)
                }
                .collect {
                    // Do when page is downloaded.
                    notifier.onProgressChange(download)
                }

            // Do after download completes
            if (!isDownloadSuccessful(download, tmpDir)) {
                download.status = MangaDownload.State.ERROR
                return
            }

            createComicInfoFile(
                tmpDir,
                download.manga,
                download.chapter,
                download.source,
            )

            // Only rename the directory if it's downloaded
            if (downloadPreferences.saveChaptersAsCBZ().get()) {
                archiveChapter(mangaDir, chapterDirname, tmpDir)
            } else {
                tmpDir.renameTo(chapterDirname)
            }
            cache.addChapter(chapterDirname, mangaDir, download.manga)

            DiskUtil.createNoMediaFile(tmpDir, context)

            download.status = MangaDownload.State.DOWNLOADED
        } catch (error: Throwable) {
            if (error is CancellationException) throw error
            // If the page list threw, it will resume here
            logcat(LogPriority.ERROR, error)
            download.status = MangaDownload.State.ERROR
            notifier.onError(error.message, download.chapter.name, download.manga.title)
        }
    }

    /**
     * Gets the image from the filesystem if it exists or downloads it otherwise.
     *
     * @param page the page to download.
     * @param download the download of the page.
     * @param tmpDir the temporary directory of the download.
     */
    private suspend fun getOrDownloadImage(
        page: Page,
        download: MangaDownload,
        tmpDir: UniFile,
        dataSaver: DataSaver,
    ) {
        // If the image URL is empty, do nothing
        if (page.imageUrl == null) {
            return
        }

        val digitCount = (download.pages?.size ?: 0).toString().length.coerceAtLeast(3)
        val filename = "%0${digitCount}d".format(Locale.ENGLISH, page.number)
        val tmpFile = tmpDir.findFile("$filename.tmp")

        // Delete temp file if it exists
        tmpFile?.delete()

        // Try to find the image file
        val imageFile = tmpDir.listFiles()?.firstOrNull {
            it.name!!.startsWith("$filename.") || it.name!!.startsWith(
                "${filename}__001",
            )
        }

        try {
            // If the image is already downloaded, do nothing. Otherwise download from network
            val file = when {
                imageFile != null -> imageFile
                chapterCache.isImageInCache(page.imageUrl!!) -> copyImageFromCache(
                    chapterCache.getImageFile(page.imageUrl!!),
                    tmpDir,
                    filename,
                )
                else -> downloadImage(page, download.source, tmpDir, filename, dataSaver)
            }

            // When the page is ready, set page path, progress (just in case) and status
            splitTallImageIfNeeded(page, tmpDir)
            page.uri = file.uri
            page.progress = 100
            page.status = Page.State.READY
        } catch (e: Throwable) {
            if (e is CancellationException) throw e
            // Mark this page as error and allow to download the remaining
            page.progress = 0
            page.status = Page.State.ERROR
            notifier.onError(e.message, download.chapter.name, download.manga.title)
        }
    }

    /**
     * Downloads the image from network to a file in tmpDir.
     *
     * @param page the page to download.
     * @param source the source of the page.
     * @param tmpDir the temporary directory of the download.
     * @param filename the filename of the image.
     */
    private suspend fun downloadImage(
        page: Page,
        source: HttpSource,
        tmpDir: UniFile,
        filename: String,
        dataSaver: DataSaver,
    ): UniFile {
        page.status = Page.State.DOWNLOAD_IMAGE
        page.progress = 0
        return flow {
            val response = source.getImage(page, dataSaver)
            val file = tmpDir.createFile("$filename.tmp")!!
            try {
                throttler.apply {
                    bytesPerSecond(downloadPreferences.downloadSpeedLimit().get().toLong() * 1024)
                }
                val throttledSource = throttler.source(response.body.source()).buffer()
                throttledSource.saveTo(file.openOutputStream())
                throttledSource.close()
                val extension = getImageExtension(response, file)
                file.renameTo("$filename.$extension")
            } catch (e: Exception) {
                response.close()
                file.delete()
                throw e
            }
            emit(file)
        }
            // Retry 3 times, waiting 2, 4 and 8 seconds between attempts.
            .retryWhen { _, attempt ->
                if (attempt < 3) {
                    delay((2L shl attempt.toInt()) * 1000)
                    true
                } else {
                    false
                }
            }
            .flowOn(Dispatchers.IO)
            .first()
    }

    /**
     * Copies the image from cache to file in tmpDir.
     *
     * @param cacheFile the file from cache.
     * @param tmpDir the temporary directory of the download.
     * @param filename the filename of the image.
     */
    private fun copyImageFromCache(cacheFile: File, tmpDir: UniFile, filename: String): UniFile {
        val tmpFile = tmpDir.createFile("$filename.tmp")!!
        cacheFile.inputStream().use { input ->
            tmpFile.openOutputStream().use { output ->
                input.copyTo(output)
            }
        }
        val extension = ImageUtil.findImageType(cacheFile.inputStream()) ?: return tmpFile
        tmpFile.renameTo("$filename.${extension.extension}")
        cacheFile.delete()
        return tmpFile
    }

    /**
     * Returns the extension of the downloaded image from the network response, or if it's null,
     * analyze the file. If everything fails, assume it's a jpg.
     *
     * @param response the network response of the image.
     * @param file the file where the image is already downloaded.
     */
    private fun getImageExtension(response: Response, file: UniFile): String {
        // Read content type if available.
        val mime = response.body.contentType()?.run { if (type == "image") "image/$subtype" else null }
            // Else guess from the uri.
            ?: context.contentResolver.getType(file.uri)
            // Else read magic numbers.
            ?: ImageUtil.findImageType { file.openInputStream() }?.mime

        return ImageUtil.getExtensionFromMimeType(mime)
    }

    private fun splitTallImageIfNeeded(page: Page, tmpDir: UniFile) {
        if (!downloadPreferences.splitTallImages().get()) return

        try {
            val filenamePrefix = "%03d".format(Locale.ENGLISH, page.number)
            val imageFile = tmpDir.listFiles()?.firstOrNull { it.name.orEmpty().startsWith(filenamePrefix) }
                ?: error(context.stringResource(MR.strings.download_notifier_split_page_not_found, page.number))

            // If the original page was previously split, then skip
            if (imageFile.name.orEmpty().startsWith("${filenamePrefix}__")) return

<<<<<<< HEAD
            ImageUtil.splitTallImage(
=======
             ImageUtil.splitTallImage(
>>>>>>> 98e3a2d6
                tmpDir,
                imageFile,
                filenamePrefix,
                // SY -->
                zip4jFile = null,
                zip4jEntry = null,
                // SY <--
            )
        } catch (e: Exception) {
            logcat(LogPriority.ERROR, e) { "Failed to split downloaded image" }
        }
    }

    /**
     * Checks if the download was successful.
     *
     * @param download the download to check.
     * @param tmpDir the directory where the download is currently stored.
     */
    private fun isDownloadSuccessful(
        download: MangaDownload,
        tmpDir: UniFile,
    ): Boolean {
        // Page list hasn't been initialized
        val downloadPageCount = download.pages?.size ?: return false
        // Ensure that all pages have been downloaded
        if (download.downloadedImages != downloadPageCount) {
            return false
        }
        // Ensure that the chapter folder has all the pages
        val downloadedImagesCount = tmpDir.listFiles().orEmpty().count {
            val fileName = it.name.orEmpty()
            when {
                fileName in listOf(COMIC_INFO_FILE, NOMEDIA_FILE) -> false
                fileName.endsWith(".tmp") -> false
                // Only count the first split page and not the others
                fileName.contains("__") && !fileName.endsWith("__001.jpg") -> false
                else -> true
            }
        }
        return downloadedImagesCount == downloadPageCount
    }

    /**
     * Archive the chapter pages as a CBZ.
     */
    private fun archiveChapter(
        mangaDir: UniFile,
        dirname: String,
        tmpDir: UniFile,
    ) {
        val zip = mangaDir.createFile("$dirname.cbz$TMP_DIR_SUFFIX")!!
        ZipOutputStream(BufferedOutputStream(zip.openOutputStream())).use { zipOut ->
            zipOut.setMethod(ZipEntry.STORED)

            tmpDir.listFiles()?.forEach { img ->
                img.openInputStream().use { input ->
                    val data = input.readBytes()
                    val size = img.length()
                    val entry = ZipEntry(img.name).apply {
                        val crc = CRC32().apply {
                            update(data)
                        }
                        setCrc(crc.value)

                        compressedSize = size
                        setSize(size)
                    }
                    zipOut.putNextEntry(entry)
                    zipOut.write(data)
                }
            }
        }
        zip.renameTo("$dirname.cbz")
        tmpDir.delete()
    }

    /**
     * Creates a ComicInfo.xml file inside the given directory.
     */
    private suspend fun createComicInfoFile(
        dir: UniFile,
        manga: Manga,
        chapter: Chapter,
        source: HttpSource,
    ) {
        val chapterUrl = source.getChapterUrl(chapter.toSChapter())
        val categories = getCategories.await(manga.id).map { it.name.trim() }.takeUnless { it.isEmpty() }
        val comicInfo = getComicInfo(manga, chapter, chapterUrl, categories)
        // Remove the old file
        dir.findFile(COMIC_INFO_FILE, true)?.delete()
        dir.createFile(COMIC_INFO_FILE)!!.openOutputStream().use {
            val comicInfoString = xml.encodeToString(ComicInfo.serializer(), comicInfo)
            it.write(comicInfoString.toByteArray())
        }
    }

    /**
     * Returns true if all the queued downloads are in DOWNLOADED or ERROR state.
     */
    private fun areAllDownloadsFinished(): Boolean {
        return queueState.value.none { it.status.value <= MangaDownload.State.DOWNLOADING.value }
    }

    private fun addAllToQueue(downloads: List<MangaDownload>) {
        _queueState.update {
            downloads.forEach { download ->
                download.status = MangaDownload.State.QUEUE
            }
            store.addAll(downloads)
            it + downloads
        }
    }

    private fun removeFromQueue(download: MangaDownload) {
        _queueState.update {
            store.remove(download)
            if (download.status == MangaDownload.State.DOWNLOADING || download.status == MangaDownload.State.QUEUE) {
                download.status = MangaDownload.State.NOT_DOWNLOADED
            }
            it - download
        }
    }

    private inline fun removeFromQueueIf(predicate: (MangaDownload) -> Boolean) {
        _queueState.update { queue ->
            val downloads = queue.filter { predicate(it) }
            store.removeAll(downloads)
            downloads.forEach { download ->
                if (download.status == MangaDownload.State.DOWNLOADING ||
                    download.status == MangaDownload.State.QUEUE
                ) {
                    download.status = MangaDownload.State.NOT_DOWNLOADED
                }
            }
            queue - downloads
        }
    }

    fun removeFromQueue(chapters: List<Chapter>) {
        val chapterIds = chapters.map { it.id }
        removeFromQueueIf { it.chapter.id in chapterIds }
    }

    fun removeFromQueue(manga: Manga) {
        removeFromQueueIf { it.manga.id == manga.id }
    }

    private fun _clearQueue() {
        _queueState.update {
            it.forEach { download ->
                if (download.status == MangaDownload.State.DOWNLOADING ||
                    download.status == MangaDownload.State.QUEUE
                ) {
                    download.status = MangaDownload.State.NOT_DOWNLOADED
                }
            }
            store.clear()
            emptyList()
        }
    }

    fun updateQueue(downloads: List<MangaDownload>) {
        val wasRunning = isRunning

        if (downloads.isEmpty()) {
            clearQueue()
            stop()
            return
        }

        pause()
        _clearQueue()
        addAllToQueue(downloads)

        if (wasRunning) {
            start()
        }
    }

    companion object {
        const val TMP_DIR_SUFFIX = "_tmp"
        const val WARNING_NOTIF_TIMEOUT_MS = 30_000L
        const val CHAPTERS_PER_SOURCE_QUEUE_WARNING_THRESHOLD = 15
        private const val DOWNLOADS_QUEUED_WARNING_THRESHOLD = 30
    }
}

// Arbitrary minimum required space to start a download: 200 MB
private const val MIN_DISK_SPACE = 200L * 1024 * 1024<|MERGE_RESOLUTION|>--- conflicted
+++ resolved
@@ -596,11 +596,7 @@
             // If the original page was previously split, then skip
             if (imageFile.name.orEmpty().startsWith("${filenamePrefix}__")) return
 
-<<<<<<< HEAD
-            ImageUtil.splitTallImage(
-=======
              ImageUtil.splitTallImage(
->>>>>>> 98e3a2d6
                 tmpDir,
                 imageFile,
                 filenamePrefix,
