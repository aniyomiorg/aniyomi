--- conflicted
+++ resolved
@@ -114,20 +114,14 @@
         showRestoreProgress(restoreProgress, restoreAmount, context.getString(R.string.categories))
     }
 
-<<<<<<< HEAD
-    private fun restoreCategoriesAnime(backupCategories: List<BackupCategory>) {
-        animedb.inTransaction {
-            backupManager.restoreCategoriesAnime(backupCategories)
-        }
+    private suspend fun restoreCategoriesAnime(backupCategories: List<BackupCategory>) {
+        backupManager.restoreCategoriesAnime(backupCategories)
 
         restoreProgress += 1
-        showRestoreProgress(restoreProgress, restoreAmount, context.getString(R.string.categories))
-    }
-
-    private fun restoreManga(backupManga: BackupManga, backupCategories: List<BackupCategory>) {
-=======
+        showRestoreProgress(restoreProgress, restoreAmount, context.getString(R.string.anime_categories))
+    }
+
     private suspend fun restoreManga(backupManga: BackupManga, backupCategories: List<BackupCategory>) {
->>>>>>> fd5da2de
         val manga = backupManga.getMangaImpl()
         val chapters = backupManga.getChaptersImpl()
         val categories = backupManga.categories.map { it.toInt() }
@@ -145,10 +139,10 @@
         showRestoreProgress(restoreProgress, restoreAmount, manga.title)
     }
 
-    private fun restoreAnime(backupAnime: BackupAnime, backupCategories: List<BackupCategory>) {
+    private suspend fun restoreAnime(backupAnime: BackupAnime, backupCategories: List<BackupCategory>) {
         val anime = backupAnime.getAnimeImpl()
         val episodes = backupAnime.getEpisodesImpl()
-        val categories = backupAnime.categories
+        val categories = backupAnime.categories.map { it.toInt() }
         val history = backupAnime.brokenHistory.map { BackupAnimeHistory(it.url, it.lastSeen) } + backupAnime.history
         val tracks = backupAnime.getTrackingImpl()
 
@@ -202,7 +196,7 @@
      * @param history history data from json
      * @param tracks tracking data from json
      */
-    private fun restoreAnimeData(
+    private suspend fun restoreAnimeData(
         anime: Anime,
         episodes: List<Episode>,
         categories: List<Int>,
@@ -210,18 +204,16 @@
         tracks: List<AnimeTrack>,
         backupCategories: List<BackupCategory>,
     ) {
-        animedb.inTransaction {
-            val dbAnime = backupManager.getAnimeFromDatabase(anime)
-            if (dbAnime == null) {
-                // Manga not in database
-                restoreAnimeFetch(anime, episodes, categories, history, tracks, backupCategories)
-            } else {
-                // Manga in database
-                // Copy information from manga already in database
-                backupManager.restoreAnimeNoFetch(anime, dbAnime)
-                // Fetch rest of manga information
-                restoreAnimeNoFetch(anime, episodes, categories, history, tracks, backupCategories)
-            }
+        val dbAnime = backupManager.getAnimeFromDatabase(anime.url, anime.source)
+        if (dbAnime == null) {
+            // Anime not in database
+            restoreAnimeFetch(anime, episodes, categories, history, tracks, backupCategories)
+        } else {
+            // Anime in database
+            // Copy information from anime already in database
+            backupManager.restoreAnimeNoFetch(anime, dbAnime)
+            // Fetch rest of anime information
+            restoreAnimeNoFetch(anime, episodes, categories, history, tracks, backupCategories)
         }
     }
 
@@ -252,7 +244,6 @@
         }
     }
 
-<<<<<<< HEAD
     /**
      * Fetches anime information
      *
@@ -260,7 +251,7 @@
      * @param episodes episodes of anime that needs updating
      * @param categories categories that need updating
      */
-    private fun restoreAnimeFetch(
+    private suspend fun restoreAnimeFetch(
         anime: Anime,
         episodes: List<Episode>,
         categories: List<Int>,
@@ -280,10 +271,7 @@
         }
     }
 
-    private fun restoreMangaNoFetch(
-=======
     private suspend fun restoreMangaNoFetch(
->>>>>>> fd5da2de
         backupManga: Manga,
         chapters: List<Chapter>,
         categories: List<Int>,
@@ -296,8 +284,7 @@
         restoreExtraForManga(backupManga, categories, history, tracks, backupCategories)
     }
 
-<<<<<<< HEAD
-    private fun restoreAnimeNoFetch(
+    private suspend fun restoreAnimeNoFetch(
         backupAnime: Anime,
         episodes: List<Episode>,
         categories: List<Int>,
@@ -310,10 +297,7 @@
         restoreExtraForAnime(backupAnime, categories, history, tracks, backupCategories)
     }
 
-    private fun restoreExtraForManga(manga: Manga, categories: List<Int>, history: List<BackupHistory>, tracks: List<Track>, backupCategories: List<BackupCategory>) {
-=======
     private suspend fun restoreExtraForManga(manga: Manga, categories: List<Int>, history: List<BackupHistory>, tracks: List<Track>, backupCategories: List<BackupCategory>) {
->>>>>>> fd5da2de
         // Restore categories
         backupManager.restoreCategoriesForManga(manga, categories, backupCategories)
 
@@ -324,7 +308,7 @@
         backupManager.restoreTrackForManga(manga, tracks)
     }
 
-    private fun restoreExtraForAnime(anime: Anime, categories: List<Int>, history: List<BackupAnimeHistory>, tracks: List<AnimeTrack>, backupCategories: List<BackupCategory>) {
+    private suspend fun restoreExtraForAnime(anime: Anime, categories: List<Int>, history: List<BackupAnimeHistory>, tracks: List<AnimeTrack>, backupCategories: List<BackupCategory>) {
         // Restore categories
         backupManager.restoreCategoriesForAnime(anime, categories, backupCategories)
 
