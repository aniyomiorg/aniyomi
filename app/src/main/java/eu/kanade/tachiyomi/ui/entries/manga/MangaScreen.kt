package eu.kanade.tachiyomi.ui.entries.manga

import android.content.Context
import android.content.Intent
import androidx.activity.compose.rememberLauncherForActivityResult
import androidx.activity.result.contract.ActivityResultContracts
import androidx.compose.foundation.layout.systemBarsPadding
import androidx.compose.runtime.Composable
import androidx.compose.runtime.LaunchedEffect
import androidx.compose.runtime.collectAsState
import androidx.compose.runtime.getValue
import androidx.compose.runtime.remember
import androidx.compose.runtime.rememberCoroutineScope
import androidx.compose.ui.Modifier
import androidx.compose.ui.hapticfeedback.HapticFeedbackType
import androidx.compose.ui.platform.LocalContext
import androidx.compose.ui.platform.LocalHapticFeedback
import androidx.core.net.toUri
import cafe.adriel.voyager.core.model.rememberScreenModel
import cafe.adriel.voyager.navigator.LocalNavigator
import cafe.adriel.voyager.navigator.Navigator
import cafe.adriel.voyager.navigator.currentOrThrow
import eu.kanade.domain.entries.manga.model.hasCustomCover
import eu.kanade.domain.entries.manga.model.toSManga
import eu.kanade.presentation.category.ChangeCategoryDialog
import eu.kanade.presentation.components.NavigatorAdaptiveSheet
import eu.kanade.presentation.entries.DeleteItemsDialog
import eu.kanade.presentation.entries.EditCoverAction
import eu.kanade.presentation.entries.SetIntervalDialog
import eu.kanade.presentation.entries.manga.ChapterSettingsDialog
import eu.kanade.presentation.entries.manga.DuplicateMangaDialog
import eu.kanade.presentation.entries.manga.MangaScreen
import eu.kanade.presentation.entries.manga.components.MangaCoverDialog
import eu.kanade.presentation.util.AssistContentScreen
import eu.kanade.presentation.util.Screen
import eu.kanade.presentation.util.isTabletUi
import eu.kanade.tachiyomi.R
import eu.kanade.tachiyomi.source.MangaSource
import eu.kanade.tachiyomi.source.manga.isLocalOrStub
import eu.kanade.tachiyomi.source.online.HttpSource
import eu.kanade.tachiyomi.ui.browse.manga.migration.search.MigrateSearchScreen
import eu.kanade.tachiyomi.ui.browse.manga.source.browse.BrowseMangaSourceScreen
import eu.kanade.tachiyomi.ui.browse.manga.source.globalsearch.GlobalMangaSearchScreen
import eu.kanade.tachiyomi.ui.category.CategoriesTab
import eu.kanade.tachiyomi.ui.entries.manga.track.MangaTrackInfoDialogHomeScreen
import eu.kanade.tachiyomi.ui.home.HomeScreen
import eu.kanade.tachiyomi.ui.library.manga.MangaLibraryTab
import eu.kanade.tachiyomi.ui.reader.ReaderActivity
import eu.kanade.tachiyomi.ui.webview.WebViewScreen
import eu.kanade.tachiyomi.util.system.copyToClipboard
import eu.kanade.tachiyomi.util.system.toShareIntent
import eu.kanade.tachiyomi.util.system.toast
import kotlinx.coroutines.launch
import logcat.LogPriority
import tachiyomi.core.util.lang.withIOContext
import tachiyomi.core.util.system.logcat
import tachiyomi.domain.entries.manga.model.Manga
import tachiyomi.domain.items.chapter.model.Chapter
import tachiyomi.presentation.core.screens.LoadingScreen

class MangaScreen(
    private val mangaId: Long,
    val fromSource: Boolean = false,
) : Screen(), AssistContentScreen {

    private var assistUrl: String? = null

    override fun onProvideAssistUrl() = assistUrl

    @Composable
    override fun Content() {
        val navigator = LocalNavigator.currentOrThrow
        val context = LocalContext.current
        val haptic = LocalHapticFeedback.current
        val scope = rememberCoroutineScope()
        val screenModel = rememberScreenModel { MangaScreenModel(context, mangaId, fromSource) }

        val state by screenModel.state.collectAsState()

        if (state is MangaScreenModel.State.Loading) {
            LoadingScreen()
            return
        }

        val successState = state as MangaScreenModel.State.Success
        val isHttpSource = remember { successState.source is HttpSource }
        val fetchInterval = remember(successState.manga.fetchInterval) {
            FetchMangaInterval(
                interval = successState.manga.fetchInterval,
                leadDays = screenModel.leadDay,
                followDays = screenModel.followDay,
            )
        }

        LaunchedEffect(successState.manga, screenModel.source) {
            if (isHttpSource) {
                try {
                    withIOContext {
                        assistUrl = getMangaUrl(screenModel.manga, screenModel.source)
                    }
                } catch (e: Exception) {
                    logcat(LogPriority.ERROR, e) { "Failed to get manga URL" }
                }
            }
        }

        MangaScreen(
            state = successState,
            snackbarHostState = screenModel.snackbarHostState,
            dateFormat = screenModel.dateFormat,
            fetchInterval = fetchInterval,
            isTabletUi = isTabletUi(),
            chapterSwipeStartAction = screenModel.chapterSwipeStartAction,
            chapterSwipeEndAction = screenModel.chapterSwipeEndAction,
            onBackClicked = navigator::pop,
            onChapterClicked = { openChapter(context, it) },
            onDownloadChapter = screenModel::runChapterDownloadActions.takeIf { !successState.source.isLocalOrStub() },
            onAddToLibraryClicked = {
                screenModel.toggleFavorite()
                haptic.performHapticFeedback(HapticFeedbackType.LongPress)
            },
            onWebViewClicked = { openMangaInWebView(navigator, screenModel.manga, screenModel.source) }.takeIf { isHttpSource },
            onWebViewLongClicked = { copyMangaUrl(context, screenModel.manga, screenModel.source) }.takeIf { isHttpSource },
            onTrackingClicked = screenModel::showTrackDialog.takeIf { successState.trackingAvailable },
            onTagSearch = { scope.launch { performGenreSearch(navigator, it, screenModel.source!!) } },
            onFilterButtonClicked = screenModel::showSettingsDialog,
            onRefresh = screenModel::fetchAllFromSource,
            onContinueReading = { continueReading(context, screenModel.getNextUnreadChapter()) },
            onSearch = { query, global -> scope.launch { performSearch(navigator, query, global) } },
            onCoverClicked = screenModel::showCoverDialog,
            onShareClicked = { shareManga(context, screenModel.manga, screenModel.source) }.takeIf { isHttpSource },
            onDownloadActionClicked = screenModel::runDownloadAction.takeIf { !successState.source.isLocalOrStub() },
            onEditCategoryClicked = screenModel::showChangeCategoryDialog.takeIf { successState.manga.favorite },
<<<<<<< HEAD
            // SY -->
            onEditInfoClicked = screenModel::showEditMangaInfoDialog,
            // SY <--
            onEditIntervalClicked = screenModel::showSetMangaIntervalDialog.takeIf { screenModel.isIntervalEnabled && successState.manga.favorite },
=======
            onEditFetchIntervalClicked = screenModel::showSetMangaFetchIntervalDialog.takeIf { screenModel.isUpdateIntervalEnabled && successState.manga.favorite },
>>>>>>> a2a445fd
            onMigrateClicked = { navigator.push(MigrateSearchScreen(successState.manga.id)) }.takeIf { successState.manga.favorite },
            onMultiBookmarkClicked = screenModel::bookmarkChapters,
            onMultiMarkAsReadClicked = screenModel::markChaptersRead,
            onMarkPreviousAsReadClicked = screenModel::markPreviousChapterRead,
            onMultiDeleteClicked = screenModel::showDeleteChapterDialog,
            onChapterSwipe = screenModel::chapterSwipe,
            onChapterSelected = screenModel::toggleSelection,
            onAllChapterSelected = screenModel::toggleAllSelection,
            onInvertSelection = screenModel::invertSelection,
        )

        val onDismissRequest = {
            screenModel.dismissDialog()
            if (screenModel.autoOpenTrack && screenModel.isFromChangeCategory) {
                screenModel.isFromChangeCategory = false
                screenModel.showTrackDialog()
            }
        }
        when (val dialog = successState.dialog) {
            null -> {}
            is MangaScreenModel.Dialog.ChangeCategory -> {
                ChangeCategoryDialog(
                    initialSelection = dialog.initialSelection,
                    onDismissRequest = onDismissRequest,
                    onEditCategories = { navigator.push(CategoriesTab(true)) },
                    onConfirm = { include, _ ->
                        screenModel.moveMangaToCategoriesAndAddToLibrary(dialog.manga, include)
                    },
                )
            }
            is MangaScreenModel.Dialog.DeleteChapters -> {
                DeleteItemsDialog(
                    onDismissRequest = onDismissRequest,
                    onConfirm = {
                        screenModel.toggleAllSelection(false)
                        screenModel.deleteChapters(dialog.chapters)
                    },
                    isManga = true,
                )
            }
            is MangaScreenModel.Dialog.DuplicateManga -> DuplicateMangaDialog(
                onDismissRequest = onDismissRequest,
                onConfirm = { screenModel.toggleFavorite(onRemoved = {}, checkDuplicate = false) },
                onOpenManga = { navigator.push(MangaScreen(dialog.duplicate.id)) },
            )
            MangaScreenModel.Dialog.SettingsSheet -> ChapterSettingsDialog(
                onDismissRequest = onDismissRequest,
                manga = successState.manga,
                onDownloadFilterChanged = screenModel::setDownloadedFilter,
                onUnreadFilterChanged = screenModel::setUnreadFilter,
                onBookmarkedFilterChanged = screenModel::setBookmarkedFilter,
                onSortModeChanged = screenModel::setSorting,
                onDisplayModeChanged = screenModel::setDisplayMode,
                onSetAsDefault = screenModel::setCurrentSettingsAsDefault,
            )
            MangaScreenModel.Dialog.TrackSheet -> {
                NavigatorAdaptiveSheet(
                    screen = MangaTrackInfoDialogHomeScreen(
                        mangaId = successState.manga.id,
                        mangaTitle = successState.manga.title,
                        sourceId = successState.source.id,
                    ),
                    enableSwipeDismiss = { it.lastItem is MangaTrackInfoDialogHomeScreen },
                    onDismissRequest = onDismissRequest,
                )
            }
            MangaScreenModel.Dialog.FullCover -> {
                val sm = rememberScreenModel { MangaCoverScreenModel(successState.manga.id) }
                val manga by sm.state.collectAsState()
                if (manga != null) {
                    val getContent = rememberLauncherForActivityResult(ActivityResultContracts.GetContent()) {
                        if (it == null) return@rememberLauncherForActivityResult
                        sm.editCover(context, it)
                    }
                    MangaCoverDialog(
                        coverDataProvider = { manga!! },
                        snackbarHostState = sm.snackbarHostState,
                        isCustomCover = remember(manga) { manga!!.hasCustomCover() },
                        onShareClick = { sm.shareCover(context) },
                        onSaveClick = { sm.saveCover(context) },
                        onEditClick = {
                            when (it) {
                                EditCoverAction.EDIT -> getContent.launch("image/*")
                                EditCoverAction.DELETE -> sm.deleteCustomCover(context)
                            }
                        },
                        onDismissRequest = onDismissRequest,
                    )
                } else {
                    LoadingScreen(Modifier.systemBarsPadding())
                }
            }
<<<<<<< HEAD
            // SY -->
            is MangaScreenModel.Dialog.EditMangaInfo -> {
                EditMangaDialog(
                    manga = dialog.manga,
                    onDismissRequest = screenModel::dismissDialog,
                    onPositiveClick = screenModel::updateMangaInfo,
                )
            }
            // SY <--
            is MangaScreenModel.Dialog.SetMangaInterval -> {
=======
            is MangaScreenModel.Dialog.SetMangaFetchInterval -> {
>>>>>>> a2a445fd
                SetIntervalDialog(
                    interval = if (dialog.manga.fetchInterval < 0) -dialog.manga.fetchInterval else 0,
                    onDismissRequest = onDismissRequest,
                    onValueChanged = { screenModel.setFetchInterval(dialog.manga, it) },
                )
            }
        }
    }

    private fun continueReading(context: Context, unreadChapter: Chapter?) {
        if (unreadChapter != null) openChapter(context, unreadChapter)
    }

    private fun openChapter(context: Context, chapter: Chapter) {
        context.startActivity(ReaderActivity.newIntent(context, chapter.mangaId, chapter.id))
    }

    private fun getMangaUrl(manga_: Manga?, source_: MangaSource?): String? {
        val manga = manga_ ?: return null
        val source = source_ as? HttpSource ?: return null

        return try {
            source.getMangaUrl(manga.toSManga())
        } catch (e: Exception) {
            null
        }
    }

    private fun openMangaInWebView(navigator: Navigator, manga_: Manga?, source_: MangaSource?) {
        getMangaUrl(manga_, source_)?.let { url ->
            navigator.push(
                WebViewScreen(
                    url = url,
                    initialTitle = manga_?.title,
                    sourceId = source_?.id,
                ),
            )
        }
    }

    private fun shareManga(context: Context, manga_: Manga?, source_: MangaSource?) {
        try {
            getMangaUrl(manga_, source_)?.let { url ->
                val intent = url.toUri().toShareIntent(context, type = "text/plain")
                context.startActivity(
                    Intent.createChooser(
                        intent,
                        context.getString(R.string.action_share),
                    ),
                )
            }
        } catch (e: Exception) {
            context.toast(e.message)
        }
    }

    /**
     * Perform a search using the provided query.
     *
     * @param query the search query to the parent controller
     */
    private suspend fun performSearch(navigator: Navigator, query: String, global: Boolean) {
        if (global) {
            navigator.push(GlobalMangaSearchScreen(query))
            return
        }

        if (navigator.size < 2) {
            return
        }

        when (val previousController = navigator.items[navigator.size - 2]) {
            is HomeScreen -> {
                navigator.pop()
                MangaLibraryTab.search(query)
            }
            is BrowseMangaSourceScreen -> {
                navigator.pop()
                previousController.search(query)
            }
        }
    }

    /**
     * Performs a genre search using the provided genre name.
     *
     * @param genreName the search genre to the parent controller
     */
    private suspend fun performGenreSearch(navigator: Navigator, genreName: String, source: MangaSource) {
        if (navigator.size < 2) {
            return
        }

        val previousController = navigator.items[navigator.size - 2]
        if (previousController is BrowseMangaSourceScreen && source is HttpSource) {
            navigator.pop()
            previousController.searchGenre(genreName)
        } else {
            performSearch(navigator, genreName, global = false)
        }
    }

    /**
     * Copy Manga URL to Clipboard
     */
    private fun copyMangaUrl(context: Context, manga_: Manga?, source_: MangaSource?) {
        val manga = manga_ ?: return
        val source = source_ as? HttpSource ?: return
        val url = source.getMangaUrl(manga.toSManga())
        context.copyToClipboard(url, url)
    }
}<|MERGE_RESOLUTION|>--- conflicted
+++ resolved
@@ -131,14 +131,10 @@
             onShareClicked = { shareManga(context, screenModel.manga, screenModel.source) }.takeIf { isHttpSource },
             onDownloadActionClicked = screenModel::runDownloadAction.takeIf { !successState.source.isLocalOrStub() },
             onEditCategoryClicked = screenModel::showChangeCategoryDialog.takeIf { successState.manga.favorite },
-<<<<<<< HEAD
             // SY -->
             onEditInfoClicked = screenModel::showEditMangaInfoDialog,
             // SY <--
-            onEditIntervalClicked = screenModel::showSetMangaIntervalDialog.takeIf { screenModel.isIntervalEnabled && successState.manga.favorite },
-=======
             onEditFetchIntervalClicked = screenModel::showSetMangaFetchIntervalDialog.takeIf { screenModel.isUpdateIntervalEnabled && successState.manga.favorite },
->>>>>>> a2a445fd
             onMigrateClicked = { navigator.push(MigrateSearchScreen(successState.manga.id)) }.takeIf { successState.manga.favorite },
             onMultiBookmarkClicked = screenModel::bookmarkChapters,
             onMultiMarkAsReadClicked = screenModel::markChaptersRead,
@@ -231,7 +227,6 @@
                     LoadingScreen(Modifier.systemBarsPadding())
                 }
             }
-<<<<<<< HEAD
             // SY -->
             is MangaScreenModel.Dialog.EditMangaInfo -> {
                 EditMangaDialog(
@@ -241,10 +236,7 @@
                 )
             }
             // SY <--
-            is MangaScreenModel.Dialog.SetMangaInterval -> {
-=======
             is MangaScreenModel.Dialog.SetMangaFetchInterval -> {
->>>>>>> a2a445fd
                 SetIntervalDialog(
                     interval = if (dialog.manga.fetchInterval < 0) -dialog.manga.fetchInterval else 0,
                     onDismissRequest = onDismissRequest,
