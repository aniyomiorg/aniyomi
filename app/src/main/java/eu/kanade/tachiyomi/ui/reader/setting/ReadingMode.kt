package eu.kanade.tachiyomi.ui.reader.setting

import androidx.annotation.DrawableRes
import dev.icerock.moko.resources.StringResource
import eu.kanade.tachiyomi.R
import eu.kanade.tachiyomi.ui.reader.ReaderActivity
import eu.kanade.tachiyomi.ui.reader.viewer.Viewer
import eu.kanade.tachiyomi.ui.reader.viewer.pager.L2RPagerViewer
import eu.kanade.tachiyomi.ui.reader.viewer.pager.R2LPagerViewer
import eu.kanade.tachiyomi.ui.reader.viewer.pager.VerticalPagerViewer
import eu.kanade.tachiyomi.ui.reader.viewer.webtoon.WebtoonViewer
import tachiyomi.i18n.MR

enum class ReadingMode(
    val stringRes: StringResource,
    @DrawableRes val iconRes: Int,
    val flagValue: Int,
    val direction: Direction? = null,
    val type: ViewerType? = null,
) {
    DEFAULT(MR.strings.label_default, R.drawable.ic_reader_default_24dp, 0x00000000),
    LEFT_TO_RIGHT(
        MR.strings.left_to_right_viewer,
        R.drawable.ic_reader_ltr_24dp,
        0x00000001,
        Direction.Horizontal,
        ViewerType.Pager,
<<<<<<< HEAD
    ),
=======
        ),
>>>>>>> 88033634
    RIGHT_TO_LEFT(
        MR.strings.right_to_left_viewer,
        R.drawable.ic_reader_rtl_24dp,
        0x00000002,
        Direction.Horizontal,
        ViewerType.Pager,
    ),
    VERTICAL(
        MR.strings.vertical_viewer,
        R.drawable.ic_reader_vertical_24dp,
        0x00000003,
        Direction.Vertical,
        ViewerType.Pager,
    ),
    WEBTOON(
        MR.strings.webtoon_viewer,
        R.drawable.ic_reader_webtoon_24dp,
        0x00000004,
        Direction.Vertical,
        ViewerType.Webtoon,
    ),
    CONTINUOUS_VERTICAL(
        MR.strings.vertical_plus_viewer,
        R.drawable.ic_reader_continuous_vertical_24dp,
        0x00000005,
        Direction.Vertical,
        ViewerType.Webtoon,
    ),
    ;

    companion object {
        const val MASK = 0x00000007

        fun fromPreference(preference: Int?): ReadingMode = entries.find { it.flagValue == preference } ?: DEFAULT

        fun isPagerType(preference: Int): Boolean {
            val mode = fromPreference(preference)
            return mode.type is ViewerType.Pager
        }

        fun toViewer(preference: Int?, activity: ReaderActivity): Viewer {
            return when (fromPreference(preference)) {
                LEFT_TO_RIGHT -> L2RPagerViewer(activity)
                RIGHT_TO_LEFT -> R2LPagerViewer(activity)
                VERTICAL -> VerticalPagerViewer(activity)
                WEBTOON -> WebtoonViewer(activity)
                CONTINUOUS_VERTICAL -> WebtoonViewer(activity, isContinuous = false)
                DEFAULT -> throw IllegalStateException(
                    "Preference value must be resolved: $preference",
                )
            }
        }
    }

    sealed interface Direction {
        data object Horizontal : Direction
        data object Vertical : Direction
    }

    sealed interface ViewerType {
        data object Pager : ViewerType
        data object Webtoon : ViewerType
    }
}<|MERGE_RESOLUTION|>--- conflicted
+++ resolved
@@ -25,11 +25,7 @@
         0x00000001,
         Direction.Horizontal,
         ViewerType.Pager,
-<<<<<<< HEAD
     ),
-=======
-        ),
->>>>>>> 88033634
     RIGHT_TO_LEFT(
         MR.strings.right_to_left_viewer,
         R.drawable.ic_reader_rtl_24dp,
