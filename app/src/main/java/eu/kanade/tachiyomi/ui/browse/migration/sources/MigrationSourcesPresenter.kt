--- conflicted
+++ resolved
@@ -66,7 +66,6 @@
             .toList()
     }
 
-<<<<<<< HEAD
     private fun findSourcesWithAnime(library: List<Anime>): List<AnimeSourceItem> {
         return library
             .groupBy { it.source }
@@ -79,10 +78,7 @@
             .toList()
     }
 
-    fun sortFn(): java.util.Comparator<SourceItem> {
-=======
     private fun sortFn(): java.util.Comparator<SourceItem> {
->>>>>>> f2bdc514
         val sort by lazy {
             preferences.migrationSortingMode().get()
         }
@@ -106,9 +102,8 @@
             MigrationSourcesController.DirectionSetting.DESCENDING -> Collections.reverseOrder(sortFn)
         }
     }
-<<<<<<< HEAD
 
-    fun sortFnAnime(): java.util.Comparator<AnimeSourceItem> {
+    private fun sortFnAnime(): java.util.Comparator<AnimeSourceItem> {
         val sort by lazy {
             preferences.migrationSortingMode().get()
         }
@@ -132,10 +127,4 @@
             MigrationSourcesController.DirectionSetting.DESCENDING -> Collections.reverseOrder(sortFn)
         }
     }
-
-    fun requestSortUpdate() {
-        sortRelay.call(Unit)
-    }
-=======
->>>>>>> f2bdc514
 }