--- conflicted
+++ resolved
@@ -37,11 +37,7 @@
                         downloadManager.isChapterDownloaded(
                             chapterName = goingToChapter.name,
                             chapterScanlator = goingToChapter.scanlator,
-<<<<<<< HEAD
-                            mangaTitle = manga.title,
-=======
                             mangaTitle = manga.ogTitle,
->>>>>>> 0ed5a622
                             sourceId = manga.source,
                             skipCache = true,
                         )
