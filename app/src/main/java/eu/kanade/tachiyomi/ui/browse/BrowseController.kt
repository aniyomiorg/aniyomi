--- conflicted
+++ resolved
@@ -50,12 +50,7 @@
             ),
             startIndex = 1.takeIf { toExtensions },
             searchQuery = query,
-<<<<<<< HEAD
             onChangeSearchQuery = { presenter.animeExtensionsPresenter.search(it) },
-            placeholderRes = R.string.action_search_hint,
-=======
-            onChangeSearchQuery = { presenter.extensionsPresenter.search(it) },
->>>>>>> ba00d9e5
             incognitoMode = presenter.isIncognitoMode,
             downloadedOnlyMode = presenter.isDownloadOnly,
             scrollable = true,
