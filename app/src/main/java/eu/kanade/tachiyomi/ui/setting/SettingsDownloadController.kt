--- conflicted
+++ resolved
@@ -12,14 +12,9 @@
 import com.google.android.material.dialog.MaterialAlertDialogBuilder
 import com.hippo.unifile.UniFile
 import eu.kanade.domain.category.interactor.GetCategories
+import eu.kanade.domain.category.interactor.GetCategoriesAnime
 import eu.kanade.domain.category.model.Category
 import eu.kanade.tachiyomi.R
-<<<<<<< HEAD
-import eu.kanade.tachiyomi.data.database.AnimeDatabaseHelper
-import eu.kanade.tachiyomi.data.database.DatabaseHelper
-import eu.kanade.tachiyomi.data.database.models.Category
-=======
->>>>>>> 9385b86e
 import eu.kanade.tachiyomi.data.preference.PreferencesHelper
 import eu.kanade.tachiyomi.ui.base.controller.DialogController
 import eu.kanade.tachiyomi.util.preference.bindTo
@@ -48,25 +43,16 @@
 
 class SettingsDownloadController : SettingsController() {
 
-<<<<<<< HEAD
-    private val db: DatabaseHelper by injectLazy()
-    private val adb: AnimeDatabaseHelper by injectLazy()
-=======
     private val getCategories: GetCategories by injectLazy()
->>>>>>> 9385b86e
+    private val getCategoriesAnime: GetCategoriesAnime by injectLazy()
 
     override fun setupPreferenceScreen(screen: PreferenceScreen) = screen.apply {
         titleRes = R.string.pref_category_downloads
 
-<<<<<<< HEAD
-        val dbCategories = db.getCategories().executeAsBlocking()
-        val dbAnimeCategories = adb.getCategories().executeAsBlocking()
-        val mangaCategories = listOf(Category.createDefault(context)) + dbCategories
-        val animeCategories = listOf(Category.createDefault(context)) + dbAnimeCategories
-=======
         val dbCategories = runBlocking { getCategories.await() }
-        val categories = listOf(Category.default(context)) + dbCategories
->>>>>>> 9385b86e
+        val dbAnimeCategories = runBlocking { getCategoriesAnime.await() }
+        val mangaCategories = listOf(Category.default(context)) + dbCategories
+        val animeCategories = listOf(Category.default(context)) + dbAnimeCategories
 
         preference {
             bindTo(preferences.downloadsDirectory())
@@ -136,7 +122,7 @@
                 preferences.removeExcludeAnimeCategories().asFlow()
                     .onEach { mutable ->
                         val selected = mutable
-                            .mapNotNull { id -> animeCategories.find { it.id == id.toInt() } }
+                            .mapNotNull { id -> animeCategories.find { it.id == id.toLong() } }
                             .sortedBy { it.order }
 
                         summary = if (selected.isEmpty()) {
@@ -155,11 +141,7 @@
                 preferences.removeExcludeCategories().asFlow()
                     .onEach { mutable ->
                         val selected = mutable
-<<<<<<< HEAD
-                            .mapNotNull { id -> mangaCategories.find { it.id == id.toInt() } }
-=======
-                            .mapNotNull { id -> categories.find { it.id == id.toLong() } }
->>>>>>> 9385b86e
+                            .mapNotNull { id -> mangaCategories.find { it.id == id.toLong() } }
                             .sortedBy { it.order }
 
                         summary = if (selected.isEmpty()) {
@@ -189,7 +171,7 @@
 
                 fun updateSummary() {
                     val selectedCategories = preferences.downloadNewEpisodeCategories().get()
-                        .mapNotNull { id -> animeCategories.find { it.id == id.toInt() } }
+                        .mapNotNull { id -> animeCategories.find { it.id == id.toLong() } }
                         .sortedBy { it.order }
                     val includedItemsText = if (selectedCategories.isEmpty()) {
                         context.getString(R.string.all)
@@ -198,7 +180,7 @@
                     }
 
                     val excludedCategories = preferences.downloadNewEpisodeCategoriesExclude().get()
-                        .mapNotNull { id -> animeCategories.find { it.id == id.toInt() } }
+                        .mapNotNull { id -> animeCategories.find { it.id == id.toLong() } }
                         .sortedBy { it.order }
                     val excludedItemsText = if (excludedCategories.isEmpty()) {
                         context.getString(R.string.none)
@@ -232,11 +214,7 @@
 
                 fun updateSummary() {
                     val selectedCategories = preferences.downloadNewChapterCategories().get()
-<<<<<<< HEAD
-                        .mapNotNull { id -> mangaCategories.find { it.id == id.toInt() } }
-=======
-                        .mapNotNull { id -> categories.find { it.id == id.toLong() } }
->>>>>>> 9385b86e
+                        .mapNotNull { id -> mangaCategories.find { it.id == id.toLong() } }
                         .sortedBy { it.order }
                     val includedItemsText = if (selectedCategories.isEmpty()) {
                         context.getString(R.string.all)
@@ -245,11 +223,7 @@
                     }
 
                     val excludedCategories = preferences.downloadNewChapterCategoriesExclude().get()
-<<<<<<< HEAD
-                        .mapNotNull { id -> mangaCategories.find { it.id == id.toInt() } }
-=======
-                        .mapNotNull { id -> categories.find { it.id == id.toLong() } }
->>>>>>> 9385b86e
+                        .mapNotNull { id -> mangaCategories.find { it.id == id.toLong() } }
                         .sortedBy { it.order }
                     val excludedItemsText = if (excludedCategories.isEmpty()) {
                         context.getString(R.string.none)
@@ -426,11 +400,11 @@
     class DownloadAnimeCategoriesDialog : DialogController() {
 
         private val preferences: PreferencesHelper = Injekt.get()
-        private val db: AnimeDatabaseHelper = Injekt.get()
+        private val getCategories: GetCategoriesAnime = Injekt.get()
 
         override fun onCreateDialog(savedViewState: Bundle?): Dialog {
-            val dbCategories = db.getCategories().executeAsBlocking()
-            val categories = listOf(Category.createDefault(activity!!)) + dbCategories
+            val dbCategories = runBlocking { getCategories.await() }
+            val categories = listOf(Category.default(activity!!)) + dbCategories
 
             val items = categories.map { it.name }
             var selected = categories
