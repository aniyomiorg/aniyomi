package eu.kanade.tachiyomi.ui.recent.updates

import android.view.LayoutInflater
import android.view.Menu
import android.view.MenuInflater
import android.view.MenuItem
import android.view.View
import androidx.appcompat.view.ActionMode
import androidx.core.view.isVisible
import androidx.recyclerview.widget.LinearLayoutManager
import dev.chrisbanes.insetter.applyInsetter
import eu.davidea.flexibleadapter.FlexibleAdapter
import eu.davidea.flexibleadapter.SelectableAdapter
import eu.davidea.flexibleadapter.items.IFlexible
import eu.kanade.tachiyomi.R
import eu.kanade.tachiyomi.data.download.DownloadService
import eu.kanade.tachiyomi.data.download.model.Download
import eu.kanade.tachiyomi.data.library.LibraryUpdateService
import eu.kanade.tachiyomi.data.notification.Notifications
import eu.kanade.tachiyomi.databinding.UpdatesControllerBinding
import eu.kanade.tachiyomi.ui.base.controller.NucleusController
import eu.kanade.tachiyomi.ui.base.controller.RootController
import eu.kanade.tachiyomi.ui.base.controller.pushController
import eu.kanade.tachiyomi.ui.main.MainActivity
import eu.kanade.tachiyomi.ui.manga.MangaController
import eu.kanade.tachiyomi.ui.manga.chapter.base.BaseChaptersAdapter
import eu.kanade.tachiyomi.ui.reader.ReaderActivity
import eu.kanade.tachiyomi.util.system.logcat
import eu.kanade.tachiyomi.util.system.notificationManager
import eu.kanade.tachiyomi.util.system.toast
import eu.kanade.tachiyomi.util.view.onAnimationsFinished
import eu.kanade.tachiyomi.widget.ActionModeWithToolbar
import kotlinx.coroutines.flow.launchIn
import kotlinx.coroutines.flow.onEach
import logcat.LogPriority
import reactivecircus.flowbinding.recyclerview.scrollStateChanges
import reactivecircus.flowbinding.swiperefreshlayout.refreshes

/**
 * Fragment that shows recent chapters.
 */
class UpdatesController :
    NucleusController<UpdatesControllerBinding, UpdatesPresenter>(),
    RootController,
    ActionModeWithToolbar.Callback,
    FlexibleAdapter.OnItemClickListener,
    FlexibleAdapter.OnItemLongClickListener,
    FlexibleAdapter.OnUpdateListener,
    BaseChaptersAdapter.OnChapterClickListener,
    ConfirmDeleteChaptersDialog.Listener,
    UpdatesAdapter.OnCoverClickListener {

    /**
     * Action mode for multiple selection.
     */
    private var actionMode: ActionModeWithToolbar? = null

    /**
     * Adapter containing the recent chapters.
     */
    var adapter: UpdatesAdapter? = null
        private set

    init {
        setHasOptionsMenu(true)
    }

    override fun getTitle(): String? {
        return resources?.getString(R.string.label_recent_updates)
    }

    override fun createPresenter(): UpdatesPresenter {
        return UpdatesPresenter()
    }

    override fun createBinding(inflater: LayoutInflater) = UpdatesControllerBinding.inflate(inflater)

    override fun onViewCreated(view: View) {
        super.onViewCreated(view)
        binding.recycler.applyInsetter {
            type(navigationBars = true) {
                padding()
            }
        }

        view.context.notificationManager.cancel(Notifications.ID_NEW_CHAPTERS)

        // Init RecyclerView and adapter
        val layoutManager = LinearLayoutManager(view.context)
        binding.recycler.layoutManager = layoutManager
        binding.recycler.setHasFixedSize(true)
        binding.recycler.scrollStateChanges()
            .onEach {
                // Disable swipe refresh when view is not at the top
                val firstPos = layoutManager.findFirstCompletelyVisibleItemPosition()
                binding.swipeRefresh.isEnabled = firstPos <= 0
            }
            .launchIn(viewScope)

        binding.swipeRefresh.isRefreshing = true
        binding.swipeRefresh.setDistanceToTriggerSync((2 * 64 * view.resources.displayMetrics.density).toInt())
        binding.swipeRefresh.refreshes()
            .onEach {
                updateLibrary()

                // It can be a very long operation, so we disable swipe refresh and show a toast.
                binding.swipeRefresh.isRefreshing = false
            }
            .launchIn(viewScope)
    }

    override fun onDestroyView(view: View) {
        destroyActionModeIfNeeded()
        adapter = null
        super.onDestroyView(view)
    }

    override fun onCreateOptionsMenu(menu: Menu, inflater: MenuInflater) {
        inflater.inflate(R.menu.updates, menu)
    }

    override fun onOptionsItemSelected(item: MenuItem): Boolean {
        when (item.itemId) {
            R.id.action_update_library -> updateLibrary()
        }

        return super.onOptionsItemSelected(item)
    }

    private fun updateLibrary() {
        activity?.let {
            if (LibraryUpdateService.start(it)) {
                it.toast(R.string.updating_library)
            }
        }
    }

    /**
     * Returns selected chapters
     * @return list of selected chapters
     */
    private fun getSelectedChapters(): List<UpdatesItem> {
        val adapter = adapter ?: return emptyList()
        return adapter.selectedPositions.mapNotNull { adapter.getItem(it) as? UpdatesItem }
    }

    /**
     * Called when item in list is clicked
     * @param position position of clicked item
     */
    override fun onItemClick(view: View, position: Int): Boolean {
        val adapter = adapter ?: return false

        // Get item from position
        val item = adapter.getItem(position) as? UpdatesItem ?: return false
        return if (actionMode != null && adapter.mode == SelectableAdapter.Mode.MULTI) {
            toggleSelection(position)
            true
        } else {
            openChapter(item)
            false
        }
    }

    /**
     * Called when item in list is long clicked
     * @param position position of clicked item
     */
    override fun onItemLongClick(position: Int) {
        val activity = activity
        if (actionMode == null && activity is MainActivity) {
            actionMode = activity.startActionModeAndToolbar(this)
            activity.showBottomNav(false)
        }
        toggleSelection(position)
    }

    /**
     * Called to toggle selection
     * @param position position of selected item
     */
    private fun toggleSelection(position: Int) {
        val adapter = adapter ?: return
        adapter.toggleSelection(position)
        actionMode?.invalidate()
    }

    /**
     * Open chapter in reader
     * @param chapter selected chapter
     */
    private fun openChapter(item: UpdatesItem) {
        val activity = activity ?: return
        val intent = ReaderActivity.newIntent(activity, item.manga, item.chapter)
        startActivity(intent)
    }

    /**
     * Download selected items
     * @param chapters list of selected [UpdatesItem]s
     */
    private fun downloadChapters(chapters: List<UpdatesItem>) {
        presenter.downloadChapters(chapters)
        destroyActionModeIfNeeded()
    }

    /**
     * Populate adapter with chapters
     * @param chapters list of [Any]
     */
    fun onNextRecentChapters(chapters: List<IFlexible<*>>) {
        destroyActionModeIfNeeded()
        if (adapter == null) {
            adapter = UpdatesAdapter(this@UpdatesController, binding.recycler.context, chapters)
            binding.recycler.adapter = adapter
            adapter!!.fastScroller = binding.fastScroller
        } else {
            adapter?.updateDataSet(chapters)
        }
        binding.swipeRefresh.isRefreshing = false
        binding.fastScroller.isVisible = true
        binding.recycler.onAnimationsFinished {
            (activity as? MainActivity)?.ready = true
        }
    }

    override fun onUpdateEmptyView(size: Int) {
        if (size > 0) {
            binding.emptyView.hide()
        } else {
            binding.emptyView.show(R.string.information_no_recent)
        }
    }

    /**
     * Update download status of chapter
     * @param download [Download] object containing download progress.
     */
    fun onChapterDownloadUpdate(download: Download) {
        adapter?.currentItems
            ?.filterIsInstance<UpdatesItem>()
            ?.find { it.chapter.id == download.chapter.id }?.let {
                adapter?.updateItem(it, it.status)
            }
    }

    /**
     * Mark chapter as read
     * @param chapters list of chapters
     */
    private fun markAsRead(chapters: List<UpdatesItem>) {
        presenter.markChapterRead(chapters, true)
        if (presenter.preferences.removeAfterMarkedAsRead()) {
            deleteChapters(chapters)
        }
        destroyActionModeIfNeeded()
    }

    /**
     * Mark chapter as unread
     * @param chapters list of selected [UpdatesItem]
     */
    private fun markAsUnread(chapters: List<UpdatesItem>) {
        presenter.markChapterRead(chapters, false)
        destroyActionModeIfNeeded()
    }

    override fun deleteChapters(chaptersToDelete: List<UpdatesItem>) {
        presenter.deleteChapters(chaptersToDelete)
        destroyActionModeIfNeeded()
    }

    private fun destroyActionModeIfNeeded() {
        actionMode?.finish()
    }

    override fun onCoverClick(position: Int) {
        destroyActionModeIfNeeded()

        val chapterClicked = adapter?.getItem(position) as? UpdatesItem ?: return
        openManga(chapterClicked)
    }

    private fun openManga(chapter: UpdatesItem) {
<<<<<<< HEAD
        parentController!!.router.pushController(MangaController(chapter.manga))
=======
        router.pushController(MangaController(chapter.manga.id!!))
>>>>>>> cb1830d7
    }

    /**
     * Called when chapters are deleted
     */
    fun onChaptersDeleted() {
        adapter?.notifyDataSetChanged()
    }

    /**
     * Called when error while deleting
     * @param error error message
     */
    fun onChaptersDeletedError(error: Throwable) {
        logcat(LogPriority.ERROR, error)
    }

    override fun downloadChapter(position: Int) {
        val item = adapter?.getItem(position) as? UpdatesItem ?: return
        if (item.status == Download.State.ERROR) {
            DownloadService.start(activity!!)
        } else {
            downloadChapters(listOf(item))
        }
        adapter?.updateItem(item)
    }

    override fun deleteChapter(position: Int) {
        val item = adapter?.getItem(position) as? UpdatesItem ?: return
        deleteChapters(listOf(item))
        adapter?.updateItem(item)
    }

    override fun startDownloadNow(position: Int) {
        val chapter = adapter?.getItem(position) as? UpdatesItem ?: return
        presenter.startDownloadingNow(chapter)
    }

    private fun bookmarkChapters(chapters: List<UpdatesItem>, bookmarked: Boolean) {
        presenter.bookmarkChapters(chapters, bookmarked)
        destroyActionModeIfNeeded()
    }

    /**
     * Called when ActionMode created.
     * @param mode the ActionMode object
     * @param menu menu object of ActionMode
     */
    override fun onCreateActionMode(mode: ActionMode, menu: Menu): Boolean {
        mode.menuInflater.inflate(R.menu.generic_selection, menu)
        adapter?.mode = SelectableAdapter.Mode.MULTI
        return true
    }

    override fun onCreateActionToolbar(menuInflater: MenuInflater, menu: Menu) {
        menuInflater.inflate(R.menu.updates_chapter_selection, menu)
    }

    override fun onPrepareActionMode(mode: ActionMode, menu: Menu): Boolean {
        val count = adapter?.selectedItemCount ?: 0
        if (count == 0) {
            // Destroy action mode if there are no items selected.
            destroyActionModeIfNeeded()
        } else {
            mode.title = count.toString()
        }
        return true
    }

    override fun onPrepareActionToolbar(toolbar: ActionModeWithToolbar, menu: Menu) {
        val chapters = getSelectedChapters()
        if (chapters.isEmpty()) return
        toolbar.findToolbarItem(R.id.action_download)?.isVisible = chapters.any { !it.isDownloaded }
        toolbar.findToolbarItem(R.id.action_delete)?.isVisible = chapters.any { it.isDownloaded }
        toolbar.findToolbarItem(R.id.action_bookmark)?.isVisible = chapters.any { !it.bookmark }
        toolbar.findToolbarItem(R.id.action_remove_bookmark)?.isVisible = chapters.all { it.bookmark }
        toolbar.findToolbarItem(R.id.action_mark_as_read)?.isVisible = chapters.any { !it.chapter.read }
        toolbar.findToolbarItem(R.id.action_mark_as_unread)?.isVisible = chapters.all { it.chapter.read }
    }

    /**
     * Called when ActionMode item clicked
     * @param mode the ActionMode object
     * @param item item from ActionMode.
     */
    override fun onActionItemClicked(mode: ActionMode, item: MenuItem): Boolean {
        return onActionItemClicked(item)
    }

    private fun onActionItemClicked(item: MenuItem): Boolean {
        when (item.itemId) {
            R.id.action_select_all -> selectAll()
            R.id.action_select_inverse -> selectInverse()
            R.id.action_download -> downloadChapters(getSelectedChapters())
            R.id.action_delete ->
                ConfirmDeleteChaptersDialog(this, getSelectedChapters())
                    .showDialog(router)
            R.id.action_bookmark -> bookmarkChapters(getSelectedChapters(), true)
            R.id.action_remove_bookmark -> bookmarkChapters(getSelectedChapters(), false)
            R.id.action_mark_as_read -> markAsRead(getSelectedChapters())
            R.id.action_mark_as_unread -> markAsUnread(getSelectedChapters())
            else -> return false
        }
        return true
    }

    /**
     * Called when ActionMode destroyed
     * @param mode the ActionMode object
     */
    override fun onDestroyActionMode(mode: ActionMode) {
        adapter?.mode = SelectableAdapter.Mode.IDLE
        adapter?.clearSelection()

        (activity as? MainActivity)?.showBottomNav(true)

        actionMode = null
    }

    private fun selectAll() {
        val adapter = adapter ?: return
        adapter.selectAll()
        actionMode?.invalidate()
    }

    private fun selectInverse() {
        val adapter = adapter ?: return
        for (i in 0..adapter.itemCount) {
            adapter.toggleSelection(i)
        }
        actionMode?.invalidate()
        adapter.notifyDataSetChanged()
    }
}<|MERGE_RESOLUTION|>--- conflicted
+++ resolved
@@ -282,11 +282,7 @@
     }
 
     private fun openManga(chapter: UpdatesItem) {
-<<<<<<< HEAD
-        parentController!!.router.pushController(MangaController(chapter.manga))
-=======
-        router.pushController(MangaController(chapter.manga.id!!))
->>>>>>> cb1830d7
+        parentController!!.router.pushController(MangaController(chapter.manga.id!!))
     }
 
     /**
