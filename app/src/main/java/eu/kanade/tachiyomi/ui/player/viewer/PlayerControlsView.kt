package eu.kanade.tachiyomi.ui.player.viewer

import android.annotation.SuppressLint
import android.content.Context
import android.content.ContextWrapper
import android.content.res.ColorStateList
import android.os.Handler
import android.os.Looper
import android.util.AttributeSet
import android.view.LayoutInflater
import android.view.View
import android.view.animation.AnimationUtils
import android.widget.LinearLayout
import androidx.core.content.ContextCompat
import androidx.core.view.isVisible
import eu.kanade.tachiyomi.R
import eu.kanade.tachiyomi.databinding.PlayerControlsBinding
import eu.kanade.tachiyomi.ui.player.PlayerActivity
import eu.kanade.tachiyomi.ui.player.settings.PlayerDialogs
import eu.kanade.tachiyomi.ui.player.viewer.components.Seekbar
import `is`.xyz.mpv.MPVLib
import `is`.xyz.mpv.StateRestoreCallback
import `is`.xyz.mpv.Utils
import tachiyomi.core.util.lang.withUIContext
import kotlin.math.abs

class PlayerControlsView @JvmOverloads constructor(context: Context, attrs: AttributeSet? = null) :
    LinearLayout(context, attrs) {

    internal val binding: PlayerControlsBinding =
        PlayerControlsBinding.inflate(LayoutInflater.from(context), this, false)

    private tailrec fun Context.getActivity(): PlayerActivity? = this as? PlayerActivity
        ?: (this as? ContextWrapper)?.baseContext?.getActivity()

    private val activity: PlayerActivity = context.getActivity()!!

    private val playerPreferences = activity.playerPreferences

    private val player get() = activity.player

    private val playerDialogs = PlayerDialogs(activity)

    val seekbar: Seekbar = Seekbar(
        view = binding.playbackSeekbar,
        onValueChange = ::onValueChange,
        onValueChangeFinished = ::onValueChangeFinished,
    )

    private fun onValueChange(value: Float, wasSeeking: Boolean) {
        if (!wasSeeking) {
            SeekState.mode = SeekState.SEEKBAR
            activity.initSeek()
        }

        MPVLib.command(arrayOf("seek", value.toInt().toString(), "absolute+keyframes"))

        val duration = player.duration ?: 0
        if (duration == 0 || activity.initialSeek < 0) {
            return
        }

        val difference = value.toInt() - activity.initialSeek

        showSeekText(value.toInt(), difference)
    }

    private fun onValueChangeFinished(value: Float) {
        if (SeekState.mode == SeekState.SEEKBAR) {
            if (playerPreferences.playerSmoothSeek().get()) player.timePos = value.toInt() else MPVLib.command(arrayOf("seek", value.toInt().toString(), "absolute+keyframes"))
            SeekState.mode = SeekState.NONE
            animationHandler.removeCallbacks(hideUiForSeekRunnable)
            animationHandler.removeCallbacks(fadeOutControlsRunnable)
            animationHandler.postDelayed(hideUiForSeekRunnable, 500L)
            animationHandler.postDelayed(fadeOutControlsRunnable, 3500L)
        } else {
            MPVLib.command(arrayOf("seek", value.toInt().toString(), "absolute+keyframes"))
        }
    }

    init {
        addView(binding.root)
    }

    @Suppress("DEPRECATION")
    override fun onViewAdded(child: View?) {
        binding.backArrowBtn.setOnClickListener { activity.onBackPressed() }

        // Lock and Unlock controls
        binding.lockBtn.setOnClickListener { lockControls(true) }
        binding.unlockBtn.setOnClickListener { lockControls(false) }

        // Long click controls
        binding.cycleSpeedBtn.setOnLongClickListener { playerDialogs.speedPickerDialog(pauseForDialog()); true }
        binding.cycleDecoderBtn.setOnLongClickListener { playerDialogs.decoderDialog(pauseForDialog()); true }

<<<<<<< HEAD
        binding.playbackSeekbar.setOnSeekBarChangeListener(seekBarChangeListener)

        binding.prevBtn.setOnClickListener { switchEpisode(previous = true) }
=======
        binding.prevBtn.setOnClickListener { activity.switchEpisode(true) }
>>>>>>> 27a4014d
        binding.playBtn.setOnClickListener { playPause() }
        binding.nextBtn.setOnClickListener { switchEpisode(previous = false) }

        binding.pipBtn.setOnClickListener { activity.pip.start() }

        binding.pipBtn.isVisible = !playerPreferences.pipOnExit().get() && activity.pip.supportedAndEnabled

        binding.controlsSkipIntroBtn.setOnLongClickListener { playerDialogs.skipIntroDialog(pauseForDialog()); true }

        binding.playbackPositionBtn.setOnClickListener {
            if (player.timePos != null && player.duration != null) {
                playerPreferences.invertedDurationTxt().set(false)
                playerPreferences.invertedPlaybackTxt().set(!playerPreferences.invertedPlaybackTxt().get())
                updatePlaybackPos(player.timePos!!)
                updatePlaybackDuration(player.duration!!)
            }
        }

        binding.playbackDurationBtn.setOnClickListener {
            if (player.timePos != null && player.duration != null) {
                playerPreferences.invertedPlaybackTxt().set(false)
                playerPreferences.invertedDurationTxt().set(!playerPreferences.invertedDurationTxt().get())
                updatePlaybackPos(player.timePos!!)
                updatePlaybackDuration(player.duration!!)
            }
        }

        binding.toggleAutoplay.setOnCheckedChangeListener { _, isChecked -> toggleAutoplay(isChecked) }

        binding.cycleViewModeBtn.setOnClickListener { cycleViewMode() }

        binding.titleMainTxt.setOnClickListener { activity.viewModel.showEpisodeList() }

        binding.titleSecondaryTxt.setOnClickListener { activity.viewModel.showEpisodeList() }

        binding.episodeListBtn.setOnClickListener { activity.viewModel.showEpisodeList() }
    }

    private fun pauseForDialog(): StateRestoreCallback {
        val wasPlayerPaused = player.paused ?: true // default to not changing state
        player.paused = true
        return {
            if (!wasPlayerPaused) {
                player.paused = false
                activity.refreshUi()
            }
        }
    }

    private fun switchEpisode(previous: Boolean) {
        return activity.changeEpisode(activity.viewModel.getAdjacentEpisodeId(previous = previous))
    }

    internal suspend fun updateEpisodeText() {
        val viewModel = activity.viewModel
        val skipIntroText = activity.getString(R.string.player_controls_skip_intro_text, viewModel.getAnimeSkipIntroLength())
        withUIContext {
            binding.titleMainTxt.text = viewModel.currentAnime?.title
            binding.titleSecondaryTxt.text = viewModel.currentEpisode?.name
            binding.controlsSkipIntroBtn.text = skipIntroText
        }
    }

    internal suspend fun updatePlaylistButtons() {
        val viewModel = activity.viewModel
        val plCount = viewModel.currentEpisodeList.size
        val plPos = viewModel.getCurrentEpisodeIndex()

        val grey = ContextCompat.getColor(context, R.color.tint_disabled)
        val white = ContextCompat.getColor(context, R.color.tint_normal)
        withUIContext {
            with(binding.prevBtn) {
                this.imageTintList = ColorStateList.valueOf(if (plPos == 0) grey else white)
                this.isClickable = plPos != 0
            }
            with(binding.nextBtn) {
                this.imageTintList =
                    ColorStateList.valueOf(if (plPos == plCount - 1) grey else white)
                this.isClickable = plPos != plCount - 1
            }
        }
    }

    internal suspend fun updateDecoderButton() {
        withUIContext {
            if (binding.cycleDecoderBtn.visibility == View.VISIBLE) {
                binding.cycleDecoderBtn.text = HwDecState.mode.title
            }
        }
    }

    internal suspend fun updateSpeedButton() {
        withUIContext {
            binding.cycleSpeedBtn.text = context.getString(R.string.ui_speed, player.playbackSpeed)
            player.playbackSpeed?.let { playerPreferences.playerSpeed().set(it.toFloat()) }
        }
    }

    private var showControls = false
    private var wasPausedBeforeSeeking = false

    private val nonSeekViewRunnable = Runnable {
        binding.topControlsGroup.visibility = View.VISIBLE
        binding.middleControlsGroup.visibility = View.VISIBLE
        binding.bottomControlsGroup.visibility = View.VISIBLE
    }

    private val hideUiForSeekRunnable = Runnable {
        SeekState.mode = SeekState.NONE
        player.paused = wasPausedBeforeSeeking
        if (showControls) {
            AnimationUtils.loadAnimation(context, R.anim.player_fade_in).also { fadeAnimation ->
                binding.topControlsGroup.startAnimation(fadeAnimation)
                binding.topControlsGroup.visibility = View.VISIBLE

                binding.middleControlsGroup.startAnimation(fadeAnimation)
                binding.middleControlsGroup.visibility = View.VISIBLE

                binding.bottomControlsGroup.startAnimation(fadeAnimation)
                binding.bottomControlsGroup.visibility = View.VISIBLE
            }
            showControls = false
        } else {
            showControls = true

            animationHandler.removeCallbacks(fadeOutControlsRunnable)
            animationHandler.postDelayed(fadeOutControlsRunnable, 500L)
            animationHandler.removeCallbacks(nonSeekViewRunnable)
            animationHandler.postDelayed(nonSeekViewRunnable, 600L + resources.getInteger(R.integer.player_animation_duration).toLong())
        }
    }

    internal fun hideUiForSeek() {
        animationHandler.removeCallbacks(fadeOutControlsRunnable)
        animationHandler.removeCallbacks(hideUiForSeekRunnable)

        if (!(binding.topControlsGroup.visibility == View.INVISIBLE && binding.middleControlsGroup.visibility == INVISIBLE && binding.bottomControlsGroup.visibility == INVISIBLE)) {
            wasPausedBeforeSeeking = player.paused!!
            showControls = binding.unlockedView.isVisible
            binding.topControlsGroup.visibility = View.INVISIBLE
            binding.middleControlsGroup.visibility = View.INVISIBLE
            binding.bottomControlsGroup.visibility = View.INVISIBLE
            player.paused = true
            animationHandler.removeCallbacks(volumeViewRunnable)
            animationHandler.removeCallbacks(brightnessViewRunnable)
            animationHandler.removeCallbacks(seekTextRunnable)
            binding.volumeView.visibility = View.GONE
            binding.brightnessView.visibility = View.GONE
            activity.binding.seekView.visibility = View.GONE
            binding.seekBarGroup.visibility = View.VISIBLE
            binding.unlockedView.visibility = View.VISIBLE
            SeekState.mode = SeekState.SCROLL
        }

        val delay = if (SeekState.mode == SeekState.DOUBLE_TAP) 1000L else 500L

        animationHandler.postDelayed(hideUiForSeekRunnable, delay)
    }

    private val animationHandler = Handler(Looper.getMainLooper())

    // Fade out Player controls
    private val fadeOutControlsRunnable = Runnable { fadeOutControls() }

    internal fun lockControls(locked: Boolean) {
        SeekState.mode = if (locked) SeekState.LOCKED else SeekState.NONE
        val itemView = if (locked) binding.unlockedView else binding.lockedView
        itemView.visibility = View.GONE
        showAndFadeControls()
    }

    internal fun toggleControls(isTapped: Boolean = false) {
        val isControlsVisible = binding.lockedView.isVisible || binding.unlockedView.isVisible
        if (!isControlsVisible && !player.paused!!) {
            showAndFadeControls()
        } else if (!isControlsVisible && player.paused!!) {
            fadeInControls()
        } else if (isTapped) {
            fadeOutControls()
        }
    }

    internal fun hideControls(hide: Boolean) {
        animationHandler.removeCallbacks(fadeOutControlsRunnable)
        if (hide) {
            binding.unlockedView.visibility = View.GONE
            binding.lockedView.visibility = View.GONE
        } else {
            showAndFadeControls()
        }
    }

    @SuppressLint("SetTextI18n")
    internal fun updatePlaybackPos(position: Int) {
        val duration = player.duration
        val invertedPlayback = playerPreferences.invertedPlaybackTxt().get()
        val invertedDuration = playerPreferences.invertedDurationTxt().get()

        if (duration != null) {
            if (invertedPlayback) {
                binding.playbackPositionBtn.text = "-${Utils.prettyTime(duration - position)}"
            } else if (invertedDuration) {
                binding.playbackPositionBtn.text = Utils.prettyTime(position)
                binding.playbackDurationBtn.text = "-${Utils.prettyTime(duration - position)}"
            } else {
                binding.playbackPositionBtn.text = Utils.prettyTime(position)
            }
            activity.viewModel.onSecondReached(position, duration)
        }
        seekbar.updateSeekbar(value = position.toFloat())
    }

    @SuppressLint("SetTextI18n")
    internal fun updatePlaybackDuration(duration: Int) {
        if (!playerPreferences.invertedDurationTxt().get() && player.duration != null) {
            binding.playbackDurationBtn.text = Utils.prettyTime(duration)
        }

        seekbar.updateSeekbar(duration = duration.toFloat())
    }

    internal fun updateBufferPosition(bufferPosition: Int) {
        seekbar.updateSeekbar(readAheadValue = bufferPosition.toFloat())
    }

    internal fun showAndFadeControls() {
        val itemView = if (SeekState.mode == SeekState.LOCKED) binding.lockedView else binding.unlockedView
        if (!itemView.isVisible) fadeInControls()
        itemView.visibility = View.VISIBLE
        resetControlsFade()
    }

    internal fun resetControlsFade() {
        val itemView = if (SeekState.mode == SeekState.LOCKED) binding.lockedView else binding.unlockedView
        if (!itemView.isVisible) return
        animationHandler.removeCallbacks(fadeOutControlsRunnable)
        if (SeekState.mode == SeekState.SEEKBAR) return
        animationHandler.postDelayed(fadeOutControlsRunnable, 3500L)
    }

    private fun fadeOutControls() {
        animationHandler.removeCallbacks(fadeOutControlsRunnable)

        AnimationUtils.loadAnimation(context, R.anim.player_fade_out).also { fadeAnimation ->
            val itemView = if (SeekState.mode == SeekState.LOCKED) binding.lockedView else binding.unlockedView
            itemView.startAnimation(fadeAnimation)
            itemView.visibility = View.GONE
        }

        binding.seekBarGroup.startAnimation(AnimationUtils.loadAnimation(context, R.anim.player_exit_bottom))
        if (!showControls) {
            binding.topControlsGroup.startAnimation(AnimationUtils.loadAnimation(context, R.anim.player_exit_top))
            binding.bottomRightControlsGroup.startAnimation(AnimationUtils.loadAnimation(context, R.anim.player_exit_right))
            binding.bottomLeftControlsGroup.startAnimation(AnimationUtils.loadAnimation(context, R.anim.player_exit_left))
            binding.middleControlsGroup.startAnimation(AnimationUtils.loadAnimation(context, R.anim.player_fade_out))
        }
        showControls = false
    }

    private fun fadeInControls() {
        animationHandler.removeCallbacks(fadeOutControlsRunnable)

        AnimationUtils.loadAnimation(context, R.anim.player_fade_in).also { fadeAnimation ->
            val itemView = if (SeekState.mode == SeekState.LOCKED) binding.lockedView else binding.unlockedView
            itemView.startAnimation(fadeAnimation)
            itemView.visibility = View.VISIBLE
        }

        binding.seekBarGroup.startAnimation(AnimationUtils.loadAnimation(context, R.anim.player_enter_bottom))
        binding.topControlsGroup.startAnimation(AnimationUtils.loadAnimation(context, R.anim.player_enter_top))
        binding.bottomRightControlsGroup.startAnimation(AnimationUtils.loadAnimation(context, R.anim.player_enter_right))
        binding.bottomLeftControlsGroup.startAnimation(AnimationUtils.loadAnimation(context, R.anim.player_enter_left))
        binding.middleControlsGroup.startAnimation(AnimationUtils.loadAnimation(context, R.anim.player_fade_in))
    }

    internal fun playPause() {
        player.cyclePause()
        when {
            player.paused!! -> animationHandler.removeCallbacks(fadeOutControlsRunnable)
            binding.unlockedView.isVisible -> showAndFadeControls()
        }
    }

    // Fade out Player information text
    private val playerInformationRunnable = Runnable {
        AnimationUtils.loadAnimation(context, R.anim.player_fade_out).also { fadeAnimation ->
            binding.playerInformation.startAnimation(fadeAnimation)
            binding.playerInformation.visibility = View.GONE
        }
    }

    private var playerViewMode = AspectState.get(playerPreferences.playerViewMode().get())

    private fun cycleViewMode() {
        playerViewMode = when (playerViewMode) {
            AspectState.STRETCH -> AspectState.FIT
            AspectState.FIT -> AspectState.CROP
            AspectState.CROP -> AspectState.STRETCH
        }
        setViewMode(showText = true)
    }

    internal fun setViewMode(showText: Boolean) {
        binding.playerInformation.text = activity.getString(playerViewMode.stringRes)
        when (playerViewMode) {
            AspectState.CROP -> {
                activity.mpvUpdateAspect(aspect = "-1", pan = "1.0")
            }
            AspectState.FIT -> {
                activity.mpvUpdateAspect(aspect = "-1", pan = "0.0")
            }
            AspectState.STRETCH -> {
                val newAspect = "${activity.deviceWidth}/${activity.deviceHeight}"
                activity.mpvUpdateAspect(aspect = newAspect, pan = "1.0")
            }
        }
        if (showText) {
            animationHandler.removeCallbacks(playerInformationRunnable)
            binding.playerInformation.visibility = View.VISIBLE
            animationHandler.postDelayed(playerInformationRunnable, 1000L)
        }

        playerPreferences.playerViewMode().set(playerViewMode.index)
    }

    internal fun toggleAutoplay(isAutoplay: Boolean) {
        binding.toggleAutoplay.isChecked = isAutoplay
        binding.toggleAutoplay.thumbDrawable = if (isAutoplay) {
            ContextCompat.getDrawable(context, R.drawable.ic_play_circle_filled_24)
        } else {
            ContextCompat.getDrawable(context, R.drawable.ic_pause_circle_filled_24)
        }

        if (isAutoplay) {
            binding.playerInformation.text = activity.getString(R.string.enable_auto_play)
        } else {
            binding.playerInformation.text = activity.getString(R.string.disable_auto_play)
        }

        if (!playerPreferences.autoplayEnabled().get() == isAutoplay) {
            animationHandler.removeCallbacks(playerInformationRunnable)
            binding.playerInformation.visibility = View.VISIBLE
            animationHandler.postDelayed(playerInformationRunnable, 1000L)
        }
        playerPreferences.autoplayEnabled().set(isAutoplay)
    }

    // Fade out seek text
    private val seekTextRunnable = Runnable {
        activity.binding.seekView.visibility = View.GONE
    }

    // Slide out Volume Bar
    private val volumeViewRunnable = Runnable {
        AnimationUtils.loadAnimation(context, R.anim.player_exit_left).also { slideAnimation ->
            if (SeekState.mode != SeekState.SCROLL) binding.volumeView.startAnimation(slideAnimation)
            binding.volumeView.visibility = View.GONE
        }
    }

    // Slide out Brightness Bar
    private val brightnessViewRunnable = Runnable {
        AnimationUtils.loadAnimation(context, R.anim.player_exit_right).also { slideAnimation ->
            if (SeekState.mode != SeekState.SCROLL) binding.brightnessView.startAnimation(slideAnimation)
            binding.brightnessView.visibility = View.GONE
        }
    }

    private fun showGestureView(type: String) {
        val callback: Runnable
        val itemView: LinearLayout
        val delay: Long
        when (type) {
            "seek" -> {
                callback = seekTextRunnable
                itemView = activity.binding.seekView
                delay = 0L
            }
            "volume" -> {
                callback = volumeViewRunnable
                itemView = binding.volumeView
                delay = 750L
                if (!itemView.isVisible) itemView.startAnimation(AnimationUtils.loadAnimation(context, R.anim.player_enter_left))
            }
            "brightness" -> {
                callback = brightnessViewRunnable
                itemView = binding.brightnessView
                delay = 750L
                if (!itemView.isVisible) itemView.startAnimation(AnimationUtils.loadAnimation(context, R.anim.player_enter_right))
            }
            else -> return
        }

        animationHandler.removeCallbacks(callback)
        itemView.visibility = View.VISIBLE
        animationHandler.postDelayed(callback, delay)
    }

    internal fun showSeekText(position: Int, difference: Int) {
        hideUiForSeek()
        updatePlaybackPos(position)

        val diffText = Utils.prettyTime(difference, true)
        activity.binding.seekText.text = activity.getString(R.string.ui_seek_distance, Utils.prettyTime(position), diffText)
        showGestureView("seek")
    }

    internal fun showVolumeBar(showBar: Boolean, volume: Int) {
        binding.volumeText.text = volume.toString()
        binding.volumeBar.progress = volume
        if (volume == 0) {
            binding.volumeImg.setImageResource(R.drawable.ic_volume_off_24dp)
        } else {
            binding.volumeImg.setImageResource(R.drawable.ic_volume_on_20dp)
        }
        if (showBar) showGestureView("volume")
    }

    internal fun showBrightnessBar(showBar: Boolean, brightness: Int) {
        binding.brightnessText.text = brightness.toString()
        binding.brightnessBar.progress = abs(brightness)
        if (brightness >= 0) {
            binding.brightnessImg.setImageResource(R.drawable.ic_brightness_positive_20dp)
            binding.brightnessBar.max = 100
            binding.brightnessBar.secondaryProgress = 100
        } else {
            binding.brightnessImg.setImageResource(R.drawable.ic_brightness_negative_20dp)
            binding.brightnessBar.max = 75
            binding.brightnessBar.secondaryProgress = 75
        }
        if (showBar) showGestureView("brightness")
    }
}<|MERGE_RESOLUTION|>--- conflicted
+++ resolved
@@ -94,13 +94,7 @@
         binding.cycleSpeedBtn.setOnLongClickListener { playerDialogs.speedPickerDialog(pauseForDialog()); true }
         binding.cycleDecoderBtn.setOnLongClickListener { playerDialogs.decoderDialog(pauseForDialog()); true }
 
-<<<<<<< HEAD
-        binding.playbackSeekbar.setOnSeekBarChangeListener(seekBarChangeListener)
-
         binding.prevBtn.setOnClickListener { switchEpisode(previous = true) }
-=======
-        binding.prevBtn.setOnClickListener { activity.switchEpisode(true) }
->>>>>>> 27a4014d
         binding.playBtn.setOnClickListener { playPause() }
         binding.nextBtn.setOnClickListener { switchEpisode(previous = false) }
 
