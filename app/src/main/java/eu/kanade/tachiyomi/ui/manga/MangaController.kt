package eu.kanade.tachiyomi.ui.manga

import android.content.Intent
import android.os.Bundle
import android.view.LayoutInflater
import android.view.View
import android.view.ViewGroup
import androidx.appcompat.app.AppCompatActivity
import androidx.compose.material3.SnackbarHostState
import androidx.compose.material3.SnackbarResult
import androidx.compose.runtime.Composable
import androidx.compose.runtime.collectAsState
import androidx.compose.runtime.getValue
import androidx.compose.runtime.remember
import androidx.compose.runtime.rememberCoroutineScope
import androidx.compose.ui.platform.LocalConfiguration
import androidx.core.os.bundleOf
import com.bluelinelabs.conductor.ControllerChangeHandler
import com.bluelinelabs.conductor.ControllerChangeType
import eu.kanade.data.chapter.NoChaptersException
import eu.kanade.presentation.components.ChangeCategoryDialog
import eu.kanade.presentation.components.ChapterDownloadAction
import eu.kanade.presentation.components.DuplicateMangaDialog
import eu.kanade.presentation.components.LoadingScreen
import eu.kanade.presentation.manga.DownloadAction
import eu.kanade.presentation.manga.MangaScreen
import eu.kanade.presentation.manga.components.DeleteChaptersDialog
import eu.kanade.presentation.manga.components.DownloadCustomAmountDialog
import eu.kanade.tachiyomi.R
import eu.kanade.tachiyomi.data.download.DownloadService
import eu.kanade.tachiyomi.data.download.model.Download
import eu.kanade.tachiyomi.data.track.model.TrackSearch
import eu.kanade.tachiyomi.network.HttpException
import eu.kanade.tachiyomi.source.isLocalOrStub
import eu.kanade.tachiyomi.source.online.HttpSource
import eu.kanade.tachiyomi.ui.base.controller.FullComposeController
import eu.kanade.tachiyomi.ui.base.controller.pushController
import eu.kanade.tachiyomi.ui.base.controller.withFadeTransaction
import eu.kanade.tachiyomi.ui.browse.migration.search.SearchController
import eu.kanade.tachiyomi.ui.browse.source.browse.BrowseSourceController
import eu.kanade.tachiyomi.ui.browse.source.globalsearch.GlobalSearchController
import eu.kanade.tachiyomi.ui.category.CategoryController
import eu.kanade.tachiyomi.ui.library.LibraryController
import eu.kanade.tachiyomi.ui.main.MainActivity
import eu.kanade.tachiyomi.ui.manga.MangaPresenter.Dialog
import eu.kanade.tachiyomi.ui.manga.chapter.ChaptersSettingsSheet
import eu.kanade.tachiyomi.ui.manga.info.MangaFullCoverDialog
import eu.kanade.tachiyomi.ui.manga.track.TrackItem
import eu.kanade.tachiyomi.ui.manga.track.TrackSearchDialog
import eu.kanade.tachiyomi.ui.manga.track.TrackSheet
import eu.kanade.tachiyomi.ui.reader.ReaderActivity
import eu.kanade.tachiyomi.ui.recent.history.HistoryController
import eu.kanade.tachiyomi.ui.recent.updates.UpdatesController
import eu.kanade.tachiyomi.ui.webview.WebViewActivity
import eu.kanade.tachiyomi.util.system.isTabletUi
import eu.kanade.tachiyomi.util.system.logcat
import eu.kanade.tachiyomi.util.system.toast
import kotlinx.coroutines.launch
import logcat.LogPriority
import eu.kanade.domain.chapter.model.Chapter as DomainChapter

class MangaController : FullComposeController<MangaPresenter> {

    @Suppress("unused")
    constructor(bundle: Bundle) : this(bundle.getLong(MANGA_EXTRA))

    constructor(
        mangaId: Long,
        fromSource: Boolean = false,
    ) : super(bundleOf(MANGA_EXTRA to mangaId, FROM_SOURCE_EXTRA to fromSource)) {
        this.mangaId = mangaId
    }

    var mangaId: Long

    val fromSource: Boolean
        get() = presenter.isFromSource

    // Sheet containing filter/sort/display items.
    private lateinit var settingsSheet: ChaptersSettingsSheet

    private lateinit var trackSheet: TrackSheet

    private val snackbarHostState = SnackbarHostState()

    override fun onChangeStarted(handler: ControllerChangeHandler, type: ControllerChangeType) {
        super.onChangeStarted(handler, type)
        val actionBar = (activity as? AppCompatActivity)?.supportActionBar
        if (type.isEnter) {
            actionBar?.hide()
        } else {
            actionBar?.show()
        }
    }

    override fun createPresenter(): MangaPresenter {
        return MangaPresenter(
            mangaId = mangaId,
            isFromSource = args.getBoolean(FROM_SOURCE_EXTRA, false),
        )
    }

    @Composable
    override fun ComposeContent() {
        val state by presenter.state.collectAsState()

        if (state is MangaScreenState.Loading) {
            LoadingScreen()
            return
        }

        val successState = state as MangaScreenState.Success
        val isHttpSource = remember { successState.source is HttpSource }
        val scope = rememberCoroutineScope()

        val configuration = LocalConfiguration.current
        val isTabletUi = remember { configuration.isTabletUi() } // won't survive config change

        MangaScreen(
            state = successState,
            snackbarHostState = snackbarHostState,
            isTabletUi = isTabletUi,
            onBackClicked = router::popCurrentController,
            onChapterClicked = this::openChapter,
            onDownloadChapter = this::onDownloadChapters.takeIf { !successState.source.isLocalOrStub() },
            onAddToLibraryClicked = this::onFavoriteClick,
            onWebViewClicked = this::openMangaInWebView.takeIf { isHttpSource },
            onTrackingClicked = trackSheet::show.takeIf { successState.trackingAvailable },
            onTagClicked = this::performGenreSearch,
            onFilterButtonClicked = settingsSheet::show,
            onRefresh = presenter::fetchAllFromSource,
            onContinueReading = this::continueReading,
            onSearch = this::performSearch,
            onCoverClicked = this::openCoverDialog,
            onShareClicked = this::shareManga.takeIf { isHttpSource },
            onDownloadActionClicked = this::runDownloadChapterAction.takeIf { !successState.source.isLocalOrStub() },
            onEditCategoryClicked = presenter::promptChangeCategories.takeIf { successState.manga.favorite },
            onMigrateClicked = this::migrateManga.takeIf { successState.manga.favorite },
            onMultiBookmarkClicked = presenter::bookmarkChapters,
            onMultiMarkAsReadClicked = presenter::markChaptersRead,
            onMarkPreviousAsReadClicked = presenter::markPreviousChapterRead,
            onMultiDeleteClicked = presenter::showDeleteChapterDialog,
            onChapterSelected = presenter::toggleSelection,
            onAllChapterSelected = presenter::toggleAllSelection,
            onInvertSelection = presenter::invertSelection,
        )

        val onDismissRequest = { presenter.dismissDialog() }
        when (val dialog = (state as? MangaScreenState.Success)?.dialog) {
            is Dialog.ChangeCategory -> {
                ChangeCategoryDialog(
                    initialSelection = dialog.initialSelection,
                    onDismissRequest = onDismissRequest,
                    onEditCategories = {
                        router.pushController(CategoryController())
                    },
                    onConfirm = { include, _ ->
                        presenter.moveMangaToCategoriesAndAddToLibrary(dialog.manga, include)
                    },
                )
            }
            is Dialog.DeleteChapters -> {
                DeleteChaptersDialog(
                    onDismissRequest = onDismissRequest,
                    onConfirm = {
                        presenter.toggleAllSelection(false)
                        deleteChapters(dialog.chapters)
                    },
                )
            }
            is Dialog.DownloadCustomAmount -> {
                DownloadCustomAmountDialog(
                    maxAmount = dialog.max,
                    onDismissRequest = onDismissRequest,
                    onConfirm = { amount ->
                        val chaptersToDownload = presenter.getUnreadChaptersSorted().take(amount)
                        if (chaptersToDownload.isNotEmpty()) {
                            scope.launch { downloadChapters(chaptersToDownload) }
                        }
                    },
                )
            }
            is Dialog.DuplicateManga -> {
                DuplicateMangaDialog(
                    onDismissRequest = onDismissRequest,
                    onConfirm = {
                        presenter.toggleFavorite(
                            onRemoved = {},
                            onAdded = {},
                            checkDuplicate = false,
                        )
                    },
                    onOpenManga = { router.pushController(MangaController(dialog.duplicate.id)) },
                    duplicateFrom = presenter.getSourceOrStub(dialog.duplicate),
                )
            }
            null -> {}
        }
    }

    override fun onCreateView(inflater: LayoutInflater, container: ViewGroup, savedViewState: Bundle?): View {
        settingsSheet = ChaptersSettingsSheet(router, presenter)
        trackSheet = TrackSheet(this, (activity as MainActivity).supportFragmentManager)
        return super.onCreateView(inflater, container, savedViewState)
    }

    // Manga info - start

    fun onFetchMangaInfoError(error: Throwable) {
        // Ignore early hints "errors" that aren't handled by OkHttp
        if (error is HttpException && error.code == 103) {
            return
        }
        activity?.toast(error.message)
    }

    private fun openMangaInWebView() {
        val manga = presenter.manga ?: return
        val source = presenter.source as? HttpSource ?: return

        val url = try {
            source.getMangaUrl(manga.toSManga())
        } catch (e: Exception) {
            return
        }

        val activity = activity ?: return
        val intent = WebViewActivity.newIntent(activity, url, source.id, manga.title)
        startActivity(intent)
    }

    private fun shareManga() {
        val context = view?.context ?: return
        val manga = presenter.manga ?: return
        val source = presenter.source as? HttpSource ?: return
        try {
            val url = source.getMangaUrl(manga.toSManga())
            val intent = Intent(Intent.ACTION_SEND).apply {
                type = "text/plain"
                putExtra(Intent.EXTRA_TEXT, url)
            }
            startActivity(Intent.createChooser(intent, context.getString(R.string.action_share)))
        } catch (e: Exception) {
            context.toast(e.message)
        }
    }

    private fun onFavoriteClick() {
        presenter.toggleFavorite(
            onRemoved = this::onFavoriteRemoved,
            onAdded = { activity?.toast(R.string.manga_added_library) },
        )
    }

    private fun onFavoriteRemoved() {
        val context = activity ?: return
        context.toast(R.string.manga_removed_library)
        viewScope.launch {
            if (!presenter.hasDownloads()) return@launch
            val result = snackbarHostState.showSnackbar(
                message = context.getString(R.string.delete_downloads_for_manga),
                actionLabel = context.getString(R.string.action_delete),
                withDismissAction = true,
            )
            if (result == SnackbarResult.ActionPerformed) {
                presenter.deleteDownloads()
            }
        }
    }

<<<<<<< HEAD
    private fun onCategoriesClick() {
        viewScope.launchIO {
            val manga = presenter.manga ?: return@launchIO
            val categories = presenter.getCategories()

            val ids = presenter.getMangaCategoryIds(manga)
            val preselected = categories.map {
                if (it.id in ids) {
                    QuadStateTextView.State.CHECKED.ordinal
                } else {
                    QuadStateTextView.State.UNCHECKED.ordinal
                }
            }.toTypedArray()

            withUIContext {
                showChangeCategoryDialog(manga, categories, preselected)
            }
        }
    }

    private fun showChangeCategoryDialog(manga: Manga, categories: List<Category>, preselected: Array<Int>) {
        ChangeMangaCategoriesDialog(this, listOf(manga), categories, preselected.toIntArray())
            .showDialog(router)
    }

    override fun updateCategoriesForMangas(
        mangas: List<Manga>,
        addCategories: List<Category>,
        removeCategories: List<Category>,
    ) {
        val changed = mangas.firstOrNull() ?: return
        presenter.moveMangaToCategoriesAndAddToLibrary(changed, addCategories)
    }

=======
>>>>>>> 8417f5a6
    /**
     * Perform a search using the provided query.
     *
     * @param query the search query to the parent controller
     */
    private fun performSearch(query: String, global: Boolean) {
        if (global) {
            router.pushController(GlobalSearchController(query))
            return
        }

        if (router.backstackSize < 2) {
            return
        }

        when (val previousController = router.backstack[router.backstackSize - 2].controller) {
            is LibraryController -> {
                router.handleBack()
                previousController.search(query)
            }
            is UpdatesController,
            is HistoryController,
            -> {
                // Manually navigate to LibraryController
                router.handleBack()
                (router.activity as MainActivity).setSelectedNavItem(R.id.nav_library)
                val controller = router.getControllerWithTag(R.id.nav_library.toString()) as LibraryController
                controller.search(query)
            }
            is BrowseSourceController -> {
                router.handleBack()
                previousController.searchWithQuery(query)
            }
        }
    }

    /**
     * Performs a genre search using the provided genre name.
     *
     * @param genreName the search genre to the parent controller
     */
    private fun performGenreSearch(genreName: String) {
        if (router.backstackSize < 2) {
            return
        }

        val previousController = router.backstack[router.backstackSize - 2].controller
        val presenterSource = presenter.source

        if (previousController is BrowseSourceController &&
            presenterSource is HttpSource
        ) {
            router.handleBack()
            previousController.searchWithGenre(genreName)
        } else {
            performSearch(genreName, global = false)
        }
    }

    private fun openCoverDialog() {
        val mangaId = presenter.manga?.id ?: return
        router.pushController(MangaFullCoverDialog(mangaId).withFadeTransaction())
    }

    /**
     * Initiates source migration for the specific manga.
     */
    private fun migrateManga() {
        val manga = presenter.manga ?: return
        val controller = SearchController(manga)
        controller.targetController = this
        router.pushController(controller)
    }

    // Manga info - end

    // Chapters list - start

    private fun continueReading() {
        val chapter = presenter.getNextUnreadChapter()
        if (chapter != null) openChapter(chapter)
    }

    private fun openChapter(chapter: DomainChapter) {
        activity?.run {
            startActivity(ReaderActivity.newIntent(this, chapter.mangaId, chapter.id))
        }
    }

    fun onFetchChaptersError(error: Throwable) {
        if (error is NoChaptersException) {
            activity?.toast(R.string.no_chapters_error)
        } else {
            activity?.toast(error.message)
        }
    }

    // SELECTION MODE ACTIONS

    private fun onDownloadChapters(
        items: List<ChapterItem>,
        action: ChapterDownloadAction,
    ) {
        viewScope.launch {
            when (action) {
                ChapterDownloadAction.START -> {
                    downloadChapters(items.map { it.chapter })
                    if (items.any { it.downloadState == Download.State.ERROR }) {
                        DownloadService.start(activity!!)
                    }
                }
                ChapterDownloadAction.START_NOW -> {
                    downloadChapters(items.map { it.chapter }, startNow = true)
                }
                ChapterDownloadAction.CANCEL -> {
                    val chapterId = items.singleOrNull()?.chapter?.id ?: return@launch
                    presenter.cancelDownload(chapterId)
                }
                ChapterDownloadAction.DELETE -> {
                    deleteChapters(items.map { it.chapter })
                }
            }
        }
    }

    private suspend fun downloadChapters(chapters: List<DomainChapter>, startNow: Boolean = false) {
        if (startNow) {
            val chapterId = chapters.singleOrNull()?.id ?: return
            presenter.startDownloadingNow(chapterId)
        } else {
            presenter.downloadChapters(chapters)
        }

        if (!presenter.isFavoritedManga) {
            val result = snackbarHostState.showSnackbar(
                message = activity!!.getString(R.string.snack_add_to_library),
                actionLabel = activity!!.getString(R.string.action_add),
                withDismissAction = true,
            )
            if (result == SnackbarResult.ActionPerformed && !presenter.isFavoritedManga) {
                onFavoriteClick()
            }
        }
    }

    private fun deleteChapters(chapters: List<DomainChapter>) {
        if (chapters.isEmpty()) return
        presenter.deleteChapters(chapters)
    }

    // OVERFLOW MENU DIALOGS

    private fun runDownloadChapterAction(action: DownloadAction) {
        val chaptersToDownload = when (action) {
            DownloadAction.NEXT_1_CHAPTER -> presenter.getUnreadChaptersSorted().take(1)
            DownloadAction.NEXT_5_CHAPTERS -> presenter.getUnreadChaptersSorted().take(5)
            DownloadAction.NEXT_10_CHAPTERS -> presenter.getUnreadChaptersSorted().take(10)
            DownloadAction.CUSTOM -> {
                presenter.showDownloadCustomDialog()
                return
            }
            DownloadAction.UNREAD_CHAPTERS -> presenter.getUnreadChapters()
            DownloadAction.ALL_CHAPTERS -> {
                (presenter.state.value as? MangaScreenState.Success)?.chapters?.map { it.chapter }
            }
        }
        if (!chaptersToDownload.isNullOrEmpty()) {
            viewScope.launch { downloadChapters(chaptersToDownload) }
        }
    }

    // Chapters list - end

    // Tracker sheet - start
    fun onNextTrackers(trackers: List<TrackItem>) {
        trackSheet.onNextTrackers(trackers)
    }

    fun onTrackingRefreshDone() {
    }

    fun onTrackingRefreshError(error: Throwable) {
        logcat(LogPriority.ERROR, error)
        activity?.toast(error.message)
    }

    fun onTrackingSearchResults(results: List<TrackSearch>) {
        getTrackingSearchDialog()?.onSearchResults(results)
    }

    fun onTrackingSearchResultsError(error: Throwable) {
        logcat(LogPriority.ERROR, error)
        getTrackingSearchDialog()?.onSearchResultsError(error.message)
    }

    private fun getTrackingSearchDialog(): TrackSearchDialog? {
        return trackSheet.getSearchDialog()
    }

    // Tracker sheet - end

    companion object {
        const val FROM_SOURCE_EXTRA = "from_source"
        const val MANGA_EXTRA = "manga"
    }
}<|MERGE_RESOLUTION|>--- conflicted
+++ resolved
@@ -18,7 +18,7 @@
 import com.bluelinelabs.conductor.ControllerChangeHandler
 import com.bluelinelabs.conductor.ControllerChangeType
 import eu.kanade.data.chapter.NoChaptersException
-import eu.kanade.presentation.components.ChangeCategoryDialog
+import eu.kanade.presentation.components.ChangeMangaCategoriesDialog
 import eu.kanade.presentation.components.ChapterDownloadAction
 import eu.kanade.presentation.components.DuplicateMangaDialog
 import eu.kanade.presentation.components.LoadingScreen
@@ -148,7 +148,7 @@
         val onDismissRequest = { presenter.dismissDialog() }
         when (val dialog = (state as? MangaScreenState.Success)?.dialog) {
             is Dialog.ChangeCategory -> {
-                ChangeCategoryDialog(
+                ChangeMangaCategoriesDialog(
                     initialSelection = dialog.initialSelection,
                     onDismissRequest = onDismissRequest,
                     onEditCategories = {
@@ -268,43 +268,6 @@
         }
     }
 
-<<<<<<< HEAD
-    private fun onCategoriesClick() {
-        viewScope.launchIO {
-            val manga = presenter.manga ?: return@launchIO
-            val categories = presenter.getCategories()
-
-            val ids = presenter.getMangaCategoryIds(manga)
-            val preselected = categories.map {
-                if (it.id in ids) {
-                    QuadStateTextView.State.CHECKED.ordinal
-                } else {
-                    QuadStateTextView.State.UNCHECKED.ordinal
-                }
-            }.toTypedArray()
-
-            withUIContext {
-                showChangeCategoryDialog(manga, categories, preselected)
-            }
-        }
-    }
-
-    private fun showChangeCategoryDialog(manga: Manga, categories: List<Category>, preselected: Array<Int>) {
-        ChangeMangaCategoriesDialog(this, listOf(manga), categories, preselected.toIntArray())
-            .showDialog(router)
-    }
-
-    override fun updateCategoriesForMangas(
-        mangas: List<Manga>,
-        addCategories: List<Category>,
-        removeCategories: List<Category>,
-    ) {
-        val changed = mangas.firstOrNull() ?: return
-        presenter.moveMangaToCategoriesAndAddToLibrary(changed, addCategories)
-    }
-
-=======
->>>>>>> 8417f5a6
     /**
      * Perform a search using the provided query.
      *
