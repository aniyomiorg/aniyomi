--- conflicted
+++ resolved
@@ -24,10 +24,6 @@
 import tachiyomi.core.util.lang.withUIContext
 import tachiyomi.core.util.system.ImageUtil
 import tachiyomi.core.util.system.logcat
-<<<<<<< HEAD
-=======
-import tachiyomi.decoder.ImageDecoder
->>>>>>> 1c35a831
 import java.io.BufferedInputStream
 import java.io.ByteArrayInputStream
 import java.io.InputStream
@@ -164,27 +160,10 @@
         val streamFn = page.stream ?: return
         val streamFn2 = extraPage?.stream
 
-<<<<<<< HEAD
         try {
             val (bais, isAnimated, background) = withIOContext {
                 streamFn().buffered(16).use { stream ->
-                    process(item, stream).use { itemStream ->
-                        val bais = ByteArrayInputStream(itemStream.readBytes())
-                        val isAnimated = ImageUtil.isAnimatedAndSupported(bais)
-                        bais.reset()
-                        val background = if (!isAnimated && viewer.config.automaticBackground) {
-                            ImageUtil.chooseBackground(context, bais)
-                        } else {
-                            null
-                        }
-                        bais.reset()
-                        Triple(bais, isAnimated, background)
-                    }
-                }
-=======
-        val (bais, isAnimated, background) = withIOContext {
-            streamFn().buffered(16).use { stream ->
-                // SY -->
+                    // SY -->
                 (
                     if (extraPage != null) {
                         streamFn2?.invoke()
@@ -199,19 +178,19 @@
                             mergePages(stream, stream2)
                         }.use { itemStream ->
                             // SY <--
-                            val bais = ByteArrayInputStream(itemStream.readBytes())
-                            val isAnimated = ImageUtil.isAnimatedAndSupported(bais)
-                            bais.reset()
-                            val background = if (!isAnimated && viewer.config.automaticBackground) {
-                                ImageUtil.chooseBackground(context, bais)
-                            } else {
-                                null
+                                val bais = ByteArrayInputStream(itemStream.readBytes())
+                                val isAnimated = ImageUtil.isAnimatedAndSupported(bais)
+                                bais.reset()
+                                val background = if (!isAnimated && viewer.config.automaticBackground) {
+                                    ImageUtil.chooseBackground(context, bais)
+                                } else {
+                                    null
+                                }
+                                bais.reset()
+                                Triple(bais, isAnimated, background)
                             }
-                            bais.reset()
-                            Triple(bais, isAnimated, background)
-                        }
                     }
->>>>>>> 1c35a831
+                }
             }
             withUIContext {
                 bais.use {
