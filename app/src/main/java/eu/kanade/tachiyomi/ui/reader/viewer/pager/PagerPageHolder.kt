package eu.kanade.tachiyomi.ui.reader.viewer.pager

import android.annotation.SuppressLint
import android.content.Context
import android.view.LayoutInflater
import androidx.core.view.isVisible
import eu.kanade.tachiyomi.databinding.ReaderErrorBinding
import eu.kanade.tachiyomi.source.model.Page
import eu.kanade.tachiyomi.ui.reader.model.InsertPage
import eu.kanade.tachiyomi.ui.reader.model.ReaderPage
import eu.kanade.tachiyomi.ui.reader.viewer.ReaderPageImageView
import eu.kanade.tachiyomi.ui.reader.viewer.ReaderProgressIndicator
import eu.kanade.tachiyomi.ui.webview.WebViewActivity
import eu.kanade.tachiyomi.widget.ViewPagerAdapter
import kotlinx.coroutines.Job
import kotlinx.coroutines.MainScope
import kotlinx.coroutines.delay
import kotlinx.coroutines.flow.collectLatest
import kotlinx.coroutines.launch
import kotlinx.coroutines.supervisorScope
import logcat.LogPriority
import tachiyomi.core.util.lang.launchIO
import tachiyomi.core.util.lang.withIOContext
import tachiyomi.core.util.lang.withUIContext
import tachiyomi.core.util.system.ImageUtil
import tachiyomi.core.util.system.logcat
<<<<<<< HEAD
import tachiyomi.decoder.ImageDecoder
=======
>>>>>>> bfa68d18
import java.io.BufferedInputStream
import java.io.ByteArrayInputStream
import java.io.InputStream
import kotlin.math.max

/**
 * View of the ViewPager that contains a page of a chapter.
 */
@SuppressLint("ViewConstructor")
class PagerPageHolder(
    readerThemedContext: Context,
    val viewer: PagerViewer,
    val page: ReaderPage,
    private var extraPage: ReaderPage? = null,
) : ReaderPageImageView(readerThemedContext), ViewPagerAdapter.PositionableView {

    /**
     * Item that identifies this view. Needed by the adapter to not recreate views.
     */
    override val item
        get() = page to extraPage

    /**
     * Loading progress bar to indicate the current progress.
     */
    private val progressIndicator: ReaderProgressIndicator = ReaderProgressIndicator(
        readerThemedContext,
    )

    /**
     * Error layout to show when the image fails to load.
     */
    private var errorLayout: ReaderErrorBinding? = null

    private val scope = MainScope()

    /**
     * Job for loading the page and processing changes to the page's status.
     */
    private var loadJob: Job? = null

    /**
     * Job for loading the page.
     */
    private var extraLoadJob: Job? = null

    init {
        addView(progressIndicator)
        loadJob = scope.launch { loadPageAndProcessStatus(1) }
        extraLoadJob = scope.launch { loadPageAndProcessStatus(2) }
    }

    /**
     * Called when this view is detached from the window. Unsubscribes any active subscription.
     */
    @SuppressLint("ClickableViewAccessibility")
    override fun onDetachedFromWindow() {
        super.onDetachedFromWindow()
        loadJob?.cancel()
        loadJob = null
        extraLoadJob?.cancel()
        extraLoadJob = null
    }

    /**
     * Loads the page and processes changes to the page's status.
     *
     * Returns immediately if the page has no PageLoader.
     * Otherwise, this function does not return. It will continue to process status changes until
     * the Job is cancelled.
     */
    private suspend fun loadPageAndProcessStatus(pageIndex: Int) {
        // SY -->
        val page = if (pageIndex == 1) page else extraPage
        page ?: return
        // SY <--
        val loader = page.chapter.pageLoader ?: return

        supervisorScope {
            launchIO {
                loader.loadPage(page)
            }
            page.statusFlow.collectLatest { state ->
                when (state) {
                    Page.State.QUEUE -> setQueued()
                    Page.State.LOAD_PAGE -> setLoading()
                    Page.State.DOWNLOAD_IMAGE -> {
                        setDownloading()
                        page.progressFlow.collectLatest { value ->
                            progressIndicator.setProgress(value)
                        }
                    }
                    Page.State.READY -> setImage()
                    Page.State.ERROR -> setError()
                }
            }
        }
    }

    /**
     * Called when the page is queued.
     */
    private fun setQueued() {
        progressIndicator.show()
        removeErrorLayout()
    }

    /**
     * Called when the page is loading.
     */
    private fun setLoading() {
        progressIndicator.show()
        removeErrorLayout()
    }

    /**
     * Called when the page is downloading.
     */
    private fun setDownloading() {
        progressIndicator.show()
        removeErrorLayout()
    }

    /**
     * Called when the page is ready.
     */
    private suspend fun setImage() {
        if (extraPage == null) {
            progressIndicator.setProgress(0)
        } else {
            progressIndicator.setProgress(95)
        }

        val streamFn = page.stream ?: return
        val streamFn2 = extraPage?.stream

<<<<<<< HEAD
        val (bais, isAnimated, background) = withIOContext {
            streamFn().buffered(16).use { stream ->
                // SY -->
                (
                    if (extraPage != null) {
                        streamFn2?.invoke()
                            ?.buffered(16)
                    } else {
                        null
                    }
                    ).use { stream2 ->
                    if (viewer.config.dualPageSplit) {
                        process(item.first, stream)
                    } else {
                        mergePages(stream, stream2)
                    }.use { itemStream ->
                        // SY <--
                        val bais = ByteArrayInputStream(itemStream.readBytes())
                        val isAnimated = ImageUtil.isAnimatedAndSupported(bais)
                        bais.reset()
                        val background = if (!isAnimated && viewer.config.automaticBackground) {
                            ImageUtil.chooseBackground(context, bais)
                        } else {
                            null
                        }
                        bais.reset()
                        Triple(bais, isAnimated, background)
                    }
=======
        try {
            val (bais, isAnimated, background) = withIOContext {
                streamFn().buffered(16).use { stream ->
                    process(item, stream).use { itemStream ->
                        val bais = ByteArrayInputStream(itemStream.readBytes())
                        val isAnimated = ImageUtil.isAnimatedAndSupported(bais)
                        bais.reset()
                        val background = if (!isAnimated && viewer.config.automaticBackground) {
                            ImageUtil.chooseBackground(context, bais)
                        } else {
                            null
                        }
                        bais.reset()
                        Triple(bais, isAnimated, background)
                    }
>>>>>>> bfa68d18
                }
            }
            withUIContext {
                bais.use {
                    setImage(
                        it,
                        isAnimated,
                        Config(
                            zoomDuration = viewer.config.doubleTapAnimDuration,
                            minimumScaleType = viewer.config.imageScaleType,
                            cropBorders = viewer.config.imageCropBorders,
                            zoomStartPosition = viewer.config.imageZoomType,
                            landscapeZoom = viewer.config.landscapeZoom,
                        ),
                    )
                    if (!isAnimated) {
                        pageBackground = background
                    }
                }
                removeErrorLayout()
            }
        } catch (e: Throwable) {
            logcat(LogPriority.ERROR, e)
            withUIContext {
                setError()
            }
        }
    }

    private fun process(page: ReaderPage, imageStream: BufferedInputStream): InputStream {
        if (viewer.config.dualPageRotateToFit) {
            return rotateDualPage(imageStream)
        }

        if (!viewer.config.dualPageSplit) {
            return imageStream
        }

        if (page is InsertPage) {
            return splitInHalf(imageStream)
        }

        val isDoublePage = ImageUtil.isWideImage(
            imageStream,
            // SY -->
            page.zip4jFile,
            page.zip4jEntry,
            // SY <--
        )
        if (!isDoublePage) {
            return imageStream
        }

        onPageSplit(page)

        return splitInHalf(imageStream)
    }

    private fun rotateDualPage(imageStream: BufferedInputStream): InputStream {
        val isDoublePage = ImageUtil.isWideImage(
            imageStream,
            // SY -->
            page.zip4jFile,
            page.zip4jEntry,
            // SY <--
        )
        return if (isDoublePage) {
            val rotation = if (viewer.config.dualPageRotateToFitInvert) -90f else 90f
            ImageUtil.rotateImage(imageStream, rotation)
        } else {
            imageStream
        }
    }

    private fun mergePages(imageStream: InputStream, imageStream2: InputStream?): InputStream {
        // Handle adding a center margin to wide images if requested
        if (imageStream2 == null) {
            return if (imageStream is BufferedInputStream &&
                !ImageUtil.isAnimatedAndSupported(imageStream) &&
                ImageUtil.isWideImage(
                    imageStream,
                    // SY -->
                    page.zip4jFile,
                    page.zip4jEntry,
                    // SY <--
                ) &&
                viewer.config.centerMarginType and PagerConfig.CenterMarginType.WIDE_PAGE_CENTER_MARGIN > 0 &&
                !viewer.config.imageCropBorders
            ) {
                ImageUtil.addHorizontalCenterMargin(imageStream, height, context)
            } else {
                imageStream
            }
        }

        if (page.fullPage) return imageStream
        if (ImageUtil.isAnimatedAndSupported(imageStream)) {
            page.fullPage = true
            splitDoublePages()
            return imageStream
        } else if (ImageUtil.isAnimatedAndSupported(imageStream2)) {
            page.isolatedPage = true
            extraPage?.fullPage = true
            splitDoublePages()
            return imageStream
        }
        val imageBytes = imageStream.readBytes()
        val imageBitmap = try {
            ImageDecoder.newInstance(imageBytes.inputStream())?.decode()
        } catch (e: Exception) {
            logcat(LogPriority.ERROR, e) { "Cannot combine pages" }
            null
        }
        if (imageBitmap == null) {
            imageStream2.close()
            imageStream.close()
            page.fullPage = true
            splitDoublePages()
            logcat(LogPriority.ERROR) { "Cannot combine pages" }
            return imageBytes.inputStream()
        }
        scope.launch { progressIndicator.setProgress(96) }
        val height = imageBitmap.height
        val width = imageBitmap.width

        if (height < width) {
            imageStream2.close()
            imageStream.close()
            page.fullPage = true
            splitDoublePages()
            return imageBytes.inputStream()
        }

        val imageBytes2 = imageStream2.readBytes()
        val imageBitmap2 = try {
            ImageDecoder.newInstance(imageBytes2.inputStream())?.decode()
        } catch (e: Exception) {
            logcat(LogPriority.ERROR, e) { "Cannot combine pages" }
            null
        }
        if (imageBitmap2 == null) {
            imageStream2.close()
            imageStream.close()
            extraPage?.fullPage = true
            page.isolatedPage = true
            splitDoublePages()
            logcat(LogPriority.ERROR) { "Cannot combine pages" }
            return imageBytes.inputStream()
        }
        scope.launch { progressIndicator.setProgress(97) }
        val height2 = imageBitmap2.height
        val width2 = imageBitmap2.width

        if (height2 < width2) {
            imageStream2.close()
            imageStream.close()
            extraPage?.fullPage = true
            page.isolatedPage = true
            splitDoublePages()
            return imageBytes.inputStream()
        }
        val isLTR = (viewer !is R2LPagerViewer)

        imageStream.close()
        imageStream2.close()

        val centerMargin =
            if (viewer.config.centerMarginType and PagerConfig.CenterMarginType.DOUBLE_PAGE_CENTER_MARGIN > 0 &&
                !viewer.config.imageCropBorders
            ) {
                96 / (
                    this.height.coerceAtLeast(1) /
                        max(height, height2).coerceAtLeast(1)
                    ).coerceAtLeast(1)
            } else {
                0
            }

        return ImageUtil.mergeBitmaps(imageBitmap, imageBitmap2, isLTR, centerMargin, viewer.config.pageCanvasColor) {
            scope.launch {
                if (it == 100) {
                    progressIndicator.hide()
                } else {
                    progressIndicator.setProgress(it)
                }
            }
        }
    }

    private fun splitDoublePages() {
        scope.launch {
            delay(100)
            viewer.splitDoublePages(page)
            if (extraPage?.fullPage == true || page.fullPage) {
                extraPage = null
            }
        }
    }

    private fun splitInHalf(imageStream: InputStream): InputStream {
        var side = when {
            viewer is L2RPagerViewer && page is InsertPage -> ImageUtil.Side.RIGHT
            viewer !is L2RPagerViewer && page is InsertPage -> ImageUtil.Side.LEFT
            viewer is L2RPagerViewer && page !is InsertPage -> ImageUtil.Side.LEFT
            viewer !is L2RPagerViewer && page !is InsertPage -> ImageUtil.Side.RIGHT
            else -> error("We should choose a side!")
        }

        if (viewer.config.dualPageInvert) {
            side = when (side) {
                ImageUtil.Side.RIGHT -> ImageUtil.Side.LEFT
                ImageUtil.Side.LEFT -> ImageUtil.Side.RIGHT
            }
        }

        return ImageUtil.splitInHalf(imageStream, side)
    }

    private fun onPageSplit(page: ReaderPage) {
        val newPage = InsertPage(page)
        viewer.onPageSplit(page, newPage)
    }

    /**
     * Called when the page has an error.
     */
    private fun setError() {
        progressIndicator.hide()
        showErrorLayout()
    }

    override fun onImageLoaded() {
        super.onImageLoaded()
        progressIndicator.hide()
    }

    /**
     * Called when an image fails to decode.
     */
    override fun onImageLoadError() {
        super.onImageLoadError()
        setError()
    }

    /**
     * Called when an image is zoomed in/out.
     */
    override fun onScaleChanged(newScale: Float) {
        super.onScaleChanged(newScale)
        viewer.activity.hideMenu()
    }

    private fun showErrorLayout(): ReaderErrorBinding {
        if (errorLayout == null) {
            errorLayout = ReaderErrorBinding.inflate(LayoutInflater.from(context), this, true)
            errorLayout?.actionRetry?.viewer = viewer
            errorLayout?.actionRetry?.setOnClickListener {
                page.chapter.pageLoader?.retryPage(page)
            }
        }

        val imageUrl = page.imageUrl
        errorLayout?.actionOpenInWebView?.isVisible = imageUrl != null
        if (imageUrl != null) {
            if (imageUrl.startsWith("http", true)) {
                errorLayout?.actionOpenInWebView?.viewer = viewer
                errorLayout?.actionOpenInWebView?.setOnClickListener {
                    val intent = WebViewActivity.newIntent(context, imageUrl)
                    context.startActivity(intent)
                }
            }
        }

        errorLayout?.root?.isVisible = true
        return errorLayout!!
    }

    /**
     * Removes the decode error layout from the holder, if found.
     */
    private fun removeErrorLayout() {
        errorLayout?.root?.isVisible = false
        errorLayout = null
    }
}<|MERGE_RESOLUTION|>--- conflicted
+++ resolved
@@ -24,10 +24,7 @@
 import tachiyomi.core.util.lang.withUIContext
 import tachiyomi.core.util.system.ImageUtil
 import tachiyomi.core.util.system.logcat
-<<<<<<< HEAD
 import tachiyomi.decoder.ImageDecoder
-=======
->>>>>>> bfa68d18
 import java.io.BufferedInputStream
 import java.io.ByteArrayInputStream
 import java.io.InputStream
@@ -105,7 +102,6 @@
         page ?: return
         // SY <--
         val loader = page.chapter.pageLoader ?: return
-
         supervisorScope {
             launchIO {
                 loader.loadPage(page)
@@ -164,7 +160,7 @@
         val streamFn = page.stream ?: return
         val streamFn2 = extraPage?.stream
 
-<<<<<<< HEAD
+        try {
         val (bais, isAnimated, background) = withIOContext {
             streamFn().buffered(16).use { stream ->
                 // SY -->
@@ -176,40 +172,24 @@
                         null
                     }
                     ).use { stream2 ->
-                    if (viewer.config.dualPageSplit) {
-                        process(item.first, stream)
-                    } else {
-                        mergePages(stream, stream2)
-                    }.use { itemStream ->
-                        // SY <--
-                        val bais = ByteArrayInputStream(itemStream.readBytes())
-                        val isAnimated = ImageUtil.isAnimatedAndSupported(bais)
-                        bais.reset()
-                        val background = if (!isAnimated && viewer.config.automaticBackground) {
-                            ImageUtil.chooseBackground(context, bais)
+                        if (viewer.config.dualPageSplit) {
+                            process(item.first, stream)
                         } else {
-                            null
+                            mergePages(stream, stream2)
+                        }.use { itemStream ->
+                            // SY <--
+                            val bais = ByteArrayInputStream(itemStream.readBytes())
+                            val isAnimated = ImageUtil.isAnimatedAndSupported(bais)
+                            bais.reset()
+                            val background = if (!isAnimated && viewer.config.automaticBackground) {
+                                ImageUtil.chooseBackground(context, bais)
+                            } else {
+                                null
+                            }
+                            bais.reset()
+                            Triple(bais, isAnimated, background)
                         }
-                        bais.reset()
-                        Triple(bais, isAnimated, background)
                     }
-=======
-        try {
-            val (bais, isAnimated, background) = withIOContext {
-                streamFn().buffered(16).use { stream ->
-                    process(item, stream).use { itemStream ->
-                        val bais = ByteArrayInputStream(itemStream.readBytes())
-                        val isAnimated = ImageUtil.isAnimatedAndSupported(bais)
-                        bais.reset()
-                        val background = if (!isAnimated && viewer.config.automaticBackground) {
-                            ImageUtil.chooseBackground(context, bais)
-                        } else {
-                            null
-                        }
-                        bais.reset()
-                        Triple(bais, isAnimated, background)
-                    }
->>>>>>> bfa68d18
                 }
             }
             withUIContext {
