--- conflicted
+++ resolved
@@ -17,12 +17,9 @@
 import eu.kanade.core.preference.asState
 import eu.kanade.domain.entries.anime.interactor.UpdateAnime
 import eu.kanade.domain.entries.anime.model.toDomainAnime
-<<<<<<< HEAD
 import eu.kanade.domain.source.anime.interactor.GetAnimeIncognitoState
-=======
 import eu.kanade.domain.source.anime.interactor.GetExhSavedSearch
 import eu.kanade.domain.source.anime.interactor.InsertSavedSearch
->>>>>>> cff8e58b
 import eu.kanade.domain.source.service.SourcePreferences
 import eu.kanade.domain.track.anime.interactor.AddAnimeTracks
 import eu.kanade.domain.ui.UiPreferences
@@ -97,16 +94,13 @@
     private val networkToLocalAnime: NetworkToLocalAnime = Injekt.get(),
     private val updateAnime: UpdateAnime = Injekt.get(),
     private val addTracks: AddAnimeTracks = Injekt.get(),
-<<<<<<< HEAD
     private val getIncognitoState: GetAnimeIncognitoState = Injekt.get(),
-=======
     // SY -->
     uiPreferences: UiPreferences = Injekt.get(),
     private val deleteSavedSearchById: DeleteSavedSearchById = Injekt.get(),
     private val insertSavedSearch: InsertSavedSearch = Injekt.get(),
     private val getExhSavedSearch: GetExhSavedSearch = Injekt.get(),
     // SY <--
->>>>>>> cff8e58b
 ) : StateScreenModel<BrowseAnimeSourceScreenModel.State>(State(Listing.valueOf(listingQuery))) {
 
     var displayMode by sourcePreferences.sourceDisplayMode().asState(screenModelScope)
@@ -150,7 +144,7 @@
                 }
             }.join()
 
-            if (!basePreferences.incognitoMode().get()) {
+            if (!getIncognitoState.await(source.id)) {
                 sourcePreferences.lastUsedSource().set(source.id)
             }
 
@@ -177,10 +171,6 @@
                 }
             }
 
-<<<<<<< HEAD
-        if (!getIncognitoState.await(source.id)) {
-            sourcePreferences.lastUsedAnimeSource().set(source.id)
-=======
             getExhSavedSearch.subscribe(source.id, source::getFilterList)
                 .map { it.sortedWith(compareBy(String.CASE_INSENSITIVE_ORDER, EXHSavedSearch::name)) }
                 .onEach { savedSearches ->
@@ -188,7 +178,6 @@
                 }
                 .launchIn(screenModelScope)
             // SY <--
->>>>>>> cff8e58b
         }
     }
 
