--- conflicted
+++ resolved
@@ -51,11 +51,6 @@
     var continuousCropBorders = false
         private set
 
-<<<<<<< HEAD
-=======
-    var zoomPropertyChangedListener: ((Boolean) -> Unit)? = null
-
->>>>>>> 8edc19ec
     // SY <--
 
     init {
