package eu.kanade.tachiyomi.ui.library.anime

import androidx.compose.runtime.Immutable
import androidx.compose.runtime.getValue
import androidx.compose.runtime.setValue
import androidx.compose.ui.util.fastAny
import androidx.compose.ui.util.fastMap
import cafe.adriel.voyager.core.model.StateScreenModel
import cafe.adriel.voyager.core.model.screenModelScope
import eu.kanade.core.preference.PreferenceMutableState
import eu.kanade.core.preference.asState
import eu.kanade.core.util.fastDistinctBy
import eu.kanade.core.util.fastFilter
import eu.kanade.core.util.fastFilterNot
import eu.kanade.core.util.fastMapNotNull
import eu.kanade.core.util.fastPartition
import eu.kanade.domain.base.BasePreferences
import eu.kanade.domain.entries.anime.interactor.UpdateAnime
import eu.kanade.domain.items.episode.interactor.SetSeenStatus
import eu.kanade.presentation.components.SEARCH_DEBOUNCE_MILLIS
import eu.kanade.presentation.entries.DownloadAction
import eu.kanade.presentation.library.components.LibraryToolbarTitle
import eu.kanade.tachiyomi.R
import eu.kanade.tachiyomi.animesource.model.SAnime
import eu.kanade.tachiyomi.animesource.online.AnimeHttpSource
import eu.kanade.tachiyomi.data.cache.AnimeCoverCache
import eu.kanade.tachiyomi.data.download.anime.AnimeDownloadCache
import eu.kanade.tachiyomi.data.download.anime.AnimeDownloadManager
import eu.kanade.tachiyomi.data.track.TrackStatus
import eu.kanade.tachiyomi.data.track.TrackerManager
import eu.kanade.tachiyomi.util.episode.getNextUnseen
import eu.kanade.tachiyomi.util.removeCovers
import kotlinx.collections.immutable.ImmutableList
import kotlinx.collections.immutable.PersistentList
import kotlinx.collections.immutable.mutate
import kotlinx.collections.immutable.persistentListOf
import kotlinx.collections.immutable.toImmutableList
import kotlinx.coroutines.flow.Flow
import kotlinx.coroutines.flow.collectLatest
import kotlinx.coroutines.flow.combine
import kotlinx.coroutines.flow.debounce
import kotlinx.coroutines.flow.distinctUntilChanged
import kotlinx.coroutines.flow.first
import kotlinx.coroutines.flow.flatMapLatest
import kotlinx.coroutines.flow.flowOf
import kotlinx.coroutines.flow.launchIn
import kotlinx.coroutines.flow.map
import kotlinx.coroutines.flow.onEach
import kotlinx.coroutines.flow.update
import kotlinx.coroutines.runBlocking
import tachiyomi.core.common.preference.CheckboxState
import tachiyomi.core.common.preference.TriState
import tachiyomi.core.common.util.lang.compareToWithCollator
import tachiyomi.core.common.util.lang.launchIO
import tachiyomi.core.common.util.lang.launchNonCancellable
import tachiyomi.core.common.util.lang.withIOContext
import tachiyomi.core.preference.CheckboxState
import tachiyomi.core.preference.TriState
import tachiyomi.core.util.lang.compareToWithCollator
import tachiyomi.core.util.lang.launchIO
import tachiyomi.core.util.lang.launchNonCancellable
import tachiyomi.core.util.lang.withIOContext
import tachiyomi.domain.category.anime.interactor.GetVisibleAnimeCategories
import tachiyomi.domain.category.anime.interactor.SetAnimeCategories
import tachiyomi.domain.category.model.Category
import tachiyomi.domain.entries.anime.interactor.GetLibraryAnime
import tachiyomi.domain.entries.anime.model.Anime
import tachiyomi.domain.entries.anime.model.AnimeUpdate
import tachiyomi.domain.entries.applyFilter
import tachiyomi.domain.history.anime.interactor.GetNextEpisodes
import tachiyomi.domain.items.episode.interactor.GetEpisodesByAnimeId
import tachiyomi.domain.items.episode.model.Episode
import tachiyomi.domain.library.anime.LibraryAnime
import tachiyomi.domain.library.anime.model.AnimeLibraryGroup
import tachiyomi.domain.library.anime.model.AnimeLibrarySort
import tachiyomi.domain.library.anime.model.sort
import tachiyomi.domain.library.model.LibraryDisplayMode
import tachiyomi.domain.library.service.LibraryPreferences
import tachiyomi.domain.source.anime.service.AnimeSourceManager
import tachiyomi.domain.track.anime.interactor.GetAnimeTracks
import tachiyomi.domain.track.anime.interactor.GetTracksPerAnime
import tachiyomi.domain.track.anime.model.AnimeTrack
import tachiyomi.source.local.entries.anime.LocalAnimeSource
import tachiyomi.source.local.entries.anime.isLocal
import uy.kohesive.injekt.Injekt
import uy.kohesive.injekt.api.get
import java.util.Collections

/**
 * Typealias for the library anime, using the category as keys, and list of anime as values.
 */
typealias AnimeLibraryMap = Map<Category, List<AnimeLibraryItem>>

@Suppress("LargeClass")
class AnimeLibraryScreenModel(
    private val getLibraryAnime: GetLibraryAnime = Injekt.get(),
    private val getCategories: GetVisibleAnimeCategories = Injekt.get(),
    private val getTracksPerAnime: GetTracksPerAnime = Injekt.get(),
    private val getNextEpisodes: GetNextEpisodes = Injekt.get(),
    private val getEpisodesByAnimeId: GetEpisodesByAnimeId = Injekt.get(),
    private val setSeenStatus: SetSeenStatus = Injekt.get(),
    private val updateAnime: UpdateAnime = Injekt.get(),
    private val setAnimeCategories: SetAnimeCategories = Injekt.get(),
    private val preferences: BasePreferences = Injekt.get(),
    private val libraryPreferences: LibraryPreferences = Injekt.get(),
    private val coverCache: AnimeCoverCache = Injekt.get(),
    private val sourceManager: AnimeSourceManager = Injekt.get(),
    private val downloadManager: AnimeDownloadManager = Injekt.get(),
    private val downloadCache: AnimeDownloadCache = Injekt.get(),
    private val trackerManager: TrackerManager = Injekt.get(),
    // SY -->
    private val getTracks: GetAnimeTracks = Injekt.get(),
    // SY <--
) : StateScreenModel<AnimeLibraryScreenModel.State>(State()) {

    var activeCategoryIndex: Int by libraryPreferences.lastUsedAnimeCategory().asState(
        screenModelScope,
    )

    init {
        screenModelScope.launchIO {
            combine(
                state.map { it.searchQuery }.debounce(SEARCH_DEBOUNCE_MILLIS),
                getLibraryFlow(),
                getTracksPerAnime.subscribe(),
<<<<<<< HEAD
                combine(
                    getTrackingFilterFlow(),
                    downloadCache.changes,
                    ::Pair,
                ),
                // SY -->
                combine(
                    state.map { it.groupType }.distinctUntilChanged(),
                    libraryPreferences.animeSortingMode().changes(),
                    ::Pair,
                ),
                // SY <--
            ) { searchQuery, library, tracks, (loggedInTrackers, _), (groupType, sort) ->
                library
                    // SY -->
                    .applyGrouping(groupType)
                    // SY <--
                    .applyFilters(tracks, loggedInTrackers)
                    .applySort(tracks, sort.takeIf { groupType != AnimeLibraryGroup.BY_DEFAULT })
=======
                getTrackingFilterFlow(),
                downloadCache.changes,
            ) { searchQuery, library, tracks, trackingFilter, _ ->
                library
                    .applyFilters(tracks, trackingFilter)
                    .applySort(tracks, trackingFilter.keys)
>>>>>>> 58817c72
                    .mapValues { (_, value) ->
                        if (searchQuery != null) {
                            // Filter query
                            value.filter { it.matches(searchQuery) }
                        } else {
                            // Don't do anything
                            value
                        }
                    }
            }
                .collectLatest {
                    mutableState.update { state ->
                        state.copy(
                            isLoading = false,
                            library = it,
                        )
                    }
                }
        }

        combine(
            libraryPreferences.categoryTabs().changes(),
            libraryPreferences.categoryNumberOfItems().changes(),
            libraryPreferences.showContinueViewingButton().changes(),
        ) { a, b, c -> arrayOf(a, b, c) }
            .onEach { (showCategoryTabs, showAnimeCount, showAnimeContinueButton) ->
                mutableState.update { state ->
                    state.copy(
                        showCategoryTabs = showCategoryTabs,
                        showAnimeCount = showAnimeCount,
                        showAnimeContinueButton = showAnimeContinueButton,
                    )
                }
            }
            .launchIn(screenModelScope)

        combine(
            getAnimelibItemPreferencesFlow(),
            getTrackingFilterFlow(),
        ) { prefs, trackFilter ->
            (
                listOf(
                    prefs.filterDownloaded,
                    prefs.filterUnseen,
                    prefs.filterStarted,
                    prefs.filterBookmarked,
                    prefs.filterCompleted,
                    prefs.filterIntervalCustom,
                ) + trackFilter.values
                ).any { it != TriState.DISABLED }
        }
            .distinctUntilChanged()
            .onEach {
                mutableState.update { state ->
                    state.copy(hasActiveFilters = it)
                }
            }
            .launchIn(screenModelScope)

        // SY -->
        libraryPreferences.groupAnimeLibraryBy().changes()
            .onEach {
                mutableState.update { state ->
                    state.copy(groupType = it)
                }
            }
            .launchIn(screenModelScope)
        // SY <--
    }

    /**
     * Applies library filters to the given map of anime.
     */
    @Suppress("LongMethod", "CyclomaticComplexMethod")
    private suspend fun AnimeLibraryMap.applyFilters(
        trackMap: Map<Long, List<AnimeTrack>>,
        trackingFilter: Map<Long, TriState>,
    ): AnimeLibraryMap {
        val prefs = getAnimelibItemPreferencesFlow().first()
        val downloadedOnly = prefs.globalFilterDownloaded
        val skipOutsideReleasePeriod = prefs.skipOutsideReleasePeriod
        val filterDownloaded = if (downloadedOnly) TriState.ENABLED_IS else prefs.filterDownloaded
        val filterUnseen = prefs.filterUnseen
        val filterStarted = prefs.filterStarted
        val filterBookmarked = prefs.filterBookmarked
        val filterCompleted = prefs.filterCompleted
        val filterIntervalCustom = prefs.filterIntervalCustom

        val isNotLoggedInAnyTrack = trackingFilter.isEmpty()

        val excludedTracks = trackingFilter.mapNotNull { if (it.value == TriState.ENABLED_NOT) it.key else null }
        val includedTracks = trackingFilter.mapNotNull { if (it.value == TriState.ENABLED_IS) it.key else null }
        val trackFiltersIsIgnored = includedTracks.isEmpty() && excludedTracks.isEmpty()

        val filterFnDownloaded: (AnimeLibraryItem) -> Boolean = {
            applyFilter(filterDownloaded) {
                it.libraryAnime.anime.isLocal() ||
                    it.downloadCount > 0 ||
                    downloadManager.getDownloadCount(it.libraryAnime.anime) > 0
            }
        }

        val filterFnUnseen: (AnimeLibraryItem) -> Boolean = {
            applyFilter(filterUnseen) { it.libraryAnime.unseenCount > 0 }
        }

        val filterFnStarted: (AnimeLibraryItem) -> Boolean = {
            applyFilter(filterStarted) { it.libraryAnime.hasStarted }
        }

        val filterFnBookmarked: (AnimeLibraryItem) -> Boolean = {
            applyFilter(filterBookmarked) { it.libraryAnime.hasBookmarks }
        }

        val filterFnCompleted: (AnimeLibraryItem) -> Boolean = {
            applyFilter(filterCompleted) { it.libraryAnime.anime.status.toInt() == SAnime.COMPLETED }
        }

        val filterFnIntervalCustom: (AnimeLibraryItem) -> Boolean = {
            if (skipOutsideReleasePeriod) {
                applyFilter(filterIntervalCustom) { it.libraryAnime.anime.fetchInterval < 0 }
            } else {
                true
            }
        }

        val filterFnTracking: (AnimeLibraryItem) -> Boolean = tracking@{ item ->
            if (isNotLoggedInAnyTrack || trackFiltersIsIgnored) return@tracking true

            val animeTracks = trackMap
                .mapValues { entry -> entry.value.map { it.trackerId } }[item.libraryAnime.id]
                .orEmpty()

            val isExcluded = excludedTracks.isNotEmpty() && animeTracks.fastAny { it in excludedTracks }
            val isIncluded = includedTracks.isEmpty() || animeTracks.fastAny { it in includedTracks }

            !isExcluded && isIncluded
        }

        val filterFn: (AnimeLibraryItem) -> Boolean = {
            filterFnDownloaded(it) &&
                filterFnUnseen(it) &&
                filterFnStarted(it) &&
                filterFnBookmarked(it) &&
                filterFnCompleted(it) &&
                filterFnIntervalCustom(it) &&
                filterFnTracking(it)
        }

        return this.mapValues { entry -> entry.value.fastFilter(filterFn) }
    }

    /**
     * Applies library sorting to the given map of anime.
     */
    @Suppress("LongMethod", "CyclomaticComplexMethod")
    private fun AnimeLibraryMap.applySort(
        // Map<MangaId, List<Track>>
        trackMap: Map<Long, List<AnimeTrack>>,
<<<<<<< HEAD
        groupSort: AnimeLibrarySort? = null,
=======
        loggedInTrackerIds: Set<Long>,
>>>>>>> 58817c72
    ): AnimeLibraryMap {
        val sortAlphabetically: (AnimeLibraryItem, AnimeLibraryItem) -> Int = { i1, i2 ->
            i1.libraryAnime.anime.title.lowercase().compareToWithCollator(i2.libraryAnime.anime.title.lowercase())
        }

        val defaultTrackerScoreSortValue = -1.0
        val trackerScores by lazy {
            val trackerMap = trackerManager.getAll(loggedInTrackerIds).associateBy { e -> e.id }
            trackMap.mapValues { entry ->
                when {
                    entry.value.isEmpty() -> null
                    else ->
                        entry.value
                            .mapNotNull { trackerMap[it.trackerId]?.animeService?.get10PointScore(it) }
                            .average()
                }
            }
        }

        val sortFn: (AnimeLibraryItem, AnimeLibraryItem) -> Int = { i1, i2 ->
            // SY -->
            val sort = groupSort ?: keys.find { it.id == i1.libraryAnime.category }!!.sort
            // SY <--
            when (sort.type) {
                AnimeLibrarySort.Type.Alphabetical -> {
                    sortAlphabetically(i1, i2)
                }
                AnimeLibrarySort.Type.LastSeen -> {
                    i1.libraryAnime.lastSeen.compareTo(i2.libraryAnime.lastSeen)
                }
                AnimeLibrarySort.Type.LastUpdate -> {
                    i1.libraryAnime.anime.lastUpdate.compareTo(i2.libraryAnime.anime.lastUpdate)
                }
                AnimeLibrarySort.Type.UnseenCount -> when {
                    // Ensure unseen content comes first
                    i1.libraryAnime.unseenCount == i2.libraryAnime.unseenCount -> 0
                    i1.libraryAnime.unseenCount == 0L -> if (sort.isAscending) 1 else -1
                    i2.libraryAnime.unseenCount == 0L -> if (sort.isAscending) -1 else 1
                    else -> i1.libraryAnime.unseenCount.compareTo(i2.libraryAnime.unseenCount)
                }
                AnimeLibrarySort.Type.TotalEpisodes -> {
                    i1.libraryAnime.totalEpisodes.compareTo(i2.libraryAnime.totalEpisodes)
                }
                AnimeLibrarySort.Type.LatestEpisode -> {
                    i1.libraryAnime.latestUpload.compareTo(i2.libraryAnime.latestUpload)
                }
                AnimeLibrarySort.Type.EpisodeFetchDate -> {
                    i1.libraryAnime.episodeFetchedAt.compareTo(i2.libraryAnime.episodeFetchedAt)
                }
                AnimeLibrarySort.Type.DateAdded -> {
                    i1.libraryAnime.anime.dateAdded.compareTo(i2.libraryAnime.anime.dateAdded)
                }
                AnimeLibrarySort.Type.TrackerMean -> {
                    val item1Score = trackerScores[i1.libraryAnime.id] ?: defaultTrackerScoreSortValue
                    val item2Score = trackerScores[i2.libraryAnime.id] ?: defaultTrackerScoreSortValue
                    item1Score.compareTo(item2Score)
                }
                AnimeLibrarySort.Type.AiringTime -> when {
                    i1.libraryAnime.anime.nextEpisodeAiringAt == 0L -> if (sort.isAscending) 1 else -1
                    i2.libraryAnime.anime.nextEpisodeAiringAt == 0L -> if (sort.isAscending) -1 else 1
                    i1.libraryAnime.unseenCount == i2.libraryAnime.unseenCount ->
                        i1.libraryAnime.anime.nextEpisodeAiringAt.compareTo(
                            i2.libraryAnime.anime.nextEpisodeAiringAt,
                        )
                    else -> i1.libraryAnime.unseenCount.compareTo(i2.libraryAnime.unseenCount)
                }
            }
        }

        return this.mapValues { entry ->
            // SY -->
            val isAscending = groupSort?.isAscending ?: keys.find { it.id == entry.key.id }!!.sort.isAscending
            // SY <--
            val comparator = if (isAscending) {
                Comparator(sortFn)
            } else {
                Collections.reverseOrder(sortFn)
            }

            entry.value.sortedWith(comparator.thenComparator(sortAlphabetically))
        }
    }

    private fun getAnimelibItemPreferencesFlow(): Flow<ItemPreferences> {
        return combine(
            libraryPreferences.downloadBadge().changes(),
            libraryPreferences.localBadge().changes(),
            libraryPreferences.languageBadge().changes(),
            libraryPreferences.autoUpdateItemRestrictions().changes(),

            preferences.downloadedOnly().changes(),
            libraryPreferences.filterDownloadedAnime().changes(),
            libraryPreferences.filterUnseen().changes(),
            libraryPreferences.filterStartedAnime().changes(),
            libraryPreferences.filterBookmarkedAnime().changes(),
            libraryPreferences.filterCompletedAnime().changes(),
            libraryPreferences.filterIntervalCustom().changes(),
            transform = {
                ItemPreferences(
                    downloadBadge = it[0] as Boolean,
                    localBadge = it[1] as Boolean,
                    languageBadge = it[2] as Boolean,
                    skipOutsideReleasePeriod = LibraryPreferences.ENTRY_OUTSIDE_RELEASE_PERIOD in (it[3] as Set<*>),
                    globalFilterDownloaded = it[4] as Boolean,
                    filterDownloaded = it[5] as TriState,
                    filterUnseen = it[6] as TriState,
                    filterStarted = it[7] as TriState,
                    filterBookmarked = it[8] as TriState,
                    filterCompleted = it[9] as TriState,
                    filterIntervalCustom = it[10] as TriState,
                )
            },
        )
    }

    /**
     * Get the categories and all its anime from the database.
     */
    private fun getLibraryFlow(): Flow<AnimeLibraryMap> {
        val animelibAnimesFlow = combine(
            getLibraryAnime.subscribe(),
            getAnimelibItemPreferencesFlow(),
            downloadCache.changes,
        ) { animelibAnimeList, prefs, _ ->
            animelibAnimeList
                .map { animelibAnime ->
                    // Display mode based on user preference: take it from global library setting or category
                    AnimeLibraryItem(
                        animelibAnime,
                        downloadCount = if (prefs.downloadBadge) {
                            downloadManager.getDownloadCount(animelibAnime.anime).toLong()
                        } else {
                            0
                        },
                        unseenCount = animelibAnime.unseenCount,
                        isLocal = if (prefs.localBadge) animelibAnime.anime.isLocal() else false,
                        sourceLanguage = if (prefs.languageBadge) {
                            sourceManager.getOrStub(animelibAnime.anime.source).lang
                        } else {
                            ""
                        },
                    )
                }
                .groupBy { it.libraryAnime.category }
        }

        return combine(getCategories.subscribe(), animelibAnimesFlow) { categories, animelibAnime ->
            val displayCategories = if (animelibAnime.isNotEmpty() && !animelibAnime.containsKey(0)) {
                categories.fastFilterNot { it.isSystemCategory }
            } else {
                categories
            }

            displayCategories.associateWith { animelibAnime[it.id].orEmpty() }
        }
    }

    // SY -->
    private fun AnimeLibraryMap.applyGrouping(groupType: Int): AnimeLibraryMap {
        val items = when (groupType) {
            AnimeLibraryGroup.BY_DEFAULT -> this
            AnimeLibraryGroup.UNGROUPED -> {
                mapOf(
                    Category(
                        0,
                        preferences.context.getString(R.string.ungrouped),
                        0,
                        0,
                        false,
                    ) to
                        values.flatten().distinctBy { it.libraryAnime.anime.id },
                )
            }
            else -> {
                getGroupedAnimeItems(
                    groupType = groupType,
                    libraryAnime = this.values.flatten().distinctBy { it.libraryAnime.anime.id },
                )
            }
        }

        return items
    }
    // SY <--

    /**
     * Flow of tracking filter preferences
     *
     * @return map of track id with the filter value
     */
    private fun getTrackingFilterFlow(): Flow<Map<Long, TriState>> {
        return trackerManager.loggedInTrackersFlow().flatMapLatest { loggedInTrackers ->
            if (loggedInTrackers.isEmpty()) return@flatMapLatest flowOf(emptyMap())

            val prefFlows = loggedInTrackers.map { tracker ->
                libraryPreferences.filterTrackedAnime(tracker.id.toInt()).changes()
            }
            combine(prefFlows) {
                loggedInTrackers
                    .mapIndexed { index, tracker -> tracker.id to it[index] }
                    .toMap()
            }
        }
    }

    /**
     * Returns the common categories for the given list of anime.
     *
     * @param animes the list of anime.
     */
    private suspend fun getCommonCategories(animes: List<Anime>): Collection<Category> {
        if (animes.isEmpty()) return emptyList()
        return animes
            .map { getCategories.await(it.id).toSet() }
            .reduce { set1, set2 -> set1.intersect(set2) }
    }

    suspend fun getNextUnseenEpisode(anime: Anime): Episode? {
        return getEpisodesByAnimeId.await(anime.id).getNextUnseen(anime, downloadManager)
    }

    /**
     * Returns the mix (non-common) categories for the given list of anime.
     *
     * @param animes the list of anime.
     */
    private suspend fun getMixCategories(animes: List<Anime>): Collection<Category> {
        if (animes.isEmpty()) return emptyList()
        val nimeCategories = animes.map { getCategories.await(it.id).toSet() }
        val common = nimeCategories.reduce { set1, set2 -> set1.intersect(set2) }
        return nimeCategories.flatten().distinct().subtract(common)
    }

    fun runDownloadActionSelection(action: DownloadAction) {
        val selection = state.value.selection
        val animes = selection.map { it.anime }.toList()
        when (action) {
            DownloadAction.NEXT_1_ITEM -> downloadUnseenEpisodes(animes, 1)
            DownloadAction.NEXT_5_ITEMS -> downloadUnseenEpisodes(animes, 5)
            DownloadAction.NEXT_10_ITEMS -> downloadUnseenEpisodes(animes, 10)
            DownloadAction.NEXT_25_ITEMS -> downloadUnseenEpisodes(animes, 25)
            DownloadAction.UNVIEWED_ITEMS -> downloadUnseenEpisodes(animes, null)
        }
        clearSelection()
    }

    /**
     * Queues the amount specified of unseen episodes from the list of animes given.
     *
     * @param animes the list of anime.
     * @param amount the amount to queue or null to queue all
     */
    private fun downloadUnseenEpisodes(animes: List<Anime>, amount: Int?) {
        screenModelScope.launchNonCancellable {
            animes.forEach { anime ->
                val episodes = getNextEpisodes.await(anime.id)
                    .fastFilterNot { episode ->
                        downloadManager.getQueuedDownloadOrNull(episode.id) != null ||
                            downloadManager.isEpisodeDownloaded(
                                episode.name,
                                episode.scanlator,
                                anime.title,
                                anime.source,
                            )
                    }
                    .let { if (amount != null) it.take(amount) else it }

                downloadManager.downloadEpisodes(anime, episodes)
            }
        }
    }

    /**
     * Marks animes' episodes seen status.
     */
    fun markSeenSelection(seen: Boolean) {
        val animes = state.value.selection.toList()
        screenModelScope.launchNonCancellable {
            animes.forEach { anime ->
                setSeenStatus.await(
                    anime = anime.anime,
                    seen = seen,
                )
            }
        }
        clearSelection()
    }

    /**
     * Remove the selected anime.
     *
     * @param animeList the list of anime to delete.
     * @param deleteFromLibrary whether to delete anime from library.
     * @param deleteEpisodes whether to delete downloaded episodes.
     */
    fun removeAnimes(animeList: List<Anime>, deleteFromLibrary: Boolean, deleteEpisodes: Boolean) {
        screenModelScope.launchNonCancellable {
            val animeToDelete = animeList.distinctBy { it.id }

            if (deleteFromLibrary) {
                val toDelete = animeToDelete.map {
                    it.removeCovers(coverCache)
                    AnimeUpdate(
                        favorite = false,
                        id = it.id,
                    )
                }
                updateAnime.awaitAll(toDelete)
            }

            if (deleteEpisodes) {
                animeToDelete.forEach { anime ->
                    val source = sourceManager.get(anime.source) as? AnimeHttpSource
                    if (source != null) {
                        downloadManager.deleteAnime(anime, source)
                    }
                }
            }
        }
    }

    /**
     * Bulk update categories of anime using old and new common categories.
     *
     * @param animeList the list of anime to move.
     * @param addCategories the categories to add for all animes.
     * @param removeCategories the categories to remove in all animes.
     */
    fun setAnimeCategories(
        animeList: List<Anime>,
        addCategories: List<Long>,
        removeCategories: List<Long>,
    ) {
        screenModelScope.launchNonCancellable {
            animeList.forEach { anime ->
                val categoryIds = getCategories.await(anime.id)
                    .map { it.id }
                    .subtract(removeCategories.toSet())
                    .plus(addCategories)
                    .toList()

                setAnimeCategories.await(anime.id, categoryIds)
            }
        }
    }

    fun getDisplayMode(): PreferenceMutableState<LibraryDisplayMode> {
        return libraryPreferences.displayMode().asState(screenModelScope)
    }

    fun getColumnsPreferenceForCurrentOrientation(isLandscape: Boolean): PreferenceMutableState<Int> {
        return (
            if (isLandscape) {
                libraryPreferences.animeLandscapeColumns()
            } else {
                libraryPreferences.animePortraitColumns()
            }
            ).asState(
            screenModelScope,
        )
    }

    suspend fun getRandomAnimelibItemForCurrentCategory(): AnimeLibraryItem? {
        if (state.value.categories.isEmpty()) return null

        return withIOContext {
            state.value
                .getAnimelibItemsByCategoryId(state.value.categories[activeCategoryIndex].id)
                ?.randomOrNull()
        }
    }

    fun showSettingsDialog() {
        mutableState.update { it.copy(dialog = Dialog.SettingsSheet) }
    }

    fun clearSelection() {
        mutableState.update { it.copy(selection = persistentListOf()) }
    }

    fun toggleSelection(anime: LibraryAnime) {
        mutableState.update { state ->
            val newSelection = state.selection.mutate { list ->
                if (list.fastAny { it.id == anime.id }) {
                    list.removeAll { it.id == anime.id }
                } else {
                    list.add(anime)
                }
            }
            state.copy(selection = newSelection)
        }
    }

    /**
     * Selects all nimes between and including the given anime and the last pressed anime from the
     * same category as the given anime
     */
    fun toggleRangeSelection(anime: LibraryAnime) {
        mutableState.update { state ->
            val newSelection = state.selection.mutate { list ->
                val lastSelected = list.lastOrNull()
                if (lastSelected?.category != anime.category) {
                    list.add(anime)
                    return@mutate
                }

                val items = state.getAnimelibItemsByCategoryId(anime.category)
                    ?.fastMap { it.libraryAnime }.orEmpty()
                val lastAnimeIndex = items.indexOf(lastSelected)
                val curAnimeIndex = items.indexOf(anime)

                val selectedIds = list.fastMap { it.id }
                val selectionRange = when {
                    lastAnimeIndex < curAnimeIndex -> IntRange(lastAnimeIndex, curAnimeIndex)
                    curAnimeIndex < lastAnimeIndex -> IntRange(curAnimeIndex, lastAnimeIndex)
                    // We shouldn't reach this point
                    else -> return@mutate
                }
                val newSelections = selectionRange.mapNotNull { index ->
                    items[index].takeUnless { it.id in selectedIds }
                }
                list.addAll(newSelections)
            }
            state.copy(selection = newSelection)
        }
    }

    fun selectAll(index: Int) {
        mutableState.update { state ->
            val newSelection = state.selection.mutate { list ->
                val categoryId = state.categories.getOrNull(index)?.id ?: -1
                val selectedIds = list.fastMap { it.id }
                state.getAnimelibItemsByCategoryId(categoryId)
                    ?.fastMapNotNull { item ->
                        item.libraryAnime.takeUnless { it.id in selectedIds }
                    }
                    ?.let { list.addAll(it) }
            }
            state.copy(selection = newSelection)
        }
    }

    fun invertSelection(index: Int) {
        mutableState.update { state ->
            val newSelection = state.selection.mutate { list ->
                val categoryId = state.categories[index].id
                val items = state.getAnimelibItemsByCategoryId(categoryId)?.fastMap { it.libraryAnime }.orEmpty()
                val selectedIds = list.fastMap { it.id }
                val (toRemove, toAdd) = items.fastPartition { it.id in selectedIds }
                val toRemoveIds = toRemove.fastMap { it.id }
                list.removeAll { it.id in toRemoveIds }
                list.addAll(toAdd)
            }
            state.copy(selection = newSelection)
        }
    }

    fun search(query: String?) {
        mutableState.update { it.copy(searchQuery = query) }
    }

    fun openChangeCategoryDialog() {
        screenModelScope.launchIO {
            // Create a copy of selected anime
            val animeList = state.value.selection.map { it.anime }

            // Hide the default category because it has a different behavior than the ones from db.
            val categories = state.value.categories.filter { it.id != 0L }

            // Get indexes of the common categories to preselect.
            val common = getCommonCategories(animeList)
            // Get indexes of the mix categories to preselect.
            val mix = getMixCategories(animeList)
            val preselected = categories
                .map {
                    when (it) {
                        in common -> CheckboxState.State.Checked(it)
                        in mix -> CheckboxState.TriState.Exclude(it)
                        else -> CheckboxState.State.None(it)
                    }
                }
                .toImmutableList()
            mutableState.update { it.copy(dialog = Dialog.ChangeCategory(animeList, preselected)) }
        }
    }

    fun openDeleteAnimeDialog() {
        val nimeList = state.value.selection.map { it.anime }
        mutableState.update { it.copy(dialog = Dialog.DeleteAnime(nimeList)) }
    }

    fun closeDialog() {
        mutableState.update { it.copy(dialog = null) }
    }

    sealed interface Dialog {
        data object SettingsSheet : Dialog
        data class ChangeCategory(
            val anime: List<Anime>,
            val initialSelection: ImmutableList<CheckboxState<Category>>,
        ) : Dialog
        data class DeleteAnime(val anime: List<Anime>) : Dialog
    }

    // SY -->
    /** Returns first unread chapter of a anime */
    suspend fun getFirstUnseen(anime: Anime): Episode? {
        return getNextEpisodes.await(anime.id).firstOrNull()
    }

    @Suppress("MagicNumber", "LongMethod", "CyclomaticComplexMethod")
    private fun getGroupedAnimeItems(
        groupType: Int,
        libraryAnime: List<AnimeLibraryItem>,
    ): AnimeLibraryMap {
        val context = preferences.context
        return when (groupType) {
            AnimeLibraryGroup.BY_TRACK_STATUS -> {
                val tracks = runBlocking { getTracks.await() }.groupBy { it.animeId }
                libraryAnime.groupBy { item ->
                    val status = tracks[item.libraryAnime.anime.id]?.firstNotNullOfOrNull { track ->
                        TrackStatus.parseTrackerStatus(track.trackerId, track.status)
                    } ?: TrackStatus.OTHER

                    status.int
                }.mapKeys { (id) ->
                    Category(
                        id = id.toLong(),
                        name = TrackStatus.entries
                            .find { it.int == id }
                            .let { it ?: TrackStatus.OTHER }
                            .let { context.getString(it.res) },
                        order = TrackStatus.entries.toTypedArray().indexOfFirst {
                            it.int == id
                        }.takeUnless { it == -1 }?.toLong() ?: TrackStatus.OTHER.ordinal.toLong(),
                        flags = 0,
                        hidden = false,
                    )
                }
            }
            AnimeLibraryGroup.BY_SOURCE -> {
                val sources: List<Long>
                libraryAnime.groupBy { item ->
                    item.libraryAnime.anime.source
                }.also {
                    sources = it.keys
                        .map {
                            sourceManager.getOrStub(it)
                        }
                        .sortedWith(
                            compareBy(String.CASE_INSENSITIVE_ORDER) { it.name.ifBlank { it.id.toString() } },
                        )
                        .map { it.id }
                }.mapKeys {
                    Category(
                        id = it.key,
                        name = if (it.key == LocalAnimeSource.ID) {
                            context.getString(R.string.local_source)
                        } else {
                            val source = sourceManager.getOrStub(it.key)
                            source.name.ifBlank { source.id.toString() }
                        },
                        order = sources.indexOf(it.key).takeUnless { it == -1 }?.toLong() ?: Long.MAX_VALUE,
                        flags = 0,
                        hidden = false,
                    )
                }
            }
            AnimeLibraryGroup.BY_TAG -> {
                val tags: List<String> = libraryAnime.flatMap { item ->
                    item.libraryAnime.anime.genre?.distinct() ?: emptyList()
                }
                libraryAnime.flatMap { item ->
                    item.libraryAnime.anime.genre?.distinct()?.map {
                            genre ->
                        Pair(genre, item)
                    } ?: emptyList()
                }.groupBy({ it.first }, { it.second }).filterValues { it.size > 3 }
                    .mapKeys { (genre, _) ->
                        Category(
                            id = genre.hashCode().toLong(),
                            name = genre,
                            order = tags.indexOf(genre).takeUnless { it == -1 }?.toLong() ?: Long.MAX_VALUE,
                            flags = 0,
                            hidden = false,
                        )
                    }
            }
            else -> {
                libraryAnime.groupBy { item ->
                    item.libraryAnime.anime.status
                }.mapKeys {
                    Category(
                        id = it.key + 1,
                        name = when (it.key) {
                            SAnime.ONGOING.toLong() -> context.getString(R.string.ongoing)
                            SAnime.LICENSED.toLong() -> context.getString(R.string.licensed)
                            SAnime.CANCELLED.toLong() -> context.getString(R.string.cancelled)
                            SAnime.ON_HIATUS.toLong() -> context.getString(R.string.on_hiatus)
                            SAnime.PUBLISHING_FINISHED.toLong() -> context.getString(
                                R.string.publishing_finished,
                            )
                            SAnime.COMPLETED.toLong() -> context.getString(R.string.completed)
                            else -> context.getString(R.string.unknown)
                        },
                        order = when (it.key) {
                            SAnime.ONGOING.toLong() -> 1
                            SAnime.LICENSED.toLong() -> 2
                            SAnime.CANCELLED.toLong() -> 3
                            SAnime.ON_HIATUS.toLong() -> 4
                            SAnime.PUBLISHING_FINISHED.toLong() -> 5
                            SAnime.COMPLETED.toLong() -> 6
                            else -> 7
                        },
                        flags = 0,
                        hidden = false,
                    )
                }
            }
        }.toSortedMap(compareBy { it.order })
    }

    @Immutable
    private data class ItemPreferences(
        val downloadBadge: Boolean,
        val localBadge: Boolean,
        val languageBadge: Boolean,
        val skipOutsideReleasePeriod: Boolean,

        val globalFilterDownloaded: Boolean,
        val filterDownloaded: TriState,
        val filterUnseen: TriState,
        val filterStarted: TriState,
        val filterBookmarked: TriState,
        val filterCompleted: TriState,
        val filterIntervalCustom: TriState,
    )

    @Immutable
    data class State(
        val isLoading: Boolean = true,
        val library: AnimeLibraryMap = emptyMap(),
        val searchQuery: String? = null,
        val selection: PersistentList<LibraryAnime> = persistentListOf(),
        val hasActiveFilters: Boolean = false,
        val showCategoryTabs: Boolean = false,
        val showAnimeCount: Boolean = false,
        val showAnimeContinueButton: Boolean = false,
        val dialog: Dialog? = null,
        // SY -->
        val groupType: Int = AnimeLibraryGroup.BY_DEFAULT,
        // SY <--
    ) {
        private val libraryCount by lazy {
            library.values
                .flatten()
                .fastDistinctBy { it.libraryAnime.anime.id }
                .size
        }

        val isLibraryEmpty by lazy { libraryCount == 0 }

        val selectionMode = selection.isNotEmpty()

        val categories = library.keys.toList()

        fun getAnimelibItemsByCategoryId(categoryId: Long): List<AnimeLibraryItem>? {
            return library.firstNotNullOfOrNull { (k, v) -> v.takeIf { k.id == categoryId } }
        }

        fun getAnimelibItemsByPage(page: Int): List<AnimeLibraryItem> {
            return library.values.toTypedArray().getOrNull(page).orEmpty()
        }

        fun getAnimeCountForCategory(category: Category): Int? {
            return if (showAnimeCount || !searchQuery.isNullOrEmpty()) library[category]?.size else null
        }

        fun getToolbarTitle(
            defaultTitle: String,
            defaultCategoryTitle: String,
            page: Int,
        ): LibraryToolbarTitle {
            val category = categories.getOrNull(page) ?: return LibraryToolbarTitle(defaultTitle)
            val categoryName = category.let {
                if (it.isSystemCategory) defaultCategoryTitle else it.name
            }
            val title = if (showCategoryTabs) defaultTitle else categoryName
            val count = when {
                !showAnimeCount -> null
                !showCategoryTabs -> getAnimeCountForCategory(category)
                // Whole library count
                else -> libraryCount
            }

            return LibraryToolbarTitle(title, count)
        }
    }
}<|MERGE_RESOLUTION|>--- conflicted
+++ resolved
@@ -123,7 +123,6 @@
                 state.map { it.searchQuery }.debounce(SEARCH_DEBOUNCE_MILLIS),
                 getLibraryFlow(),
                 getTracksPerAnime.subscribe(),
-<<<<<<< HEAD
                 combine(
                     getTrackingFilterFlow(),
                     downloadCache.changes,
@@ -136,21 +135,13 @@
                     ::Pair,
                 ),
                 // SY <--
-            ) { searchQuery, library, tracks, (loggedInTrackers, _), (groupType, sort) ->
+            ) { searchQuery, library, tracks, (trackingFilter, _), (groupType, sort) ->
                 library
                     // SY -->
                     .applyGrouping(groupType)
                     // SY <--
-                    .applyFilters(tracks, loggedInTrackers)
-                    .applySort(tracks, sort.takeIf { groupType != AnimeLibraryGroup.BY_DEFAULT })
-=======
-                getTrackingFilterFlow(),
-                downloadCache.changes,
-            ) { searchQuery, library, tracks, trackingFilter, _ ->
-                library
                     .applyFilters(tracks, trackingFilter)
-                    .applySort(tracks, trackingFilter.keys)
->>>>>>> 58817c72
+                    .applySort(tracks, sort.takeIf { groupType != AnimeLibraryGroup.BY_DEFAULT }, trackingFilter.keys)
                     .mapValues { (_, value) ->
                         if (searchQuery != null) {
                             // Filter query
@@ -310,11 +301,8 @@
     private fun AnimeLibraryMap.applySort(
         // Map<MangaId, List<Track>>
         trackMap: Map<Long, List<AnimeTrack>>,
-<<<<<<< HEAD
         groupSort: AnimeLibrarySort? = null,
-=======
         loggedInTrackerIds: Set<Long>,
->>>>>>> 58817c72
     ): AnimeLibraryMap {
         val sortAlphabetically: (AnimeLibraryItem, AnimeLibraryItem) -> Int = { i1, i2 ->
             i1.libraryAnime.anime.title.lowercase().compareToWithCollator(i2.libraryAnime.anime.title.lowercase())
