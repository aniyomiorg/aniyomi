package eu.kanade.tachiyomi.ui.library.anime

import androidx.compose.runtime.Immutable
import androidx.compose.runtime.getValue
import androidx.compose.runtime.setValue
import androidx.compose.ui.util.fastAny
import androidx.compose.ui.util.fastForEach
import androidx.compose.ui.util.fastMap
import cafe.adriel.voyager.core.model.StateScreenModel
import cafe.adriel.voyager.core.model.screenModelScope
import eu.kanade.core.preference.PreferenceMutableState
import eu.kanade.core.preference.asState
import eu.kanade.core.util.fastDistinctBy
import eu.kanade.core.util.fastFilter
import eu.kanade.core.util.fastFilterNot
import eu.kanade.core.util.fastMapNotNull
import eu.kanade.core.util.fastPartition
import eu.kanade.domain.base.BasePreferences
import eu.kanade.domain.entries.anime.interactor.UpdateAnime
import eu.kanade.domain.items.episode.interactor.SetSeenStatus
import eu.kanade.presentation.components.SEARCH_DEBOUNCE_MILLIS
import eu.kanade.presentation.entries.DownloadAction
import eu.kanade.presentation.library.components.LibraryToolbarTitle
import eu.kanade.tachiyomi.R
import eu.kanade.tachiyomi.animesource.model.SAnime
import eu.kanade.tachiyomi.animesource.online.AnimeHttpSource
import eu.kanade.tachiyomi.data.cache.AnimeCoverCache
import eu.kanade.tachiyomi.data.download.anime.AnimeDownloadCache
import eu.kanade.tachiyomi.data.download.anime.AnimeDownloadManager
import eu.kanade.tachiyomi.data.track.TrackStatus
import eu.kanade.tachiyomi.data.track.TrackerManager
import eu.kanade.tachiyomi.util.episode.getNextUnseen
import eu.kanade.tachiyomi.util.removeCovers
import kotlinx.collections.immutable.ImmutableList
import kotlinx.collections.immutable.PersistentList
import kotlinx.collections.immutable.mutate
import kotlinx.collections.immutable.persistentListOf
import kotlinx.collections.immutable.toImmutableList
import kotlinx.coroutines.flow.Flow
import kotlinx.coroutines.flow.collectLatest
import kotlinx.coroutines.flow.combine
import kotlinx.coroutines.flow.debounce
import kotlinx.coroutines.flow.distinctUntilChanged
import kotlinx.coroutines.flow.first
import kotlinx.coroutines.flow.flatMapLatest
import kotlinx.coroutines.flow.flowOf
import kotlinx.coroutines.flow.launchIn
import kotlinx.coroutines.flow.map
import kotlinx.coroutines.flow.onEach
import kotlinx.coroutines.flow.update
import kotlinx.coroutines.runBlocking
import tachiyomi.core.common.preference.CheckboxState
import tachiyomi.core.common.preference.TriState
import tachiyomi.core.common.util.lang.compareToWithCollator
import tachiyomi.core.common.util.lang.launchIO
import tachiyomi.core.common.util.lang.launchNonCancellable
import tachiyomi.core.common.util.lang.withIOContext
import tachiyomi.domain.category.anime.interactor.GetVisibleAnimeCategories
import tachiyomi.domain.category.anime.interactor.SetAnimeCategories
import tachiyomi.domain.category.model.Category
import tachiyomi.domain.entries.anime.interactor.GetLibraryAnime
import tachiyomi.domain.entries.anime.model.Anime
import tachiyomi.domain.entries.anime.model.AnimeUpdate
import tachiyomi.domain.entries.applyFilter
import tachiyomi.domain.history.anime.interactor.GetNextEpisodes
import tachiyomi.domain.items.episode.interactor.GetEpisodesByAnimeId
import tachiyomi.domain.items.episode.model.Episode
import tachiyomi.domain.library.anime.LibraryAnime
import tachiyomi.domain.library.anime.model.AnimeLibraryGroup
import tachiyomi.domain.library.anime.model.AnimeLibrarySort
import tachiyomi.domain.library.anime.model.sort
import tachiyomi.domain.library.model.LibraryDisplayMode
import tachiyomi.domain.library.service.LibraryPreferences
import tachiyomi.domain.source.anime.service.AnimeSourceManager
import tachiyomi.domain.track.anime.interactor.GetAnimeTracks
import tachiyomi.domain.track.anime.interactor.GetTracksPerAnime
import tachiyomi.domain.track.anime.model.AnimeTrack
import tachiyomi.source.local.entries.anime.LocalAnimeSource
import tachiyomi.source.local.entries.anime.isLocal
import uy.kohesive.injekt.Injekt
import uy.kohesive.injekt.api.get
import java.util.Collections

/**
 * Typealias for the library anime, using the category as keys, and list of anime as values.
 */
typealias AnimeLibraryMap = Map<Category, List<AnimeLibraryItem>>

@Suppress("LargeClass")
class AnimeLibraryScreenModel(
    private val getLibraryAnime: GetLibraryAnime = Injekt.get(),
    private val getCategories: GetVisibleAnimeCategories = Injekt.get(),
    private val getTracksPerAnime: GetTracksPerAnime = Injekt.get(),
    private val getNextEpisodes: GetNextEpisodes = Injekt.get(),
    private val getEpisodesByAnimeId: GetEpisodesByAnimeId = Injekt.get(),
    private val setSeenStatus: SetSeenStatus = Injekt.get(),
    private val updateAnime: UpdateAnime = Injekt.get(),
    private val setAnimeCategories: SetAnimeCategories = Injekt.get(),
    private val preferences: BasePreferences = Injekt.get(),
    private val libraryPreferences: LibraryPreferences = Injekt.get(),
    private val coverCache: AnimeCoverCache = Injekt.get(),
    private val sourceManager: AnimeSourceManager = Injekt.get(),
    private val downloadManager: AnimeDownloadManager = Injekt.get(),
    private val downloadCache: AnimeDownloadCache = Injekt.get(),
    private val trackerManager: TrackerManager = Injekt.get(),
    // SY -->
    private val getTracks: GetAnimeTracks = Injekt.get(),
    // SY <--
) : StateScreenModel<AnimeLibraryScreenModel.State>(State()) {

    var activeCategoryIndex: Int by libraryPreferences.lastUsedAnimeCategory().asState(
        screenModelScope,
    )

    init {
        screenModelScope.launchIO {
            combine(
                state.map { it.searchQuery }.debounce(SEARCH_DEBOUNCE_MILLIS),
                getLibraryFlow(),
                getTracksPerAnime.subscribe(),
                combine(
                    getTrackingFilterFlow(),
                    downloadCache.changes,
                    ::Pair,
                ),
                // SY -->
                combine(
                    state.map { it.groupType }.distinctUntilChanged(),
                    libraryPreferences.animeSortingMode().changes(),
                    ::Pair,
                ),
                // SY <--
            ) { searchQuery, library, tracks, (trackingFilter, _), (groupType, sort) ->
                library
                    // SY -->
                    .applyGrouping(groupType)
                    // SY <--
                    .applyFilters(tracks, trackingFilter)
<<<<<<< HEAD
                    .applySort(tracks, sort.takeIf { groupType != AnimeLibraryGroup.BY_DEFAULT }, trackingFilter.keys)
=======
                    .applySort(tracks, trackingFilter.keys, sort.takeIf { groupType != AnimeLibraryGroup.BY_DEFAULT })
>>>>>>> 8edc19ec
                    .mapValues { (_, value) ->
                        if (searchQuery != null) {
                            // Filter query
                            value.filter { it.matches(searchQuery) }
                        } else {
                            // Don't do anything
                            value
                        }
                    }
            }
                .collectLatest {
                    mutableState.update { state ->
                        state.copy(
                            isLoading = false,
                            library = it,
                        )
                    }
                }
        }

        combine(
            libraryPreferences.categoryTabs().changes(),
            libraryPreferences.categoryNumberOfItems().changes(),
            libraryPreferences.showContinueViewingButton().changes(),
        ) { a, b, c -> arrayOf(a, b, c) }
            .onEach { (showCategoryTabs, showAnimeCount, showAnimeContinueButton) ->
                mutableState.update { state ->
                    state.copy(
                        showCategoryTabs = showCategoryTabs,
                        showAnimeCount = showAnimeCount,
                        showAnimeContinueButton = showAnimeContinueButton,
                    )
                }
            }
            .launchIn(screenModelScope)

        combine(
            getAnimelibItemPreferencesFlow(),
            getTrackingFilterFlow(),
        ) { prefs, trackFilter ->
            (
                listOf(
                    prefs.filterDownloaded,
                    prefs.filterUnseen,
                    prefs.filterStarted,
                    prefs.filterBookmarked,
                    prefs.filterCompleted,
                    prefs.filterIntervalCustom,
                ) + trackFilter.values
                ).any { it != TriState.DISABLED }
        }
            .distinctUntilChanged()
            .onEach {
                mutableState.update { state ->
                    state.copy(hasActiveFilters = it)
                }
            }
            .launchIn(screenModelScope)

        // SY -->
        libraryPreferences.groupAnimeLibraryBy().changes()
            .onEach {
                mutableState.update { state ->
                    state.copy(groupType = it)
                }
            }
            .launchIn(screenModelScope)
        // SY <--
    }

    /**
     * Applies library filters to the given map of anime.
     */
    @Suppress("LongMethod", "CyclomaticComplexMethod")
    private suspend fun AnimeLibraryMap.applyFilters(
        trackMap: Map<Long, List<AnimeTrack>>,
        trackingFilter: Map<Long, TriState>,
    ): AnimeLibraryMap {
        val prefs = getAnimelibItemPreferencesFlow().first()
        val downloadedOnly = prefs.globalFilterDownloaded
        val skipOutsideReleasePeriod = prefs.skipOutsideReleasePeriod
        val filterDownloaded = if (downloadedOnly) TriState.ENABLED_IS else prefs.filterDownloaded
        val filterUnseen = prefs.filterUnseen
        val filterStarted = prefs.filterStarted
        val filterBookmarked = prefs.filterBookmarked
        val filterCompleted = prefs.filterCompleted
        val filterIntervalCustom = prefs.filterIntervalCustom

        val isNotLoggedInAnyTrack = trackingFilter.isEmpty()

        val excludedTracks = trackingFilter.mapNotNull { if (it.value == TriState.ENABLED_NOT) it.key else null }
        val includedTracks = trackingFilter.mapNotNull { if (it.value == TriState.ENABLED_IS) it.key else null }
        val trackFiltersIsIgnored = includedTracks.isEmpty() && excludedTracks.isEmpty()

        val filterFnDownloaded: (AnimeLibraryItem) -> Boolean = {
            applyFilter(filterDownloaded) {
                it.libraryAnime.anime.isLocal() ||
                    it.downloadCount > 0 ||
                    downloadManager.getDownloadCount(it.libraryAnime.anime) > 0
            }
        }

        val filterFnUnseen: (AnimeLibraryItem) -> Boolean = {
            applyFilter(filterUnseen) { it.libraryAnime.unseenCount > 0 }
        }

        val filterFnStarted: (AnimeLibraryItem) -> Boolean = {
            applyFilter(filterStarted) { it.libraryAnime.hasStarted }
        }

        val filterFnBookmarked: (AnimeLibraryItem) -> Boolean = {
            applyFilter(filterBookmarked) { it.libraryAnime.hasBookmarks }
        }

        val filterFnCompleted: (AnimeLibraryItem) -> Boolean = {
            applyFilter(filterCompleted) { it.libraryAnime.anime.status.toInt() == SAnime.COMPLETED }
        }

        val filterFnIntervalCustom: (AnimeLibraryItem) -> Boolean = {
            if (skipOutsideReleasePeriod) {
                applyFilter(filterIntervalCustom) { it.libraryAnime.anime.fetchInterval < 0 }
            } else {
                true
            }
        }

        val filterFnTracking: (AnimeLibraryItem) -> Boolean = tracking@{ item ->
            if (isNotLoggedInAnyTrack || trackFiltersIsIgnored) return@tracking true

            val animeTracks = trackMap
                .mapValues { entry -> entry.value.map { it.trackerId } }[item.libraryAnime.id]
                .orEmpty()

            val isExcluded = excludedTracks.isNotEmpty() && animeTracks.fastAny { it in excludedTracks }
            val isIncluded = includedTracks.isEmpty() || animeTracks.fastAny { it in includedTracks }

            !isExcluded && isIncluded
        }

        val filterFn: (AnimeLibraryItem) -> Boolean = {
            filterFnDownloaded(it) &&
                filterFnUnseen(it) &&
                filterFnStarted(it) &&
                filterFnBookmarked(it) &&
                filterFnCompleted(it) &&
                filterFnIntervalCustom(it) &&
                filterFnTracking(it)
        }

        return this.mapValues { entry -> entry.value.fastFilter(filterFn) }
    }

    /**
     * Applies library sorting to the given map of anime.
     */
    @Suppress("LongMethod", "CyclomaticComplexMethod")
    private fun AnimeLibraryMap.applySort(
        // Map<MangaId, List<Track>>
        trackMap: Map<Long, List<AnimeTrack>>,
        groupSort: AnimeLibrarySort? = null,
        loggedInTrackerIds: Set<Long>,
        groupSort: AnimeLibrarySort? = null,
    ): AnimeLibraryMap {
        val sortAlphabetically: (AnimeLibraryItem, AnimeLibraryItem) -> Int = { i1, i2 ->
            i1.libraryAnime.anime.title.lowercase().compareToWithCollator(i2.libraryAnime.anime.title.lowercase())
        }

        val defaultTrackerScoreSortValue = -1.0
        val trackerScores by lazy {
            val trackerMap = trackerManager.getAll(loggedInTrackerIds).associateBy { e -> e.id }
            trackMap.mapValues { entry ->
                when {
                    entry.value.isEmpty() -> null
                    else ->
                        entry.value
                            .mapNotNull { trackerMap[it.trackerId]?.animeService?.get10PointScore(it) }
                            .average()
                }
            }
        }

        val sortFn: (AnimeLibraryItem, AnimeLibraryItem) -> Int = { i1, i2 ->
            // SY -->
            val sort = groupSort ?: keys.find { it.id == i1.libraryAnime.category }!!.sort
            // SY <--
            when (sort.type) {
                AnimeLibrarySort.Type.Alphabetical -> {
                    sortAlphabetically(i1, i2)
                }
                AnimeLibrarySort.Type.LastSeen -> {
                    i1.libraryAnime.lastSeen.compareTo(i2.libraryAnime.lastSeen)
                }
                AnimeLibrarySort.Type.LastUpdate -> {
                    i1.libraryAnime.anime.lastUpdate.compareTo(i2.libraryAnime.anime.lastUpdate)
                }
                AnimeLibrarySort.Type.UnseenCount -> when {
                    // Ensure unseen content comes first
                    i1.libraryAnime.unseenCount == i2.libraryAnime.unseenCount -> 0
                    i1.libraryAnime.unseenCount == 0L -> if (sort.isAscending) 1 else -1
                    i2.libraryAnime.unseenCount == 0L -> if (sort.isAscending) -1 else 1
                    else -> i1.libraryAnime.unseenCount.compareTo(i2.libraryAnime.unseenCount)
                }
                AnimeLibrarySort.Type.TotalEpisodes -> {
                    i1.libraryAnime.totalEpisodes.compareTo(i2.libraryAnime.totalEpisodes)
                }
                AnimeLibrarySort.Type.LatestEpisode -> {
                    i1.libraryAnime.latestUpload.compareTo(i2.libraryAnime.latestUpload)
                }
                AnimeLibrarySort.Type.EpisodeFetchDate -> {
                    i1.libraryAnime.episodeFetchedAt.compareTo(i2.libraryAnime.episodeFetchedAt)
                }
                AnimeLibrarySort.Type.DateAdded -> {
                    i1.libraryAnime.anime.dateAdded.compareTo(i2.libraryAnime.anime.dateAdded)
                }
                AnimeLibrarySort.Type.TrackerMean -> {
                    val item1Score = trackerScores[i1.libraryAnime.id] ?: defaultTrackerScoreSortValue
                    val item2Score = trackerScores[i2.libraryAnime.id] ?: defaultTrackerScoreSortValue
                    item1Score.compareTo(item2Score)
                }
                AnimeLibrarySort.Type.AiringTime -> when {
                    i1.libraryAnime.anime.nextEpisodeAiringAt == 0L -> if (sort.isAscending) 1 else -1
                    i2.libraryAnime.anime.nextEpisodeAiringAt == 0L -> if (sort.isAscending) -1 else 1
                    i1.libraryAnime.unseenCount == i2.libraryAnime.unseenCount ->
                        i1.libraryAnime.anime.nextEpisodeAiringAt.compareTo(
                            i2.libraryAnime.anime.nextEpisodeAiringAt,
                        )
                    else -> i1.libraryAnime.unseenCount.compareTo(i2.libraryAnime.unseenCount)
                }
            }
        }

        return this.mapValues { entry ->
            // SY -->
            val isAscending = groupSort?.isAscending ?: keys.find { it.id == entry.key.id }!!.sort.isAscending
            // SY <--
            val comparator = if (isAscending) {
                Comparator(sortFn)
            } else {
                Collections.reverseOrder(sortFn)
            }

            entry.value.sortedWith(comparator.thenComparator(sortAlphabetically))
        }
    }

    private fun getAnimelibItemPreferencesFlow(): Flow<ItemPreferences> {
        return combine(
            libraryPreferences.downloadBadge().changes(),
            libraryPreferences.localBadge().changes(),
            libraryPreferences.languageBadge().changes(),
            libraryPreferences.autoUpdateItemRestrictions().changes(),

            preferences.downloadedOnly().changes(),
            libraryPreferences.filterDownloadedAnime().changes(),
            libraryPreferences.filterUnseen().changes(),
            libraryPreferences.filterStartedAnime().changes(),
            libraryPreferences.filterBookmarkedAnime().changes(),
            libraryPreferences.filterCompletedAnime().changes(),
            libraryPreferences.filterIntervalCustom().changes(),
            transform = {
                ItemPreferences(
                    downloadBadge = it[0] as Boolean,
                    localBadge = it[1] as Boolean,
                    languageBadge = it[2] as Boolean,
                    skipOutsideReleasePeriod = LibraryPreferences.ENTRY_OUTSIDE_RELEASE_PERIOD in (it[3] as Set<*>),
                    globalFilterDownloaded = it[4] as Boolean,
                    filterDownloaded = it[5] as TriState,
                    filterUnseen = it[6] as TriState,
                    filterStarted = it[7] as TriState,
                    filterBookmarked = it[8] as TriState,
                    filterCompleted = it[9] as TriState,
                    filterIntervalCustom = it[10] as TriState,
                )
            },
        )
    }

    /**
     * Get the categories and all its anime from the database.
     */
    private fun getLibraryFlow(): Flow<AnimeLibraryMap> {
        val animelibAnimesFlow = combine(
            getLibraryAnime.subscribe(),
            getAnimelibItemPreferencesFlow(),
            downloadCache.changes,
        ) { animelibAnimeList, prefs, _ ->
            animelibAnimeList
                .map { animelibAnime ->
                    // Display mode based on user preference: take it from global library setting or category
                    AnimeLibraryItem(
                        animelibAnime,
                        downloadCount = if (prefs.downloadBadge) {
                            downloadManager.getDownloadCount(animelibAnime.anime).toLong()
                        } else {
                            0
                        },
                        unseenCount = animelibAnime.unseenCount,
                        isLocal = if (prefs.localBadge) animelibAnime.anime.isLocal() else false,
                        sourceLanguage = if (prefs.languageBadge) {
                            sourceManager.getOrStub(animelibAnime.anime.source).lang
                        } else {
                            ""
                        },
                    )
                }
                .groupBy { it.libraryAnime.category }
        }

        return combine(getCategories.subscribe(), animelibAnimesFlow) { categories, animelibAnime ->
            val displayCategories = if (animelibAnime.isNotEmpty() && !animelibAnime.containsKey(0)) {
                categories.fastFilterNot { it.isSystemCategory }
            } else {
                categories
            }

            displayCategories.associateWith { animelibAnime[it.id].orEmpty() }
        }
    }

    // SY -->
    private fun AnimeLibraryMap.applyGrouping(groupType: Int): AnimeLibraryMap {
        val items = when (groupType) {
            AnimeLibraryGroup.BY_DEFAULT -> this
            AnimeLibraryGroup.UNGROUPED -> {
                mapOf(
                    Category(
                        0,
                        preferences.context.getString(R.string.ungrouped),
                        0,
                        0,
                        false,
                    ) to
                        values.flatten().distinctBy { it.libraryAnime.anime.id },
                )
            }
            else -> {
                getGroupedAnimeItems(
                    groupType = groupType,
                    libraryAnime = this.values.flatten().distinctBy { it.libraryAnime.anime.id },
                )
            }
        }

        return items
    }
    // SY <--

    /**
     * Flow of tracking filter preferences
     *
     * @return map of track id with the filter value
     */
    private fun getTrackingFilterFlow(): Flow<Map<Long, TriState>> {
        return trackerManager.loggedInTrackersFlow().flatMapLatest { loggedInTrackers ->
            if (loggedInTrackers.isEmpty()) return@flatMapLatest flowOf(emptyMap())

            val prefFlows = loggedInTrackers.map { tracker ->
                libraryPreferences.filterTrackedAnime(tracker.id.toInt()).changes()
            }
            combine(prefFlows) {
                loggedInTrackers
                    .mapIndexed { index, tracker -> tracker.id to it[index] }
                    .toMap()
            }
        }
    }

    /**
     * Returns the common categories for the given list of anime.
     *
     * @param animes the list of anime.
     */
    private suspend fun getCommonCategories(animes: List<Anime>): Collection<Category> {
        if (animes.isEmpty()) return emptyList()
        return animes
            .map { getCategories.await(it.id).toSet() }
            .reduce { set1, set2 -> set1.intersect(set2) }
    }

    suspend fun getNextUnseenEpisode(anime: Anime): Episode? {
        return getEpisodesByAnimeId.await(anime.id).getNextUnseen(anime, downloadManager)
    }

    /**
     * Returns the mix (non-common) categories for the given list of anime.
     *
     * @param animes the list of anime.
     */
    private suspend fun getMixCategories(animes: List<Anime>): Collection<Category> {
        if (animes.isEmpty()) return emptyList()
        val nimeCategories = animes.map { getCategories.await(it.id).toSet() }
        val common = nimeCategories.reduce { set1, set2 -> set1.intersect(set2) }
        return nimeCategories.flatten().distinct().subtract(common)
    }

    fun runDownloadActionSelection(action: DownloadAction) {
        val selection = state.value.selection
        val animes = selection.map { it.anime }.toList()
        when (action) {
            DownloadAction.NEXT_1_ITEM -> downloadUnseenEpisodes(animes, 1)
            DownloadAction.NEXT_5_ITEMS -> downloadUnseenEpisodes(animes, 5)
            DownloadAction.NEXT_10_ITEMS -> downloadUnseenEpisodes(animes, 10)
            DownloadAction.NEXT_25_ITEMS -> downloadUnseenEpisodes(animes, 25)
            DownloadAction.UNVIEWED_ITEMS -> downloadUnseenEpisodes(animes, null)
        }
        clearSelection()
    }

    /**
     * Queues the amount specified of unseen episodes from the list of animes given.
     *
     * @param animes the list of anime.
     * @param amount the amount to queue or null to queue all
     */
    private fun downloadUnseenEpisodes(animes: List<Anime>, amount: Int?) {
        screenModelScope.launchNonCancellable {
            animes.forEach { anime ->
                val episodes = getNextEpisodes.await(anime.id)
                    .fastFilterNot { episode ->
                        downloadManager.getQueuedDownloadOrNull(episode.id) != null ||
                            downloadManager.isEpisodeDownloaded(
                                episode.name,
                                episode.scanlator,
                                anime.title,
                                anime.source,
                            )
                    }
                    .let { if (amount != null) it.take(amount) else it }

                downloadManager.downloadEpisodes(anime, episodes)
            }
        }
    }

    fun resetInfo() {
        state.value.selection.fastForEach { (anime) ->
            val animeInfo = AnimeUpdate(
                id = anime.id,
                title = null,
                author = null,
                artist = null,
                thumbnailUrl = null,
                description = null,
                genre = null,
                status = null,
            )
            screenModelScope.launchNonCancellable {
                updateAnime.await(animeInfo)
            }
        }
        clearSelection()
    }

    /**
     * Marks animes' episodes seen status.
     */
    fun markSeenSelection(seen: Boolean) {
        val animes = state.value.selection.toList()
        screenModelScope.launchNonCancellable {
            animes.forEach { anime ->
                setSeenStatus.await(
                    anime = anime.anime,
                    seen = seen,
                )
            }
        }
        clearSelection()
    }

    /**
     * Remove the selected anime.
     *
     * @param animeList the list of anime to delete.
     * @param deleteFromLibrary whether to delete anime from library.
     * @param deleteEpisodes whether to delete downloaded episodes.
     */
    fun removeAnimes(animeList: List<Anime>, deleteFromLibrary: Boolean, deleteEpisodes: Boolean) {
        screenModelScope.launchNonCancellable {
            val animeToDelete = animeList.distinctBy { it.id }

            if (deleteFromLibrary) {
                val toDelete = animeToDelete.map {
                    it.removeCovers(coverCache)
                    AnimeUpdate(
                        favorite = false,
                        id = it.id,
                    )
                }
                updateAnime.awaitAll(toDelete)
            }

            if (deleteEpisodes) {
                animeToDelete.forEach { anime ->
                    val source = sourceManager.get(anime.source) as? AnimeHttpSource
                    if (source != null) {
                        downloadManager.deleteAnime(anime, source)
                    }
                }
            }
        }
    }

    /**
     * Bulk update categories of anime using old and new common categories.
     *
     * @param animeList the list of anime to move.
     * @param addCategories the categories to add for all animes.
     * @param removeCategories the categories to remove in all animes.
     */
    fun setAnimeCategories(
        animeList: List<Anime>,
        addCategories: List<Long>,
        removeCategories: List<Long>,
    ) {
        screenModelScope.launchNonCancellable {
            animeList.forEach { anime ->
                val categoryIds = getCategories.await(anime.id)
                    .map { it.id }
                    .subtract(removeCategories.toSet())
                    .plus(addCategories)
                    .toList()

                setAnimeCategories.await(anime.id, categoryIds)
            }
        }
    }

    fun getDisplayMode(): PreferenceMutableState<LibraryDisplayMode> {
        return libraryPreferences.displayMode().asState(screenModelScope)
    }

    fun getColumnsPreferenceForCurrentOrientation(isLandscape: Boolean): PreferenceMutableState<Int> {
        return (
            if (isLandscape) {
                libraryPreferences.animeLandscapeColumns()
            } else {
                libraryPreferences.animePortraitColumns()
            }
            ).asState(
            screenModelScope,
        )
    }

    suspend fun getRandomAnimelibItemForCurrentCategory(): AnimeLibraryItem? {
        if (state.value.categories.isEmpty()) return null

        return withIOContext {
            state.value
                .getAnimelibItemsByCategoryId(state.value.categories[activeCategoryIndex].id)
                ?.randomOrNull()
        }
    }

    fun showSettingsDialog() {
        mutableState.update { it.copy(dialog = Dialog.SettingsSheet) }
    }

    fun clearSelection() {
        mutableState.update { it.copy(selection = persistentListOf()) }
    }

    fun toggleSelection(anime: LibraryAnime) {
        mutableState.update { state ->
            val newSelection = state.selection.mutate { list ->
                if (list.fastAny { it.id == anime.id }) {
                    list.removeAll { it.id == anime.id }
                } else {
                    list.add(anime)
                }
            }
            state.copy(selection = newSelection)
        }
    }

    /**
     * Selects all nimes between and including the given anime and the last pressed anime from the
     * same category as the given anime
     */
    fun toggleRangeSelection(anime: LibraryAnime) {
        mutableState.update { state ->
            val newSelection = state.selection.mutate { list ->
                val lastSelected = list.lastOrNull()
                if (lastSelected?.category != anime.category) {
                    list.add(anime)
                    return@mutate
                }

                val items = state.getAnimelibItemsByCategoryId(anime.category)
                    ?.fastMap { it.libraryAnime }.orEmpty()
                val lastAnimeIndex = items.indexOf(lastSelected)
                val curAnimeIndex = items.indexOf(anime)

                val selectedIds = list.fastMap { it.id }
                val selectionRange = when {
                    lastAnimeIndex < curAnimeIndex -> IntRange(lastAnimeIndex, curAnimeIndex)
                    curAnimeIndex < lastAnimeIndex -> IntRange(curAnimeIndex, lastAnimeIndex)
                    // We shouldn't reach this point
                    else -> return@mutate
                }
                val newSelections = selectionRange.mapNotNull { index ->
                    items[index].takeUnless { it.id in selectedIds }
                }
                list.addAll(newSelections)
            }
            state.copy(selection = newSelection)
        }
    }

    fun selectAll(index: Int) {
        mutableState.update { state ->
            val newSelection = state.selection.mutate { list ->
                val categoryId = state.categories.getOrNull(index)?.id ?: -1
                val selectedIds = list.fastMap { it.id }
                state.getAnimelibItemsByCategoryId(categoryId)
                    ?.fastMapNotNull { item ->
                        item.libraryAnime.takeUnless { it.id in selectedIds }
                    }
                    ?.let { list.addAll(it) }
            }
            state.copy(selection = newSelection)
        }
    }

    fun invertSelection(index: Int) {
        mutableState.update { state ->
            val newSelection = state.selection.mutate { list ->
                val categoryId = state.categories[index].id
                val items = state.getAnimelibItemsByCategoryId(categoryId)?.fastMap { it.libraryAnime }.orEmpty()
                val selectedIds = list.fastMap { it.id }
                val (toRemove, toAdd) = items.fastPartition { it.id in selectedIds }
                val toRemoveIds = toRemove.fastMap { it.id }
                list.removeAll { it.id in toRemoveIds }
                list.addAll(toAdd)
            }
            state.copy(selection = newSelection)
        }
    }

    fun search(query: String?) {
        mutableState.update { it.copy(searchQuery = query) }
    }

    fun openChangeCategoryDialog() {
        screenModelScope.launchIO {
            // Create a copy of selected anime
            val animeList = state.value.selection.map { it.anime }

            // Hide the default category because it has a different behavior than the ones from db.
            val categories = state.value.categories.filter { it.id != 0L }

            // Get indexes of the common categories to preselect.
            val common = getCommonCategories(animeList)
            // Get indexes of the mix categories to preselect.
            val mix = getMixCategories(animeList)
            val preselected = categories
                .map {
                    when (it) {
                        in common -> CheckboxState.State.Checked(it)
                        in mix -> CheckboxState.TriState.Exclude(it)
                        else -> CheckboxState.State.None(it)
                    }
                }
                .toImmutableList()
            mutableState.update { it.copy(dialog = Dialog.ChangeCategory(animeList, preselected)) }
        }
    }

    fun openDeleteAnimeDialog() {
        val nimeList = state.value.selection.map { it.anime }
        mutableState.update { it.copy(dialog = Dialog.DeleteAnime(nimeList)) }
    }

    fun closeDialog() {
        mutableState.update { it.copy(dialog = null) }
    }

    sealed interface Dialog {
        data object SettingsSheet : Dialog
        data class ChangeCategory(
            val anime: List<Anime>,
            val initialSelection: ImmutableList<CheckboxState<Category>>,
        ) : Dialog
        data class DeleteAnime(val anime: List<Anime>) : Dialog
    }

    // SY -->
    /** Returns first unread chapter of a anime */
    suspend fun getFirstUnseen(anime: Anime): Episode? {
        return getNextEpisodes.await(anime.id).firstOrNull()
    }

<<<<<<< HEAD
    @Suppress("MagicNumber", "LongMethod", "CyclomaticComplexMethod")
=======
>>>>>>> 8edc19ec
    private fun getGroupedAnimeItems(
        groupType: Int,
        libraryAnime: List<AnimeLibraryItem>,
    ): AnimeLibraryMap {
        val context = preferences.context
        return when (groupType) {
            AnimeLibraryGroup.BY_TRACK_STATUS -> {
                val tracks = runBlocking { getTracks.await() }.groupBy { it.animeId }
                libraryAnime.groupBy { item ->
                    val status = tracks[item.libraryAnime.anime.id]?.firstNotNullOfOrNull { track ->
                        TrackStatus.parseTrackerStatus(track.trackerId, track.status)
                    } ?: TrackStatus.OTHER

                    status.int
                }.mapKeys { (id) ->
                    Category(
                        id = id.toLong(),
                        name = TrackStatus.entries
                            .find { it.int == id }
                            .let { it ?: TrackStatus.OTHER }
                            .let { context.getString(it.res) },
                        order = TrackStatus.entries.toTypedArray().indexOfFirst {
                            it.int == id
                        }.takeUnless { it == -1 }?.toLong() ?: TrackStatus.OTHER.ordinal.toLong(),
                        flags = 0,
                        hidden = false,
                    )
                }
            }
            AnimeLibraryGroup.BY_SOURCE -> {
                val sources: List<Long>
                libraryAnime.groupBy { item ->
                    item.libraryAnime.anime.source
                }.also {
                    sources = it.keys
                        .map {
                            sourceManager.getOrStub(it)
                        }
                        .sortedWith(
                            compareBy(String.CASE_INSENSITIVE_ORDER) { it.name.ifBlank { it.id.toString() } },
                        )
                        .map { it.id }
                }.mapKeys {
                    Category(
                        id = it.key,
                        name = if (it.key == LocalAnimeSource.ID) {
                            context.getString(R.string.local_source)
                        } else {
                            val source = sourceManager.getOrStub(it.key)
                            source.name.ifBlank { source.id.toString() }
                        },
                        order = sources.indexOf(it.key).takeUnless { it == -1 }?.toLong() ?: Long.MAX_VALUE,
                        flags = 0,
                        hidden = false,
                    )
                }
            }
            AnimeLibraryGroup.BY_TAG -> {
                val tags: List<String> = libraryAnime.flatMap { item ->
                    item.libraryAnime.anime.genre?.distinct() ?: emptyList()
                }
                libraryAnime.flatMap { item ->
                    item.libraryAnime.anime.genre?.distinct()?.map {
                            genre ->
                        Pair(genre, item)
                    } ?: emptyList()
                }.groupBy({ it.first }, { it.second }).filterValues { it.size > 3 }
                    .mapKeys { (genre, _) ->
                        Category(
                            id = genre.hashCode().toLong(),
                            name = genre,
                            order = tags.indexOf(genre).takeUnless { it == -1 }?.toLong() ?: Long.MAX_VALUE,
                            flags = 0,
                            hidden = false,
                        )
                    }
            }
            else -> {
                libraryAnime.groupBy { item ->
                    item.libraryAnime.anime.status
                }.mapKeys {
                    Category(
                        id = it.key + 1,
                        name = when (it.key) {
                            SAnime.ONGOING.toLong() -> context.getString(R.string.ongoing)
                            SAnime.LICENSED.toLong() -> context.getString(R.string.licensed)
                            SAnime.CANCELLED.toLong() -> context.getString(R.string.cancelled)
                            SAnime.ON_HIATUS.toLong() -> context.getString(R.string.on_hiatus)
                            SAnime.PUBLISHING_FINISHED.toLong() -> context.getString(
                                R.string.publishing_finished,
                            )
                            SAnime.COMPLETED.toLong() -> context.getString(R.string.completed)
                            else -> context.getString(R.string.unknown)
                        },
                        order = when (it.key) {
                            SAnime.ONGOING.toLong() -> 1
                            SAnime.LICENSED.toLong() -> 2
                            SAnime.CANCELLED.toLong() -> 3
                            SAnime.ON_HIATUS.toLong() -> 4
                            SAnime.PUBLISHING_FINISHED.toLong() -> 5
                            SAnime.COMPLETED.toLong() -> 6
                            else -> 7
                        },
                        flags = 0,
                        hidden = false,
                    )
                }
            }
        }.toSortedMap(compareBy { it.order })
    }

    @Immutable
    private data class ItemPreferences(
        val downloadBadge: Boolean,
        val localBadge: Boolean,
        val languageBadge: Boolean,
        val skipOutsideReleasePeriod: Boolean,

        val globalFilterDownloaded: Boolean,
        val filterDownloaded: TriState,
        val filterUnseen: TriState,
        val filterStarted: TriState,
        val filterBookmarked: TriState,
        val filterCompleted: TriState,
        val filterIntervalCustom: TriState,
    )

    @Immutable
    data class State(
        val isLoading: Boolean = true,
        val library: AnimeLibraryMap = emptyMap(),
        val searchQuery: String? = null,
        val selection: PersistentList<LibraryAnime> = persistentListOf(),
        val hasActiveFilters: Boolean = false,
        val showCategoryTabs: Boolean = false,
        val showAnimeCount: Boolean = false,
        val showAnimeContinueButton: Boolean = false,
        val dialog: Dialog? = null,
        // SY -->
        val groupType: Int = AnimeLibraryGroup.BY_DEFAULT,
        // SY <--
    ) {
        private val libraryCount by lazy {
            library.values
                .flatten()
                .fastDistinctBy { it.libraryAnime.anime.id }
                .size
        }

        val isLibraryEmpty by lazy { libraryCount == 0 }

        val selectionMode = selection.isNotEmpty()

        val categories = library.keys.toList()

        val showResetInfo: Boolean by lazy {
            selection.fastAny { (anime) ->
                anime.title != anime.ogTitle ||
                    anime.author != anime.ogAuthor ||
                    anime.artist != anime.ogArtist ||
                    anime.description != anime.ogDescription ||
                    anime.genre != anime.ogGenre ||
                    anime.status != anime.ogStatus
            }
        }
        fun getAnimelibItemsByCategoryId(categoryId: Long): List<AnimeLibraryItem>? {
            return library.firstNotNullOfOrNull { (k, v) -> v.takeIf { k.id == categoryId } }
        }

        fun getAnimelibItemsByPage(page: Int): List<AnimeLibraryItem> {
            return library.values.toTypedArray().getOrNull(page).orEmpty()
        }

        fun getAnimeCountForCategory(category: Category): Int? {
            return if (showAnimeCount || !searchQuery.isNullOrEmpty()) library[category]?.size else null
        }

        fun getToolbarTitle(
            defaultTitle: String,
            defaultCategoryTitle: String,
            page: Int,
        ): LibraryToolbarTitle {
            val category = categories.getOrNull(page) ?: return LibraryToolbarTitle(defaultTitle)
            val categoryName = category.let {
                if (it.isSystemCategory) defaultCategoryTitle else it.name
            }
            val title = if (showCategoryTabs) defaultTitle else categoryName
            val count = when {
                !showAnimeCount -> null
                !showCategoryTabs -> getAnimeCountForCategory(category)
                // Whole library count
                else -> libraryCount
            }

            return LibraryToolbarTitle(title, count)
        }
    }
}<|MERGE_RESOLUTION|>--- conflicted
+++ resolved
@@ -136,11 +136,7 @@
                     .applyGrouping(groupType)
                     // SY <--
                     .applyFilters(tracks, trackingFilter)
-<<<<<<< HEAD
                     .applySort(tracks, sort.takeIf { groupType != AnimeLibraryGroup.BY_DEFAULT }, trackingFilter.keys)
-=======
-                    .applySort(tracks, trackingFilter.keys, sort.takeIf { groupType != AnimeLibraryGroup.BY_DEFAULT })
->>>>>>> 8edc19ec
                     .mapValues { (_, value) ->
                         if (searchQuery != null) {
                             // Filter query
@@ -302,7 +298,6 @@
         trackMap: Map<Long, List<AnimeTrack>>,
         groupSort: AnimeLibrarySort? = null,
         loggedInTrackerIds: Set<Long>,
-        groupSort: AnimeLibrarySort? = null,
     ): AnimeLibraryMap {
         val sortAlphabetically: (AnimeLibraryItem, AnimeLibraryItem) -> Int = { i1, i2 ->
             i1.libraryAnime.anime.title.lowercase().compareToWithCollator(i2.libraryAnime.anime.title.lowercase())
@@ -832,10 +827,7 @@
         return getNextEpisodes.await(anime.id).firstOrNull()
     }
 
-<<<<<<< HEAD
     @Suppress("MagicNumber", "LongMethod", "CyclomaticComplexMethod")
-=======
->>>>>>> 8edc19ec
     private fun getGroupedAnimeItems(
         groupType: Int,
         libraryAnime: List<AnimeLibraryItem>,
