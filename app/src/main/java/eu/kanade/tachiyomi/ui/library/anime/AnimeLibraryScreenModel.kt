--- conflicted
+++ resolved
@@ -26,14 +26,9 @@
 import eu.kanade.tachiyomi.data.cache.AnimeCoverCache
 import eu.kanade.tachiyomi.data.download.anime.AnimeDownloadCache
 import eu.kanade.tachiyomi.data.download.anime.AnimeDownloadManager
-<<<<<<< HEAD
-import eu.kanade.tachiyomi.data.track.AnimeTrackService
-import eu.kanade.tachiyomi.data.track.TrackManager
+import eu.kanade.tachiyomi.data.track.AnimeTracker
 import eu.kanade.tachiyomi.data.track.TrackStatus
-=======
-import eu.kanade.tachiyomi.data.track.AnimeTracker
 import eu.kanade.tachiyomi.data.track.TrackerManager
->>>>>>> c07cc8dc
 import eu.kanade.tachiyomi.util.episode.getNextUnseen
 import eu.kanade.tachiyomi.util.removeCovers
 import kotlinx.coroutines.flow.Flow
@@ -100,14 +95,10 @@
     private val sourceManager: AnimeSourceManager = Injekt.get(),
     private val downloadManager: AnimeDownloadManager = Injekt.get(),
     private val downloadCache: AnimeDownloadCache = Injekt.get(),
-<<<<<<< HEAD
-    private val trackManager: TrackManager = Injekt.get(),
+    private val trackerManager: TrackerManager = Injekt.get(),
     // SY -->
     private val getTracks: GetAnimeTracks = Injekt.get(),
     // SY <--
-=======
-    private val trackerManager: TrackerManager = Injekt.get(),
->>>>>>> c07cc8dc
 ) : StateScreenModel<AnimeLibraryScreenModel.State>(State()) {
 
     var activeCategoryIndex: Int by libraryPreferences.lastUsedAnimeCategory().asState(
@@ -120,7 +111,6 @@
                 state.map { it.searchQuery }.debounce(SEARCH_DEBOUNCE_MILLIS),
                 getLibraryFlow(),
                 getTracksPerAnime.subscribe(),
-<<<<<<< HEAD
                 combine(
                     getTrackingFilterFlow(),
                     downloadCache.changes,
@@ -133,21 +123,13 @@
                     ::Pair,
                 ),
                 // SY <--
-            ) { searchQuery, library, tracks, (loggedInTrackServices, _), (groupType, sort) ->
+            ) { searchQuery, library, tracks, (loggedInTrackers, _), (groupType, sort) ->
                 library
                     // SY -->
                     .applyGrouping(groupType)
                     // SY <--
-                    .applyFilters(tracks, loggedInTrackServices)
+                    .applyFilters(tracks, loggedInTrackers)
                     .applySort(sort.takeIf { groupType != AnimeLibraryGroup.BY_DEFAULT })
-=======
-                getTrackingFilterFlow(),
-                downloadCache.changes,
-            ) { searchQuery, library, tracks, loggedInTrackers, _ ->
-                library
-                    .applyFilters(tracks, loggedInTrackers)
-                    .applySort()
->>>>>>> c07cc8dc
                     .mapValues { (_, value) ->
                         if (searchQuery != null) {
                             // Filter query
@@ -792,11 +774,11 @@
                 }.mapKeys { (id) ->
                     Category(
                         id = id.toLong(),
-                        name = TrackStatus.values()
+                        name = TrackStatus.entries
                             .find { it.int == id }
                             .let { it ?: TrackStatus.OTHER }
                             .let { context.getString(it.res) },
-                        order = TrackStatus.values().indexOfFirst { it.int == id }.takeUnless { it == -1 }?.toLong() ?: TrackStatus.OTHER.ordinal.toLong(),
+                        order = TrackStatus.entries.toTypedArray().indexOfFirst { it.int == id }.takeUnless { it == -1 }?.toLong() ?: TrackStatus.OTHER.ordinal.toLong(),
                         flags = 0,
                         hidden = false,
                     )
