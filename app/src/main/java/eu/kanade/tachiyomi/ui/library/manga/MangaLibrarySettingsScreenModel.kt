package eu.kanade.tachiyomi.ui.library.manga

import androidx.compose.runtime.getValue
import cafe.adriel.voyager.core.model.ScreenModel
import cafe.adriel.voyager.core.model.screenModelScope
<<<<<<< HEAD
=======
import eu.kanade.core.preference.asState
>>>>>>> dffbf136
import eu.kanade.domain.base.BasePreferences
import eu.kanade.tachiyomi.data.track.TrackerManager
import tachiyomi.core.preference.Preference
import tachiyomi.core.preference.TriState
import tachiyomi.core.preference.getAndSet
import tachiyomi.core.util.lang.launchIO
import tachiyomi.domain.category.manga.interactor.SetMangaDisplayMode
import tachiyomi.domain.category.manga.interactor.SetSortModeForMangaCategory
import tachiyomi.domain.category.model.Category
import tachiyomi.domain.library.manga.model.MangaLibrarySort
import tachiyomi.domain.library.model.LibraryDisplayMode
import tachiyomi.domain.library.service.LibraryPreferences
import uy.kohesive.injekt.Injekt
import uy.kohesive.injekt.api.get

class MangaLibrarySettingsScreenModel(
    val preferences: BasePreferences = Injekt.get(),
    val libraryPreferences: LibraryPreferences = Injekt.get(),
    private val setMangaDisplayMode: SetMangaDisplayMode = Injekt.get(),
    private val setSortModeForCategory: SetSortModeForMangaCategory = Injekt.get(),
    private val trackerManager: TrackerManager = Injekt.get(),
) : ScreenModel {

    val trackers
        get() = trackerManager.trackers.filter { it.isLoggedIn }

<<<<<<< HEAD
=======
    // SY -->
    val grouping by libraryPreferences.groupMangaLibraryBy().asState(screenModelScope)

    // SY <--

>>>>>>> dffbf136
    fun toggleFilter(preference: (LibraryPreferences) -> Preference<TriState>) {
        preference(libraryPreferences).getAndSet {
            it.next()
        }
    }

    fun toggleTracker(id: Int) {
        toggleFilter { libraryPreferences.filterTrackedManga(id) }
    }

    fun setDisplayMode(mode: LibraryDisplayMode) {
        setMangaDisplayMode.await(mode)
    }

    fun setSort(
        category: Category?,
        mode: MangaLibrarySort.Type,
        direction: MangaLibrarySort.Direction,
    ) {
        screenModelScope.launchIO {
            setSortModeForCategory.await(category, mode, direction)
        }
    }

    // SY -->
    fun setGrouping(grouping: Int) {
        screenModelScope.launchIO {
            libraryPreferences.groupMangaLibraryBy().set(grouping)
        }
    }
    // SY <--
}<|MERGE_RESOLUTION|>--- conflicted
+++ resolved
@@ -3,10 +3,7 @@
 import androidx.compose.runtime.getValue
 import cafe.adriel.voyager.core.model.ScreenModel
 import cafe.adriel.voyager.core.model.screenModelScope
-<<<<<<< HEAD
-=======
 import eu.kanade.core.preference.asState
->>>>>>> dffbf136
 import eu.kanade.domain.base.BasePreferences
 import eu.kanade.tachiyomi.data.track.TrackerManager
 import tachiyomi.core.preference.Preference
@@ -33,14 +30,11 @@
     val trackers
         get() = trackerManager.trackers.filter { it.isLoggedIn }
 
-<<<<<<< HEAD
-=======
     // SY -->
     val grouping by libraryPreferences.groupMangaLibraryBy().asState(screenModelScope)
 
     // SY <--
 
->>>>>>> dffbf136
     fun toggleFilter(preference: (LibraryPreferences) -> Preference<TriState>) {
         preference(libraryPreferences).getAndSet {
             it.next()
