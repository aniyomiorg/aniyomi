--- conflicted
+++ resolved
@@ -212,25 +212,19 @@
         }
     }
 
-<<<<<<< HEAD
     private fun process(imageSource: BufferedSource): BufferedSource {
         if (viewer.config.dualPageRotateToFit) {
             return rotateDualPage(imageSource)
         }
 
         if (viewer.config.dualPageSplit) {
-            val isDoublePage = ImageUtil.isWideImage(imageSource)
-=======
-    private fun process(imageStream: BufferedInputStream): InputStream {
-        if (viewer.config.dualPageSplit) {
             val isDoublePage = ImageUtil.isWideImage(
-                imageStream,
+                imageSource,
                 // SY -->
                 page?.zip4jFile,
                 page?.zip4jEntry,
                 // SY <--
             )
->>>>>>> 97debee8
             if (isDoublePage) {
                 val upperSide = if (viewer.config.dualPageInvert) ImageUtil.Side.LEFT else ImageUtil.Side.RIGHT
                 return ImageUtil.splitAndMerge(imageSource, upperSide)
@@ -240,19 +234,14 @@
         return imageSource
     }
 
-<<<<<<< HEAD
     private fun rotateDualPage(imageSource: BufferedSource): BufferedSource {
-        val isDoublePage = ImageUtil.isWideImage(imageSource)
-=======
-    private fun rotateDualPage(imageStream: BufferedInputStream): InputStream {
         val isDoublePage = ImageUtil.isWideImage(
-            imageStream,
+            imageSource,
             // SY -->
             page?.zip4jFile,
             page?.zip4jEntry,
             // SY <--
         )
->>>>>>> 97debee8
         return if (isDoublePage) {
             val rotation = if (viewer.config.dualPageRotateToFitInvert) -90f else 90f
             ImageUtil.rotateImage(imageSource, rotation)
