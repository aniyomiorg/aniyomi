package eu.kanade.tachiyomi.ui.reader.viewer.webtoon

import android.content.res.Resources
import android.view.LayoutInflater
import android.view.ViewGroup
import android.view.ViewGroup.LayoutParams.MATCH_PARENT
import android.view.ViewGroup.LayoutParams.WRAP_CONTENT
import android.widget.FrameLayout
import androidx.core.view.isVisible
import androidx.core.view.updateLayoutParams
import androidx.core.view.updateMargins
import com.davemorrissey.labs.subscaleview.SubsamplingScaleImageView
import eu.kanade.tachiyomi.databinding.ReaderErrorBinding
import eu.kanade.tachiyomi.source.model.Page
import eu.kanade.tachiyomi.ui.reader.model.ReaderPage
import eu.kanade.tachiyomi.ui.reader.viewer.ReaderPageImageView
import eu.kanade.tachiyomi.ui.reader.viewer.ReaderProgressIndicator
import eu.kanade.tachiyomi.ui.webview.WebViewActivity
import eu.kanade.tachiyomi.util.system.dpToPx
import kotlinx.coroutines.Job
import kotlinx.coroutines.MainScope
import kotlinx.coroutines.flow.collectLatest
import kotlinx.coroutines.launch
import kotlinx.coroutines.supervisorScope
import logcat.LogPriority
import okio.Buffer
import okio.BufferedSource
import tachiyomi.core.common.util.lang.launchIO
import tachiyomi.core.common.util.lang.withIOContext
import tachiyomi.core.common.util.lang.withUIContext
import tachiyomi.core.common.util.system.ImageUtil
import tachiyomi.core.common.util.system.logcat

/**
 * Holder of the webtoon reader for a single page of a chapter.
 *
 * @param frame the root view for this holder.
 * @param viewer the webtoon viewer.
 * @constructor creates a new webtoon holder.
 */
class WebtoonPageHolder(
    private val frame: ReaderPageImageView,
    viewer: WebtoonViewer,
) : WebtoonBaseHolder(frame, viewer) {

    /**
     * Loading progress bar to indicate the current progress.
     */
    private val progressIndicator = createProgressIndicator()

    /**
     * Progress bar container. Needed to keep a minimum height size of the holder, otherwise the
     * adapter would create more views to fill the screen, which is not wanted.
     */
    private lateinit var progressContainer: ViewGroup

    /**
     * Error layout to show when the image fails to load.
     */
    private var errorLayout: ReaderErrorBinding? = null

    /**
     * Getter to retrieve the height of the recycler view.
     */
    private val parentHeight
        get() = viewer.recycler.height

    /**
     * Page of a chapter.
     */
    private var page: ReaderPage? = null

    private val scope = MainScope()

    /**
     * Job for loading the page.
     */
    private var loadJob: Job? = null

    init {
        refreshLayoutParams()

        frame.onImageLoaded = { onImageDecoded() }
        frame.onImageLoadError = { setError() }
        frame.onScaleChanged = { viewer.activity.hideMenu() }
    }

    /**
     * Binds the given [page] with this view holder, subscribing to its state.
     */
    fun bind(page: ReaderPage) {
        this.page = page
        loadJob?.cancel()
        loadJob = scope.launch { loadPageAndProcessStatus() }
        refreshLayoutParams()
    }

    private fun refreshLayoutParams() {
        frame.layoutParams = FrameLayout.LayoutParams(MATCH_PARENT, WRAP_CONTENT).apply {
            if (!viewer.isContinuous) {
                bottomMargin = 15.dpToPx
            }

            val margin = Resources.getSystem().displayMetrics.widthPixels * (viewer.config.sidePadding / 100f)
            marginEnd = margin.toInt()
            marginStart = margin.toInt()
        }
    }

    /**
     * Called when the view is recycled and added to the view pool.
     */
    override fun recycle() {
        loadJob?.cancel()
        loadJob = null

        removeErrorLayout()
        frame.recycle()
        progressIndicator.setProgress(0)
        progressContainer.isVisible = true
    }

    /**
     * Loads the page and processes changes to the page's status.
     *
     * Returns immediately if there is no page or the page has no PageLoader.
     * Otherwise, this function does not return. It will continue to process status changes until
     * the Job is cancelled.
     */
    private suspend fun loadPageAndProcessStatus() {
        val page = page ?: return
        val loader = page.chapter.pageLoader ?: return
        supervisorScope {
            launchIO {
                loader.loadPage(page)
            }
            page.statusFlow.collectLatest { state ->
                when (state) {
                    Page.State.QUEUE -> setQueued()
                    Page.State.LOAD_PAGE -> setLoading()
                    Page.State.DOWNLOAD_IMAGE -> {
                        setDownloading()
                        page.progressFlow.collectLatest { value ->
                            progressIndicator.setProgress(value)
                        }
                    }
                    Page.State.READY -> setImage()
                    Page.State.ERROR -> setError()
                }
            }
        }
    }

    /**
     * Called when the page is queued.
     */
    private fun setQueued() {
        progressContainer.isVisible = true
        progressIndicator.show()
        removeErrorLayout()
    }

    /**
     * Called when the page is loading.
     */
    private fun setLoading() {
        progressContainer.isVisible = true
        progressIndicator.show()
        removeErrorLayout()
    }

    /**
     * Called when the page is downloading
     */
    private fun setDownloading() {
        progressContainer.isVisible = true
        progressIndicator.show()
        removeErrorLayout()
    }

    /**
     * Called when the page is ready.
     */
    private suspend fun setImage() {
        progressIndicator.setProgress(0)

        val streamFn = page?.stream ?: return

        try {
            val (source, isAnimated) = withIOContext {
                val source = streamFn().use { process(Buffer().readFrom(it)) }
                val isAnimated = ImageUtil.isAnimatedAndSupported(source)
                Pair(source, isAnimated)
            }
            withUIContext {
                frame.setImage(
                    source,
                    isAnimated,
                    ReaderPageImageView.Config(
                        zoomDuration = viewer.config.doubleTapAnimDuration,
                        minimumScaleType = SubsamplingScaleImageView.SCALE_TYPE_FIT_WIDTH,
                        cropBorders = viewer.config.imageCropBorders,
                    ),
                )
                removeErrorLayout()
            }
        } catch (e: Throwable) {
            logcat(LogPriority.ERROR, e)
            withUIContext {
                setError()
            }
        }
    }

    private fun process(imageSource: BufferedSource): BufferedSource {
        if (viewer.config.dualPageRotateToFit) {
            return rotateDualPage(imageSource)
        }

        if (viewer.config.dualPageSplit) {
<<<<<<< HEAD
            val isDoublePage = ImageUtil.isWideImage(
                imageStream,
                // SY -->
                page?.zip4jFile,
                page?.zip4jEntry,
                // SY <--
            )
=======
            val isDoublePage = ImageUtil.isWideImage(imageSource)
>>>>>>> 58817c72
            if (isDoublePage) {
                val upperSide = if (viewer.config.dualPageInvert) ImageUtil.Side.LEFT else ImageUtil.Side.RIGHT
                return ImageUtil.splitAndMerge(imageSource, upperSide)
            }
        }

        return imageSource
    }

<<<<<<< HEAD
    private fun rotateDualPage(imageStream: BufferedInputStream): InputStream {
        val isDoublePage = ImageUtil.isWideImage(
            imageStream,
            // SY -->
            page?.zip4jFile,
            page?.zip4jEntry,
            // SY <--
        )
=======
    private fun rotateDualPage(imageSource: BufferedSource): BufferedSource {
        val isDoublePage = ImageUtil.isWideImage(imageSource)
>>>>>>> 58817c72
        return if (isDoublePage) {
            val rotation = if (viewer.config.dualPageRotateToFitInvert) -90f else 90f
            ImageUtil.rotateImage(imageSource, rotation)
        } else {
            imageSource
        }
    }

    /**
     * Called when the page has an error.
     */
    private fun setError() {
        progressContainer.isVisible = false
        initErrorLayout()
    }

    /**
     * Called when the image is decoded and going to be displayed.
     */
    private fun onImageDecoded() {
        progressContainer.isVisible = false
        removeErrorLayout()
    }

    /**
     * Creates a new progress bar.
     */
    private fun createProgressIndicator(): ReaderProgressIndicator {
        progressContainer = FrameLayout(context)
        frame.addView(progressContainer, MATCH_PARENT, parentHeight)

        val progress = ReaderProgressIndicator(context).apply {
            updateLayoutParams<FrameLayout.LayoutParams> {
                updateMargins(top = parentHeight / 4)
            }
        }
        progressContainer.addView(progress)
        return progress
    }

    /**
     * Initializes a button to retry pages.
     */
    private fun initErrorLayout(): ReaderErrorBinding {
        if (errorLayout == null) {
            errorLayout = ReaderErrorBinding.inflate(LayoutInflater.from(context), frame, true)
            errorLayout?.root?.layoutParams = FrameLayout.LayoutParams(
                MATCH_PARENT,
                (parentHeight * 0.8).toInt(),
            )
            errorLayout?.actionRetry?.setOnClickListener {
                page?.let { it.chapter.pageLoader?.retryPage(it) }
            }
        }

        val imageUrl = page?.imageUrl
        errorLayout?.actionOpenInWebView?.isVisible = imageUrl != null
        if (imageUrl != null) {
            if (imageUrl.startsWith("http", true)) {
                errorLayout?.actionOpenInWebView?.setOnClickListener {
                    val intent = WebViewActivity.newIntent(context, imageUrl)
                    context.startActivity(intent)
                }
            }
        }

        return errorLayout!!
    }

    /**
     * Removes the decode error layout from the holder, if found.
     */
    private fun removeErrorLayout() {
        errorLayout?.let {
            frame.removeView(it.root)
            errorLayout = null
        }
    }
}<|MERGE_RESOLUTION|>--- conflicted
+++ resolved
@@ -218,17 +218,13 @@
         }
 
         if (viewer.config.dualPageSplit) {
-<<<<<<< HEAD
             val isDoublePage = ImageUtil.isWideImage(
-                imageStream,
+                imageSource,
                 // SY -->
                 page?.zip4jFile,
                 page?.zip4jEntry,
                 // SY <--
             )
-=======
-            val isDoublePage = ImageUtil.isWideImage(imageSource)
->>>>>>> 58817c72
             if (isDoublePage) {
                 val upperSide = if (viewer.config.dualPageInvert) ImageUtil.Side.LEFT else ImageUtil.Side.RIGHT
                 return ImageUtil.splitAndMerge(imageSource, upperSide)
@@ -238,19 +234,14 @@
         return imageSource
     }
 
-<<<<<<< HEAD
-    private fun rotateDualPage(imageStream: BufferedInputStream): InputStream {
+    private fun rotateDualPage(imageSource: BufferedSource): BufferedSource {
         val isDoublePage = ImageUtil.isWideImage(
-            imageStream,
+            imageSource,
             // SY -->
             page?.zip4jFile,
             page?.zip4jEntry,
             // SY <--
         )
-=======
-    private fun rotateDualPage(imageSource: BufferedSource): BufferedSource {
-        val isDoublePage = ImageUtil.isWideImage(imageSource)
->>>>>>> 58817c72
         return if (isDoublePage) {
             val rotation = if (viewer.config.dualPageRotateToFitInvert) -90f else 90f
             ImageUtil.rotateImage(imageSource, rotation)
