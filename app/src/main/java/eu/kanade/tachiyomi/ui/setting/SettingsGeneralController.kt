package eu.kanade.tachiyomi.ui.setting

import android.content.Intent
import android.os.Build
import android.provider.Settings
import androidx.preference.PreferenceScreen
import eu.kanade.tachiyomi.R
import eu.kanade.tachiyomi.util.preference.bindTo
import eu.kanade.tachiyomi.util.preference.defaultValue
<<<<<<< HEAD
import eu.kanade.tachiyomi.util.preference.entriesRes
import eu.kanade.tachiyomi.util.preference.intListPreference
import eu.kanade.tachiyomi.util.preference.listPreference
import eu.kanade.tachiyomi.util.preference.onChange
=======
>>>>>>> 6d802063
import eu.kanade.tachiyomi.util.preference.onClick
import eu.kanade.tachiyomi.util.preference.preference
import eu.kanade.tachiyomi.util.preference.preferenceCategory
import eu.kanade.tachiyomi.util.preference.switchPreference
import eu.kanade.tachiyomi.util.preference.titleRes
import eu.kanade.tachiyomi.util.system.LocaleHelper
import java.util.Date
import eu.kanade.tachiyomi.data.preference.PreferenceKeys as Keys

class SettingsGeneralController : SettingsController() {

    override fun setupPreferenceScreen(screen: PreferenceScreen) = screen.apply {
        titleRes = R.string.pref_category_general

<<<<<<< HEAD
        intListPreference {
            key = Keys.startScreen
            titleRes = R.string.pref_start_screen
            entriesRes = arrayOf(
                R.string.label_animelib,
                R.string.label_manga,
                R.string.label_recent_updates,
                R.string.browse,
            )
            entryValues = arrayOf("1", "2", "3", "4")
            defaultValue = "1"
            summary = "%s"
        }
=======
>>>>>>> 6d802063
        switchPreference {
            bindTo(preferences.showUpdatesNavBadge())
            titleRes = R.string.pref_library_update_show_tab_badge
        }
        switchPreference {
            key = Keys.confirmExit
            titleRes = R.string.pref_confirm_exit
            defaultValue = false
        }
        if (Build.VERSION.SDK_INT >= Build.VERSION_CODES.O) {
            preference {
                key = "pref_manage_notifications"
                titleRes = R.string.pref_manage_notifications
                onClick {
                    val intent = Intent(Settings.ACTION_APP_NOTIFICATION_SETTINGS).apply {
                        putExtra(Settings.EXTRA_APP_PACKAGE, context.packageName)
                    }
                    startActivity(intent)
                }
            }
        }

        preferenceCategory {
            titleRes = R.string.pref_category_locale

            listPreference {
                bindTo(preferences.lang())
                titleRes = R.string.pref_language

                val langs = mutableListOf<Pair<String, String>>()
                langs += Pair(
                    "",
                    "${context.getString(R.string.system_default)} (${LocaleHelper.getDisplayName("")})",
                )
                // Due to compatibility issues:
                // - Hebrew: `he` is copied into `iw` at build time
                langs += arrayOf(
                    "am",
                    "ar",
                    "be",
                    "bg",
                    "bn",
                    "ca",
                    "cs",
                    "cv",
                    "de",
                    "el",
                    "eo",
                    "es",
                    "es-419",
                    "en",
                    "fa",
                    "fi",
                    "fil",
                    "fr",
                    "gl",
                    "he",
                    "hi",
                    "hr",
                    "hu",
                    "in",
                    "it",
                    "ja",
                    "jv",
                    "ka-rGE",
                    "kn",
                    "ko",
                    "lt",
                    "lv",
                    "mr",
                    "ms",
                    "my",
                    "nb-rNO",
                    "ne",
                    "nl",
                    "pl",
                    "pt",
                    "pt-BR",
                    "ro",
                    "ru",
                    "sah",
                    "sc",
                    "sk",
                    "sr",
                    "sv",
                    "te",
                    "th",
                    "tr",
                    "uk",
                    "ur-rPK",
                    "vi",
                    "uz",
                    "zh-rCN",
                    "zh-rTW",
                )
                    .map {
                        Pair(it, LocaleHelper.getDisplayName(it))
                    }
                    .sortedBy { it.second }

                entryValues = langs.map { it.first }.toTypedArray()
                entries = langs.map { it.second }.toTypedArray()
                defaultValue = ""
                summary = "%s"

                onChange { newValue ->
                    activity?.recreate()
                    true
                }
            }
            listPreference {
                key = Keys.dateFormat
                titleRes = R.string.pref_date_format
                entryValues = arrayOf("", "MM/dd/yy", "dd/MM/yy", "yyyy-MM-dd", "dd MMM yyyy", "MMM dd, yyyy")

                val now = Date().time
                entries = entryValues.map { value ->
                    val formattedDate = preferences.dateFormat(value.toString()).format(now)
                    if (value == "") {
                        "${context.getString(R.string.system_default)} ($formattedDate)"
                    } else {
                        "$value ($formattedDate)"
                    }
                }.toTypedArray()

                defaultValue = ""
                summary = "%s"
            }
        }
    }
}<|MERGE_RESOLUTION|>--- conflicted
+++ resolved
@@ -7,13 +7,10 @@
 import eu.kanade.tachiyomi.R
 import eu.kanade.tachiyomi.util.preference.bindTo
 import eu.kanade.tachiyomi.util.preference.defaultValue
-<<<<<<< HEAD
 import eu.kanade.tachiyomi.util.preference.entriesRes
 import eu.kanade.tachiyomi.util.preference.intListPreference
 import eu.kanade.tachiyomi.util.preference.listPreference
 import eu.kanade.tachiyomi.util.preference.onChange
-=======
->>>>>>> 6d802063
 import eu.kanade.tachiyomi.util.preference.onClick
 import eu.kanade.tachiyomi.util.preference.preference
 import eu.kanade.tachiyomi.util.preference.preferenceCategory
@@ -28,7 +25,6 @@
     override fun setupPreferenceScreen(screen: PreferenceScreen) = screen.apply {
         titleRes = R.string.pref_category_general
 
-<<<<<<< HEAD
         intListPreference {
             key = Keys.startScreen
             titleRes = R.string.pref_start_screen
@@ -42,8 +38,7 @@
             defaultValue = "1"
             summary = "%s"
         }
-=======
->>>>>>> 6d802063
+
         switchPreference {
             bindTo(preferences.showUpdatesNavBadge())
             titleRes = R.string.pref_library_update_show_tab_badge
