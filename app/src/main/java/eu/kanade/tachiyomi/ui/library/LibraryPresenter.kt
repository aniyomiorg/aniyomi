--- conflicted
+++ resolved
@@ -230,17 +230,9 @@
             val exclude = mangaTracks.filter { it in excludedTracks }
             val include = mangaTracks.filter { it in includedTracks }
 
-<<<<<<< HEAD
-            val exclude = trackedManga?.filterKeys { containsExclude.containsKey(it) }?.values ?: emptyList()
-            val include = trackedManga?.filterKeys { containsInclude.containsKey(it) }?.values ?: emptyList()
-
-            if (containsInclude.any() && containsExclude.any()) {
-                return@tracking if (exclude.isNotEmpty()) !exclude.any() else include.any()
-=======
             // TODO: Simplify the filter logic
             if (includedTracks.isNotEmpty() && excludedTracks.isNotEmpty()) {
                 return@tracking if (exclude.isNotEmpty()) false else include.isNotEmpty()
->>>>>>> 8417f5a6
             }
 
             if (excludedTracks.isNotEmpty()) return@tracking exclude.isEmpty()
@@ -313,15 +305,8 @@
             }
         }
 
-<<<<<<< HEAD
-        return map.mapValues { entry ->
-            val sortAscending = sortDirections[entry.key]!! == SortDirectionSetting.ASCENDING
-
-            val comparator = if (sortAscending) {
-=======
         return this.mapValues { entry ->
             val comparator = if (sortModes[entry.key]!!.isAscending) {
->>>>>>> 8417f5a6
                 Comparator(sortFn)
             } else {
                 Collections.reverseOrder(sortFn)
@@ -350,12 +335,6 @@
                         filterDownloadedPref != State.IGNORE.value ||
                         downloadedOnly
 
-<<<<<<< HEAD
-            libraryManga.forEach { (categoryId, libraryManga) ->
-                val category = categories.first { category -> category.id == categoryId }
-                libraryManga.forEach { libraryItem ->
-                    libraryItem.displayMode = category.displayMode
-=======
                     // Display mode based on user preference: take it from global library setting or category
                     LibraryItem(libraryManga).apply {
                         downloadCount = if (needsDownloadCounts) {
@@ -367,7 +346,6 @@
                         isLocal = libraryManga.manga.isLocal()
                         sourceLanguage = sourceManager.getOrStub(libraryManga.manga.source).lang
                     }
->>>>>>> 8417f5a6
                 }
                 .groupBy { it.libraryManga.category }
         }
