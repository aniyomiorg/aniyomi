--- conflicted
+++ resolved
@@ -14,13 +14,6 @@
 import eu.kanade.domain.library.model.sort
 import eu.kanade.domain.library.service.LibraryPreferences
 import eu.kanade.tachiyomi.R
-<<<<<<< HEAD
-import eu.kanade.tachiyomi.data.database.models.Category
-import eu.kanade.tachiyomi.data.database.models.toDomainCategory
-import eu.kanade.tachiyomi.data.preference.PreferencesHelper
-import eu.kanade.tachiyomi.data.track.AnimeTrackService
-=======
->>>>>>> 8417f5a6
 import eu.kanade.tachiyomi.data.track.TrackManager
 import eu.kanade.tachiyomi.data.track.TrackService
 import eu.kanade.tachiyomi.util.lang.launchIO
@@ -116,15 +109,7 @@
             override val footer = null
 
             init {
-<<<<<<< HEAD
-                trackManager.services.filter { service ->
-                    service.isLogged && service !is AnimeTrackService
-                }.also { services ->
-                    val size = services.size
-                    trackFilters = services.associate { service ->
-                        Pair(service.id, Item.TriStateGroup(getServiceResId(service, size), this))
-=======
-                trackManager.services.filter { service -> service.isLogged }
+                trackManager.services.filter { service -> service.isLogged && service !is AnimeTrackService }
                     .also { services ->
                         val size = services.size
                         trackFilters = services.associate { service ->
@@ -134,7 +119,6 @@
                         if (size > 1) list.add(Item.Header(R.string.action_filter_tracked))
                         list.addAll(trackFilters.values)
                         items = list
->>>>>>> 8417f5a6
                     }
                     val list: MutableList<Item> = mutableListOf(downloaded, unread, started, completed)
                     if (size > 1) list.add(Item.Header(R.string.action_filter_tracked))
