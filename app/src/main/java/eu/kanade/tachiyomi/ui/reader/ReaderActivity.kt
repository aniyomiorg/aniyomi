--- conflicted
+++ resolved
@@ -50,7 +50,7 @@
 import com.google.android.material.transition.platform.MaterialContainerTransform
 import dev.chrisbanes.insetter.applyInsetter
 import eu.kanade.domain.base.BasePreferences
-<<<<<<< HEAD
+import eu.kanade.domain.connections.service.ConnectionsPreferences
 import eu.kanade.presentation.reader.BottomReaderBar
 import eu.kanade.presentation.reader.ChapterNavigator
 import eu.kanade.presentation.reader.OrientationModeSelectDialog
@@ -58,10 +58,6 @@
 import eu.kanade.presentation.reader.ReaderPageActionsDialog
 import eu.kanade.presentation.reader.ReadingModeSelectDialog
 import eu.kanade.presentation.reader.settings.ReaderSettingsDialog
-=======
-import eu.kanade.domain.connections.service.ConnectionsPreferences
-import eu.kanade.domain.entries.manga.model.orientationType
->>>>>>> 2f6b664e
 import eu.kanade.tachiyomi.R
 import eu.kanade.tachiyomi.core.Constants
 import eu.kanade.tachiyomi.data.connections.discord.DiscordRPCService
@@ -109,16 +105,11 @@
 import tachiyomi.core.util.lang.withUIContext
 import tachiyomi.core.util.system.logcat
 import tachiyomi.domain.entries.manga.model.Manga
-<<<<<<< HEAD
 import tachiyomi.presentation.core.util.collectAsState
 import tachiyomi.presentation.widget.util.stringResource
 import uy.kohesive.injekt.Injekt
 import uy.kohesive.injekt.api.get
-=======
-import uy.kohesive.injekt.Injekt
-import uy.kohesive.injekt.api.get
 import uy.kohesive.injekt.injectLazy
->>>>>>> 2f6b664e
 import kotlin.math.abs
 
 class ReaderActivity : BaseActivity() {
@@ -131,8 +122,6 @@
                 addFlags(Intent.FLAG_ACTIVITY_CLEAR_TOP)
             }
         }
-<<<<<<< HEAD
-=======
 
         // AM (CONNECTIONS) -->
         private val connectionsPreferences: ConnectionsPreferences = Injekt.get()
@@ -140,7 +129,6 @@
         // <-- AM (CONNECTIONS)
         private const val ENABLED_BUTTON_IMAGE_ALPHA = 255
         private const val DISABLED_BUTTON_IMAGE_ALPHA = 64
->>>>>>> 2f6b664e
     }
 
     private val readerPreferences = Injekt.get<ReaderPreferences>()
@@ -272,8 +260,6 @@
         config = null
         menuToggleToast?.cancel()
         readingModeToast?.cancel()
-<<<<<<< HEAD
-=======
         progressDialog?.dismiss()
         progressDialog = null
         // AM (DISCORD) -->
@@ -289,7 +275,6 @@
         outState.putBoolean(::menuVisible.name, menuVisible)
         viewModel.onSaveInstanceState()
         super.onSaveInstanceState(outState)
->>>>>>> 2f6b664e
     }
 
     override fun onPause() {
