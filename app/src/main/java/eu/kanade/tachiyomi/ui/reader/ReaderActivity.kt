--- conflicted
+++ resolved
@@ -115,16 +115,10 @@
                 addFlags(Intent.FLAG_ACTIVITY_CLEAR_TOP)
             }
         }
-<<<<<<< HEAD
 
         // AM (CONNECTIONS) -->
         private val connectionsPreferences: ConnectionsPreferences = Injekt.get()
         // <-- AM (CONNECTIONS)
-
-        private const val ENABLED_BUTTON_IMAGE_ALPHA = 255
-        private const val DISABLED_BUTTON_IMAGE_ALPHA = 64
-=======
->>>>>>> e99e4c2f
     }
 
     private val readerPreferences: ReaderPreferences by injectLazy()
