--- conflicted
+++ resolved
@@ -43,11 +43,7 @@
 import com.google.android.material.transition.platform.MaterialContainerTransform
 import dev.chrisbanes.insetter.applyInsetter
 import eu.kanade.domain.base.BasePreferences
-<<<<<<< HEAD
-=======
 import eu.kanade.domain.connections.service.ConnectionsPreferences
-import eu.kanade.presentation.reader.BrightnessOverlay
->>>>>>> d5bdeadd
 import eu.kanade.presentation.reader.DisplayRefreshHost
 import eu.kanade.presentation.reader.OrientationSelectDialog
 import eu.kanade.presentation.reader.PageIndicatorText
@@ -110,7 +106,7 @@
 class ReaderActivity : BaseActivity() {
 
     companion object {
-          fun newIntent(
+        fun newIntent(
             context: Context,
             mangaId: Long?,
             chapterId: Long?,
@@ -385,7 +381,10 @@
             val cropBorderWebtoon by readerPreferences.cropBordersWebtoon().collectAsState()
             val isPagerType = ReadingMode.isPagerType(viewModel.getMangaReadingMode())
             val cropEnabled = if (isPagerType) cropBorderPaged else cropBorderWebtoon
-<<<<<<< HEAD
+            // SY -->
+            val readerBottomButtons by readerPreferences.readerBottomButtons().collectAsState()
+            val dualPageSplitPaged by readerPreferences.dualPageSplitPaged().collectAsState()
+            // SY <--
 
             ReaderContentOverlay(
                 brightness = state.brightnessOverlayValue,
@@ -393,12 +392,6 @@
                 colorBlendMode = colorOverlayBlendMode,
             )
 
-=======
-            // SY -->
-            val readerBottomButtons by readerPreferences.readerBottomButtons().collectAsState()
-            val dualPageSplitPaged by readerPreferences.dualPageSplitPaged().collectAsState()
-            // SY <--
->>>>>>> d5bdeadd
             ReaderAppBars(
                 visible = state.menuVisible,
                 fullscreen = isFullscreen,
@@ -556,6 +549,7 @@
             }
         }
     }
+
     // SY -->
 
     fun reloadChapters(doublePages: Boolean, force: Boolean = false) {
@@ -624,6 +618,7 @@
         viewModel.onViewerLoaded(newViewer)
         updateViewerInset(readerPreferences.fullscreen().get())
         binding.viewerContainer.addView(newViewer.getView())
+
         // SY -->
         if (newViewer is PagerViewer) {
             if (readerPreferences.pageLayout().get() == PagerConfig.PageLayout.AUTOMATIC) {
@@ -631,6 +626,7 @@
             }
             viewModel.state.value.lastShiftDoubleState?.let { newViewer.config.shiftDoublePage = it }
         }
+
         if (readerPreferences.showReadingMode().get()) {
             // SY <--
             showReadingModeToast(viewModel.getMangaReadingMode())
@@ -638,7 +634,6 @@
 
         loadingIndicator = ReaderProgressIndicator(this)
         binding.readerContainer.addView(loadingIndicator)
-
 
         startPostponedEnterTransition()
     }
@@ -709,6 +704,7 @@
                 ) % 2 != 0
         }
         // SY <--
+
         viewModel.state.value.viewer?.setChapters(viewerChapters)
 
         lifecycleScope.launchIO {
@@ -992,6 +988,7 @@
                     updateViewerInset(it)
                 }
                 .launchIn(lifecycleScope)
+
             // SY -->
             readerPreferences.pageLayout().changes()
                 .drop(1)
@@ -1124,9 +1121,11 @@
                             thumbnailUrl = viewModel.manga?.thumbnailUrl,
                             chapterProgress = Pair(viewModel.state.value.currentPage, viewModel.state.value.totalPages),
                             chapterNumber =
-                            if(connectionsPreferences.useChapterTitles().get())
+                            if (connectionsPreferences.useChapterTitles().get()) {
                                 viewModel.state.value.currentChapter?.chapter?.name
-                            else viewModel.state.value.currentChapter?.chapter?.chapter_number.toString(),
+                            } else {
+                                viewModel.state.value.currentChapter?.chapter?.chapter_number.toString()
+                            },
                         ),
                     )
                 } else {
