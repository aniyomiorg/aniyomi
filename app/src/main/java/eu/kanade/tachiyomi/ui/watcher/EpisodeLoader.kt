--- conflicted
+++ resolved
@@ -3,8 +3,7 @@
 import android.net.Uri
 import eu.kanade.tachiyomi.animesource.AnimeSource
 import eu.kanade.tachiyomi.animesource.LocalAnimeSource
-import eu.kanade.tachiyomi.animesource.model.Link
-import eu.kanade.tachiyomi.animesource.model.toEpisodeInfo
+import eu.kanade.tachiyomi.animesource.model.Video
 import eu.kanade.tachiyomi.animesource.online.AnimeHttpSource
 import eu.kanade.tachiyomi.data.database.models.Anime
 import eu.kanade.tachiyomi.data.database.models.Episode
@@ -20,7 +19,7 @@
 
 class EpisodeLoader {
     companion object {
-        fun getLinks(episode: Episode, anime: Anime, source: AnimeSource): List<Link> {
+        fun getLinks(episode: Episode, anime: Anime, source: AnimeSource): List<Video> {
             val downloadManager: AnimeDownloadManager = Injekt.get()
             val isDownloaded = downloadManager.isEpisodeDownloaded(episode, anime, true)
             return when {
@@ -50,41 +49,29 @@
             return downloadManager.isEpisodeDownloaded(episode, anime, true)
         }
 
-        fun getLink(episode: Episode, anime: Anime, source: AnimeSource): Link? {
+        fun getLink(episode: Episode, anime: Anime, source: AnimeSource): Video? {
             val downloadManager: AnimeDownloadManager = Injekt.get()
             val isDownloaded = downloadManager.isEpisodeDownloaded(episode, anime, true)
             return when {
                 isDownloaded -> downloaded(episode, anime, source, downloadManager)
                 source is AnimeHttpSource -> notDownloaded(episode, anime, source).first()
-                source is LocalAnimeSource -> Link("path", "local")
+                source is LocalAnimeSource -> Video("path", "local")
                 else -> error("no worky")
             }
         }
 
-        fun notDownloaded(episode: Episode, anime: Anime, source: AnimeSource): List<Link> {
-<<<<<<< HEAD
+        fun notDownloaded(episode: Episode, anime: Anime, source: AnimeSource): List<Video> {
             try {
                 val links = runBlocking {
-                    return@runBlocking suspendCoroutine<List<Link>> { continuation ->
-                        var links: List<Link>
+                    return@runBlocking suspendCoroutine<List<Video>> { continuation ->
+                        var links: List<Video>
                         launchIO {
                             try {
-                                links = source.getEpisodeLink(episode.toEpisodeInfo())
+                                links = source.fetchVideoList(episode).awaitSingle()
                                 continuation.resume(links)
                             } catch (e: Throwable) {
                                 withUIContext { throw e }
                             }
-=======
-            val links = runBlocking {
-                return@runBlocking suspendCoroutine<List<Link>> { continuation ->
-                    var links: List<Link>
-                    launchIO {
-                        try {
-                            links = source.getVideoList(episode.toEpisodeInfo())
-                            continuation.resume(links)
-                        } catch (e: Throwable) {
-                            withUIContext { throw e }
->>>>>>> 45a4d6da
                         }
                     }
                 }
@@ -99,7 +86,7 @@
             anime: Anime,
             source: AnimeSource,
             downloadManager: AnimeDownloadManager
-        ): Link? {
+        ): Video? {
             try {
                 val path = runBlocking {
                     return@runBlocking suspendCoroutine<Uri> { continuation ->
@@ -110,7 +97,7 @@
                         }
                     }
                 }
-                return Link(path.toString(), "download")
+                return Video(path.toString(), "download")
             } catch (error: Exception) {
                 return null
             }
@@ -118,14 +105,14 @@
 
         fun local(
             episode: Episode,
-            source: AnimeSource
-        ): Link? {
+            source: LocalAnimeSource
+        ): Video? {
             try {
                 val link = runBlocking {
-                    return@runBlocking suspendCoroutine<Link> { continuation ->
+                    return@runBlocking suspendCoroutine<Video> { continuation ->
                         launchIO {
                             val link =
-                                source.fetchEpisodeLink(episode).awaitSingle().first()
+                                source.fetchVideoList(episode).awaitSingle().first()
                             continuation.resume(link)
                         }
                     }
