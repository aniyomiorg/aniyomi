--- conflicted
+++ resolved
@@ -1,13 +1,11 @@
 package eu.kanade.tachiyomi.ui.setting.database
 
 import android.os.Bundle
-<<<<<<< HEAD
+import eu.kanade.tachiyomi.Database
 import eu.kanade.tachiyomi.animesource.AnimeSourceManager
 import eu.kanade.tachiyomi.data.database.AnimeDatabaseHelper
-=======
-import eu.kanade.tachiyomi.Database
->>>>>>> 6d802063
 import eu.kanade.tachiyomi.data.database.DatabaseHelper
+import eu.kanade.tachiyomi.mi.AnimeDatabase
 import eu.kanade.tachiyomi.source.SourceManager
 import eu.kanade.tachiyomi.ui.base.presenter.BasePresenter
 import rx.Observable
@@ -19,11 +17,9 @@
 class ClearDatabasePresenter : BasePresenter<ClearDatabaseController>() {
 
     private val db = Injekt.get<DatabaseHelper>()
-<<<<<<< HEAD
     private val animedb = Injekt.get<AnimeDatabaseHelper>()
-=======
+    private val animedatabase = Injekt.get<AnimeDatabase>()
     private val database = Injekt.get<Database>()
->>>>>>> 6d802063
 
     private val sourceManager = Injekt.get<SourceManager>()
     private val animesourceManager = Injekt.get<AnimeSourceManager>()
@@ -47,7 +43,7 @@
 
     fun clearDatabaseForAnimeSourceIds(animeSources: List<Long>) {
         animedb.deleteAnimesNotInLibraryBySourceIds(animeSources).executeAsBlocking()
-        animedb.deleteHistoryNoLastSeen().executeAsBlocking()
+        animedatabase.animehistoryQueries.removeResettedHistory()
     }
 
     private fun getDatabaseSourcesObservable(): Observable<List<ClearDatabaseSourceItem>> {
