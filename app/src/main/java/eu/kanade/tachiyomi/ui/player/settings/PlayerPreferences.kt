--- conflicted
+++ resolved
@@ -92,14 +92,9 @@
         false,
     )
 
-<<<<<<< HEAD
     fun hardwareDecoding() = preferenceStore.getEnum("pref_hardware_decoding", HwDecState.defaultHwDec)
     fun videoDebanding() = preferenceStore.getEnum("pref_video_debanding", VideoDebanding.DISABLED)
-=======
-    fun hwDec() = preferenceStore.getString("pref_hwdec", HwDecState.defaultHwDec.mpvValue)
-    fun deband() = preferenceStore.getInt("pref_deband", 0)
-    fun gpuNext() = preferenceStore.getBoolean("gpu_next", false)
->>>>>>> 0bd1bb37
+    fun gpuNext() = preferenceStore.getBoolean("pref_gpu_next", false)
 
     fun rememberAudioDelay() = preferenceStore.getBoolean("pref_remember_audio_delay", false)
     fun audioDelay() = preferenceStore.getInt("pref_audio_delay", 0)
