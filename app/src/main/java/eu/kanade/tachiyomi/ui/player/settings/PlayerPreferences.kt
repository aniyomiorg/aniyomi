package eu.kanade.tachiyomi.ui.player.settings

import eu.kanade.tachiyomi.ui.player.viewer.AspectState
import eu.kanade.tachiyomi.ui.player.viewer.HwDecState
import tachiyomi.core.preference.PreferenceStore

class PlayerPreferences(
    private val preferenceStore: PreferenceStore,
) {
    fun preserveWatchingPosition() = preferenceStore.getBoolean("pref_preserve_watching_position", false)

    fun enablePip() = preferenceStore.getBoolean("pref_enable_pip", true)

    fun pipEpisodeToasts() = preferenceStore.getBoolean("pref_pip_episode_toasts", true)

    fun pipOnExit() = preferenceStore.getBoolean("pref_pip_on_exit", false)

    fun rememberPlayerBrightness() = preferenceStore.getBoolean("pref_remember_brightness", false)

    fun playerBrightnessValue() = preferenceStore.getFloat("player_brightness_value", -1.0F)

    fun rememberPlayerVolume() = preferenceStore.getBoolean("pref_remember_volume", false)

    fun playerVolumeValue() = preferenceStore.getFloat("player_volume_value", -1.0F)

    fun autoplayEnabled() = preferenceStore.getBoolean("pref_auto_play_enabled", false)

    fun invertedPlaybackTxt() = preferenceStore.getBoolean("pref_invert_playback_txt", false)

    fun invertedDurationTxt() = preferenceStore.getBoolean("pref_invert_duration_txt", false)

    fun mpvConf() = preferenceStore.getString("pref_mpv_conf", "")

    fun defaultPlayerOrientationType() = preferenceStore.getInt("pref_default_player_orientation_type_key", 10)

    fun adjustOrientationVideoDimensions() = preferenceStore.getBoolean("pref_adjust_orientation_video_dimensions", true)

    fun defaultPlayerOrientationLandscape() = preferenceStore.getInt("pref_default_player_orientation_landscape_key", 6)

    fun defaultPlayerOrientationPortrait() = preferenceStore.getInt("pref_default_player_orientation_portrait_key", 7)

    fun playerSpeed() = preferenceStore.getFloat("pref_player_speed", 1F)

    fun playerSmoothSeek() = preferenceStore.getBoolean("pref_player_smooth_seek", false)

    fun mediaChapterSeek() = preferenceStore.getBoolean("pref_media_control_chapter_seeking", false)

    fun playerViewMode() = preferenceStore.getInt("pref_player_view_mode", AspectState.FIT.index)

    fun playerFullscreen() = preferenceStore.getBoolean("player_fullscreen", true)

    fun hideControls() = preferenceStore.getBoolean("player_hide_controls", false)

    fun screenshotSubtitles() = preferenceStore.getBoolean("pref_screenshot_subtitles", false)

    fun gestureVolumeBrightness() = preferenceStore.getBoolean("pref_gesture_volume_brightness", true)

    fun gestureHorizontalSeek() = preferenceStore.getBoolean("pref_gesture_horizontal_seek", true)

    fun alwaysUseExternalPlayer() = preferenceStore.getBoolean("pref_always_use_external_player", false)

    fun externalPlayerPreference() = preferenceStore.getString("external_player_preference", "")

    fun progressPreference() = preferenceStore.getFloat("pref_progress_preference", 0.85F)

    fun defaultIntroLength() = preferenceStore.getInt("pref_default_intro_length", 85)

    fun skipLengthPreference() = preferenceStore.getInt("pref_skip_length_preference", 10)

    fun aniSkipEnabled() = preferenceStore.getBoolean("pref_enable_ani_skip", false)

    fun autoSkipAniSkip() = preferenceStore.getBoolean("pref_enable_auto_skip_ani_skip", false)

    fun waitingTimeAniSkip() = preferenceStore.getInt("pref_waiting_time_aniskip", 5)

    fun enableNetflixStyleAniSkip() = preferenceStore.getBoolean("pref_enable_netflixStyle_aniskip", false)

    fun standardHwDec() = preferenceStore.getString("pref_hwdec", HwDecState.defaultHwDec.mpvValue)

<<<<<<< HEAD
    fun rememberAudioDelay() = preferenceStore.getBoolean("pref_remember_audio_delay", false)

    fun audioDelay() = preferenceStore.getFloat("pref_audio_delay", 0f)

    fun rememberSubtitlesDelay() = preferenceStore.getBoolean("pref_remember_subtitles_delay", false)

    fun subtitlesDelay() = preferenceStore.getFloat("pref_subtitles_delay", 0f)

    fun overrideSubtitlesStyle() = preferenceStore.getBoolean("pref_override_subtitles_style", false)

    fun boldSubtitles() = preferenceStore.getBoolean("pref_bold_subtitles", false)

    fun italicSubtitles() = preferenceStore.getBoolean("pref_italic_subtitles", false)

    fun textColorSubtitles() = preferenceStore.getInt("pref_text_color_subtitles", -1)
    fun borderColorSubtitles() = preferenceStore.getInt("pref_border_color_subtitles", -16777216)
    fun backgroundColorSubtitles() = preferenceStore.getInt("pref_background_color_subtitles", 0)
=======
    fun deband() = preferenceStore.getInt("pref_deband", 0)
>>>>>>> 861a5ad9
}<|MERGE_RESOLUTION|>--- conflicted
+++ resolved
@@ -77,7 +77,8 @@
 
     fun standardHwDec() = preferenceStore.getString("pref_hwdec", HwDecState.defaultHwDec.mpvValue)
 
-<<<<<<< HEAD
+    fun deband() = preferenceStore.getInt("pref_deband", 0)
+
     fun rememberAudioDelay() = preferenceStore.getBoolean("pref_remember_audio_delay", false)
 
     fun audioDelay() = preferenceStore.getFloat("pref_audio_delay", 0f)
@@ -95,7 +96,4 @@
     fun textColorSubtitles() = preferenceStore.getInt("pref_text_color_subtitles", -1)
     fun borderColorSubtitles() = preferenceStore.getInt("pref_border_color_subtitles", -16777216)
     fun backgroundColorSubtitles() = preferenceStore.getInt("pref_background_color_subtitles", 0)
-=======
-    fun deband() = preferenceStore.getInt("pref_deband", 0)
->>>>>>> 861a5ad9
 }