--- conflicted
+++ resolved
@@ -1043,32 +1043,20 @@
 
     // Track sheet - end
 
-<<<<<<< HEAD
-    sealed class Dialog {
-        data class ChangeCategory(val anime: Anime, val initialSelection: List<CheckboxState<Category>>) : Dialog()
-        data class DeleteEpisodes(val episodes: List<Episode>) : Dialog()
-        data class DuplicateAnime(val anime: Anime, val duplicate: Anime) : Dialog()
-        data class ShowQualities(val episode: Episode, val anime: Anime, val source: AnimeSource) : Dialog()
-
-        // SY -->
-        data class EditAnimeInfo(val anime: Anime) : Dialog()
-        // SY <--
-
-        data object ChangeAnimeSkipIntro : Dialog()
-        data object SettingsSheet : Dialog()
-        data object TrackSheet : Dialog()
-        data object FullCover : Dialog()
-=======
     sealed interface Dialog {
         data class ChangeCategory(val anime: Anime, val initialSelection: List<CheckboxState<Category>>) : Dialog
         data class DeleteEpisodes(val episodes: List<Episode>) : Dialog
         data class DuplicateAnime(val anime: Anime, val duplicate: Anime) : Dialog
         data class ShowQualities(val episode: Episode, val anime: Anime, val source: AnimeSource) : Dialog
+
+        // SY -->
+        data class EditAnimeInfo(val anime: Anime) : Dialog
+        // SY <--
+
         data object ChangeAnimeSkipIntro : Dialog
         data object SettingsSheet : Dialog
         data object TrackSheet : Dialog
         data object FullCover : Dialog
->>>>>>> a4390453
     }
 
     fun dismissDialog() {
@@ -1095,8 +1083,8 @@
     fun showEditAnimeInfoDialog() {
         mutableState.update { state ->
             when (state) {
-                AnimeScreenState.Loading -> state
-                is AnimeScreenState.Success -> {
+                State.Loading -> state
+                is State.Success -> {
                     state.copy(dialog = Dialog.EditAnimeInfo(state.anime))
                 }
             }
