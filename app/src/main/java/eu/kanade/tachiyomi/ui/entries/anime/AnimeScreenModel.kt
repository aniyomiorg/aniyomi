--- conflicted
+++ resolved
@@ -696,7 +696,7 @@
                 }
                 isEpisodeError -> {
                     if (episodeError is NoEpisodesException) {
-                        stringResource(MR.strings.no_episodes_error)
+                        stringResource(AYMR.strings.no_episodes_error)
                     } else {
                         logcat(LogPriority.ERROR, episodeError)
                         episodeError.formattedMessage
@@ -704,17 +704,7 @@
                 }
                 else -> null
             }
-<<<<<<< HEAD
-        }
-=======
-        } catch (e: Throwable) {
-            val message = if (e is NoEpisodesException) {
-                context.stringResource(AYMR.strings.no_episodes_error)
-            } else {
-                logcat(LogPriority.ERROR, e)
-                with(context) { e.formattedMessage }
-            }
->>>>>>> 67960f29
+        }
 
         message?.let {
             screenModelScope.launch {
