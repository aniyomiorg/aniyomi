--- conflicted
+++ resolved
@@ -1111,8 +1111,6 @@
         }
     }
 
-<<<<<<< HEAD
-=======
     // SY -->
     fun showEditAnimeInfoDialog() {
         mutableState.update { state ->
@@ -1126,15 +1124,6 @@
     }
     // SY <--
 
-    private val Throwable.snackbarMessage: String
-        get() = when (val className = this::class.simpleName) {
-            null -> message ?: ""
-            "SourceNotInstalledException" -> context.getString(R.string.loader_not_implemented_error)
-            "Exception", "HttpException", "IOException" -> message ?: className
-            else -> "$className: $message"
-        }
-
->>>>>>> efdf347f
     fun showAnimeSkipIntroDialog() {
         mutableState.update { state ->
             when (state) {
