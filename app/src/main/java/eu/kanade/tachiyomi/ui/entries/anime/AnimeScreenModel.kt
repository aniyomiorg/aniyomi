package eu.kanade.tachiyomi.ui.entries.anime

import android.content.Context
import androidx.compose.material3.SnackbarHostState
import androidx.compose.material3.SnackbarResult
import androidx.compose.runtime.Immutable
import androidx.compose.runtime.getValue
import androidx.compose.runtime.mutableStateOf
import aniyomi.util.nullIfEmpty
import aniyomi.util.trimOrNull
import cafe.adriel.voyager.core.model.StateScreenModel
import cafe.adriel.voyager.core.model.screenModelScope
import eu.kanade.core.preference.asState
import eu.kanade.core.util.addOrRemove
import eu.kanade.core.util.insertSeparators
import eu.kanade.domain.entries.anime.interactor.SetAnimeViewerFlags
import eu.kanade.domain.entries.anime.interactor.UpdateAnime
import eu.kanade.domain.entries.anime.model.downloadedFilter
import eu.kanade.domain.entries.anime.model.toSAnime
import eu.kanade.domain.items.episode.interactor.SetSeenStatus
import eu.kanade.domain.items.episode.interactor.SyncEpisodesWithSource
import eu.kanade.domain.track.anime.interactor.AddAnimeTracks
import eu.kanade.domain.track.service.TrackPreferences
import eu.kanade.domain.ui.UiPreferences
import eu.kanade.presentation.entries.DownloadAction
import eu.kanade.presentation.entries.anime.components.EpisodeDownloadAction
import eu.kanade.presentation.util.formattedMessage
import eu.kanade.tachiyomi.R
import eu.kanade.tachiyomi.animesource.AnimeSource
import eu.kanade.tachiyomi.animesource.model.Video
import eu.kanade.tachiyomi.data.download.anime.AnimeDownloadCache
import eu.kanade.tachiyomi.data.download.anime.AnimeDownloadManager
import eu.kanade.tachiyomi.data.download.anime.model.AnimeDownload
import eu.kanade.tachiyomi.data.track.AnimeTracker
import eu.kanade.tachiyomi.data.track.EnhancedAnimeTracker
import eu.kanade.tachiyomi.data.track.TrackerManager
import eu.kanade.tachiyomi.network.HttpException
import eu.kanade.tachiyomi.ui.entries.anime.track.AnimeTrackItem
import eu.kanade.tachiyomi.ui.player.settings.PlayerPreferences
import eu.kanade.tachiyomi.util.AniChartApi
import eu.kanade.tachiyomi.util.episode.getNextUnseen
import eu.kanade.tachiyomi.util.removeCovers
import eu.kanade.tachiyomi.util.shouldDownloadNewEpisodes
import kotlinx.coroutines.async
import kotlinx.coroutines.awaitAll
import kotlinx.coroutines.flow.catch
import kotlinx.coroutines.flow.collectLatest
import kotlinx.coroutines.flow.combine
import kotlinx.coroutines.flow.distinctUntilChanged
import kotlinx.coroutines.flow.filter
import kotlinx.coroutines.flow.map
import kotlinx.coroutines.flow.update
import kotlinx.coroutines.isActive
import kotlinx.coroutines.launch
import logcat.LogPriority
import tachiyomi.core.preference.CheckboxState
import tachiyomi.core.preference.TriState
import tachiyomi.core.preference.mapAsCheckboxState
import tachiyomi.core.util.lang.launchIO
import tachiyomi.core.util.lang.launchNonCancellable
import tachiyomi.core.util.lang.withIOContext
import tachiyomi.core.util.lang.withUIContext
import tachiyomi.core.util.system.logcat
import tachiyomi.domain.category.anime.interactor.GetAnimeCategories
import tachiyomi.domain.category.anime.interactor.SetAnimeCategories
import tachiyomi.domain.category.model.Category
import tachiyomi.domain.download.service.DownloadPreferences
import tachiyomi.domain.entries.anime.interactor.GetAnimeWithEpisodes
import tachiyomi.domain.entries.anime.interactor.GetDuplicateLibraryAnime
import tachiyomi.domain.entries.anime.interactor.SetAnimeEpisodeFlags
import tachiyomi.domain.entries.anime.interactor.SetCustomAnimeInfo
import tachiyomi.domain.entries.anime.model.Anime
<<<<<<< HEAD
=======
import tachiyomi.domain.entries.anime.model.AnimeUpdate
import tachiyomi.domain.entries.anime.model.CustomAnimeInfo
>>>>>>> dffbf136
import tachiyomi.domain.entries.anime.repository.AnimeRepository
import tachiyomi.domain.entries.applyFilter
import tachiyomi.domain.items.episode.interactor.SetAnimeDefaultEpisodeFlags
import tachiyomi.domain.items.episode.interactor.UpdateEpisode
import tachiyomi.domain.items.episode.model.Episode
import tachiyomi.domain.items.episode.model.EpisodeUpdate
import tachiyomi.domain.items.episode.model.NoEpisodesException
import tachiyomi.domain.items.episode.service.getEpisodeSort
import tachiyomi.domain.items.service.calculateEpisodeGap
import tachiyomi.domain.library.service.LibraryPreferences
import tachiyomi.domain.source.anime.service.AnimeSourceManager
import tachiyomi.domain.track.anime.interactor.GetAnimeTracks
import tachiyomi.source.local.entries.anime.LocalAnimeSource
import tachiyomi.source.local.entries.anime.isLocal
import uy.kohesive.injekt.Injekt
import uy.kohesive.injekt.api.get
import java.util.Calendar
import kotlin.math.floor

class AnimeScreenModel(
    val context: Context,
    val animeId: Long,
    private val isFromSource: Boolean,
    private val downloadPreferences: DownloadPreferences = Injekt.get(),
    private val libraryPreferences: LibraryPreferences = Injekt.get(),
    uiPreferences: UiPreferences = Injekt.get(),
    private val trackPreferences: TrackPreferences = Injekt.get(),
    internal val playerPreferences: PlayerPreferences = Injekt.get(),
    private val trackerManager: TrackerManager = Injekt.get(),
    private val downloadManager: AnimeDownloadManager = Injekt.get(),
    private val downloadCache: AnimeDownloadCache = Injekt.get(),
    private val getAnimeAndEpisodes: GetAnimeWithEpisodes = Injekt.get(),
    // SY -->
    private val sourceManager: AnimeSourceManager = Injekt.get(),
    private val setCustomAnimeInfo: SetCustomAnimeInfo = Injekt.get(),
    // SY <--
    private val getDuplicateLibraryAnime: GetDuplicateLibraryAnime = Injekt.get(),
    private val setAnimeEpisodeFlags: SetAnimeEpisodeFlags = Injekt.get(),
    private val setAnimeDefaultEpisodeFlags: SetAnimeDefaultEpisodeFlags = Injekt.get(),
    private val setSeenStatus: SetSeenStatus = Injekt.get(),
    private val updateEpisode: UpdateEpisode = Injekt.get(),
    private val updateAnime: UpdateAnime = Injekt.get(),
    private val syncEpisodesWithSource: SyncEpisodesWithSource = Injekt.get(),
    private val getCategories: GetAnimeCategories = Injekt.get(),
    private val getTracks: GetAnimeTracks = Injekt.get(),
    private val addTracks: AddAnimeTracks = Injekt.get(),
    private val setAnimeCategories: SetAnimeCategories = Injekt.get(),
    private val animeRepository: AnimeRepository = Injekt.get(),
    internal val setAnimeViewerFlags: SetAnimeViewerFlags = Injekt.get(),
    val snackbarHostState: SnackbarHostState = SnackbarHostState(),
) : StateScreenModel<AnimeScreenModel.State>(State.Loading) {

    private val successState: State.Success?
        get() = state.value as? State.Success

    private val loggedInTrackers by lazy { trackerManager.trackers.filter { it.isLoggedIn && it is AnimeTracker } }

    val anime: Anime?
        get() = successState?.anime

    val source: AnimeSource?
        get() = successState?.source

    private val isFavorited: Boolean
        get() = anime?.favorite ?: false

    private val processedEpisodes: List<EpisodeList.Item>?
        get() = successState?.processedEpisodes

    val episodeSwipeStartAction = libraryPreferences.swipeEpisodeEndAction().get()
    val episodeSwipeEndAction = libraryPreferences.swipeEpisodeStartAction().get()

    val showNextEpisodeAirTime = trackPreferences.showNextEpisodeAiringTime().get()
    val alwaysUseExternalPlayer = playerPreferences.alwaysUseExternalPlayer().get()
    val useExternalDownloader = downloadPreferences.useExternalDownloader().get()

    val relativeTime by uiPreferences.relativeTime().asState(screenModelScope)
    val dateFormat by mutableStateOf(UiPreferences.dateFormat(uiPreferences.dateFormat().get()))

    val isUpdateIntervalEnabled =
        LibraryPreferences.ENTRY_OUTSIDE_RELEASE_PERIOD in libraryPreferences.autoUpdateItemRestrictions().get()

    private val selectedPositions: Array<Int> = arrayOf(-1, -1) // first and last selected index in list
    private val selectedEpisodeIds: HashSet<Long> = HashSet()

    internal var isFromChangeCategory: Boolean = false

    internal val autoOpenTrack: Boolean
        get() = successState?.trackingAvailable == true && trackPreferences.trackOnAddingToLibrary().get()

    /**
     * Helper function to update the UI state only if it's currently in success state
     */
    private inline fun updateSuccessState(func: (State.Success) -> State.Success) {
        mutableState.update {
            when (it) {
                State.Loading -> it
                is State.Success -> func(it)
            }
        }
    }

    init {
        screenModelScope.launchIO {
            combine(
                getAnimeAndEpisodes.subscribe(animeId).distinctUntilChanged(),
                downloadCache.changes,
                downloadManager.queueState,
            ) { animeAndEpisodes, _, _ -> animeAndEpisodes }
                .collectLatest { (anime, episodes) ->
                    updateSuccessState {
                        it.copy(
                            anime = anime,
                            episodes = episodes.toEpisodeListItems(anime),
                        )
                    }
                }
        }

        observeDownloads()

        screenModelScope.launchIO {
            val anime = getAnimeAndEpisodes.awaitAnime(animeId)
            val episodes = getAnimeAndEpisodes.awaitEpisodes(animeId)
                .toEpisodeListItems(anime)

            if (!anime.favorite) {
                setAnimeDefaultEpisodeFlags.await(anime)
            }

            val needRefreshInfo = !anime.initialized
            val needRefreshEpisode = episodes.isEmpty()

            // Show what we have earlier
            mutableState.update {
                State.Success(
                    anime = anime,
                    source = Injekt.get<AnimeSourceManager>().getOrStub(anime.source),
                    isFromSource = isFromSource,
                    episodes = episodes,
                    isRefreshingData = needRefreshInfo || needRefreshEpisode,
                    dialog = null,
                )
            }
            // Start observe tracking since it only needs animeId
            observeTrackers()

            // Fetch info-episodes when needed
            if (screenModelScope.isActive) {
                val fetchFromSourceTasks = listOf(
                    async { if (needRefreshInfo) fetchAnimeFromSource() },
                    async { if (needRefreshEpisode) fetchEpisodesFromSource() },
                )
                fetchFromSourceTasks.awaitAll()
            }

            // Initial loading finished
            updateSuccessState { it.copy(isRefreshingData = false) }
        }
    }

    fun fetchAllFromSource(manualFetch: Boolean = true) {
        screenModelScope.launch {
            updateSuccessState { it.copy(isRefreshingData = true) }
            val fetchFromSourceTasks = listOf(
                async { fetchAnimeFromSource(manualFetch) },
                async { fetchEpisodesFromSource(manualFetch) },
            )
            fetchFromSourceTasks.awaitAll()
            updateSuccessState { it.copy(isRefreshingData = false) }
            successState?.let { updateAiringTime(it.anime, it.trackItems, manualFetch) }
        }
    }

    // Anime info - start

    /**
     * Fetch anime information from source.
     */
    private suspend fun fetchAnimeFromSource(manualFetch: Boolean = false) {
        val state = successState ?: return
        try {
            withIOContext {
                val networkAnime = state.source.getAnimeDetails(state.anime.toSAnime())
                updateAnime.awaitUpdateFromSource(state.anime, networkAnime, manualFetch)
            }
        } catch (e: Throwable) {
            // Ignore early hints "errors" that aren't handled by OkHttp
            if (e is HttpException && e.code == 103) return

            logcat(LogPriority.ERROR, e)
            screenModelScope.launch {
                snackbarHostState.showSnackbar(message = with(context) { e.formattedMessage })
            }
        }
    }

    // SY -->
    fun updateAnimeInfo(
        title: String?,
        author: String?,
        artist: String?,
        description: String?,
        tags: List<String>?,
        status: Long?,
    ) {
        val state = successState ?: return
        var anime = state.anime
        if (state.anime.isLocal()) {
            val newTitle = if (title.isNullOrBlank()) anime.url else title.trim()
            val newAuthor = author?.trimOrNull()
            val newArtist = artist?.trimOrNull()
            val newDesc = description?.trimOrNull()
            anime = anime.copy(
                ogTitle = newTitle,
                ogAuthor = author?.trimOrNull(),
                ogArtist = artist?.trimOrNull(),
                ogDescription = description?.trimOrNull(),
                ogGenre = tags?.nullIfEmpty(),
                ogStatus = status ?: 0,
                lastUpdate = anime.lastUpdate + 1,
            )
            (sourceManager.get(LocalAnimeSource.ID) as LocalAnimeSource).updateAnimeInfo(
                anime.toSAnime(),
            )
            screenModelScope.launchNonCancellable {
                updateAnime.await(
                    AnimeUpdate(
                        anime.id,
                        title = newTitle,
                        author = newAuthor,
                        artist = newArtist,
                        description = newDesc,
                        genre = tags,
                        status = status,
                    ),
                )
            }
        } else {
            val genre = if (!tags.isNullOrEmpty() && tags != state.anime.ogGenre) {
                tags
            } else {
                null
            }
            setCustomAnimeInfo.set(
                CustomAnimeInfo(
                    state.anime.id,
                    title?.trimOrNull(),
                    author?.trimOrNull(),
                    artist?.trimOrNull(),
                    description?.trimOrNull(),
                    genre,
                    status.takeUnless { it == state.anime.ogStatus },
                ),
            )
            anime = anime.copy(lastUpdate = anime.lastUpdate + 1)
        }

        updateSuccessState { successState ->
            successState.copy(anime = anime)
        }
    }
    // SY <--

    fun toggleFavorite() {
        toggleFavorite(
            onRemoved = {
                screenModelScope.launch {
                    if (!hasDownloads()) return@launch
                    val result = snackbarHostState.showSnackbar(
                        message = context.getString(R.string.delete_downloads_for_anime),
                        actionLabel = context.getString(R.string.action_delete),
                        withDismissAction = true,
                    )
                    if (result == SnackbarResult.ActionPerformed) {
                        deleteDownloads()
                    }
                }
            },
        )
    }

    /**
     * Update favorite status of anime, (removes / adds) anime (to / from) library.
     */
    fun toggleFavorite(
        onRemoved: () -> Unit,
        checkDuplicate: Boolean = true,
    ) {
        val state = successState ?: return
        screenModelScope.launchIO {
            val anime = state.anime

            if (isFavorited) {
                // Remove from library
                if (updateAnime.awaitUpdateFavorite(anime.id, false)) {
                    // Remove covers and update last modified in db
                    if (anime.removeCovers() != anime) {
                        updateAnime.awaitUpdateCoverLastModified(anime.id)
                    }
                    withUIContext { onRemoved() }
                }
            } else {
                // Add to library
                // First, check if duplicate exists if callback is provided
                if (checkDuplicate) {
                    val duplicate = getDuplicateLibraryAnime.await(anime).getOrNull(0)
                    if (duplicate != null) {
                        updateSuccessState {
                            it.copy(
                                dialog = Dialog.DuplicateAnime(anime, duplicate),
                            )
                        }
                        return@launchIO
                    }
                }

                // Now check if user previously set categories, when available
                val categories = getCategories()
                val defaultCategoryId = libraryPreferences.defaultAnimeCategory().get().toLong()
                val defaultCategory = categories.find { it.id == defaultCategoryId }
                when {
                    // Default category set
                    defaultCategory != null -> {
                        val result = updateAnime.awaitUpdateFavorite(anime.id, true)
                        if (!result) return@launchIO
                        moveAnimeToCategory(defaultCategory)
                    }

                    // Automatic 'Default' or no categories
                    defaultCategoryId == 0L || categories.isEmpty() -> {
                        val result = updateAnime.awaitUpdateFavorite(anime.id, true)
                        if (!result) return@launchIO
                        moveAnimeToCategory(null)
                    }

                    // Choose a category
                    else -> {
                        isFromChangeCategory = true
                        showChangeCategoryDialog()
                    }
                }

                // Finally match with enhanced tracking when available
                addTracks.bindEnhancedTrackers(anime, state.source)
                if (autoOpenTrack) {
                    showTrackDialog()
                }
            }
        }
    }

    fun showChangeCategoryDialog() {
        val anime = successState?.anime ?: return
        screenModelScope.launch {
            val categories = getCategories()
            val selection = getAnimeCategoryIds(anime)
            updateSuccessState { successState ->
                successState.copy(
                    dialog = Dialog.ChangeCategory(
                        anime = anime,
                        initialSelection = categories.mapAsCheckboxState { it.id in selection },
                    ),
                )
            }
        }
    }

    fun showSetAnimeFetchIntervalDialog() {
        val anime = successState?.anime ?: return
        updateSuccessState {
            it.copy(dialog = Dialog.SetAnimeFetchInterval(anime))
        }
    }

    fun setFetchInterval(anime: Anime, interval: Int) {
        screenModelScope.launchIO {
            updateAnime.awaitUpdateFetchInterval(
                // Custom intervals are negative
                anime.copy(fetchInterval = -interval),
            )
            val updatedAnime = animeRepository.getAnimeById(anime.id)
            updateSuccessState { it.copy(anime = updatedAnime) }
        }
    }

    /**
     * Returns true if the anime has any downloads.
     */
    private fun hasDownloads(): Boolean {
        val anime = successState?.anime ?: return false
        return downloadManager.getDownloadCount(anime) > 0
    }

    /**
     * Deletes all the downloads for the anime.
     */
    private fun deleteDownloads() {
        val state = successState ?: return
        downloadManager.deleteAnime(state.anime, state.source)
    }

    /**
     * Get user categories.
     *
     * @return List of categories, not including the default category
     */
    suspend fun getCategories(): List<Category> {
        return getCategories.await().filterNot { it.isSystemCategory }
    }

    /**
     * Gets the category id's the anime is in, if the anime is not in a category, returns the default id.
     *
     * @param anime the anime to get categories from.
     * @return Array of category ids the anime is in, if none returns default id
     */
    private suspend fun getAnimeCategoryIds(anime: Anime): List<Long> {
        return getCategories.await(anime.id)
            .map { it.id }
    }

    fun moveAnimeToCategoriesAndAddToLibrary(anime: Anime, categories: List<Long>) {
        moveAnimeToCategory(categories)
        if (anime.favorite) return

        screenModelScope.launchIO {
            updateAnime.awaitUpdateFavorite(anime.id, true)
        }
    }

    /**
     * Move the given anime to categories.
     *
     * @param categories the selected categories.
     */
    private fun moveAnimeToCategories(categories: List<Category>) {
        val categoryIds = categories.map { it.id }
        moveAnimeToCategory(categoryIds)
    }

    private fun moveAnimeToCategory(categoryIds: List<Long>) {
        screenModelScope.launchIO {
            setAnimeCategories.await(animeId, categoryIds)
        }
    }

    /**
     * Move the given anime to the category.
     *
     * @param category the selected category, or null for default category.
     */
    private fun moveAnimeToCategory(category: Category?) {
        moveAnimeToCategories(listOfNotNull(category))
    }

    // Anime info - end

    // Episodes list - start

    private fun observeDownloads() {
        screenModelScope.launchIO {
            downloadManager.statusFlow()
                .filter { it.anime.id == successState?.anime?.id }
                .catch { error -> logcat(LogPriority.ERROR, error) }
                .collect {
                    withUIContext {
                        updateDownloadState(it)
                    }
                }
        }

        screenModelScope.launchIO {
            downloadManager.progressFlow()
                .filter { it.anime.id == successState?.anime?.id }
                .catch { error -> logcat(LogPriority.ERROR, error) }
                .collect {
                    withUIContext {
                        updateDownloadState(it)
                    }
                }
        }
    }

    private fun updateDownloadState(download: AnimeDownload) {
        updateSuccessState { successState ->
            val modifiedIndex = successState.episodes.indexOfFirst { it.id == download.episode.id }
            if (modifiedIndex < 0) return@updateSuccessState successState

            val newEpisodes = successState.episodes.toMutableList().apply {
                val item = removeAt(modifiedIndex)
                    .copy(downloadState = download.status, downloadProgress = download.progress)
                add(modifiedIndex, item)
            }
            successState.copy(episodes = newEpisodes)
        }
    }

    private fun List<Episode>.toEpisodeListItems(anime: Anime): List<EpisodeList.Item> {
        val isLocal = anime.isLocal()
        return map { episode ->
            val activeDownload = if (isLocal) {
                null
            } else {
                downloadManager.getQueuedDownloadOrNull(episode.id)
            }
            val downloaded = if (isLocal) {
                true
            } else {
                downloadManager.isEpisodeDownloaded(
                    episode.name,
                    episode.scanlator,
                    anime.title,
                    anime.source,
                )
            }
            val downloadState = when {
                activeDownload != null -> activeDownload.status
                downloaded -> AnimeDownload.State.DOWNLOADED
                else -> AnimeDownload.State.NOT_DOWNLOADED
            }

            EpisodeList.Item(
                episode = episode,
                downloadState = downloadState,
                downloadProgress = activeDownload?.progress ?: 0,
                selected = episode.id in selectedEpisodeIds,
            )
        }
    }

    /**
     * Requests an updated list of episodes from the source.
     */
    private suspend fun fetchEpisodesFromSource(manualFetch: Boolean = false) {
        val state = successState ?: return
        try {
            withIOContext {
                val episodes = state.source.getEpisodeList(state.anime.toSAnime())

                val newEpisodes = syncEpisodesWithSource.await(
                    episodes,
                    state.anime,
                    state.source,
                    manualFetch,
                )

                if (manualFetch) {
                    downloadNewEpisodes(newEpisodes)
                }
            }
        } catch (e: Throwable) {
            val message = if (e is NoEpisodesException) {
                context.getString(R.string.no_episodes_error)
            } else {
                logcat(LogPriority.ERROR, e)
                with(context) { e.formattedMessage }
            }

            screenModelScope.launch {
                snackbarHostState.showSnackbar(message = message)
            }
            val newAnime = animeRepository.getAnimeById(animeId)
            updateSuccessState { it.copy(anime = newAnime, isRefreshingData = false) }
        }
    }

    /**
     * @throws IllegalStateException if the swipe action is [LibraryPreferences.EpisodeSwipeAction.Disabled]
     */
    fun episodeSwipe(episodeItem: EpisodeList.Item, swipeAction: LibraryPreferences.EpisodeSwipeAction) {
        screenModelScope.launch {
            executeEpisodeSwipeAction(episodeItem, swipeAction)
        }
    }

    /**
     * @throws IllegalStateException if the swipe action is [LibraryPreferences.EpisodeSwipeAction.Disabled]
     */
    private fun executeEpisodeSwipeAction(
        episodeItem: EpisodeList.Item,
        swipeAction: LibraryPreferences.EpisodeSwipeAction,
    ) {
        val episode = episodeItem.episode
        when (swipeAction) {
            LibraryPreferences.EpisodeSwipeAction.ToggleSeen -> {
                markEpisodesSeen(listOf(episode), !episode.seen)
            }
            LibraryPreferences.EpisodeSwipeAction.ToggleBookmark -> {
                bookmarkEpisodes(listOf(episode), !episode.bookmark)
            }
            LibraryPreferences.EpisodeSwipeAction.Download -> {
                val downloadAction: EpisodeDownloadAction = when (episodeItem.downloadState) {
                    AnimeDownload.State.ERROR,
                    AnimeDownload.State.NOT_DOWNLOADED,
                    -> EpisodeDownloadAction.START_NOW
                    AnimeDownload.State.QUEUE,
                    AnimeDownload.State.DOWNLOADING,
                    -> EpisodeDownloadAction.CANCEL
                    AnimeDownload.State.DOWNLOADED -> EpisodeDownloadAction.DELETE
                }
                runEpisodeDownloadActions(
                    items = listOf(episodeItem),
                    action = downloadAction,
                )
            }
            LibraryPreferences.EpisodeSwipeAction.Disabled -> throw IllegalStateException()
        }
    }

    /**
     * Returns the next unseen episode or null if everything is seen.
     */
    fun getNextUnseenEpisode(): Episode? {
        val successState = successState ?: return null
        return successState.episodes.getNextUnseen(successState.anime)
    }

    private fun getUnseenEpisodes(): List<Episode> {
        return successState?.processedEpisodes
            ?.filter { (episode, dlStatus) -> !episode.seen && dlStatus == AnimeDownload.State.NOT_DOWNLOADED }
            ?.map { it.episode }
            ?.toList()
            ?: emptyList()
    }

    private fun getUnseenEpisodesSorted(): List<Episode> {
        val anime = successState?.anime ?: return emptyList()
        val episodes = getUnseenEpisodes().sortedWith(getEpisodeSort(anime))
        return if (anime.sortDescending()) episodes.reversed() else episodes
    }

    private fun startDownload(
        episodes: List<Episode>,
        startNow: Boolean,
        video: Video? = null,
    ) {
        val successState = successState ?: return

        if (startNow) {
            val episodeId = episodes.singleOrNull()?.id ?: return
            downloadManager.startDownloadNow(episodeId)
        } else {
            downloadEpisodes(episodes, false, video)
        }
        if (!isFavorited && !successState.hasPromptedToAddBefore) {
            updateSuccessState { state ->
                state.copy(hasPromptedToAddBefore = true)
            }
            screenModelScope.launch {
                val result = snackbarHostState.showSnackbar(
                    message = context.getString(R.string.snack_add_to_anime_library),
                    actionLabel = context.getString(R.string.action_add),
                    withDismissAction = true,
                )
                if (result == SnackbarResult.ActionPerformed && !isFavorited) {
                    toggleFavorite()
                }
            }
        }
    }

    fun runEpisodeDownloadActions(
        items: List<EpisodeList.Item>,
        action: EpisodeDownloadAction,
    ) {
        when (action) {
            EpisodeDownloadAction.START -> {
                startDownload(items.map { it.episode }, false)
                if (items.any { it.downloadState == AnimeDownload.State.ERROR }) {
                    downloadManager.startDownloads()
                }
            }
            EpisodeDownloadAction.START_NOW -> {
                val episode = items.singleOrNull()?.episode ?: return
                startDownload(listOf(episode), true)
            }
            EpisodeDownloadAction.CANCEL -> {
                val episodeId = items.singleOrNull()?.id ?: return
                cancelDownload(episodeId)
            }
            EpisodeDownloadAction.DELETE -> {
                deleteEpisodes(items.map { it.episode })
            }
            EpisodeDownloadAction.SHOW_QUALITIES -> {
                val episode = items.singleOrNull()?.episode ?: return
                showQualitiesDialog(episode)
            }
        }
    }

    fun runDownloadAction(action: DownloadAction) {
        val episodesToDownload = when (action) {
            DownloadAction.NEXT_1_ITEM -> getUnseenEpisodesSorted().take(1)
            DownloadAction.NEXT_5_ITEMS -> getUnseenEpisodesSorted().take(5)
            DownloadAction.NEXT_10_ITEMS -> getUnseenEpisodesSorted().take(10)
            DownloadAction.NEXT_25_ITEMS -> getUnseenEpisodesSorted().take(25)

            DownloadAction.UNVIEWED_ITEMS -> getUnseenEpisodes()
        }
        if (episodesToDownload.isNotEmpty()) {
            startDownload(episodesToDownload, false)
        }
    }

    private fun cancelDownload(episodeId: Long) {
        val activeDownload = downloadManager.getQueuedDownloadOrNull(episodeId) ?: return
        downloadManager.cancelQueuedDownloads(listOf(activeDownload))
        updateDownloadState(activeDownload.apply { status = AnimeDownload.State.NOT_DOWNLOADED })
    }

    fun markPreviousEpisodeSeen(pointer: Episode) {
        val anime = successState?.anime ?: return
        val episodes = processedEpisodes.orEmpty().map { it.episode }.toList()
        val prevEpisodes = if (anime.sortDescending()) episodes.asReversed() else episodes
        val pointerPos = prevEpisodes.indexOf(pointer)
        if (pointerPos != -1) markEpisodesSeen(prevEpisodes.take(pointerPos), true)
    }

    /**
     * Mark the selected episode list as seen/unseen.
     * @param episodes the list of selected episodes.
     * @param seen whether to mark episodes as seen or unseen.
     */
    fun markEpisodesSeen(episodes: List<Episode>, seen: Boolean) {
        screenModelScope.launchIO {
            setSeenStatus.await(
                seen = seen,
                episodes = episodes.toTypedArray(),
            )
        }
        toggleAllSelection(false)
    }

    /**
     * Downloads the given list of episodes with the manager.
     * @param episodes the list of episodes to download.
     */
    private fun downloadEpisodes(
        episodes: List<Episode>,
        alt: Boolean = false,
        video: Video? = null,
    ) {
        val anime = successState?.anime ?: return
        downloadManager.downloadEpisodes(anime, episodes, true, alt, video)
        toggleAllSelection(false)
    }

    /**
     * Bookmarks the given list of episodes.
     * @param episodes the list of episodes to bookmark.
     */
    fun bookmarkEpisodes(episodes: List<Episode>, bookmarked: Boolean) {
        screenModelScope.launchIO {
            episodes
                .filterNot { it.bookmark == bookmarked }
                .map { EpisodeUpdate(id = it.id, bookmark = bookmarked) }
                .let { updateEpisode.awaitAll(it) }
        }
        toggleAllSelection(false)
    }

    /**
     * Deletes the given list of episode.
     *
     * @param episodes the list of episodes to delete.
     */
    fun deleteEpisodes(episodes: List<Episode>) {
        screenModelScope.launchNonCancellable {
            try {
                successState?.let { state ->
                    downloadManager.deleteEpisodes(
                        episodes,
                        state.anime,
                        state.source,
                    )
                }
            } catch (e: Throwable) {
                logcat(LogPriority.ERROR, e)
            }
        }
    }

    private fun downloadNewEpisodes(episodes: List<Episode>) {
        screenModelScope.launchNonCancellable {
            val anime = successState?.anime ?: return@launchNonCancellable
            val categories = getCategories.await(anime.id).map { it.id }
            if (episodes.isEmpty() || !anime.shouldDownloadNewEpisodes(
                    categories,
                    downloadPreferences,
                )
            ) {
                return@launchNonCancellable
            }
            downloadEpisodes(episodes)
        }
    }

    /**
     * Sets the seen filter and requests an UI update.
     * @param state whether to display only unseen episodes or all episodes.
     */
    fun setUnseenFilter(state: TriState) {
        val anime = successState?.anime ?: return

        val flag = when (state) {
            TriState.DISABLED -> Anime.SHOW_ALL
            TriState.ENABLED_IS -> Anime.EPISODE_SHOW_UNSEEN
            TriState.ENABLED_NOT -> Anime.EPISODE_SHOW_SEEN
        }
        screenModelScope.launchNonCancellable {
            setAnimeEpisodeFlags.awaitSetUnseenFilter(anime, flag)
        }
    }

    /**
     * Sets the download filter and requests an UI update.
     * @param state whether to display only downloaded episodes or all episodes.
     */
    fun setDownloadedFilter(state: TriState) {
        val anime = successState?.anime ?: return

        val flag = when (state) {
            TriState.DISABLED -> Anime.SHOW_ALL
            TriState.ENABLED_IS -> Anime.EPISODE_SHOW_DOWNLOADED
            TriState.ENABLED_NOT -> Anime.EPISODE_SHOW_NOT_DOWNLOADED
        }

        screenModelScope.launchNonCancellable {
            setAnimeEpisodeFlags.awaitSetDownloadedFilter(anime, flag)
        }
    }

    /**
     * Sets the bookmark filter and requests an UI update.
     * @param state whether to display only bookmarked episodes or all episodes.
     */
    fun setBookmarkedFilter(state: TriState) {
        val anime = successState?.anime ?: return

        val flag = when (state) {
            TriState.DISABLED -> Anime.SHOW_ALL
            TriState.ENABLED_IS -> Anime.EPISODE_SHOW_BOOKMARKED
            TriState.ENABLED_NOT -> Anime.EPISODE_SHOW_NOT_BOOKMARKED
        }

        screenModelScope.launchNonCancellable {
            setAnimeEpisodeFlags.awaitSetBookmarkFilter(anime, flag)
        }
    }

    /**
     * Sets the active display mode.
     * @param mode the mode to set.
     */
    fun setDisplayMode(mode: Long) {
        val anime = successState?.anime ?: return

        screenModelScope.launchNonCancellable {
            setAnimeEpisodeFlags.awaitSetDisplayMode(anime, mode)
        }
    }

    /**
     * Sets the sorting method and requests an UI update.
     * @param sort the sorting mode.
     */
    fun setSorting(sort: Long) {
        val anime = successState?.anime ?: return

        screenModelScope.launchNonCancellable {
            setAnimeEpisodeFlags.awaitSetSortingModeOrFlipOrder(anime, sort)
        }
    }

    fun setCurrentSettingsAsDefault(applyToExisting: Boolean) {
        val anime = successState?.anime ?: return
        screenModelScope.launchNonCancellable {
            libraryPreferences.setEpisodeSettingsDefault(anime)
            if (applyToExisting) {
                setAnimeDefaultEpisodeFlags.awaitAll()
            }
            snackbarHostState.showSnackbar(
                message = context.getString(R.string.episode_settings_updated),
            )
        }
    }

    fun toggleSelection(
        item: EpisodeList.Item,
        selected: Boolean,
        userSelected: Boolean = false,
        fromLongPress: Boolean = false,
    ) {
        updateSuccessState { successState ->
            val newEpisodes = successState.processedEpisodes.toMutableList().apply {
                val selectedIndex = successState.processedEpisodes.indexOfFirst { it.id == item.episode.id }
                if (selectedIndex < 0) return@apply

                val selectedItem = get(selectedIndex)
                if ((selectedItem.selected && selected) || (!selectedItem.selected && !selected)) return@apply

                val firstSelection = none { it.selected }
                set(selectedIndex, selectedItem.copy(selected = selected))
                selectedEpisodeIds.addOrRemove(item.id, selected)

                if (selected && userSelected && fromLongPress) {
                    if (firstSelection) {
                        selectedPositions[0] = selectedIndex
                        selectedPositions[1] = selectedIndex
                    } else {
                        // Try to select the items in-between when possible
                        val range: IntRange
                        if (selectedIndex < selectedPositions[0]) {
                            range = selectedIndex + 1..<selectedPositions[0]
                            selectedPositions[0] = selectedIndex
                        } else if (selectedIndex > selectedPositions[1]) {
                            range = (selectedPositions[1] + 1)..<selectedIndex
                            selectedPositions[1] = selectedIndex
                        } else {
                            // Just select itself
                            range = IntRange.EMPTY
                        }

                        range.forEach {
                            val inbetweenItem = get(it)
                            if (!inbetweenItem.selected) {
                                selectedEpisodeIds.add(inbetweenItem.id)
                                set(it, inbetweenItem.copy(selected = true))
                            }
                        }
                    }
                } else if (userSelected && !fromLongPress) {
                    if (!selected) {
                        if (selectedIndex == selectedPositions[0]) {
                            selectedPositions[0] = indexOfFirst { it.selected }
                        } else if (selectedIndex == selectedPositions[1]) {
                            selectedPositions[1] = indexOfLast { it.selected }
                        }
                    } else {
                        if (selectedIndex < selectedPositions[0]) {
                            selectedPositions[0] = selectedIndex
                        } else if (selectedIndex > selectedPositions[1]) {
                            selectedPositions[1] = selectedIndex
                        }
                    }
                }
            }
            successState.copy(episodes = newEpisodes)
        }
    }

    fun toggleAllSelection(selected: Boolean) {
        updateSuccessState { successState ->
            val newEpisodes = successState.episodes.map {
                selectedEpisodeIds.addOrRemove(it.id, selected)
                it.copy(selected = selected)
            }
            selectedPositions[0] = -1
            selectedPositions[1] = -1
            successState.copy(episodes = newEpisodes)
        }
    }

    fun invertSelection() {
        updateSuccessState { successState ->
            val newEpisodes = successState.episodes.map {
                selectedEpisodeIds.addOrRemove(it.id, !it.selected)
                it.copy(selected = !it.selected)
            }
            selectedPositions[0] = -1
            selectedPositions[1] = -1
            successState.copy(episodes = newEpisodes)
        }
    }

    // Episodes list - end

    // Track sheet - start

    private fun observeTrackers() {
        val anime = successState?.anime ?: return
        screenModelScope.launchIO {
            getTracks.subscribe(anime.id)
                .catch { logcat(LogPriority.ERROR, it) }
                .map { tracks ->
                    loggedInTrackers
                        // Map to TrackItem
                        .map { service ->
                            AnimeTrackItem(
                                tracks.find { it.syncId == service.id },
                                service,
                            )
                        }
                        // Show only if the service supports this anime's source
                        .filter { (it.tracker as? EnhancedAnimeTracker)?.accept(source!!) ?: true }
                }
                .distinctUntilChanged()
                .collectLatest { trackItems ->
                    updateSuccessState { it.copy(trackItems = trackItems) }
                    updateAiringTime(anime, trackItems, manualFetch = false)
                }
        }
    }

    private suspend fun updateAiringTime(
        anime: Anime,
        trackItems: List<AnimeTrackItem>,
        manualFetch: Boolean,
    ) {
        val airingEpisodeData = AniChartApi().loadAiringTime(anime, trackItems, manualFetch)
        setAnimeViewerFlags.awaitSetNextEpisodeAiring(anime.id, airingEpisodeData)
        updateSuccessState { it.copy(nextAiringEpisode = airingEpisodeData) }
    }

    // Track sheet - end

    sealed interface Dialog {
        data class ChangeCategory(
            val anime: Anime,
            val initialSelection: List<CheckboxState<Category>>,
        ) : Dialog
        data class DeleteEpisodes(val episodes: List<Episode>) : Dialog
        data class DuplicateAnime(val anime: Anime, val duplicate: Anime) : Dialog
        data class SetAnimeFetchInterval(val anime: Anime) : Dialog
        data class ShowQualities(val episode: Episode, val anime: Anime, val source: AnimeSource) : Dialog
<<<<<<< HEAD
=======

        // SY -->
        data class EditAnimeInfo(val anime: Anime) : Dialog
        // SY <--

>>>>>>> dffbf136
        data object ChangeAnimeSkipIntro : Dialog
        data object SettingsSheet : Dialog
        data object TrackSheet : Dialog
        data object FullCover : Dialog
    }

    fun dismissDialog() {
        updateSuccessState { it.copy(dialog = null) }
    }

    fun showDeleteEpisodeDialog(episodes: List<Episode>) {
        updateSuccessState { it.copy(dialog = Dialog.DeleteEpisodes(episodes)) }
    }

    fun showSettingsDialog() {
        updateSuccessState { it.copy(dialog = Dialog.SettingsSheet) }
    }

    fun showTrackDialog() {
        updateSuccessState { it.copy(dialog = Dialog.TrackSheet) }
    }

    fun showCoverDialog() {
        updateSuccessState { it.copy(dialog = Dialog.FullCover) }
<<<<<<< HEAD
=======
    }

    // SY -->
    fun showEditAnimeInfoDialog() {
        mutableState.update { state ->
            when (state) {
                State.Loading -> state
                is State.Success -> {
                    state.copy(dialog = Dialog.EditAnimeInfo(state.anime))
                }
            }
        }
>>>>>>> dffbf136
    }
    // SY <--

    fun showAnimeSkipIntroDialog() {
        updateSuccessState { it.copy(dialog = Dialog.ChangeAnimeSkipIntro) }
    }

    private fun showQualitiesDialog(episode: Episode) {
        updateSuccessState { it.copy(dialog = Dialog.ShowQualities(episode, it.anime, it.source)) }
    }

    sealed interface State {
        @Immutable
        data object Loading : State

        @Immutable
        data class Success(
            val anime: Anime,
            val source: AnimeSource,
            val isFromSource: Boolean,
            val episodes: List<EpisodeList.Item>,
            val trackItems: List<AnimeTrackItem> = emptyList(),
            val isRefreshingData: Boolean = false,
            val dialog: Dialog? = null,
            val hasPromptedToAddBefore: Boolean = false,
            val nextAiringEpisode: Pair<Int, Long> = Pair(
                anime.nextEpisodeToAir,
                anime.nextEpisodeAiringAt,
            ),
        ) : State {

            val processedEpisodes by lazy {
                episodes.applyFilters(anime).toList()
            }

            val episodeListItems by lazy {
                processedEpisodes.insertSeparators { before, after ->
                    val (lowerEpisode, higherEpisode) = if (anime.sortDescending()) {
                        after to before
                    } else {
                        before to after
                    }
                    if (higherEpisode == null) return@insertSeparators null

                    if (lowerEpisode == null) {
                        floor(higherEpisode.episode.episodeNumber)
                            .toInt()
                            .minus(1)
                            .coerceAtLeast(0)
                    } else {
                        calculateEpisodeGap(higherEpisode.episode, lowerEpisode.episode)
                    }
                        .takeIf { it > 0 }
                        ?.let { missingCount ->
                            EpisodeList.MissingCount(
                                id = "${lowerEpisode?.id}-${higherEpisode.id}",
                                count = missingCount,
                            )
                        }
                }
            }

            val trackingAvailable: Boolean
                get() = trackItems.isNotEmpty()

            val trackingCount: Int
                get() = trackItems.count { it.track != null }

            val airingEpisodeNumber: Double
                get() = nextAiringEpisode.first.toDouble()

            val airingTime: Long
                get() = nextAiringEpisode.second.times(1000L).minus(
                    Calendar.getInstance().timeInMillis,
                )

            /**
             * Applies the view filters to the list of episodes obtained from the database.
             * @return an observable of the list of episodes filtered and sorted.
             */
            private fun List<EpisodeList.Item>.applyFilters(anime: Anime): Sequence<EpisodeList.Item> {
                val isLocalAnime = anime.isLocal()
                val unseenFilter = anime.unseenFilter
                val downloadedFilter = anime.downloadedFilter
                val bookmarkedFilter = anime.bookmarkedFilter
                return asSequence()
                    .filter { (episode) -> applyFilter(unseenFilter) { !episode.seen } }
                    .filter { (episode) -> applyFilter(bookmarkedFilter) { episode.bookmark } }
                    .filter { applyFilter(downloadedFilter) { it.isDownloaded || isLocalAnime } }
                    .sortedWith { (episode1), (episode2) ->
                        getEpisodeSort(anime).invoke(
                            episode1,
                            episode2,
                        )
                    }
            }
        }
    }
}

@Immutable
sealed class EpisodeList {
    @Immutable
    data class MissingCount(
        val id: String,
        val count: Int,
    ) : EpisodeList()

    @Immutable
    data class Item(
        val episode: Episode,
        val downloadState: AnimeDownload.State,
        val downloadProgress: Int,
        val selected: Boolean = false,
    ) : EpisodeList() {
        val id = episode.id
        val isDownloaded = downloadState == AnimeDownload.State.DOWNLOADED
    }
}<|MERGE_RESOLUTION|>--- conflicted
+++ resolved
@@ -70,11 +70,8 @@
 import tachiyomi.domain.entries.anime.interactor.SetAnimeEpisodeFlags
 import tachiyomi.domain.entries.anime.interactor.SetCustomAnimeInfo
 import tachiyomi.domain.entries.anime.model.Anime
-<<<<<<< HEAD
-=======
 import tachiyomi.domain.entries.anime.model.AnimeUpdate
 import tachiyomi.domain.entries.anime.model.CustomAnimeInfo
->>>>>>> dffbf136
 import tachiyomi.domain.entries.anime.repository.AnimeRepository
 import tachiyomi.domain.entries.applyFilter
 import tachiyomi.domain.items.episode.interactor.SetAnimeDefaultEpisodeFlags
@@ -1101,14 +1098,11 @@
         data class DuplicateAnime(val anime: Anime, val duplicate: Anime) : Dialog
         data class SetAnimeFetchInterval(val anime: Anime) : Dialog
         data class ShowQualities(val episode: Episode, val anime: Anime, val source: AnimeSource) : Dialog
-<<<<<<< HEAD
-=======
 
         // SY -->
         data class EditAnimeInfo(val anime: Anime) : Dialog
         // SY <--
 
->>>>>>> dffbf136
         data object ChangeAnimeSkipIntro : Dialog
         data object SettingsSheet : Dialog
         data object TrackSheet : Dialog
@@ -1133,8 +1127,6 @@
 
     fun showCoverDialog() {
         updateSuccessState { it.copy(dialog = Dialog.FullCover) }
-<<<<<<< HEAD
-=======
     }
 
     // SY -->
@@ -1147,7 +1139,6 @@
                 }
             }
         }
->>>>>>> dffbf136
     }
     // SY <--
 
