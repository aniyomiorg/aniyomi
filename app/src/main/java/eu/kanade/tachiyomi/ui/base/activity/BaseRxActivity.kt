--- conflicted
+++ resolved
@@ -8,11 +8,7 @@
 import eu.kanade.tachiyomi.ui.base.delegate.ThemingDelegate
 import eu.kanade.tachiyomi.ui.base.delegate.ThemingDelegateImpl
 import eu.kanade.tachiyomi.ui.base.presenter.BasePresenter
-<<<<<<< HEAD
-import eu.kanade.tachiyomi.ui.security.SecureActivityDelegate
 import eu.kanade.tachiyomi.util.system.LocaleHelper
-=======
->>>>>>> 346652e5
 import eu.kanade.tachiyomi.util.system.prepareTabletUiContext
 import nucleus.view.NucleusAppCompatActivity
 import uy.kohesive.injekt.injectLazy
@@ -28,7 +24,7 @@
         super.attachBaseContext(
             LocaleHelper
                 .createLocaleWrapper(newBase)
-                .prepareTabletUiContext()
+                .prepareTabletUiContext(),
         )
     }
 
