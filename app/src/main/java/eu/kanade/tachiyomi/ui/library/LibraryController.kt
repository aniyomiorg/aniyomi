--- conflicted
+++ resolved
@@ -562,18 +562,12 @@
                     in mix -> QuadStateTextView.State.INDETERMINATE.ordinal
                     else -> QuadStateTextView.State.UNCHECKED.ordinal
                 }
-            }.toTypedArray()
+            }.toIntArray()
             launchUI {
                 ChangeMangaCategoriesDialog(this@LibraryController, mangas, categories, preselected)
                     .showDialog(router)
             }
-<<<<<<< HEAD
-        }.toIntArray()
-        ChangeMangaCategoriesDialog(this, mangas, categories, preselected)
-            .showDialog(router)
-=======
-        }
->>>>>>> 5d77ee37
+        }
     }
 
     private fun downloadUnreadChapters() {
