--- conflicted
+++ resolved
@@ -6,11 +6,8 @@
 import eu.kanade.tachiyomi.R
 import eu.kanade.tachiyomi.data.preference.PreferenceValues
 import eu.kanade.tachiyomi.data.preference.PreferencesHelper
-<<<<<<< HEAD
 import eu.kanade.tachiyomi.util.system.LocaleHelper
-=======
 import eu.kanade.tachiyomi.util.system.prepareTabletUiContext
->>>>>>> upstream/master
 import uy.kohesive.injekt.injectLazy
 
 abstract class BaseThemedActivity : AppCompatActivity() {
@@ -18,11 +15,11 @@
     val preferences: PreferencesHelper by injectLazy()
 
     override fun attachBaseContext(newBase: Context) {
-<<<<<<< HEAD
-        super.attachBaseContext(LocaleHelper.createLocaleWrapper(newBase))
-=======
-        super.attachBaseContext(newBase.prepareTabletUiContext())
->>>>>>> upstream/master
+        super.attachBaseContext(
+            LocaleHelper
+                .createLocaleWrapper(newBase)
+                .prepareTabletUiContext()
+        )
     }
 
     override fun onCreate(savedInstanceState: Bundle?) {
