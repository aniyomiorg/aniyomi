package eu.kanade.tachiyomi.ui.recent.history

import android.view.Menu
import android.view.MenuInflater
import android.view.MenuItem
import androidx.appcompat.widget.SearchView
import androidx.compose.runtime.Composable
import androidx.compose.ui.input.nestedscroll.NestedScrollConnection
import eu.kanade.domain.chapter.model.Chapter
import eu.kanade.presentation.history.HistoryScreen
import eu.kanade.tachiyomi.R
import eu.kanade.tachiyomi.ui.base.controller.ComposeController
import eu.kanade.tachiyomi.ui.base.controller.RootController
import eu.kanade.tachiyomi.ui.base.controller.pushController
import eu.kanade.tachiyomi.ui.manga.MangaController
import eu.kanade.tachiyomi.ui.reader.ReaderActivity
import eu.kanade.tachiyomi.util.system.toast
import kotlinx.coroutines.flow.filter
import kotlinx.coroutines.flow.launchIn
import kotlinx.coroutines.flow.onEach
import reactivecircus.flowbinding.appcompat.queryTextChanges

class HistoryController : ComposeController<HistoryPresenter>(), RootController {

    private var query = ""

<<<<<<< HEAD
    override fun getTitle(): String? {
        return resources?.getString(R.string.label_recent_manga)
    }

    override fun createPresenter(): HistoryPresenter {
        return HistoryPresenter()
    }

    override fun createBinding(inflater: LayoutInflater) = HistoryControllerBinding.inflate(inflater)

    override fun onViewCreated(view: View) {
        super.onViewCreated(view)

        binding.recycler.applyInsetter {
            type(navigationBars = true) {
                padding()
            }
        }

        // Initialize adapter
        binding.recycler.layoutManager = LinearLayoutManager(view.context)
        adapter = HistoryAdapter(this@HistoryController)
        binding.recycler.setHasFixedSize(true)
        binding.recycler.adapter = adapter
        adapter?.fastScroller = binding.fastScroller
    }

    override fun onDestroyView(view: View) {
        adapter = null
        super.onDestroyView(view)
    }

    /**
     * Populate adapter with chapters
     *
     * @param mangaHistory list of manga history
     */
    fun onNextManga(mangaHistory: List<HistoryItem>, cleanBatch: Boolean = false) {
        if (adapter?.itemCount ?: 0 == 0) {
            resetProgressItem()
        }
        if (cleanBatch) {
            adapter?.updateDataSet(mangaHistory)
        } else {
            adapter?.onLoadMoreComplete(mangaHistory)
        }
        binding.recycler.onAnimationsFinished {
            (activity as? MainActivity)?.ready = true
        }
    }

    /**
     * Safely error if next page load fails
     */
    fun onAddPageError(error: Throwable) {
        adapter?.onLoadMoreComplete(null)
        adapter?.endlessTargetCount = 1
        logcat(LogPriority.ERROR, error)
    }

    override fun onUpdateEmptyView(size: Int) {
        if (size > 0) {
            binding.emptyView.hide()
        } else {
            binding.emptyView.show(R.string.information_no_recent_manga)
        }
    }

    /**
     * Sets a new progress item and reenables the scroll listener.
     */
    private fun resetProgressItem() {
        progressItem = ProgressItem()
        adapter?.endlessTargetCount = 0
        adapter?.setEndlessScrollListener(this, progressItem!!)
    }

    override fun onLoadMore(lastPosition: Int, currentPage: Int) {
        val view = view ?: return
        if (BackupRestoreService.isRunning(view.context.applicationContext)) {
            onAddPageError(Throwable())
            return
        }
        val adapter = adapter ?: return
        presenter.requestNext(adapter.itemCount - adapter.headerItems.size, query)
    }

    override fun noMoreLoad(newItemsSize: Int) {}

    override fun onResumeClick(position: Int) {
        val activity = activity ?: return
        val (manga, chapter, _) = (adapter?.getItem(position) as? HistoryItem)?.mch ?: return

        val nextChapter = presenter.getNextChapter(chapter, manga)
        if (nextChapter != null) {
            val intent = ReaderActivity.newIntent(activity, manga, nextChapter)
            startActivity(intent)
        } else {
            activity.toast(R.string.no_next_chapter)
        }
    }

    override fun onRemoveClick(position: Int) {
        val (manga, _, history) = (adapter?.getItem(position) as? HistoryItem)?.mch ?: return
        RemoveHistoryDialog(this, manga, history).showDialog(router)
    }

    override fun onItemClick(position: Int) {
        val manga = (adapter?.getItem(position) as? HistoryItem)?.mch?.manga ?: return
        parentController!!.router.pushController(MangaController(manga).withFadeTransaction())
    }

    override fun removeHistory(manga: Manga, history: History, all: Boolean) {
        if (all) {
            // Reset last read of chapter to 0L
            presenter.removeAllFromHistory(manga.id!!)
        } else {
            // Remove all chapters belonging to manga from library
            presenter.removeFromHistory(history)
        }
=======
    override fun getTitle() = resources?.getString(R.string.label_recent_manga)

    override fun createPresenter() = HistoryPresenter()

    @Composable
    override fun ComposeContent(nestedScrollInterop: NestedScrollConnection) {
        HistoryScreen(
            nestedScrollInterop = nestedScrollInterop,
            presenter = presenter,
            onClickCover = { history ->
                router.pushController(MangaController(history))
            },
            onClickResume = { history ->
                presenter.getNextChapterForManga(history.mangaId, history.chapterId)
            },
            onClickDelete = { history, all ->
                if (all) {
                    // Reset last read of chapter to 0L
                    presenter.removeAllFromHistory(history.mangaId)
                } else {
                    // Remove all chapters belonging to manga from library
                    presenter.removeFromHistory(history)
                }
            },
        )
>>>>>>> 6d802063
    }

    override fun onCreateOptionsMenu(menu: Menu, inflater: MenuInflater) {
        inflater.inflate(R.menu.history, menu)
        val searchItem = menu.findItem(R.id.action_search)
        val searchView = searchItem.actionView as SearchView
        searchView.maxWidth = Int.MAX_VALUE
        if (query.isNotEmpty()) {
            searchItem.expandActionView()
            searchView.setQuery(query, true)
            searchView.clearFocus()
        }
        searchView.queryTextChanges()
            .filter { router.backstack.lastOrNull()?.controller == this }
            .onEach {
                query = it.toString()
                presenter.search(query)
            }
            .launchIn(viewScope)
    }

    override fun onOptionsItemSelected(item: MenuItem): Boolean {
        return when (item.itemId) {
            R.id.action_clear_history -> {
                val dialog = ClearHistoryDialogController()
                dialog.targetController = this@HistoryController
                dialog.showDialog(router)
                true
            }
            else -> super.onOptionsItemSelected(item)
        }
    }

    fun openChapter(chapter: Chapter?) {
        val activity = activity ?: return
        if (chapter != null) {
            val intent = ReaderActivity.newIntent(activity, chapter.mangaId, chapter.id)
            startActivity(intent)
        } else {
            activity.toast(R.string.no_next_chapter)
        }
    }
}<|MERGE_RESOLUTION|>--- conflicted
+++ resolved
@@ -24,128 +24,6 @@
 
     private var query = ""
 
-<<<<<<< HEAD
-    override fun getTitle(): String? {
-        return resources?.getString(R.string.label_recent_manga)
-    }
-
-    override fun createPresenter(): HistoryPresenter {
-        return HistoryPresenter()
-    }
-
-    override fun createBinding(inflater: LayoutInflater) = HistoryControllerBinding.inflate(inflater)
-
-    override fun onViewCreated(view: View) {
-        super.onViewCreated(view)
-
-        binding.recycler.applyInsetter {
-            type(navigationBars = true) {
-                padding()
-            }
-        }
-
-        // Initialize adapter
-        binding.recycler.layoutManager = LinearLayoutManager(view.context)
-        adapter = HistoryAdapter(this@HistoryController)
-        binding.recycler.setHasFixedSize(true)
-        binding.recycler.adapter = adapter
-        adapter?.fastScroller = binding.fastScroller
-    }
-
-    override fun onDestroyView(view: View) {
-        adapter = null
-        super.onDestroyView(view)
-    }
-
-    /**
-     * Populate adapter with chapters
-     *
-     * @param mangaHistory list of manga history
-     */
-    fun onNextManga(mangaHistory: List<HistoryItem>, cleanBatch: Boolean = false) {
-        if (adapter?.itemCount ?: 0 == 0) {
-            resetProgressItem()
-        }
-        if (cleanBatch) {
-            adapter?.updateDataSet(mangaHistory)
-        } else {
-            adapter?.onLoadMoreComplete(mangaHistory)
-        }
-        binding.recycler.onAnimationsFinished {
-            (activity as? MainActivity)?.ready = true
-        }
-    }
-
-    /**
-     * Safely error if next page load fails
-     */
-    fun onAddPageError(error: Throwable) {
-        adapter?.onLoadMoreComplete(null)
-        adapter?.endlessTargetCount = 1
-        logcat(LogPriority.ERROR, error)
-    }
-
-    override fun onUpdateEmptyView(size: Int) {
-        if (size > 0) {
-            binding.emptyView.hide()
-        } else {
-            binding.emptyView.show(R.string.information_no_recent_manga)
-        }
-    }
-
-    /**
-     * Sets a new progress item and reenables the scroll listener.
-     */
-    private fun resetProgressItem() {
-        progressItem = ProgressItem()
-        adapter?.endlessTargetCount = 0
-        adapter?.setEndlessScrollListener(this, progressItem!!)
-    }
-
-    override fun onLoadMore(lastPosition: Int, currentPage: Int) {
-        val view = view ?: return
-        if (BackupRestoreService.isRunning(view.context.applicationContext)) {
-            onAddPageError(Throwable())
-            return
-        }
-        val adapter = adapter ?: return
-        presenter.requestNext(adapter.itemCount - adapter.headerItems.size, query)
-    }
-
-    override fun noMoreLoad(newItemsSize: Int) {}
-
-    override fun onResumeClick(position: Int) {
-        val activity = activity ?: return
-        val (manga, chapter, _) = (adapter?.getItem(position) as? HistoryItem)?.mch ?: return
-
-        val nextChapter = presenter.getNextChapter(chapter, manga)
-        if (nextChapter != null) {
-            val intent = ReaderActivity.newIntent(activity, manga, nextChapter)
-            startActivity(intent)
-        } else {
-            activity.toast(R.string.no_next_chapter)
-        }
-    }
-
-    override fun onRemoveClick(position: Int) {
-        val (manga, _, history) = (adapter?.getItem(position) as? HistoryItem)?.mch ?: return
-        RemoveHistoryDialog(this, manga, history).showDialog(router)
-    }
-
-    override fun onItemClick(position: Int) {
-        val manga = (adapter?.getItem(position) as? HistoryItem)?.mch?.manga ?: return
-        parentController!!.router.pushController(MangaController(manga).withFadeTransaction())
-    }
-
-    override fun removeHistory(manga: Manga, history: History, all: Boolean) {
-        if (all) {
-            // Reset last read of chapter to 0L
-            presenter.removeAllFromHistory(manga.id!!)
-        } else {
-            // Remove all chapters belonging to manga from library
-            presenter.removeFromHistory(history)
-        }
-=======
     override fun getTitle() = resources?.getString(R.string.label_recent_manga)
 
     override fun createPresenter() = HistoryPresenter()
@@ -171,7 +49,6 @@
                 }
             },
         )
->>>>>>> 6d802063
     }
 
     override fun onCreateOptionsMenu(menu: Menu, inflater: MenuInflater) {
