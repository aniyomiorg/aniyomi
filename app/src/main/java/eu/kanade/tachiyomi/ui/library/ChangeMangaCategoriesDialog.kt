--- conflicted
+++ resolved
@@ -25,11 +25,7 @@
         target: T,
         mangas: List<Manga>,
         categories: List<Category>,
-<<<<<<< HEAD
-        preselected: IntArray
-=======
-        preselected: Array<Int>,
->>>>>>> 346652e5
+        preselected: IntArray,
     ) : this() {
         this.mangas = mangas
         this.categories = categories
@@ -47,7 +43,7 @@
                     setQuadStateMultiChoiceItems(
                         items = categories.map { it.name },
                         isActionList = false,
-                        initialSelected = preselected
+                        initialSelected = preselected,
                     ) { selections ->
                         selected = selections
                     }
