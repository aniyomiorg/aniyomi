/*
 * Copyright 2024 Abdallah Mehiz
 * https://github.com/abdallahmehiz/mpvKt
 *
 * Licensed under the Apache License, Version 2.0 (the "License");
 * you may not use this file except in compliance with the License.
 * You may obtain a copy of the License at
 *
 *      http://www.apache.org/licenses/LICENSE-2.0
 *
 * Unless required by applicable law or agreed to in writing, software
 * distributed under the License is distributed on an "AS IS" BASIS,
 * WITHOUT WARRANTIES OR CONDITIONS OF ANY KIND, either express or implied.
 * See the License for the specific language governing permissions and
 * limitations under the License.
 */

package eu.kanade.tachiyomi.ui.player.controls

import androidx.compose.animation.AnimatedVisibility
import androidx.compose.animation.core.FastOutSlowInEasing
import androidx.compose.animation.core.FiniteAnimationSpec
import androidx.compose.animation.core.LinearOutSlowInEasing
import androidx.compose.animation.core.animateFloatAsState
import androidx.compose.animation.core.tween
import androidx.compose.animation.fadeIn
import androidx.compose.animation.fadeOut
import androidx.compose.animation.slideInHorizontally
import androidx.compose.animation.slideInVertically
import androidx.compose.animation.slideOutHorizontally
import androidx.compose.animation.slideOutVertically
import androidx.compose.foundation.background
import androidx.compose.foundation.interaction.MutableInteractionSource
import androidx.compose.foundation.layout.fillMaxSize
import androidx.compose.foundation.layout.padding
import androidx.compose.material.icons.Icons
import androidx.compose.material.icons.filled.Lock
import androidx.compose.material3.LocalContentColor
import androidx.compose.material3.LocalRippleConfiguration
import androidx.compose.material3.MaterialTheme
import androidx.compose.runtime.Composable
import androidx.compose.runtime.CompositionLocalProvider
import androidx.compose.runtime.LaunchedEffect
import androidx.compose.runtime.collectAsState
import androidx.compose.runtime.getValue
import androidx.compose.runtime.mutableStateOf
import androidx.compose.runtime.remember
import androidx.compose.runtime.setValue
import androidx.compose.runtime.staticCompositionLocalOf
import androidx.compose.ui.Modifier
import androidx.compose.ui.graphics.Brush
import androidx.compose.ui.graphics.Color
import androidx.compose.ui.platform.LocalContext
import androidx.compose.ui.platform.LocalLayoutDirection
import androidx.compose.ui.unit.LayoutDirection
import androidx.constraintlayout.compose.ConstraintLayout
import androidx.constraintlayout.compose.Dimension
import eu.kanade.presentation.more.settings.screen.player.custombutton.getButtons
import eu.kanade.presentation.theme.playerRippleConfiguration
import eu.kanade.tachiyomi.ui.player.Dialogs
import eu.kanade.tachiyomi.ui.player.Panels
import eu.kanade.tachiyomi.ui.player.PlayerActivity
import eu.kanade.tachiyomi.ui.player.PlayerUpdates
import eu.kanade.tachiyomi.ui.player.PlayerViewModel
import eu.kanade.tachiyomi.ui.player.Sheets
import eu.kanade.tachiyomi.ui.player.VideoAspect
import eu.kanade.tachiyomi.ui.player.controls.components.BrightnessSlider
import eu.kanade.tachiyomi.ui.player.controls.components.ControlsButton
import eu.kanade.tachiyomi.ui.player.controls.components.SeekbarWithTimers
import eu.kanade.tachiyomi.ui.player.controls.components.TextPlayerUpdate
import eu.kanade.tachiyomi.ui.player.controls.components.VolumeSlider
import eu.kanade.tachiyomi.ui.player.controls.components.sheets.toFixed
import eu.kanade.tachiyomi.ui.player.settings.AudioPreferences
import eu.kanade.tachiyomi.ui.player.settings.GesturePreferences
import eu.kanade.tachiyomi.ui.player.settings.PlayerPreferences
import eu.kanade.tachiyomi.ui.player.settings.SubtitlePreferences
import `is`.xyz.mpv.MPVLib
import kotlinx.collections.immutable.toImmutableList
import kotlinx.coroutines.delay
import kotlinx.coroutines.flow.update
import tachiyomi.presentation.core.components.material.padding
import tachiyomi.presentation.core.i18n.stringResource
import tachiyomi.presentation.core.util.collectAsState
import uy.kohesive.injekt.Injekt
import uy.kohesive.injekt.api.get

@Suppress("CompositionLocalAllowlist")
val LocalPlayerButtonsClickEvent = staticCompositionLocalOf { {} }

@Composable
fun PlayerControls(
    viewModel: PlayerViewModel,
    onBackPress: () -> Unit,
    modifier: Modifier = Modifier,
) {
    val spacing = MaterialTheme.padding
    val playerPreferences = remember { Injekt.get<PlayerPreferences>() }
    val gesturePreferences = remember { Injekt.get<GesturePreferences>() }
    val audioPreferences = remember { Injekt.get<AudioPreferences>() }
    val subtitlePreferences = remember { Injekt.get<SubtitlePreferences>() }
    val interactionSource = remember { MutableInteractionSource() }

    val controlsShown by viewModel.controlsShown.collectAsState()
    val areControlsLocked by viewModel.areControlsLocked.collectAsState()
    val seekBarShown by viewModel.seekBarShown.collectAsState()
    val isLoading by viewModel.isLoading.collectAsState()
    val isLoadingEpisode by viewModel.isLoadingEpisode.collectAsState()
    val duration by viewModel.duration.collectAsState()
    val position by viewModel.pos.collectAsState()
    val paused by viewModel.paused.collectAsState()
    val gestureSeekAmount by viewModel.gestureSeekAmount.collectAsState()
    val doubleTapSeekAmount by viewModel.doubleTapSeekAmount.collectAsState()
    val seekText by viewModel.seekText.collectAsState()
    val currentChapter by viewModel.currentChapter.collectAsState()
    val chapters by viewModel.chapters.collectAsState()

    val playerTimeToDisappear by playerPreferences.playerTimeToDisappear().collectAsState()
    var isSeeking by remember { mutableStateOf(false) }
    var resetControls by remember { mutableStateOf(true) }

    val customButtons by viewModel.customButtons.collectAsState()
    val customButton by viewModel.primaryButton.collectAsState()

    LaunchedEffect(
        controlsShown,
        paused,
        isSeeking,
        resetControls,
    ) {
        if (controlsShown && !paused && !isSeeking) {
            delay(playerTimeToDisappear.toLong())
            viewModel.hideControls()
        }
    }

    val transparentOverlay by animateFloatAsState(
        if (controlsShown && !areControlsLocked) .8f else 0f,
        animationSpec = playerControlsExitAnimationSpec(),
        label = "controls_transparent_overlay",
    )
    GestureHandler(
        viewModel = viewModel,
        interactionSource = interactionSource,
    )
    DoubleTapToSeekOvals(doubleTapSeekAmount, seekText, interactionSource)
    CompositionLocalProvider(
        LocalRippleConfiguration provides playerRippleConfiguration,
        LocalPlayerButtonsClickEvent provides { resetControls = !resetControls },
        LocalContentColor provides Color.White,
    ) {
        CompositionLocalProvider(
            LocalLayoutDirection provides LayoutDirection.Ltr,
        ) {
            ConstraintLayout(
                modifier = modifier
                    .fillMaxSize()
                    .background(
                        Brush.verticalGradient(
                            Pair(0f, Color.Black),
                            Pair(.2f, Color.Transparent),
                            Pair(.7f, Color.Transparent),
                            Pair(1f, Color.Black),
                        ),
                        alpha = transparentOverlay,
                    )
                    .padding(horizontal = MaterialTheme.padding.medium),
            ) {
                val (topLeftControls, topRightControls) = createRefs()
                val (volumeSlider, brightnessSlider) = createRefs()
                val unlockControlsButton = createRef()
                val (bottomRightControls, bottomLeftControls) = createRefs()
                val centerControls = createRef()
                val seekbar = createRef()
                val (playerUpdates) = createRefs()

                val hasPreviousEpisode by viewModel.hasPreviousEpisode.collectAsState()
                val hasNextEpisode by viewModel.hasNextEpisode.collectAsState()
                val isBrightnessSliderShown by viewModel.isBrightnessSliderShown.collectAsState()
                val isVolumeSliderShown by viewModel.isVolumeSliderShown.collectAsState()
                val brightness by viewModel.currentBrightness.collectAsState()
                val volume by viewModel.currentVolume.collectAsState()
                val mpvVolume by viewModel.currentMPVVolume.collectAsState()
                val swapVolumeAndBrightness by gesturePreferences.swapVolumeBrightness().collectAsState()
                val reduceMotion by playerPreferences.reduceMotion().collectAsState()

                LaunchedEffect(volume, mpvVolume, isVolumeSliderShown) {
                    delay(2000)
                    if (isVolumeSliderShown) viewModel.isVolumeSliderShown.update { false }
                }
                LaunchedEffect(brightness, isBrightnessSliderShown) {
                    delay(2000)
                    if (isBrightnessSliderShown) viewModel.isBrightnessSliderShown.update { false }
                }
                AnimatedVisibility(
                    isBrightnessSliderShown,
                    enter =
                    if (!reduceMotion) {
                        slideInHorizontally(playerControlsEnterAnimationSpec()) {
                            if (swapVolumeAndBrightness) -it else it
                        } +
                            fadeIn(
                                playerControlsEnterAnimationSpec(),
                            )
                    } else {
                        fadeIn(playerControlsEnterAnimationSpec())
                    },
                    exit =
                    if (!reduceMotion) {
                        slideOutHorizontally(playerControlsExitAnimationSpec()) {
                            if (swapVolumeAndBrightness) -it else it
                        } +
                            fadeOut(
                                playerControlsExitAnimationSpec(),
                            )
                    } else {
                        fadeOut(playerControlsExitAnimationSpec())
                    },
                    modifier = Modifier.constrainAs(brightnessSlider) {
                        if (swapVolumeAndBrightness) {
                            start.linkTo(parent.start, spacing.medium)
                        } else {
                            end.linkTo(parent.end, spacing.medium)
                        }
                        top.linkTo(parent.top)
                        bottom.linkTo(parent.bottom)
                    },
                ) { BrightnessSlider(brightness, 0f..1f) }

                AnimatedVisibility(
                    isVolumeSliderShown,
                    enter =
                    if (!reduceMotion) {
                        slideInHorizontally(playerControlsEnterAnimationSpec()) {
                            if (swapVolumeAndBrightness) it else -it
                        } +
                            fadeIn(
                                playerControlsEnterAnimationSpec(),
                            )
                    } else {
                        fadeIn(playerControlsEnterAnimationSpec())
                    },
                    exit =
                    if (!reduceMotion) {
                        slideOutHorizontally(playerControlsExitAnimationSpec()) {
                            if (swapVolumeAndBrightness) it else -it
                        } +
                            fadeOut(
                                playerControlsExitAnimationSpec(),
                            )
                    } else {
                        fadeOut(playerControlsExitAnimationSpec())
                    },
                    modifier = Modifier.constrainAs(volumeSlider) {
                        if (swapVolumeAndBrightness) {
                            end.linkTo(parent.end, spacing.medium)
                        } else {
                            start.linkTo(parent.start, spacing.medium)
                        }
                        top.linkTo(parent.top)
                        bottom.linkTo(parent.bottom)
                    },
                ) {
                    val boostCap by audioPreferences.volumeBoostCap().collectAsState()
                    val displayVolumeAsPercentage by playerPreferences.displayVolPer().collectAsState()
                    VolumeSlider(
                        volume,
                        mpvVolume = mpvVolume,
                        range = 0..viewModel.maxVolume,
                        boostRange = if (boostCap > 0) 0..audioPreferences.volumeBoostCap().get() else null,
                        displayAsPercentage = displayVolumeAsPercentage,
                    )
                }

                val currentPlayerUpdate by viewModel.playerUpdate.collectAsState()
                val aspectRatio by playerPreferences.aspectState().collectAsState()
                LaunchedEffect(currentPlayerUpdate, aspectRatio) {
                    if (currentPlayerUpdate is PlayerUpdates.DoubleSpeed || currentPlayerUpdate is PlayerUpdates.None) {
                        return@LaunchedEffect
                    }
                    delay(2000)
                    viewModel.playerUpdate.update { PlayerUpdates.None }
                }
                AnimatedVisibility(
                    currentPlayerUpdate !is PlayerUpdates.None,
                    enter = fadeIn(playerControlsEnterAnimationSpec()),
                    exit = fadeOut(playerControlsExitAnimationSpec()),
                    modifier = Modifier.constrainAs(playerUpdates) {
                        linkTo(parent.start, parent.end)
                        linkTo(parent.top, parent.bottom, bias = 0.2f)
                    },
                ) {
                    when (currentPlayerUpdate) {
                        // is PlayerUpdates.DoubleSpeed -> DoubleSpeedPlayerUpdate()
                        is PlayerUpdates.AspectRatio -> TextPlayerUpdate(stringResource(aspectRatio.titleRes))
                        is PlayerUpdates.ShowText -> TextPlayerUpdate(
                            (currentPlayerUpdate as PlayerUpdates.ShowText).value,
                        )
                        is PlayerUpdates.ShowTextResource -> TextPlayerUpdate(
                            stringResource((currentPlayerUpdate as PlayerUpdates.ShowTextResource).textResource),
                        )
                        else -> {}
                    }
                }

                AnimatedVisibility(
                    controlsShown && areControlsLocked,
                    enter = fadeIn(),
                    exit = fadeOut(),
                    modifier = Modifier.constrainAs(unlockControlsButton) {
                        top.linkTo(parent.top, spacing.medium)
                        start.linkTo(parent.start, spacing.medium)
                    },
                ) {
                    ControlsButton(
                        Icons.Filled.Lock,
                        onClick = { viewModel.unlockControls() },
                    )
                }
                AnimatedVisibility(
                    visible =
                    (controlsShown && !areControlsLocked || gestureSeekAmount != null) ||
                        isLoading ||
                        isLoadingEpisode,
                    enter = fadeIn(playerControlsEnterAnimationSpec()),
                    exit = fadeOut(playerControlsExitAnimationSpec()),
                    modifier = Modifier.constrainAs(centerControls) {
                        end.linkTo(parent.absoluteRight)
                        start.linkTo(parent.absoluteLeft)
                        top.linkTo(parent.top)
                        bottom.linkTo(parent.bottom)
                    },
                ) {
                    val showLoadingCircle by playerPreferences.showLoadingCircle().collectAsState()
                    MiddlePlayerControls(
                        hasPrevious = hasPreviousEpisode,
                        onSkipPrevious = { viewModel.changeEpisode(true) },
                        hasNext = hasNextEpisode,
                        onSkipNext = { viewModel.changeEpisode(false) },
                        isLoading = isLoading,
                        isLoadingEpisode = isLoadingEpisode,
                        controlsShown = controlsShown,
                        areControlsLocked = areControlsLocked,
                        showLoadingCircle = showLoadingCircle,
                        paused = paused,
                        gestureSeekAmount = gestureSeekAmount,
                        onPlayPauseClick = viewModel::pauseUnpause,
                        enter = fadeIn(playerControlsEnterAnimationSpec()),
                        exit = fadeOut(playerControlsExitAnimationSpec()),
                    )
                }
                AnimatedVisibility(
                    visible = (controlsShown || seekBarShown) && !areControlsLocked,
                    enter = if (!reduceMotion) {
                        slideInVertically(playerControlsEnterAnimationSpec()) { it } +
                            fadeIn(playerControlsEnterAnimationSpec())
                    } else {
                        fadeIn(playerControlsEnterAnimationSpec())
                    },
                    exit = if (!reduceMotion) {
                        slideOutVertically(playerControlsExitAnimationSpec()) { it } +
                            fadeOut(playerControlsExitAnimationSpec())
                    } else {
                        fadeOut(playerControlsExitAnimationSpec())
                    },
                    modifier = Modifier.constrainAs(seekbar) {
                        bottom.linkTo(parent.bottom, spacing.medium)
                    },
                ) {
                    val invertDuration by playerPreferences.invertDuration().collectAsState()
                    val readAhead by viewModel.readAhead.collectAsState()
                    val preciseSeeking by gesturePreferences.playerSmoothSeek().collectAsState()
                    SeekbarWithTimers(
                        position = position,
                        duration = duration,
                        readAheadValue = readAhead,
                        onValueChange = {
                            isSeeking = true
                            viewModel.updatePlayBackPos(it)
                            viewModel.seekTo(it.toInt(), preciseSeeking)
                        },
                        onValueChangeFinished = { isSeeking = false },
                        timersInverted = Pair(false, invertDuration),
                        durationTimerOnCLick = { playerPreferences.invertDuration().set(!invertDuration) },
                        positionTimerOnClick = {},
                        chapters = chapters.map { it.toSegment() }.toImmutableList(),
                    )
                }
                val mediaTitle by viewModel.mediaTitle.collectAsState()
                val animeTitle by viewModel.animeTitle.collectAsState()
                AnimatedVisibility(
                    controlsShown && !areControlsLocked,
                    enter = if (!reduceMotion) {
                        slideInHorizontally(playerControlsEnterAnimationSpec()) { -it } +
                            fadeIn(playerControlsEnterAnimationSpec())
                    } else {
                        fadeIn(playerControlsEnterAnimationSpec())
                    },
                    exit = if (!reduceMotion) {
                        slideOutHorizontally(playerControlsExitAnimationSpec()) { -it } +
                            fadeOut(playerControlsExitAnimationSpec())
                    } else {
                        fadeOut(playerControlsExitAnimationSpec())
                    },
                    modifier = Modifier.constrainAs(topLeftControls) {
                        top.linkTo(parent.top, spacing.medium)
                        start.linkTo(parent.start)
                        width = Dimension.fillToConstraints
                        end.linkTo(topRightControls.start)
                    },
                ) {
                    TopLeftPlayerControls(
                        animeTitle = animeTitle,
                        mediaTitle = mediaTitle,
                        onTitleClick = { viewModel.showDialog(Dialogs.EpisodeList) },
                        onBackClick = onBackPress,
                    )
                }
                // Top right controls
                val autoPlayEnabled by playerPreferences.autoplayEnabled().collectAsState()
                val videoList by viewModel.videoList.collectAsState()
                AnimatedVisibility(
                    controlsShown && !areControlsLocked,
                    enter = if (!reduceMotion) {
                        slideInHorizontally(playerControlsEnterAnimationSpec()) { it } +
                            fadeIn(playerControlsEnterAnimationSpec())
                    } else {
                        fadeIn(playerControlsEnterAnimationSpec())
                    },
                    exit = if (!reduceMotion) {
                        slideOutHorizontally(playerControlsExitAnimationSpec()) { it } +
                            fadeOut(playerControlsExitAnimationSpec())
                    } else {
                        fadeOut(playerControlsExitAnimationSpec())
                    },
                    modifier = Modifier.constrainAs(topRightControls) {
                        top.linkTo(parent.top, spacing.medium)
                        end.linkTo(parent.end)
                    },
                ) {
                    TopRightPlayerControls(
                        autoPlayEnabled = autoPlayEnabled,
                        onToggleAutoPlay = { viewModel.setAutoPlay(it) },
                        onSubtitlesClick = { viewModel.showSheet(Sheets.SubtitleTracks) },
                        onSubtitlesLongClick = { viewModel.showPanel(Panels.SubtitleSettings) },
                        onAudioClick = { viewModel.showSheet(Sheets.AudioTracks) },
                        onAudioLongClick = { viewModel.showPanel(Panels.AudioDelay) },
                        onQualityClick = {
                            if (videoList.isNotEmpty()) {
                                viewModel.showSheet(Sheets.QualityTracks)
                            }
                        },
                        isEpisodeOnline = viewModel.isEpisodeOnline(),
                        onMoreClick = { viewModel.showSheet(Sheets.More) },
                        onMoreLongClick = { viewModel.showPanel(Panels.VideoFilters) },
<<<<<<< HEAD
=======
                        isCastEnabled = { playerPreferences.enableCast().get() },
>>>>>>> e043ec7d
                    )
                }
                // Bottom right controls
                val aniskipButton by viewModel.aniskipButton.collectAsState()
                val customButtonTitle by viewModel.primaryButtonTitle.collectAsState()
                AnimatedVisibility(
                    controlsShown && !areControlsLocked,
                    enter = if (!reduceMotion) {
                        slideInHorizontally(playerControlsEnterAnimationSpec()) { it } +
                            fadeIn(playerControlsEnterAnimationSpec())
                    } else {
                        fadeIn(playerControlsEnterAnimationSpec())
                    },
                    exit = if (!reduceMotion) {
                        slideOutHorizontally(playerControlsExitAnimationSpec()) { it } +
                            fadeOut(playerControlsExitAnimationSpec())
                    } else {
                        fadeOut(playerControlsExitAnimationSpec())
                    },
                    modifier = Modifier.constrainAs(bottomRightControls) {
                        bottom.linkTo(seekbar.top)
                        end.linkTo(seekbar.end)
                    },
                ) {
                    val activity = LocalContext.current as PlayerActivity
                    BottomRightPlayerControls(
                        customButton = customButton,
                        customButtonTitle = customButtonTitle,
                        aniskipButton = aniskipButton,
                        onPressAniSkipButton = viewModel::aniskipPressed,
                        isPipAvailable = activity.isPipSupportedAndEnabled,
                        onPipClick = {
                            if (!viewModel.isLoadingEpisode.value) {
                                activity.enterPictureInPictureMode(activity.createPipParams())
                            }
                        },
                        onAspectClick = {
                            viewModel.changeVideoAspect(
                                when (aspectRatio) {
                                    VideoAspect.Fit -> VideoAspect.Stretch
                                    VideoAspect.Stretch -> VideoAspect.Crop
                                    VideoAspect.Crop -> VideoAspect.Fit
                                },
                            )
                        },
                    )
                }
                // Bottom left controls
                val playbackSpeed by viewModel.playbackSpeed.collectAsState()
                AnimatedVisibility(
                    controlsShown && !areControlsLocked,
                    enter = if (!reduceMotion) {
                        slideInHorizontally(playerControlsEnterAnimationSpec()) { -it } +
                            fadeIn(playerControlsEnterAnimationSpec())
                    } else {
                        fadeIn(playerControlsEnterAnimationSpec())
                    },
                    exit = if (!reduceMotion) {
                        slideOutHorizontally(playerControlsExitAnimationSpec()) { -it } +
                            fadeOut(playerControlsExitAnimationSpec())
                    } else {
                        fadeOut(playerControlsExitAnimationSpec())
                    },
                    modifier = Modifier.constrainAs(bottomLeftControls) {
                        bottom.linkTo(seekbar.top)
                        start.linkTo(seekbar.start)
                        width = Dimension.fillToConstraints
                        end.linkTo(bottomRightControls.start)
                    },
                ) {
                    BottomLeftPlayerControls(
                        playbackSpeed,
                        currentChapter = currentChapter?.toSegment(),
                        onLockControls = viewModel::lockControls,
                        onCycleRotation = viewModel::cycleScreenRotations,
                        onPlaybackSpeedChange = {
                            MPVLib.setPropertyDouble("speed", it.toDouble())
                        },
                        onOpenSheet = viewModel::showSheet,
                    )
                }
            }
        }

        val sheetShown by viewModel.sheetShown.collectAsState()
        val subtitles by viewModel.subtitleTracks.collectAsState()
        val selectedSubtitles by viewModel.selectedSubtitles.collectAsState()
        val audioTracks by viewModel.audioTracks.collectAsState()
        val selectedAudio by viewModel.selectedAudio.collectAsState()
        val videoList by viewModel.videoList.collectAsState()
        val selectedVideoIndex by viewModel.selectedVideoIndex.collectAsState()
        val decoder by viewModel.currentDecoder.collectAsState()
        val speed by viewModel.playbackSpeed.collectAsState()
        val sleepTimerTimeRemaining by viewModel.remainingTime.collectAsState()
        val showSubtitles by subtitlePreferences.screenshotSubtitles().collectAsState()

        PlayerSheets(
            sheetShown = sheetShown,
            subtitles = subtitles.toImmutableList(),
            selectedSubtitles = selectedSubtitles.toList().toImmutableList(),
            onAddSubtitle = viewModel::addSubtitle,
            onSelectSubtitle = viewModel::selectSub,
            audioTracks = audioTracks.toImmutableList(),
            selectedAudio = selectedAudio,
            onAddAudio = viewModel::addAudio,
            onSelectAudio = viewModel::selectAudio,

            videoList = videoList.toImmutableList(),
            currentVideo = videoList.getOrNull(selectedVideoIndex),
            onSelectVideo = { viewModel.selectVideo(it) },

            chapter = currentChapter?.toSegment(),
            chapters = chapters.map { it.toSegment() }.toImmutableList(),
            onSeekToChapter = {
                viewModel.selectChapter(it)
                viewModel.unpause()
            },
            decoder = decoder,
            onUpdateDecoder = viewModel::updateDecoder,
            speed = speed,
            onSpeedChange = { MPVLib.setPropertyDouble("speed", it.toFixed(2).toDouble()) },
            sleepTimerTimeRemaining = sleepTimerTimeRemaining,
            onStartSleepTimer = viewModel::startTimer,
            buttons = customButtons.getButtons().toImmutableList(),

            showSubtitles = showSubtitles,
            onToggleShowSubtitles = { subtitlePreferences.screenshotSubtitles().set(it) },
            cachePath = viewModel.cachePath,
            onSetAsCover = viewModel::setAsCover,
            onShare = { viewModel.shareImage(it, viewModel.pos.value.toInt()) },
            onSave = { viewModel.saveImage(it, viewModel.pos.value.toInt()) },
            takeScreenshot = viewModel::takeScreenshot,
            onDismissScreenshot = {
                viewModel.showSheet(Sheets.None)
                viewModel.unpause()
            },
            onOpenPanel = viewModel::showPanel,
            onDismissRequest = { viewModel.showSheet(Sheets.None) },
        )
        val panel by viewModel.panelShown.collectAsState()
        PlayerPanels(
            panelShown = panel,
            onDismissRequest = { viewModel.showPanel(Panels.None) },
        )

        val activity = LocalContext.current as PlayerActivity
        val dialog by viewModel.dialogShown.collectAsState()
        val anime by viewModel.currentAnime.collectAsState()
        val playlist by viewModel.currentPlaylist.collectAsState()

        PlayerDialogs(
            dialogShown = dialog,

            episodeDisplayMode = anime!!.displayMode,
            episodeList = playlist,
            currentEpisodeIndex = viewModel.getCurrentEpisodeIndex(),
            dateRelativeTime = viewModel.relativeTime,
            dateFormat = viewModel.dateFormat,
            onBookmarkClicked = viewModel::bookmarkEpisode,
            onEpisodeClicked = {
                viewModel.showDialog(Dialogs.None)
                activity.changeEpisode(it)
            },
            onDismissRequest = { viewModel.showDialog(Dialogs.None) },
        )
    }
}

fun <T> playerControlsExitAnimationSpec(): FiniteAnimationSpec<T> = tween(
    durationMillis = 300,
    easing = FastOutSlowInEasing,
)

fun <T> playerControlsEnterAnimationSpec(): FiniteAnimationSpec<T> = tween(
    durationMillis = 100,
    easing = LinearOutSlowInEasing,
)<|MERGE_RESOLUTION|>--- conflicted
+++ resolved
@@ -452,10 +452,7 @@
                         isEpisodeOnline = viewModel.isEpisodeOnline(),
                         onMoreClick = { viewModel.showSheet(Sheets.More) },
                         onMoreLongClick = { viewModel.showPanel(Panels.VideoFilters) },
-<<<<<<< HEAD
-=======
                         isCastEnabled = { playerPreferences.enableCast().get() },
->>>>>>> e043ec7d
                     )
                 }
                 // Bottom right controls
