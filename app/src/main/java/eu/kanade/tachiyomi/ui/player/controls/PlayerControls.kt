--- conflicted
+++ resolved
@@ -549,12 +549,9 @@
         val speed by viewModel.playbackSpeed.collectAsState()
         val sleepTimerTimeRemaining by viewModel.remainingTime.collectAsState()
         val showSubtitles by subtitlePreferences.screenshotSubtitles().collectAsState()
-<<<<<<< HEAD
         val currentSource by viewModel.currentSource.collectAsState()
-=======
         val showFailedHosters by playerPreferences.showFailedHosters().collectAsState()
         val emptyHosters by playerPreferences.showEmptyHosters().collectAsState()
->>>>>>> 25dd3ea6
 
         PlayerSheets(
             sheetShown = sheetShown,
