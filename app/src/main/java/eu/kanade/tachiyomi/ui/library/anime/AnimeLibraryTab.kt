package eu.kanade.tachiyomi.ui.library.anime

import androidx.activity.compose.BackHandler
import androidx.compose.animation.graphics.ExperimentalAnimationGraphicsApi
import androidx.compose.animation.graphics.res.animatedVectorResource
import androidx.compose.animation.graphics.res.rememberAnimatedVectorPainter
import androidx.compose.animation.graphics.vector.AnimatedImageVector
import androidx.compose.foundation.layout.padding
import androidx.compose.material.icons.Icons
import androidx.compose.material.icons.automirrored.outlined.HelpOutline
import androidx.compose.material3.ExperimentalMaterial3Api
import androidx.compose.material3.SnackbarHost
import androidx.compose.material3.SnackbarHostState
import androidx.compose.runtime.Composable
import androidx.compose.runtime.LaunchedEffect
import androidx.compose.runtime.collectAsState
import androidx.compose.runtime.getValue
import androidx.compose.runtime.remember
import androidx.compose.runtime.rememberCoroutineScope
import androidx.compose.ui.Modifier
import androidx.compose.ui.hapticfeedback.HapticFeedbackType
import androidx.compose.ui.platform.LocalContext
import androidx.compose.ui.platform.LocalHapticFeedback
import androidx.compose.ui.platform.LocalUriHandler
import androidx.compose.ui.util.fastAll
import androidx.compose.ui.util.fastAny
import cafe.adriel.voyager.core.model.rememberScreenModel
import cafe.adriel.voyager.navigator.LocalNavigator
import cafe.adriel.voyager.navigator.Navigator
import cafe.adriel.voyager.navigator.currentOrThrow
import cafe.adriel.voyager.navigator.tab.LocalTabNavigator
import cafe.adriel.voyager.navigator.tab.TabOptions
import eu.kanade.presentation.category.components.ChangeCategoryDialog
import eu.kanade.presentation.entries.components.LibraryBottomActionMenu
import eu.kanade.presentation.library.DeleteLibraryEntryDialog
import eu.kanade.presentation.library.anime.AnimeLibraryContent
import eu.kanade.presentation.library.anime.AnimeLibrarySettingsDialog
import eu.kanade.presentation.library.components.LibraryToolbar
import eu.kanade.presentation.more.onboarding.GETTING_STARTED_URL
import eu.kanade.presentation.util.Tab
import eu.kanade.tachiyomi.R
import eu.kanade.tachiyomi.data.connections.discord.DiscordRPCService
import eu.kanade.tachiyomi.data.connections.discord.DiscordScreen
import eu.kanade.tachiyomi.data.library.anime.AnimeLibraryUpdateJob
import eu.kanade.tachiyomi.data.sync.SyncDataJob
import eu.kanade.tachiyomi.ui.browse.anime.source.globalsearch.GlobalAnimeSearchScreen
import eu.kanade.tachiyomi.ui.category.CategoriesTab
import eu.kanade.tachiyomi.ui.entries.anime.AnimeScreen
import eu.kanade.tachiyomi.ui.home.HomeScreen
import eu.kanade.tachiyomi.ui.main.MainActivity
import eu.kanade.tachiyomi.ui.player.settings.PlayerPreferences
import eu.kanade.tachiyomi.util.system.toast
import kotlinx.collections.immutable.persistentListOf
import kotlinx.coroutines.channels.Channel
import kotlinx.coroutines.flow.collectLatest
import kotlinx.coroutines.flow.receiveAsFlow
import kotlinx.coroutines.launch
import tachiyomi.core.common.i18n.stringResource
import tachiyomi.core.common.util.lang.launchIO
import tachiyomi.domain.category.model.Category
import tachiyomi.domain.entries.anime.model.Anime
import tachiyomi.domain.items.episode.model.Episode
import tachiyomi.domain.library.anime.LibraryAnime
import tachiyomi.domain.library.anime.model.AnimeLibraryGroup
import tachiyomi.i18n.MR
import tachiyomi.presentation.core.components.material.Scaffold
import tachiyomi.presentation.core.i18n.stringResource
import tachiyomi.presentation.core.screens.EmptyScreen
import tachiyomi.presentation.core.screens.EmptyScreenAction
import tachiyomi.presentation.core.screens.LoadingScreen
import tachiyomi.source.local.entries.anime.isLocal
import uy.kohesive.injekt.injectLazy

object AnimeLibraryTab : Tab() {

    @OptIn(ExperimentalAnimationGraphicsApi::class)
    override val options: TabOptions
        @Composable
        get() {
            val title = MR.strings.label_anime_library
            val isSelected = LocalTabNavigator.current.current.key == key
            val image = AnimatedImageVector.animatedVectorResource(
                R.drawable.anim_animelibrary_leave,
            )
            return TabOptions(
                index = 0u,
                title = stringResource(title),
                icon = rememberAnimatedVectorPainter(image, isSelected),
            )
        }

    override suspend fun onReselect(navigator: Navigator) {
        requestOpenSettingsSheet()
    }

    @OptIn(ExperimentalMaterial3Api::class)
    @Composable
    override fun Content() {
        val navigator = LocalNavigator.currentOrThrow
        val context = LocalContext.current
        val scope = rememberCoroutineScope()
        val haptic = LocalHapticFeedback.current

        val screenModel = rememberScreenModel { AnimeLibraryScreenModel() }
        val settingsScreenModel = rememberScreenModel { AnimeLibrarySettingsScreenModel() }
        val state by screenModel.state.collectAsState()

        val snackbarHostState = remember { SnackbarHostState() }

        val onClickRefresh: (Category?) -> Boolean = { category ->
            // SY -->
            val started = AnimeLibraryUpdateJob.startNow(
                context = context,
                category = if (state.groupType == AnimeLibraryGroup.BY_DEFAULT) category else null,
                group = state.groupType,
                groupExtra = when (state.groupType) {
                    AnimeLibraryGroup.BY_DEFAULT -> null
                    AnimeLibraryGroup.BY_SOURCE, AnimeLibraryGroup.BY_TRACK_STATUS,
                    AnimeLibraryGroup.BY_TAG,
                    -> category?.id?.toString()
                    AnimeLibraryGroup.BY_STATUS -> category?.id?.minus(1)?.toString()
                    else -> null
                },
            )
            // SY <--
            scope.launch {
                val msgRes = if (started) MR.strings.updating_category else MR.strings.update_already_running
                snackbarHostState.showSnackbar(context.stringResource(msgRes))
            }
            started
        }

        suspend fun openEpisode(episode: Episode) {
            val playerPreferences: PlayerPreferences by injectLazy()
            val extPlayer = playerPreferences.alwaysUseExternalPlayer().get()
            MainActivity.startPlayerActivity(
                context,
                episode.animeId,
                episode.id,
<<<<<<< HEAD
=======
                episode.url,
>>>>>>> 8edc19ec
                extPlayer,
            )
        }

        val defaultTitle = stringResource(MR.strings.label_anime_library)

        Scaffold(
            topBar = { scrollBehavior ->
                val title = state.getToolbarTitle(
                    defaultTitle = defaultTitle,
                    defaultCategoryTitle = stringResource(MR.strings.label_default),
                    page = screenModel.activeCategoryIndex,
                )
                val tabVisible = state.showCategoryTabs && state.categories.size > 1
                LibraryToolbar(
                    hasActiveFilters = state.hasActiveFilters,
                    selectedCount = state.selection.size,
                    title = title,
                    onClickUnselectAll = screenModel::clearSelection,
                    onClickSelectAll = { screenModel.selectAll(screenModel.activeCategoryIndex) },
                    onClickInvertSelection = {
                        screenModel.invertSelection(
                            screenModel.activeCategoryIndex,
                        )
                    },
                    onClickFilter = screenModel::showSettingsDialog,
                    onClickRefresh = {
                        onClickRefresh(
                            state.categories[screenModel.activeCategoryIndex],
                        )
                    },
                    onClickGlobalUpdate = { onClickRefresh(null) },
                    onClickOpenRandomEntry = {
                        scope.launch {
                            val randomItem = screenModel.getRandomAnimelibItemForCurrentCategory()
                            if (randomItem != null) {
                                navigator.push(AnimeScreen(randomItem.libraryAnime.anime.id))
                            } else {
                                snackbarHostState.showSnackbar(
                                    context.stringResource(MR.strings.information_no_entries_found),
                                )
                            }
                        }
                    },
                    onClickSyncNow = {
                        if (!SyncDataJob.isRunning(context)) {
                            SyncDataJob.startNow(context)
                        } else {
                            context.toast(MR.strings.sync_in_progress)
                        }
                    },
                    searchQuery = state.searchQuery,
                    onSearchQueryChange = screenModel::search,
                    scrollBehavior = scrollBehavior.takeIf { !tabVisible }, // For scroll overlay when no tab
                )
            },
            bottomBar = {
                LibraryBottomActionMenu(
                    visible = state.selectionMode,
                    onChangeCategoryClicked = screenModel::openChangeCategoryDialog,
                    onMarkAsViewedClicked = { screenModel.markSeenSelection(true) },
                    onMarkAsUnviewedClicked = { screenModel.markSeenSelection(false) },
                    onDownloadClicked = screenModel::runDownloadActionSelection
                        .takeIf { state.selection.fastAll { !it.anime.isLocal() } },
                    onDeleteClicked = screenModel::openDeleteAnimeDialog,
                    onClickResetInfo = screenModel::resetInfo.takeIf { state.showResetInfo },
                    isManga = false,
                )
            },
            snackbarHost = { SnackbarHost(hostState = snackbarHostState) },
        ) { contentPadding ->
            when {
                state.isLoading -> LoadingScreen(Modifier.padding(contentPadding))
                state.searchQuery.isNullOrEmpty() && !state.hasActiveFilters && state.isLibraryEmpty -> {
                    val handler = LocalUriHandler.current
                    EmptyScreen(
                        stringRes = MR.strings.information_empty_library,
                        modifier = Modifier.padding(contentPadding),
                        actions = persistentListOf(
                            EmptyScreenAction(
                                stringRes = MR.strings.getting_started_guide,
                                icon = Icons.AutoMirrored.Outlined.HelpOutline,
                                onClick = { handler.openUri(GETTING_STARTED_URL) },
                            ),
                        ),
                    )
                }
                else -> {
                    AnimeLibraryContent(
                        categories = state.categories,
                        searchQuery = state.searchQuery,
                        selection = state.selection,
                        contentPadding = contentPadding,
                        currentPage = { screenModel.activeCategoryIndex },
                        hasActiveFilters = state.hasActiveFilters,
                        showPageTabs = state.showCategoryTabs || !state.searchQuery.isNullOrEmpty(),
                        onChangeCurrentPage = { screenModel.activeCategoryIndex = it },
                        onAnimeClicked = { navigator.push(AnimeScreen(it)) },
                        onContinueWatchingClicked = { it: LibraryAnime ->
                            scope.launchIO {
                                val episode = screenModel.getNextUnseenEpisode(it.anime)
                                if (episode != null) openEpisode(episode)
                            }
                            Unit
                        }.takeIf { state.showAnimeContinueButton },
                        onToggleSelection = screenModel::toggleSelection,
                        onToggleRangeSelection = {
                            screenModel.toggleRangeSelection(it)
                            haptic.performHapticFeedback(HapticFeedbackType.LongPress)
                        },
                        onRefresh = onClickRefresh,
                        onGlobalSearchClicked = {
                            navigator.push(
                                GlobalAnimeSearchScreen(screenModel.state.value.searchQuery ?: ""),
                            )
                        },
                        getNumberOfAnimeForCategory = { state.getAnimeCountForCategory(it) },
                        getDisplayMode = { screenModel.getDisplayMode() },
                        getColumnsForOrientation = {
                            screenModel.getColumnsPreferenceForCurrentOrientation(
                                it,
                            )
                        },
                    ) { state.getAnimelibItemsByPage(it) }
                }
            }
        }

        val onDismissRequest = screenModel::closeDialog
        when (val dialog = state.dialog) {
            is AnimeLibraryScreenModel.Dialog.SettingsSheet -> run {
                val category = state.categories.getOrNull(screenModel.activeCategoryIndex)
                if (category == null) {
                    onDismissRequest()
                    return@run
                }
                AnimeLibrarySettingsDialog(
                    onDismissRequest = onDismissRequest,
                    screenModel = settingsScreenModel,
                    category = category,
                    // SY -->
                    hasCategories = state.categories.fastAny { !it.isSystemCategory },
                    // SY <--
                )
            }
            is AnimeLibraryScreenModel.Dialog.ChangeCategory -> {
                ChangeCategoryDialog(
                    initialSelection = dialog.initialSelection,
                    onDismissRequest = onDismissRequest,
                    onEditCategories = {
                        screenModel.clearSelection()
                        navigator.push(CategoriesTab(false))
                    },
                    onConfirm = { include, exclude ->
                        screenModel.clearSelection()
                        screenModel.setAnimeCategories(dialog.anime, include, exclude)
                    },
                )
            }
            is AnimeLibraryScreenModel.Dialog.DeleteAnime -> {
                DeleteLibraryEntryDialog(
                    containsLocalEntry = dialog.anime.any(Anime::isLocal),
                    onDismissRequest = onDismissRequest,
                    onConfirm = { deleteAnime, deleteEpisode ->
                        screenModel.removeAnimes(dialog.anime, deleteAnime, deleteEpisode)
                        screenModel.clearSelection()
                    },
                    isManga = false,
                )
            }
            null -> {}
        }

        BackHandler(enabled = state.selectionMode || state.searchQuery != null) {
            when {
                state.selectionMode -> screenModel.clearSelection()
                state.searchQuery != null -> screenModel.search(null)
            }
        }

        LaunchedEffect(state.selectionMode, state.dialog) {
            HomeScreen.showBottomNav(!state.selectionMode)
        }

        LaunchedEffect(state.isLoading) {
            if (!state.isLoading) {
                (context as? MainActivity)?.ready = true
                // AM (DISCORD) -->
                DiscordRPCService.setAnimeScreen(context, DiscordScreen.LIBRARY)
                // <-- AM (DISCORD)
            }
        }

        LaunchedEffect(Unit) {
            launch { queryEvent.receiveAsFlow().collect(screenModel::search) }
            launch { requestSettingsSheetEvent.receiveAsFlow().collectLatest { screenModel.showSettingsDialog() } }
        }
    }

    // For invoking search from other screen
    private val queryEvent = Channel<String>()
    suspend fun search(query: String) = queryEvent.send(query)

    // For opening settings sheet in LibraryController
    private val requestSettingsSheetEvent = Channel<Unit>()
    private suspend fun requestOpenSettingsSheet() = requestSettingsSheetEvent.send(Unit)
}<|MERGE_RESOLUTION|>--- conflicted
+++ resolved
@@ -137,10 +137,6 @@
                 context,
                 episode.animeId,
                 episode.id,
-<<<<<<< HEAD
-=======
-                episode.url,
->>>>>>> 8edc19ec
                 extPlayer,
             )
         }
