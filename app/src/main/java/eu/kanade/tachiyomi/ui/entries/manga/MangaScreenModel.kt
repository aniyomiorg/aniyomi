--- conflicted
+++ resolved
@@ -7,11 +7,8 @@
 import androidx.compose.runtime.getValue
 import androidx.compose.runtime.mutableStateOf
 import androidx.compose.ui.util.fastAny
-<<<<<<< HEAD
-=======
 import aniyomi.util.nullIfEmpty
 import aniyomi.util.trimOrNull
->>>>>>> dffbf136
 import cafe.adriel.voyager.core.model.StateScreenModel
 import cafe.adriel.voyager.core.model.screenModelScope
 import eu.kanade.core.preference.asState
@@ -77,10 +74,7 @@
 import tachiyomi.domain.entries.manga.interactor.SetMangaChapterFlags
 import tachiyomi.domain.entries.manga.model.CustomMangaInfo
 import tachiyomi.domain.entries.manga.model.Manga
-<<<<<<< HEAD
-=======
 import tachiyomi.domain.entries.manga.model.MangaUpdate
->>>>>>> dffbf136
 import tachiyomi.domain.entries.manga.repository.MangaRepository
 import tachiyomi.domain.items.chapter.interactor.SetMangaDefaultChapterFlags
 import tachiyomi.domain.items.chapter.interactor.UpdateChapter
@@ -1123,14 +1117,11 @@
         ) : Dialog
         data class DeleteChapters(val chapters: List<Chapter>) : Dialog
         data class DuplicateManga(val manga: Manga, val duplicate: Manga) : Dialog
-<<<<<<< HEAD
-=======
 
         // SY -->
         data class EditMangaInfo(val manga: Manga) : Dialog
 
         // SY <--
->>>>>>> dffbf136
         data class SetMangaFetchInterval(val manga: Manga) : Dialog
         data object SettingsSheet : Dialog
         data object TrackSheet : Dialog
@@ -1160,9 +1151,21 @@
     fun setExcludedScanlators(excludedScanlators: Set<String>) {
         screenModelScope.launchIO {
             setExcludedScanlators.await(mangaId, excludedScanlators)
-<<<<<<< HEAD
-        }
-    }
+        }
+    }
+
+    // SY -->
+    fun showEditMangaInfoDialog() {
+        mutableState.update { state ->
+            when (state) {
+                State.Loading -> state
+                is State.Success -> {
+                    state.copy(dialog = Dialog.EditMangaInfo(state.manga))
+                }
+            }
+        }
+    }
+    // SY <--
 
     sealed interface State {
         @Immutable
@@ -1189,49 +1192,6 @@
                 chapters.fastAny { it.selected }
             }
 
-=======
-        }
-    }
-
-    // SY -->
-    fun showEditMangaInfoDialog() {
-        mutableState.update { state ->
-            when (state) {
-                State.Loading -> state
-                is State.Success -> {
-                    state.copy(dialog = Dialog.EditMangaInfo(state.manga))
-                }
-            }
-        }
-    }
-    // SY <--
-
-    sealed interface State {
-        @Immutable
-        data object Loading : State
-
-        @Immutable
-        data class Success(
-            val manga: Manga,
-            val source: MangaSource,
-            val isFromSource: Boolean,
-            val chapters: List<ChapterList.Item>,
-            val availableScanlators: Set<String>,
-            val excludedScanlators: Set<String>,
-            val trackItems: List<MangaTrackItem> = emptyList(),
-            val isRefreshingData: Boolean = false,
-            val dialog: Dialog? = null,
-            val hasPromptedToAddBefore: Boolean = false,
-        ) : State {
-            val processedChapters by lazy {
-                chapters.applyFilters(manga).toList()
-            }
-
-            val isAnySelected by lazy {
-                chapters.fastAny { it.selected }
-            }
-
->>>>>>> dffbf136
             val chapterListItems by lazy {
                 processedChapters.insertSeparators { before, after ->
                     val (lowerChapter, higherChapter) = if (manga.sortDescending()) {
