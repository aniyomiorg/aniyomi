--- conflicted
+++ resolved
@@ -1037,28 +1037,18 @@
 
     // Track sheet - end
 
-<<<<<<< HEAD
-    sealed class Dialog {
-        data class ChangeCategory(val manga: Manga, val initialSelection: List<CheckboxState<Category>>) : Dialog()
-        data class DeleteChapters(val chapters: List<Chapter>) : Dialog()
-        data class DuplicateManga(val manga: Manga, val duplicate: Manga) : Dialog()
-
-        // SY -->
-        data class EditMangaInfo(val manga: Manga) : Dialog()
-        // SY <--
-
-        data object SettingsSheet : Dialog()
-        data object TrackSheet : Dialog()
-        data object FullCover : Dialog()
-=======
     sealed interface Dialog {
         data class ChangeCategory(val manga: Manga, val initialSelection: List<CheckboxState<Category>>) : Dialog
         data class DeleteChapters(val chapters: List<Chapter>) : Dialog
         data class DuplicateManga(val manga: Manga, val duplicate: Manga) : Dialog
+
+        // SY -->
+        data class EditMangaInfo(val manga: Manga) : Dialog
+        // SY <--
+
         data object SettingsSheet : Dialog
         data object TrackSheet : Dialog
         data object FullCover : Dialog
->>>>>>> a4390453
     }
 
     fun dismissDialog() {
@@ -1080,23 +1070,19 @@
     fun showCoverDialog() {
         updateSuccessState { it.copy(dialog = Dialog.FullCover) }
     }
-<<<<<<< HEAD
 
     // SY -->
     fun showEditMangaInfoDialog() {
         mutableState.update { state ->
             when (state) {
-                MangaScreenState.Loading -> state
-                is MangaScreenState.Success -> {
+                State.Loading -> state
+                is State.Success -> {
                     state.copy(dialog = Dialog.EditMangaInfo(state.manga))
                 }
             }
         }
     }
     // SY <--
-}
-=======
->>>>>>> a4390453
 
     sealed interface State {
         @Immutable
