--- conflicted
+++ resolved
@@ -1147,7 +1147,12 @@
         updateSuccessState { it.copy(dialog = Dialog.FullCover) }
     }
 
-<<<<<<< HEAD
+    fun setExcludedScanlators(excludedScanlators: Set<String>) {
+        screenModelScope.launchIO {
+            setExcludedScanlators.await(mangaId, excludedScanlators)
+        }
+    }
+
     // SY -->
     fun showEditMangaInfoDialog() {
         mutableState.update { state ->
@@ -1160,13 +1165,6 @@
         }
     }
     // SY <--
-=======
-    fun setExcludedScanlators(excludedScanlators: Set<String>) {
-        screenModelScope.launchIO {
-            setExcludedScanlators.await(mangaId, excludedScanlators)
-        }
-    }
->>>>>>> 375a252a
 
     sealed interface State {
         @Immutable
