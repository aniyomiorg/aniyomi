package eu.kanade.tachiyomi.ui.entries.manga

import android.content.Context
import androidx.compose.material3.SnackbarHostState
import androidx.compose.material3.SnackbarResult
import androidx.compose.runtime.Immutable
import androidx.compose.runtime.getValue
import androidx.compose.runtime.mutableStateOf
import aniyomi.util.nullIfEmpty
import aniyomi.util.trimOrNull
import cafe.adriel.voyager.core.model.StateScreenModel
import cafe.adriel.voyager.core.model.coroutineScope
import eu.kanade.core.preference.asState
import eu.kanade.core.util.addOrRemove
import eu.kanade.domain.entries.manga.interactor.UpdateManga
import eu.kanade.domain.entries.manga.model.downloadedFilter
import eu.kanade.domain.entries.manga.model.toSManga
import eu.kanade.domain.items.chapter.interactor.SetReadStatus
import eu.kanade.domain.items.chapter.interactor.SyncChaptersWithSource
import eu.kanade.domain.track.service.TrackPreferences
import eu.kanade.domain.ui.UiPreferences
import eu.kanade.presentation.entries.DownloadAction
import eu.kanade.presentation.entries.manga.components.ChapterDownloadAction
import eu.kanade.presentation.util.formattedMessage
import eu.kanade.tachiyomi.R
import eu.kanade.tachiyomi.data.download.manga.MangaDownloadCache
import eu.kanade.tachiyomi.data.download.manga.MangaDownloadManager
import eu.kanade.tachiyomi.data.download.manga.model.MangaDownload
import eu.kanade.tachiyomi.data.track.EnhancedMangaTracker
import eu.kanade.tachiyomi.data.track.MangaTracker
import eu.kanade.tachiyomi.data.track.TrackerManager
import eu.kanade.tachiyomi.network.HttpException
import eu.kanade.tachiyomi.source.MangaSource
import eu.kanade.tachiyomi.ui.entries.manga.track.MangaTrackItem
import eu.kanade.tachiyomi.ui.reader.setting.ReaderPreferences
import eu.kanade.tachiyomi.util.chapter.getNextUnread
import eu.kanade.tachiyomi.util.removeCovers
import eu.kanade.tachiyomi.util.shouldDownloadNewChapters
import kotlinx.coroutines.async
import kotlinx.coroutines.awaitAll
import kotlinx.coroutines.flow.catch
import kotlinx.coroutines.flow.collectLatest
import kotlinx.coroutines.flow.combine
import kotlinx.coroutines.flow.distinctUntilChanged
import kotlinx.coroutines.flow.filter
import kotlinx.coroutines.flow.map
import kotlinx.coroutines.flow.update
import kotlinx.coroutines.isActive
import kotlinx.coroutines.launch
import logcat.LogPriority
import tachiyomi.core.preference.CheckboxState
import tachiyomi.core.preference.TriState
import tachiyomi.core.preference.mapAsCheckboxState
import tachiyomi.core.util.lang.launchIO
import tachiyomi.core.util.lang.launchNonCancellable
import tachiyomi.core.util.lang.withIOContext
import tachiyomi.core.util.lang.withUIContext
import tachiyomi.core.util.system.logcat
import tachiyomi.domain.category.manga.interactor.GetMangaCategories
import tachiyomi.domain.category.manga.interactor.SetMangaCategories
import tachiyomi.domain.category.model.Category
import tachiyomi.domain.download.service.DownloadPreferences
import tachiyomi.domain.entries.applyFilter
import tachiyomi.domain.entries.manga.interactor.GetDuplicateLibraryManga
import tachiyomi.domain.entries.manga.interactor.GetMangaWithChapters
import tachiyomi.domain.entries.manga.interactor.SetCustomMangaInfo
import tachiyomi.domain.entries.manga.interactor.SetMangaChapterFlags
import tachiyomi.domain.entries.manga.model.CustomMangaInfo
import tachiyomi.domain.entries.manga.model.Manga
import tachiyomi.domain.entries.manga.model.MangaUpdate
import tachiyomi.domain.entries.manga.repository.MangaRepository
import tachiyomi.domain.items.chapter.interactor.SetMangaDefaultChapterFlags
import tachiyomi.domain.items.chapter.interactor.UpdateChapter
import tachiyomi.domain.items.chapter.model.Chapter
import tachiyomi.domain.items.chapter.model.ChapterUpdate
import tachiyomi.domain.items.chapter.model.NoChaptersException
import tachiyomi.domain.items.chapter.service.getChapterSort
import tachiyomi.domain.library.service.LibraryPreferences
import tachiyomi.domain.source.manga.service.MangaSourceManager
import tachiyomi.domain.track.manga.interactor.GetMangaTracks
import tachiyomi.source.local.entries.manga.LocalMangaSource
import tachiyomi.source.local.entries.manga.isLocal
import uy.kohesive.injekt.Injekt
import uy.kohesive.injekt.api.get

class MangaScreenModel(
    val context: Context,
    val mangaId: Long,
    private val isFromSource: Boolean,
    private val downloadPreferences: DownloadPreferences = Injekt.get(),
    private val libraryPreferences: LibraryPreferences = Injekt.get(),
    readerPreferences: ReaderPreferences = Injekt.get(),
    uiPreferences: UiPreferences = Injekt.get(),
    private val trackPreferences: TrackPreferences = Injekt.get(),
    private val trackerManager: TrackerManager = Injekt.get(),
    private val downloadManager: MangaDownloadManager = Injekt.get(),
    private val downloadCache: MangaDownloadCache = Injekt.get(),
    private val getMangaAndChapters: GetMangaWithChapters = Injekt.get(),
    // SY -->
    private val sourceManager: MangaSourceManager = Injekt.get(),
    private val setCustomMangaInfo: SetCustomMangaInfo = Injekt.get(),
    // SY <--
    private val getDuplicateLibraryManga: GetDuplicateLibraryManga = Injekt.get(),
    private val setMangaChapterFlags: SetMangaChapterFlags = Injekt.get(),
    private val setMangaDefaultChapterFlags: SetMangaDefaultChapterFlags = Injekt.get(),
    private val setReadStatus: SetReadStatus = Injekt.get(),
    private val updateChapter: UpdateChapter = Injekt.get(),
    private val updateManga: UpdateManga = Injekt.get(),
    private val syncChaptersWithSource: SyncChaptersWithSource = Injekt.get(),
    private val getCategories: GetMangaCategories = Injekt.get(),
    private val getTracks: GetMangaTracks = Injekt.get(),
    private val setMangaCategories: SetMangaCategories = Injekt.get(),
    private val mangaRepository: MangaRepository = Injekt.get(),
    val snackbarHostState: SnackbarHostState = SnackbarHostState(),
) : StateScreenModel<MangaScreenModel.State>(State.Loading) {

    private val successState: State.Success?
        get() = state.value as? State.Success

    private val loggedInTrackers by lazy { trackerManager.trackers.filter { it.isLoggedIn && it is MangaTracker } }

    val manga: Manga?
        get() = successState?.manga

    val source: MangaSource?
        get() = successState?.source

    private val isFavorited: Boolean
        get() = manga?.favorite ?: false

    private val allChapters: List<ChapterItem>?
        get() = successState?.chapters

    private val filteredChapters: List<ChapterItem>?
        get() = successState?.processedChapters

    val chapterSwipeStartAction = libraryPreferences.swipeChapterEndAction().get()
    val chapterSwipeEndAction = libraryPreferences.swipeChapterStartAction().get()

    val relativeTime by uiPreferences.relativeTime().asState(coroutineScope)
    val dateFormat by mutableStateOf(UiPreferences.dateFormat(uiPreferences.dateFormat().get()))
    val skipFiltered by readerPreferences.skipFiltered().asState(coroutineScope)

    val isUpdateIntervalEnabled = LibraryPreferences.ENTRY_OUTSIDE_RELEASE_PERIOD in libraryPreferences.autoUpdateItemRestrictions().get()

    private val selectedPositions: Array<Int> = arrayOf(-1, -1) // first and last selected index in list
    private val selectedChapterIds: HashSet<Long> = HashSet()

    internal var isFromChangeCategory: Boolean = false

    internal val autoOpenTrack: Boolean
        get() = successState?.trackingAvailable == true && trackPreferences.trackOnAddingToLibrary().get()

    /**
     * Helper function to update the UI state only if it's currently in success state
     */
    private inline fun updateSuccessState(func: (State.Success) -> State.Success) {
        mutableState.update {
            when (it) {
                State.Loading -> it
                is State.Success -> func(it)
            }
        }
    }

    init {
        coroutineScope.launchIO {
            combine(
                getMangaAndChapters.subscribe(mangaId).distinctUntilChanged(),
                downloadCache.changes,
                downloadManager.queueState,
            ) { mangaAndChapters, _, _ -> mangaAndChapters }
                .collectLatest { (manga, chapters) ->
                    updateSuccessState {
                        it.copy(
                            manga = manga,
                            chapters = chapters.toChapterItems(manga),
                        )
                    }
                }
        }

        observeDownloads()

        coroutineScope.launchIO {
            val manga = getMangaAndChapters.awaitManga(mangaId)
            val chapters = getMangaAndChapters.awaitChapters(mangaId)
                .toChapterItems(manga)

            if (!manga.favorite) {
                setMangaDefaultChapterFlags.await(manga)
            }

            val needRefreshInfo = !manga.initialized
            val needRefreshChapter = chapters.isEmpty()

            // Show what we have earlier
            mutableState.update {
                State.Success(
                    manga = manga,
                    source = Injekt.get<MangaSourceManager>().getOrStub(manga.source),
                    isFromSource = isFromSource,
                    chapters = chapters,
                    isRefreshingData = needRefreshInfo || needRefreshChapter,
                    dialog = null,
                )
            }

            // Start observe tracking since it only needs mangaId
            observeTrackers()

            // Fetch info-chapters when needed
            if (coroutineScope.isActive) {
                val fetchFromSourceTasks = listOf(
                    async { if (needRefreshInfo) fetchMangaFromSource() },
                    async { if (needRefreshChapter) fetchChaptersFromSource() },
                )
                fetchFromSourceTasks.awaitAll()
            }

            // Initial loading finished
            updateSuccessState { it.copy(isRefreshingData = false) }
        }
    }

    fun fetchAllFromSource(manualFetch: Boolean = true) {
        coroutineScope.launch {
            updateSuccessState { it.copy(isRefreshingData = true) }
            val fetchFromSourceTasks = listOf(
                async { fetchMangaFromSource(manualFetch) },
                async { fetchChaptersFromSource(manualFetch) },
            )
            fetchFromSourceTasks.awaitAll()
            updateSuccessState { it.copy(isRefreshingData = false) }
        }
    }

    // Manga info - start

    /**
     * Fetch manga information from source.
     */
    private suspend fun fetchMangaFromSource(manualFetch: Boolean = false) {
        val state = successState ?: return
        try {
            withIOContext {
                val networkManga = state.source.getMangaDetails(state.manga.toSManga())
                updateManga.awaitUpdateFromSource(state.manga, networkManga, manualFetch)
            }
        } catch (e: Throwable) {
            // Ignore early hints "errors" that aren't handled by OkHttp
            if (e is HttpException && e.code == 103) return

            logcat(LogPriority.ERROR, e)
            coroutineScope.launch {
                snackbarHostState.showSnackbar(message = with(context) { e.formattedMessage })
            }
        }
    }

    // SY -->
    fun updateMangaInfo(
        title: String?,
        author: String?,
        artist: String?,
        description: String?,
        tags: List<String>?,
        status: Long?,
    ) {
        val state = successState ?: return
        var manga = state.manga
        if (state.manga.isLocal()) {
            val newTitle = if (title.isNullOrBlank()) manga.url else title.trim()
            val newAuthor = author?.trimOrNull()
            val newArtist = artist?.trimOrNull()
            val newDesc = description?.trimOrNull()
            manga = manga.copy(
                ogTitle = newTitle,
                ogAuthor = author?.trimOrNull(),
                ogArtist = artist?.trimOrNull(),
                ogDescription = description?.trimOrNull(),
                ogGenre = tags?.nullIfEmpty(),
                ogStatus = status ?: 0,
                lastUpdate = manga.lastUpdate + 1,
            )
            (sourceManager.get(LocalMangaSource.ID) as LocalMangaSource).updateMangaInfo(
                manga.toSManga(),
            )
            coroutineScope.launchNonCancellable {
                updateManga.await(
                    MangaUpdate(
                        manga.id,
                        title = newTitle,
                        author = newAuthor,
                        artist = newArtist,
                        description = newDesc,
                        genre = tags,
                        status = status,
                    ),
                )
            }
        } else {
            val genre = if (!tags.isNullOrEmpty() && tags != state.manga.ogGenre) {
                tags
            } else {
                null
            }
            setCustomMangaInfo.set(
                CustomMangaInfo(
                    state.manga.id,
                    title?.trimOrNull(),
                    author?.trimOrNull(),
                    artist?.trimOrNull(),
                    description?.trimOrNull(),
                    genre,
                    status.takeUnless { it == state.manga.ogStatus },
                ),
            )
            manga = manga.copy(lastUpdate = manga.lastUpdate + 1)
        }

        updateSuccessState { successState ->
            successState.copy(manga = manga)
        }
    }
    // SY <--

    fun toggleFavorite() {
        toggleFavorite(
            onRemoved = {
                coroutineScope.launch {
                    if (!hasDownloads()) return@launch
                    val result = snackbarHostState.showSnackbar(
                        message = context.getString(R.string.delete_downloads_for_manga),
                        actionLabel = context.getString(R.string.action_delete),
                        withDismissAction = true,
                    )
                    if (result == SnackbarResult.ActionPerformed) {
                        deleteDownloads()
                    }
                }
            },
        )
    }

    /**
     * Update favorite status of manga, (removes / adds) manga (to / from) library.
     */
    fun toggleFavorite(
        onRemoved: () -> Unit,
        checkDuplicate: Boolean = true,
    ) {
        val state = successState ?: return
        coroutineScope.launchIO {
            val manga = state.manga

            if (isFavorited) {
                // Remove from library
                if (updateManga.awaitUpdateFavorite(manga.id, false)) {
                    // Remove covers and update last modified in db
                    if (manga.removeCovers() != manga) {
                        updateManga.awaitUpdateCoverLastModified(manga.id)
                    }
                    withUIContext { onRemoved() }
                }
            } else {
                // Add to library
                // First, check if duplicate exists if callback is provided
                if (checkDuplicate) {
                    val duplicate = getDuplicateLibraryManga.await(manga).getOrNull(0)

                    if (duplicate != null) {
                        updateSuccessState {
                            it.copy(
                                dialog = Dialog.DuplicateManga(manga, duplicate),
                            )
                        }
                        return@launchIO
                    }
                }

                // Now check if user previously set categories, when available
                val categories = getCategories()
                val defaultCategoryId = libraryPreferences.defaultMangaCategory().get().toLong()
                val defaultCategory = categories.find { it.id == defaultCategoryId }
                when {
                    // Default category set
                    defaultCategory != null -> {
                        val result = updateManga.awaitUpdateFavorite(manga.id, true)
                        if (!result) return@launchIO
                        moveMangaToCategory(defaultCategory)
                    }

                    // Automatic 'Default' or no categories
                    defaultCategoryId == 0L || categories.isEmpty() -> {
                        val result = updateManga.awaitUpdateFavorite(manga.id, true)
                        if (!result) return@launchIO
                        moveMangaToCategory(null)
                    }

                    // Choose a category
                    else -> {
                        isFromChangeCategory = true
                        showChangeCategoryDialog()
                    }
                }

                // Finally match with enhanced tracking when available
                val source = state.source
                state.trackItems
                    .map { it.tracker }
                    .filterIsInstance<EnhancedMangaTracker>()
                    .filter { it.accept(source) }
                    .forEach { service ->
                        launchIO {
                            try {
                                service.match(manga)?.let { track ->
                                    (service as MangaTracker).register(track, mangaId)
                                }
                            } catch (e: Exception) {
                                logcat(LogPriority.WARN, e) {
                                    "Could not match manga: ${manga.title} with service $service"
                                }
                            }
                        }
                    }
                if (autoOpenTrack) {
                    showTrackDialog()
                }
            }
        }
    }

    fun showChangeCategoryDialog() {
        val manga = successState?.manga ?: return
        coroutineScope.launch {
            val categories = getCategories()
            val selection = getMangaCategoryIds(manga)
            updateSuccessState { successState ->
                successState.copy(
                    dialog = Dialog.ChangeCategory(
                        manga = manga,
                        initialSelection = categories.mapAsCheckboxState { it.id in selection },
                    ),
                )
            }
        }
    }

    fun showSetMangaFetchIntervalDialog() {
        val manga = successState?.manga ?: return
        updateSuccessState {
            it.copy(dialog = Dialog.SetMangaFetchInterval(manga))
        }
    }

    fun setFetchInterval(manga: Manga, interval: Int) {
        coroutineScope.launchIO {
            updateManga.awaitUpdateFetchInterval(
                // Custom intervals are negative
                manga.copy(fetchInterval = -interval),
            )
            val updatedManga = mangaRepository.getMangaById(manga.id)
            updateSuccessState { it.copy(manga = updatedManga) }
        }
    }

    /**
     * Returns true if the manga has any downloads.
     */
    private fun hasDownloads(): Boolean {
        val manga = successState?.manga ?: return false
        return downloadManager.getDownloadCount(manga) > 0
    }

    /**
     * Deletes all the downloads for the manga.
     */
    private fun deleteDownloads() {
        val state = successState ?: return
        downloadManager.deleteManga(state.manga, state.source)
    }

    /**
     * Get user categories.
     *
     * @return List of categories, not including the default category
     */
    suspend fun getCategories(): List<Category> {
        return getCategories.await().filterNot { it.isSystemCategory }
    }

    /**
     * Gets the category id's the manga is in, if the manga is not in a category, returns the default id.
     *
     * @param manga the manga to get categories from.
     * @return Array of category ids the manga is in, if none returns default id
     */
    private suspend fun getMangaCategoryIds(manga: Manga): List<Long> {
        return getCategories.await(manga.id)
            .map { it.id }
    }

    fun moveMangaToCategoriesAndAddToLibrary(manga: Manga, categories: List<Long>) {
        moveMangaToCategory(categories)
        if (manga.favorite) return

        coroutineScope.launchIO {
            updateManga.awaitUpdateFavorite(manga.id, true)
        }
    }

    /**
     * Move the given manga to categories.
     *
     * @param categories the selected categories.
     */
    private fun moveMangaToCategories(categories: List<Category>) {
        val categoryIds = categories.map { it.id }
        moveMangaToCategory(categoryIds)
    }

    private fun moveMangaToCategory(categoryIds: List<Long>) {
        coroutineScope.launchIO {
            setMangaCategories.await(mangaId, categoryIds)
        }
    }

    /**
     * Move the given manga to the category.
     *
     * @param category the selected category, or null for default category.
     */
    private fun moveMangaToCategory(category: Category?) {
        moveMangaToCategories(listOfNotNull(category))
    }

    // Manga info - end

    // Chapters list - start

    private fun observeDownloads() {
        coroutineScope.launchIO {
            downloadManager.statusFlow()
                .filter { it.manga.id == successState?.manga?.id }
                .catch { error -> logcat(LogPriority.ERROR, error) }
                .collect {
                    withUIContext {
                        updateDownloadState(it)
                    }
                }
        }

        coroutineScope.launchIO {
            downloadManager.progressFlow()
                .filter { it.manga.id == successState?.manga?.id }
                .catch { error -> logcat(LogPriority.ERROR, error) }
                .collect {
                    withUIContext {
                        updateDownloadState(it)
                    }
                }
        }
    }

    private fun updateDownloadState(download: MangaDownload) {
        updateSuccessState { successState ->
            val modifiedIndex = successState.chapters.indexOfFirst { it.chapter.id == download.chapter.id }
            if (modifiedIndex < 0) return@updateSuccessState successState

            val newChapters = successState.chapters.toMutableList().apply {
                val item = removeAt(modifiedIndex)
                    .copy(downloadState = download.status, downloadProgress = download.progress)
                add(modifiedIndex, item)
            }
            successState.copy(chapters = newChapters)
        }
    }

    private fun List<Chapter>.toChapterItems(manga: Manga): List<ChapterItem> {
        val isLocal = manga.isLocal()
        return map { chapter ->
            val activeDownload = if (isLocal) {
                null
            } else {
                downloadManager.getQueuedDownloadOrNull(chapter.id)
            }
            val downloaded = if (isLocal) {
                true
            } else {
                downloadManager.isChapterDownloaded(
                    chapter.name,
                    chapter.scanlator,
                    manga.title,
                    manga.source,
                )
            }
            val downloadState = when {
                activeDownload != null -> activeDownload.status
                downloaded -> MangaDownload.State.DOWNLOADED
                else -> MangaDownload.State.NOT_DOWNLOADED
            }

            ChapterItem(
                chapter = chapter,
                downloadState = downloadState,
                downloadProgress = activeDownload?.progress ?: 0,
                selected = chapter.id in selectedChapterIds,
            )
        }
    }

    /**
     * Requests an updated list of chapters from the source.
     */
    private suspend fun fetchChaptersFromSource(manualFetch: Boolean = false) {
        val state = successState ?: return
        try {
            withIOContext {
                val chapters = state.source.getChapterList(state.manga.toSManga())

                val newChapters = syncChaptersWithSource.await(
                    chapters,
                    state.manga,
                    state.source,
                    manualFetch,
                )

                if (manualFetch) {
                    downloadNewChapters(newChapters)
                }
            }
        } catch (e: Throwable) {
            val message = if (e is NoChaptersException) {
                context.getString(R.string.no_chapters_error)
            } else {
                logcat(LogPriority.ERROR, e)
                with(context) { e.formattedMessage }
            }

            coroutineScope.launch {
                snackbarHostState.showSnackbar(message = message)
            }
            val newManga = mangaRepository.getMangaById(mangaId)
            updateSuccessState { it.copy(manga = newManga, isRefreshingData = false) }
        }
    }

    /**
     * @throws IllegalStateException if the swipe action is [LibraryPreferences.ChapterSwipeAction.Disabled]
     */
    fun chapterSwipe(chapterItem: ChapterItem, swipeAction: LibraryPreferences.ChapterSwipeAction) {
        coroutineScope.launch {
            executeChapterSwipeAction(chapterItem, swipeAction)
        }
    }

    /**
     * @throws IllegalStateException if the swipe action is [LibraryPreferences.ChapterSwipeAction.Disabled]
     */
    private fun executeChapterSwipeAction(
        chapterItem: ChapterItem,
        swipeAction: LibraryPreferences.ChapterSwipeAction,
    ) {
        val chapter = chapterItem.chapter
        when (swipeAction) {
            LibraryPreferences.ChapterSwipeAction.ToggleRead -> {
                markChaptersRead(listOf(chapter), !chapter.read)
            }

            LibraryPreferences.ChapterSwipeAction.ToggleBookmark -> {
                bookmarkChapters(listOf(chapter), !chapter.bookmark)
            }

            LibraryPreferences.ChapterSwipeAction.Download -> {
                val downloadAction: ChapterDownloadAction = when (chapterItem.downloadState) {
                    MangaDownload.State.ERROR,
                    MangaDownload.State.NOT_DOWNLOADED,
                    -> ChapterDownloadAction.START_NOW

                    MangaDownload.State.QUEUE,
                    MangaDownload.State.DOWNLOADING,
                    -> ChapterDownloadAction.CANCEL

                    MangaDownload.State.DOWNLOADED -> ChapterDownloadAction.DELETE
                }
                runChapterDownloadActions(
                    items = listOf(chapterItem),
                    action = downloadAction,
                )
            }

            LibraryPreferences.ChapterSwipeAction.Disabled -> throw IllegalStateException()
        }
    }

    /**
     * Returns the next unread chapter or null if everything is read.
     */
    fun getNextUnreadChapter(): Chapter? {
        val successState = successState ?: return null
        return successState.chapters.getNextUnread(successState.manga)
    }

    private fun getUnreadChapters(): List<Chapter> {
        val chapterItems = if (skipFiltered) filteredChapters.orEmpty() else allChapters.orEmpty()
        return chapterItems
            .filter { (chapter, dlStatus) -> !chapter.read && dlStatus == MangaDownload.State.NOT_DOWNLOADED }
            .map { it.chapter }
    }

    private fun getUnreadChaptersSorted(): List<Chapter> {
        val manga = successState?.manga ?: return emptyList()
        val chaptersSorted = getUnreadChapters().sortedWith(getChapterSort(manga))
        return if (manga.sortDescending()) chaptersSorted.reversed() else chaptersSorted
    }

    private fun startDownload(
        chapters: List<Chapter>,
        startNow: Boolean,
    ) {
        val successState = successState ?: return

        if (startNow) {
            val chapterId = chapters.singleOrNull()?.id ?: return
            downloadManager.startDownloadNow(chapterId)
        } else {
            downloadChapters(chapters)
        }
        if (!isFavorited && !successState.hasPromptedToAddBefore) {
            updateSuccessState { state ->
                state.copy(hasPromptedToAddBefore = true)
            }
            coroutineScope.launch {
                val result = snackbarHostState.showSnackbar(
                    message = context.getString(R.string.snack_add_to_manga_library),
                    actionLabel = context.getString(R.string.action_add),
                    withDismissAction = true,
                )
                if (result == SnackbarResult.ActionPerformed && !isFavorited) {
                    toggleFavorite()
                }
            }
        }
    }

    fun runChapterDownloadActions(
        items: List<ChapterItem>,
        action: ChapterDownloadAction,
    ) {
        when (action) {
            ChapterDownloadAction.START -> {
                startDownload(items.map { it.chapter }, false)
                if (items.any { it.downloadState == MangaDownload.State.ERROR }) {
                    downloadManager.startDownloads()
                }
            }

            ChapterDownloadAction.START_NOW -> {
                val chapter = items.singleOrNull()?.chapter ?: return
                startDownload(listOf(chapter), true)
            }

            ChapterDownloadAction.CANCEL -> {
                val chapterId = items.singleOrNull()?.chapter?.id ?: return
                cancelDownload(chapterId)
            }

            ChapterDownloadAction.DELETE -> {
                deleteChapters(items.map { it.chapter })
            }
        }
    }

    fun runDownloadAction(action: DownloadAction) {
        val chaptersToDownload = when (action) {
            DownloadAction.NEXT_1_ITEM -> getUnreadChaptersSorted().take(1)
            DownloadAction.NEXT_5_ITEMS -> getUnreadChaptersSorted().take(5)
            DownloadAction.NEXT_10_ITEMS -> getUnreadChaptersSorted().take(10)
            DownloadAction.NEXT_25_ITEMS -> getUnreadChaptersSorted().take(25)

            DownloadAction.UNVIEWED_ITEMS -> getUnreadChapters()
        }
        if (chaptersToDownload.isNotEmpty()) {
            startDownload(chaptersToDownload, false)
        }
    }

    private fun cancelDownload(chapterId: Long) {
        val activeDownload = downloadManager.getQueuedDownloadOrNull(chapterId) ?: return
        downloadManager.cancelQueuedDownloads(listOf(activeDownload))
        updateDownloadState(activeDownload.apply { status = MangaDownload.State.NOT_DOWNLOADED })
    }

    fun markPreviousChapterRead(pointer: Chapter) {
        val manga = successState?.manga ?: return
        val chapters = filteredChapters.orEmpty().map { it.chapter }
        val prevChapters = if (manga.sortDescending()) chapters.asReversed() else chapters
        val pointerPos = prevChapters.indexOf(pointer)
        if (pointerPos != -1) markChaptersRead(prevChapters.take(pointerPos), true)
    }

    /**
     * Mark the selected chapter list as read/unread.
     * @param chapters the list of selected chapters.
     * @param read whether to mark chapters as read or unread.
     */
    fun markChaptersRead(chapters: List<Chapter>, read: Boolean) {
        coroutineScope.launchIO {
            setReadStatus.await(
                read = read,
                chapters = chapters.toTypedArray(),
            )
        }
        toggleAllSelection(false)
    }

    /**
     * Downloads the given list of chapters with the manager.
     * @param chapters the list of chapters to download.
     */
    private fun downloadChapters(chapters: List<Chapter>) {
        val manga = successState?.manga ?: return
        downloadManager.downloadChapters(manga, chapters)
        toggleAllSelection(false)
    }

    /**
     * Bookmarks the given list of chapters.
     * @param chapters the list of chapters to bookmark.
     */
    fun bookmarkChapters(chapters: List<Chapter>, bookmarked: Boolean) {
        coroutineScope.launchIO {
            chapters
                .filterNot { it.bookmark == bookmarked }
                .map { ChapterUpdate(id = it.id, bookmark = bookmarked) }
                .let { updateChapter.awaitAll(it) }
        }
        toggleAllSelection(false)
    }

    /**
     * Deletes the given list of chapter.
     *
     * @param chapters the list of chapters to delete.
     */
    fun deleteChapters(chapters: List<Chapter>) {
        coroutineScope.launchNonCancellable {
            try {
                successState?.let { state ->
                    downloadManager.deleteChapters(
                        chapters,
                        state.manga,
                        state.source,
                    )
                }
            } catch (e: Throwable) {
                logcat(LogPriority.ERROR, e)
            }
        }
    }

    private fun downloadNewChapters(chapters: List<Chapter>) {
        coroutineScope.launchNonCancellable {
            val manga = successState?.manga ?: return@launchNonCancellable
            val categories = getCategories.await(manga.id).map { it.id }
            if (chapters.isEmpty() || !manga.shouldDownloadNewChapters(
                    categories,
                    downloadPreferences,
                )
            ) {
                return@launchNonCancellable
            }
            downloadChapters(chapters)
        }
    }

    /**
     * Sets the read filter and requests an UI update.
     * @param state whether to display only unread chapters or all chapters.
     */
    fun setUnreadFilter(state: TriState) {
        val manga = successState?.manga ?: return

        val flag = when (state) {
            TriState.DISABLED -> Manga.SHOW_ALL
            TriState.ENABLED_IS -> Manga.CHAPTER_SHOW_UNREAD
            TriState.ENABLED_NOT -> Manga.CHAPTER_SHOW_READ
        }
        coroutineScope.launchNonCancellable {
            setMangaChapterFlags.awaitSetUnreadFilter(manga, flag)
        }
    }

    /**
     * Sets the download filter and requests an UI update.
     * @param state whether to display only downloaded chapters or all chapters.
     */
    fun setDownloadedFilter(state: TriState) {
        val manga = successState?.manga ?: return

        val flag = when (state) {
            TriState.DISABLED -> Manga.SHOW_ALL
            TriState.ENABLED_IS -> Manga.CHAPTER_SHOW_DOWNLOADED
            TriState.ENABLED_NOT -> Manga.CHAPTER_SHOW_NOT_DOWNLOADED
        }

        coroutineScope.launchNonCancellable {
            setMangaChapterFlags.awaitSetDownloadedFilter(manga, flag)
        }
    }

    /**
     * Sets the bookmark filter and requests an UI update.
     * @param state whether to display only bookmarked chapters or all chapters.
     */
    fun setBookmarkedFilter(state: TriState) {
        val manga = successState?.manga ?: return

        val flag = when (state) {
            TriState.DISABLED -> Manga.SHOW_ALL
            TriState.ENABLED_IS -> Manga.CHAPTER_SHOW_BOOKMARKED
            TriState.ENABLED_NOT -> Manga.CHAPTER_SHOW_NOT_BOOKMARKED
        }

        coroutineScope.launchNonCancellable {
            setMangaChapterFlags.awaitSetBookmarkFilter(manga, flag)
        }
    }

    /**
     * Sets the active display mode.
     * @param mode the mode to set.
     */
    fun setDisplayMode(mode: Long) {
        val manga = successState?.manga ?: return

        coroutineScope.launchNonCancellable {
            setMangaChapterFlags.awaitSetDisplayMode(manga, mode)
        }
    }

    /**
     * Sets the sorting method and requests an UI update.
     * @param sort the sorting mode.
     */
    fun setSorting(sort: Long) {
        val manga = successState?.manga ?: return

        coroutineScope.launchNonCancellable {
            setMangaChapterFlags.awaitSetSortingModeOrFlipOrder(manga, sort)
        }
    }

    fun setCurrentSettingsAsDefault(applyToExisting: Boolean) {
        val manga = successState?.manga ?: return
        coroutineScope.launchNonCancellable {
            libraryPreferences.setChapterSettingsDefault(manga)
            if (applyToExisting) {
                setMangaDefaultChapterFlags.awaitAll()
            }
            snackbarHostState.showSnackbar(
                message = context.getString(R.string.chapter_settings_updated),
            )
        }
    }

    fun toggleSelection(
        item: ChapterItem,
        selected: Boolean,
        userSelected: Boolean = false,
        fromLongPress: Boolean = false,
    ) {
        updateSuccessState { successState ->
            val newChapters = successState.processedChapters.toMutableList().apply {
                val selectedIndex = successState.processedChapters.indexOfFirst { it.chapter.id == item.chapter.id }
                if (selectedIndex < 0) return@apply

                val selectedItem = get(selectedIndex)
                if ((selectedItem.selected && selected) || (!selectedItem.selected && !selected)) return@apply

                val firstSelection = none { it.selected }
                set(selectedIndex, selectedItem.copy(selected = selected))
                selectedChapterIds.addOrRemove(item.chapter.id, selected)

                if (selected && userSelected && fromLongPress) {
                    if (firstSelection) {
                        selectedPositions[0] = selectedIndex
                        selectedPositions[1] = selectedIndex
                    } else {
                        // Try to select the items in-between when possible
                        val range: IntRange
                        if (selectedIndex < selectedPositions[0]) {
                            range = selectedIndex + 1..<selectedPositions[0]
                            selectedPositions[0] = selectedIndex
                        } else if (selectedIndex > selectedPositions[1]) {
                            range = (selectedPositions[1] + 1)..<selectedIndex
                            selectedPositions[1] = selectedIndex
                        } else {
                            // Just select itself
                            range = IntRange.EMPTY
                        }

                        range.forEach {
                            val inbetweenItem = get(it)
                            if (!inbetweenItem.selected) {
                                selectedChapterIds.add(inbetweenItem.chapter.id)
                                set(it, inbetweenItem.copy(selected = true))
                            }
                        }
                    }
                } else if (userSelected && !fromLongPress) {
                    if (!selected) {
                        if (selectedIndex == selectedPositions[0]) {
                            selectedPositions[0] = indexOfFirst { it.selected }
                        } else if (selectedIndex == selectedPositions[1]) {
                            selectedPositions[1] = indexOfLast { it.selected }
                        }
                    } else {
                        if (selectedIndex < selectedPositions[0]) {
                            selectedPositions[0] = selectedIndex
                        } else if (selectedIndex > selectedPositions[1]) {
                            selectedPositions[1] = selectedIndex
                        }
                    }
                }
            }
            successState.copy(chapters = newChapters)
        }
    }

    fun toggleAllSelection(selected: Boolean) {
        updateSuccessState { successState ->
            val newChapters = successState.chapters.map {
                selectedChapterIds.addOrRemove(it.chapter.id, selected)
                it.copy(selected = selected)
            }
            selectedPositions[0] = -1
            selectedPositions[1] = -1
            successState.copy(chapters = newChapters)
        }
    }

    fun invertSelection() {
        updateSuccessState { successState ->
            val newChapters = successState.chapters.map {
                selectedChapterIds.addOrRemove(it.chapter.id, !it.selected)
                it.copy(selected = !it.selected)
            }
            selectedPositions[0] = -1
            selectedPositions[1] = -1
            successState.copy(chapters = newChapters)
        }
    }

    // Chapters list - end

    // Track sheet - start

    private fun observeTrackers() {
        val manga = successState?.manga ?: return

        coroutineScope.launchIO {
            getTracks.subscribe(manga.id)
                .catch { logcat(LogPriority.ERROR, it) }
                .map { tracks ->
                    loggedInTrackers
                        // Map to TrackItem
                        .map { service ->
                            MangaTrackItem(
                                tracks.find { it.syncId.toLong() == service.id },
                                service,
                            )
                        }
                        // Show only if the service supports this manga's source
<<<<<<< HEAD
                        .filter {
                            (it.service as? EnhancedMangaTrackService)?.accept(source!!) ?: true
                        }
=======
                        .filter { (it.tracker as? EnhancedMangaTracker)?.accept(source!!) ?: true }
>>>>>>> c07cc8dc
                }
                .distinctUntilChanged()
                .collectLatest { trackItems ->
                    updateSuccessState { it.copy(trackItems = trackItems) }
                }
        }
    }

    // Track sheet - end

    sealed interface Dialog {
        data class ChangeCategory(
            val manga: Manga,
            val initialSelection: List<CheckboxState<Category>>,
        ) : Dialog
        data class DeleteChapters(val chapters: List<Chapter>) : Dialog
        data class DuplicateManga(val manga: Manga, val duplicate: Manga) : Dialog

        // SY -->
        data class EditMangaInfo(val manga: Manga) : Dialog

        // SY <--
        data class SetMangaFetchInterval(val manga: Manga) : Dialog
        data object SettingsSheet : Dialog
        data object TrackSheet : Dialog
        data object FullCover : Dialog
    }

    fun dismissDialog() {
        updateSuccessState { it.copy(dialog = null) }
    }

    fun showDeleteChapterDialog(chapters: List<Chapter>) {
        updateSuccessState { it.copy(dialog = Dialog.DeleteChapters(chapters)) }
    }

    fun showSettingsDialog() {
        updateSuccessState { it.copy(dialog = Dialog.SettingsSheet) }
    }

    fun showTrackDialog() {
        updateSuccessState { it.copy(dialog = Dialog.TrackSheet) }
    }

    fun showCoverDialog() {
        updateSuccessState { it.copy(dialog = Dialog.FullCover) }
    }

    // SY -->
    fun showEditMangaInfoDialog() {
        mutableState.update { state ->
            when (state) {
                State.Loading -> state
                is State.Success -> {
                    state.copy(dialog = Dialog.EditMangaInfo(state.manga))
                }
            }
        }
    }
    // SY <--

    sealed interface State {
        @Immutable
        data object Loading : State

        @Immutable
        data class Success(
            val manga: Manga,
            val source: MangaSource,
            val isFromSource: Boolean,
            val chapters: List<ChapterItem>,
            val trackItems: List<MangaTrackItem> = emptyList(),
            val isRefreshingData: Boolean = false,
            val dialog: Dialog? = null,
            val hasPromptedToAddBefore: Boolean = false,
        ) : State {

            val processedChapters by lazy {
                chapters.applyFilters(manga).toList()
            }

            val trackingAvailable: Boolean
                get() = trackItems.isNotEmpty()

            val trackingCount: Int
                get() = trackItems.count { it.track != null }

            /**
             * Applies the view filters to the list of chapters obtained from the database.
             * @return an observable of the list of chapters filtered and sorted.
             */
            private fun List<ChapterItem>.applyFilters(manga: Manga): Sequence<ChapterItem> {
                val isLocalManga = manga.isLocal()
                val unreadFilter = manga.unreadFilter
                val downloadedFilter = manga.downloadedFilter
                val bookmarkedFilter = manga.bookmarkedFilter
                return asSequence()
                    .filter { (chapter) -> applyFilter(unreadFilter) { !chapter.read } }
                    .filter { (chapter) -> applyFilter(bookmarkedFilter) { chapter.bookmark } }
                    .filter { applyFilter(downloadedFilter) { it.isDownloaded || isLocalManga } }
                    .sortedWith { (chapter1), (chapter2) ->
                        getChapterSort(manga).invoke(
                            chapter1,
                            chapter2,
                        )
                    }
            }
        }
    }
}

@Immutable
data class ChapterItem(
    val chapter: Chapter,
    val downloadState: MangaDownload.State,
    val downloadProgress: Int,
    val selected: Boolean = false,
) {
    val isDownloaded = downloadState == MangaDownload.State.DOWNLOADED
}<|MERGE_RESOLUTION|>--- conflicted
+++ resolved
@@ -1073,13 +1073,7 @@
                             )
                         }
                         // Show only if the service supports this manga's source
-<<<<<<< HEAD
-                        .filter {
-                            (it.service as? EnhancedMangaTrackService)?.accept(source!!) ?: true
-                        }
-=======
                         .filter { (it.tracker as? EnhancedMangaTracker)?.accept(source!!) ?: true }
->>>>>>> c07cc8dc
                 }
                 .distinctUntilChanged()
                 .collectLatest { trackItems ->
