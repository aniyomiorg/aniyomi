package eu.kanade.tachiyomi.ui.entries.manga

import android.content.Context
import androidx.compose.material3.SnackbarHostState
import androidx.compose.material3.SnackbarResult
import androidx.compose.runtime.Immutable
import androidx.compose.runtime.getValue
import androidx.compose.runtime.mutableStateOf
import aniyomi.util.nullIfEmpty
import aniyomi.util.trimOrNull
import cafe.adriel.voyager.core.model.StateScreenModel
import cafe.adriel.voyager.core.model.coroutineScope
import eu.kanade.core.preference.asState
import eu.kanade.core.util.addOrRemove
import eu.kanade.domain.entries.manga.interactor.UpdateManga
import eu.kanade.domain.entries.manga.model.downloadedFilter
import eu.kanade.domain.entries.manga.model.toSManga
import eu.kanade.domain.items.chapter.interactor.SetReadStatus
import eu.kanade.domain.items.chapter.interactor.SyncChaptersWithSource
import eu.kanade.domain.track.service.TrackPreferences
import eu.kanade.domain.ui.UiPreferences
import eu.kanade.presentation.entries.DownloadAction
import eu.kanade.presentation.entries.manga.components.ChapterDownloadAction
import eu.kanade.presentation.util.formattedMessage
import eu.kanade.tachiyomi.R
import eu.kanade.tachiyomi.data.download.manga.MangaDownloadCache
import eu.kanade.tachiyomi.data.download.manga.MangaDownloadManager
import eu.kanade.tachiyomi.data.download.manga.model.MangaDownload
import eu.kanade.tachiyomi.data.track.EnhancedMangaTrackService
import eu.kanade.tachiyomi.data.track.MangaTrackService
import eu.kanade.tachiyomi.data.track.TrackManager
import eu.kanade.tachiyomi.network.HttpException
import eu.kanade.tachiyomi.source.MangaSource
import eu.kanade.tachiyomi.ui.entries.manga.track.MangaTrackItem
import eu.kanade.tachiyomi.ui.reader.setting.ReaderPreferences
import eu.kanade.tachiyomi.util.chapter.getNextUnread
import eu.kanade.tachiyomi.util.removeCovers
import eu.kanade.tachiyomi.util.shouldDownloadNewChapters
import kotlinx.coroutines.async
import kotlinx.coroutines.awaitAll
import kotlinx.coroutines.flow.catch
import kotlinx.coroutines.flow.collectLatest
import kotlinx.coroutines.flow.combine
import kotlinx.coroutines.flow.distinctUntilChanged
import kotlinx.coroutines.flow.filter
import kotlinx.coroutines.flow.map
import kotlinx.coroutines.flow.update
import kotlinx.coroutines.isActive
import kotlinx.coroutines.launch
import logcat.LogPriority
import tachiyomi.core.preference.CheckboxState
import tachiyomi.core.preference.mapAsCheckboxState
import tachiyomi.core.util.lang.launchIO
import tachiyomi.core.util.lang.launchNonCancellable
import tachiyomi.core.util.lang.withIOContext
import tachiyomi.core.util.lang.withUIContext
import tachiyomi.core.util.system.logcat
import tachiyomi.domain.category.manga.interactor.GetMangaCategories
import tachiyomi.domain.category.manga.interactor.SetMangaCategories
import tachiyomi.domain.category.model.Category
import tachiyomi.domain.download.service.DownloadPreferences
import tachiyomi.domain.entries.TriStateFilter
import tachiyomi.domain.entries.applyFilter
import tachiyomi.domain.entries.manga.interactor.GetDuplicateLibraryManga
import tachiyomi.domain.entries.manga.interactor.GetMangaWithChapters
import tachiyomi.domain.entries.manga.interactor.SetCustomMangaInfo
import tachiyomi.domain.entries.manga.interactor.SetMangaChapterFlags
import tachiyomi.domain.entries.manga.model.CustomMangaInfo
import tachiyomi.domain.entries.manga.model.Manga
import tachiyomi.domain.entries.manga.model.MangaUpdate
import tachiyomi.domain.items.chapter.interactor.SetMangaDefaultChapterFlags
import tachiyomi.domain.items.chapter.interactor.UpdateChapter
import tachiyomi.domain.items.chapter.model.Chapter
import tachiyomi.domain.items.chapter.model.ChapterUpdate
import tachiyomi.domain.items.chapter.model.NoChaptersException
import tachiyomi.domain.items.chapter.service.getChapterSort
import tachiyomi.domain.library.service.LibraryPreferences
import tachiyomi.domain.source.manga.service.MangaSourceManager
import tachiyomi.domain.track.manga.interactor.GetMangaTracks
import tachiyomi.source.local.entries.manga.LocalMangaSource
import tachiyomi.source.local.entries.manga.isLocal
import uy.kohesive.injekt.Injekt
import uy.kohesive.injekt.api.get
import java.text.DecimalFormat
import java.text.DecimalFormatSymbols

class MangaInfoScreenModel(
    val context: Context,
    val mangaId: Long,
    private val isFromSource: Boolean,
    private val downloadPreferences: DownloadPreferences = Injekt.get(),
    private val libraryPreferences: LibraryPreferences = Injekt.get(),
    readerPreferences: ReaderPreferences = Injekt.get(),
    uiPreferences: UiPreferences = Injekt.get(),
    private val trackPreferences: TrackPreferences = Injekt.get(),
    private val trackManager: TrackManager = Injekt.get(),
    private val downloadManager: MangaDownloadManager = Injekt.get(),
    private val downloadCache: MangaDownloadCache = Injekt.get(),
    private val getMangaAndChapters: GetMangaWithChapters = Injekt.get(),
    // SY -->
    private val sourceManager: MangaSourceManager = Injekt.get(),
    private val setCustomMangaInfo: SetCustomMangaInfo = Injekt.get(),
    // SY <--
    private val getDuplicateLibraryManga: GetDuplicateLibraryManga = Injekt.get(),
    private val setMangaChapterFlags: SetMangaChapterFlags = Injekt.get(),
    private val setMangaDefaultChapterFlags: SetMangaDefaultChapterFlags = Injekt.get(),
    private val setReadStatus: SetReadStatus = Injekt.get(),
    private val updateChapter: UpdateChapter = Injekt.get(),
    private val updateManga: UpdateManga = Injekt.get(),
    private val syncChaptersWithSource: SyncChaptersWithSource = Injekt.get(),
    private val getCategories: GetMangaCategories = Injekt.get(),
    private val getTracks: GetMangaTracks = Injekt.get(),
    private val setMangaCategories: SetMangaCategories = Injekt.get(),
    val snackbarHostState: SnackbarHostState = SnackbarHostState(),
) : StateScreenModel<MangaScreenState>(MangaScreenState.Loading) {

    private val successState: MangaScreenState.Success?
        get() = state.value as? MangaScreenState.Success

    private val loggedServices by lazy { trackManager.services.filter { it.isLogged && it is MangaTrackService } }

    val manga: Manga?
        get() = successState?.manga

    val source: MangaSource?
        get() = successState?.source

    private val isFavorited: Boolean
        get() = manga?.favorite ?: false

    private val allChapters: List<ChapterItem>?
        get() = successState?.chapters

    private val filteredChapters: Sequence<ChapterItem>?
        get() = successState?.processedChapters

    val chapterSwipeEndAction = libraryPreferences.swipeChapterEndAction().get()
    val chapterSwipeStartAction = libraryPreferences.swipeChapterStartAction().get()

    val relativeTime by uiPreferences.relativeTime().asState(coroutineScope)
    val dateFormat by mutableStateOf(UiPreferences.dateFormat(uiPreferences.dateFormat().get()))
    val skipFiltered by readerPreferences.skipFiltered().asState(coroutineScope)

    private val selectedPositions: Array<Int> = arrayOf(-1, -1) // first and last selected index in list
    private val selectedChapterIds: HashSet<Long> = HashSet()

    internal var isFromChangeCategory: Boolean = false

    internal val autoOpenTrack: Boolean
        get() = successState?.trackingAvailable == true && trackPreferences.trackOnAddingToLibrary().get()

    /**
     * Helper function to update the UI state only if it's currently in success state
     */
    private fun updateSuccessState(func: (MangaScreenState.Success) -> MangaScreenState.Success) {
        mutableState.update { if (it is MangaScreenState.Success) func(it) else it }
    }

    init {
        coroutineScope.launchIO {
            combine(
                getMangaAndChapters.subscribe(mangaId).distinctUntilChanged(),
                downloadCache.changes,
            ) { mangaAndChapters, _ -> mangaAndChapters }
                .collectLatest { (manga, chapters) ->
                    updateSuccessState {
                        it.copy(
                            manga = manga,
                            chapters = chapters.toChapterItems(manga),
                        )
                    }
                }
        }

        observeDownloads()

        coroutineScope.launchIO {
            val manga = getMangaAndChapters.awaitManga(mangaId)
            val chapters = getMangaAndChapters.awaitChapters(mangaId)
                .toChapterItems(manga)

            if (!manga.favorite) {
                setMangaDefaultChapterFlags.await(manga)
            }

            val needRefreshInfo = !manga.initialized
            val needRefreshChapter = chapters.isEmpty()

            // Show what we have earlier
            mutableState.update {
                MangaScreenState.Success(
                    manga = manga,
                    source = Injekt.get<MangaSourceManager>().getOrStub(manga.source),
                    isFromSource = isFromSource,
                    chapters = chapters,
                    isRefreshingData = needRefreshInfo || needRefreshChapter,
                    dialog = null,
                )
            }

            // Start observe tracking since it only needs mangaId
            observeTrackers()

            // Fetch info-chapters when needed
            if (coroutineScope.isActive) {
                val fetchFromSourceTasks = listOf(
                    async { if (needRefreshInfo) fetchMangaFromSource() },
                    async { if (needRefreshChapter) fetchChaptersFromSource() },
                )
                fetchFromSourceTasks.awaitAll()
            }

            // Initial loading finished
            updateSuccessState { it.copy(isRefreshingData = false) }
        }
    }

    fun fetchAllFromSource(manualFetch: Boolean = true) {
        coroutineScope.launch {
            updateSuccessState { it.copy(isRefreshingData = true) }
            val fetchFromSourceTasks = listOf(
                async { fetchMangaFromSource(manualFetch) },
                async { fetchChaptersFromSource(manualFetch) },
            )
            fetchFromSourceTasks.awaitAll()
            updateSuccessState { it.copy(isRefreshingData = false) }
        }
    }

    // Manga info - start

    /**
     * Fetch manga information from source.
     */
    private suspend fun fetchMangaFromSource(manualFetch: Boolean = false) {
        val state = successState ?: return
        try {
            withIOContext {
                val networkManga = state.source.getMangaDetails(state.manga.toSManga())
                updateManga.awaitUpdateFromSource(state.manga, networkManga, manualFetch)
            }
        } catch (e: Throwable) {
            // Ignore early hints "errors" that aren't handled by OkHttp
            if (e is HttpException && e.code == 103) return

            logcat(LogPriority.ERROR, e)
            coroutineScope.launch {
                snackbarHostState.showSnackbar(message = with(context) { e.formattedMessage })
            }
        }
    }

    // SY -->
    fun updateMangaInfo(
        title: String?,
        author: String?,
        artist: String?,
        description: String?,
        tags: List<String>?,
        status: Long?,
    ) {
        val state = successState ?: return
        var manga = state.manga
        if (state.manga.isLocal()) {
            val newTitle = if (title.isNullOrBlank()) manga.url else title.trim()
            val newAuthor = author?.trimOrNull()
            val newArtist = artist?.trimOrNull()
            val newDesc = description?.trimOrNull()
            manga = manga.copy(
                ogTitle = newTitle,
                ogAuthor = author?.trimOrNull(),
                ogArtist = artist?.trimOrNull(),
                ogDescription = description?.trimOrNull(),
                ogGenre = tags?.nullIfEmpty(),
                ogStatus = status ?: 0,
                lastUpdate = manga.lastUpdate + 1,
            )
            (sourceManager.get(LocalMangaSource.ID) as LocalMangaSource).updateMangaInfo(manga.toSManga())
            coroutineScope.launchNonCancellable {
                updateManga.await(
                    MangaUpdate(
                        manga.id,
                        title = newTitle,
                        author = newAuthor,
                        artist = newArtist,
                        description = newDesc,
                        genre = tags,
                        status = status,
                    ),
                )
            }
        } else {
            val genre = if (!tags.isNullOrEmpty() && tags != state.manga.ogGenre) {
                tags
            } else {
                null
            }
            setCustomMangaInfo.set(
                CustomMangaInfo(
                    state.manga.id,
                    title?.trimOrNull(),
                    author?.trimOrNull(),
                    artist?.trimOrNull(),
                    description?.trimOrNull(),
                    genre,
                    status.takeUnless { it == state.manga.ogStatus },
                ),
            )
            manga = manga.copy(lastUpdate = manga.lastUpdate + 1)
        }

        updateSuccessState { successState ->
            successState.copy(manga = manga)
        }
    }
    // SY <--

    fun toggleFavorite() {
        toggleFavorite(
            onRemoved = {
                coroutineScope.launch {
                    if (!hasDownloads()) return@launch
                    val result = snackbarHostState.showSnackbar(
                        message = context.getString(R.string.delete_downloads_for_manga),
                        actionLabel = context.getString(R.string.action_delete),
                        withDismissAction = true,
                    )
                    if (result == SnackbarResult.ActionPerformed) {
                        deleteDownloads()
                    }
                }
            },
        )
    }

    /**
     * Update favorite status of manga, (removes / adds) manga (to / from) library.
     */
    fun toggleFavorite(
        onRemoved: () -> Unit,
        checkDuplicate: Boolean = true,
    ) {
        val state = successState ?: return
        coroutineScope.launchIO {
            val manga = state.manga

            if (isFavorited) {
                // Remove from library
                if (updateManga.awaitUpdateFavorite(manga.id, false)) {
                    // Remove covers and update last modified in db
                    if (manga.removeCovers() != manga) {
                        updateManga.awaitUpdateCoverLastModified(manga.id)
                    }
                    withUIContext { onRemoved() }
                }
            } else {
                // Add to library
                // First, check if duplicate exists if callback is provided
                if (checkDuplicate) {
                    val duplicate = getDuplicateLibraryManga.await(manga.title)

                    if (duplicate != null) {
                        mutableState.update { state ->
                            when (state) {
                                MangaScreenState.Loading -> state
                                is MangaScreenState.Success -> state.copy(
                                    dialog = Dialog.DuplicateManga(
                                        manga,
                                        duplicate,
                                    ),
                                )
                            }
                        }
                        return@launchIO
                    }
                }

                // Now check if user previously set categories, when available
                val categories = getCategories()
                val defaultCategoryId = libraryPreferences.defaultMangaCategory().get().toLong()
                val defaultCategory = categories.find { it.id == defaultCategoryId }
                when {
                    // Default category set
                    defaultCategory != null -> {
                        val result = updateManga.awaitUpdateFavorite(manga.id, true)
                        if (!result) return@launchIO
                        moveMangaToCategory(defaultCategory)
                    }

                    // Automatic 'Default' or no categories
                    defaultCategoryId == 0L || categories.isEmpty() -> {
                        val result = updateManga.awaitUpdateFavorite(manga.id, true)
                        if (!result) return@launchIO
                        moveMangaToCategory(null)
                    }

                    // Choose a category
                    else -> {
                        isFromChangeCategory = true
                        promptChangeCategories()
                    }
                }

                // Finally match with enhanced tracking when available
                val source = state.source
                state.trackItems
                    .map { it.service }
                    .filterIsInstance<EnhancedMangaTrackService>()
                    .filter { it.accept(source) }
                    .forEach { service ->
                        launchIO {
                            try {
                                service.match(manga)?.let { track ->
                                    (service as MangaTrackService).registerTracking(track, mangaId)
                                }
                            } catch (e: Exception) {
                                logcat(LogPriority.WARN, e) {
                                    "Could not match manga: ${manga.title} with service $service"
                                }
                            }
                        }
                    }
                if (autoOpenTrack) {
                    showTrackDialog()
                }
            }
        }
    }

    fun promptChangeCategories() {
        val state = successState ?: return
        val manga = state.manga
        coroutineScope.launch {
            val categories = getCategories()
            val selection = getMangaCategoryIds(manga)
            mutableState.update { state ->
                when (state) {
                    MangaScreenState.Loading -> state
                    is MangaScreenState.Success -> state.copy(
                        dialog = Dialog.ChangeCategory(
                            manga = manga,
                            initialSelection = categories.mapAsCheckboxState { it.id in selection },
                        ),
                    )
                }
            }
        }
    }

    /**
     * Returns true if the manga has any downloads.
     */
    private fun hasDownloads(): Boolean {
        val manga = successState?.manga ?: return false
        return downloadManager.getDownloadCount(manga) > 0
    }

    /**
     * Deletes all the downloads for the manga.
     */
    private fun deleteDownloads() {
        val state = successState ?: return
        downloadManager.deleteManga(state.manga, state.source)
    }

    /**
     * Get user categories.
     *
     * @return List of categories, not including the default category
     */
    suspend fun getCategories(): List<Category> {
        return getCategories.await().filterNot { it.isSystemCategory }
    }

    /**
     * Gets the category id's the manga is in, if the manga is not in a category, returns the default id.
     *
     * @param manga the manga to get categories from.
     * @return Array of category ids the manga is in, if none returns default id
     */
    private suspend fun getMangaCategoryIds(manga: Manga): List<Long> {
        return getCategories.await(manga.id)
            .map { it.id }
    }

    fun moveMangaToCategoriesAndAddToLibrary(manga: Manga, categories: List<Long>) {
        moveMangaToCategory(categories)
        if (manga.favorite) return

        coroutineScope.launchIO {
            updateManga.awaitUpdateFavorite(manga.id, true)
        }
    }

    /**
     * Move the given manga to categories.
     *
     * @param categories the selected categories.
     */
    private fun moveMangaToCategories(categories: List<Category>) {
        val categoryIds = categories.map { it.id }
        moveMangaToCategory(categoryIds)
    }

    private fun moveMangaToCategory(categoryIds: List<Long>) {
        coroutineScope.launchIO {
            setMangaCategories.await(mangaId, categoryIds)
        }
    }

    /**
     * Move the given manga to the category.
     *
     * @param category the selected category, or null for default category.
     */
    private fun moveMangaToCategory(category: Category?) {
        moveMangaToCategories(listOfNotNull(category))
    }

    // Manga info - end

    // Chapters list - start

    private fun observeDownloads() {
        coroutineScope.launchIO {
            downloadManager.statusFlow()
                .filter { it.manga.id == successState?.manga?.id }
                .catch { error -> logcat(LogPriority.ERROR, error) }
                .collect {
                    withUIContext {
                        updateDownloadState(it)
                    }
                }
        }

        coroutineScope.launchIO {
            downloadManager.progressFlow()
                .filter { it.manga.id == successState?.manga?.id }
                .catch { error -> logcat(LogPriority.ERROR, error) }
                .collect {
                    withUIContext {
                        updateDownloadState(it)
                    }
                }
        }
    }

    private fun updateDownloadState(download: MangaDownload) {
        updateSuccessState { successState ->
            val modifiedIndex = successState.chapters.indexOfFirst { it.chapter.id == download.chapter.id }
            if (modifiedIndex < 0) return@updateSuccessState successState

            val newChapters = successState.chapters.toMutableList().apply {
                val item = removeAt(modifiedIndex)
                    .copy(downloadState = download.status, downloadProgress = download.progress)
                add(modifiedIndex, item)
            }
            successState.copy(chapters = newChapters)
        }
    }

    private fun List<Chapter>.toChapterItems(manga: Manga): List<ChapterItem> {
        val isLocal = manga.isLocal()
        return map { chapter ->
            val activeDownload = if (isLocal) {
                null
            } else {
                downloadManager.getQueuedDownloadOrNull(chapter.id)
            }
            val downloaded = if (isLocal) {
                true
            } else {
                downloadManager.isChapterDownloaded(chapter.name, chapter.scanlator, manga.title, manga.source)
            }
            val downloadState = when {
                activeDownload != null -> activeDownload.status
                downloaded -> MangaDownload.State.DOWNLOADED
                else -> MangaDownload.State.NOT_DOWNLOADED
            }

            ChapterItem(
                chapter = chapter,
                downloadState = downloadState,
                downloadProgress = activeDownload?.progress ?: 0,
                selected = chapter.id in selectedChapterIds,
            )
        }
    }

    /**
     * Requests an updated list of chapters from the source.
     */
    private suspend fun fetchChaptersFromSource(manualFetch: Boolean = false) {
        val state = successState ?: return
        try {
            withIOContext {
                val chapters = state.source.getChapterList(state.manga.toSManga())

                val newChapters = syncChaptersWithSource.await(
                    chapters,
                    state.manga,
                    state.source,
                )

                if (manualFetch) {
                    downloadNewChapters(newChapters)
                }
            }
        } catch (e: Throwable) {
            val message = if (e is NoChaptersException) {
                context.getString(R.string.no_chapters_error)
            } else {
                logcat(LogPriority.ERROR, e)
                with(context) { e.formattedMessage }
            }

            coroutineScope.launch {
                snackbarHostState.showSnackbar(message = message)
            }
        }
    }

    /**
     * @throws IllegalStateException if the swipe action is [LibraryPreferences.ChapterSwipeAction.Disabled]
     */
    fun chapterSwipe(chapterItem: ChapterItem, swipeAction: LibraryPreferences.ChapterSwipeAction) {
        coroutineScope.launch {
            executeChapterSwipeAction(chapterItem, swipeAction)
        }
    }

    /**
     * @throws IllegalStateException if the swipe action is [LibraryPreferences.ChapterSwipeAction.Disabled]
     */
    private fun executeChapterSwipeAction(
        chapterItem: ChapterItem,
        swipeAction: LibraryPreferences.ChapterSwipeAction,
    ) {
        val chapter = chapterItem.chapter
        when (swipeAction) {
            LibraryPreferences.ChapterSwipeAction.ToggleRead -> {
                markChaptersRead(listOf(chapter), !chapter.read)
            }
            LibraryPreferences.ChapterSwipeAction.ToggleBookmark -> {
                bookmarkChapters(listOf(chapter), !chapter.bookmark)
            }
            LibraryPreferences.ChapterSwipeAction.Download -> {
                val downloadAction: ChapterDownloadAction = when (chapterItem.downloadState) {
                    MangaDownload.State.ERROR,
                    MangaDownload.State.NOT_DOWNLOADED,
                    -> ChapterDownloadAction.START_NOW
                    MangaDownload.State.QUEUE,
                    MangaDownload.State.DOWNLOADING,
                    -> ChapterDownloadAction.CANCEL
                    MangaDownload.State.DOWNLOADED -> ChapterDownloadAction.DELETE
                }
                runChapterDownloadActions(
                    items = listOf(chapterItem),
                    action = downloadAction,
                )
            }
            LibraryPreferences.ChapterSwipeAction.Disabled -> throw IllegalStateException()
        }
    }

    /**
     * Returns the next unread chapter or null if everything is read.
     */
    fun getNextUnreadChapter(): Chapter? {
        val successState = successState ?: return null
        return successState.chapters.getNextUnread(successState.manga)
    }

    private fun getUnreadChapters(): List<Chapter> {
        val chapterItems = if (skipFiltered) filteredChapters.orEmpty().toList() else allChapters.orEmpty()
        return chapterItems
            .filter { (chapter, dlStatus) -> !chapter.read && dlStatus == MangaDownload.State.NOT_DOWNLOADED }
            .map { it.chapter }
    }

    private fun getUnreadChaptersSorted(): List<Chapter> {
        val manga = successState?.manga ?: return emptyList()
        val chaptersSorted = getUnreadChapters().sortedWith(getChapterSort(manga))
        return if (manga.sortDescending()) chaptersSorted.reversed() else chaptersSorted
    }

    private fun startDownload(
        chapters: List<Chapter>,
        startNow: Boolean,
    ) {
        val successState = successState ?: return

        if (startNow) {
            val chapterId = chapters.singleOrNull()?.id ?: return
            downloadManager.startDownloadNow(chapterId)
        } else {
            downloadChapters(chapters)
        }
        if (!isFavorited && !successState.hasPromptedToAddBefore) {
            coroutineScope.launch {
                val result = snackbarHostState.showSnackbar(
                    message = context.getString(R.string.snack_add_to_manga_library),
                    actionLabel = context.getString(R.string.action_add),
                    withDismissAction = true,
                )
                if (result == SnackbarResult.ActionPerformed && !isFavorited) {
                    toggleFavorite()
                }
                updateSuccessState { successState ->
                    successState.copy(hasPromptedToAddBefore = true)
                }
            }
        }
    }

    fun runChapterDownloadActions(
        items: List<ChapterItem>,
        action: ChapterDownloadAction,
    ) {
        when (action) {
            ChapterDownloadAction.START -> {
                startDownload(items.map { it.chapter }, false)
                if (items.any { it.downloadState == MangaDownload.State.ERROR }) {
                    downloadManager.startDownloads()
                }
            }
            ChapterDownloadAction.START_NOW -> {
                val chapter = items.singleOrNull()?.chapter ?: return
                startDownload(listOf(chapter), true)
            }
            ChapterDownloadAction.CANCEL -> {
                val chapterId = items.singleOrNull()?.chapter?.id ?: return
                cancelDownload(chapterId)
            }
            ChapterDownloadAction.DELETE -> {
                deleteChapters(items.map { it.chapter })
            }
        }
    }

    fun runDownloadAction(action: DownloadAction) {
        val chaptersToDownload = when (action) {
            DownloadAction.NEXT_1_ITEM -> getUnreadChaptersSorted().take(1)
            DownloadAction.NEXT_5_ITEMS -> getUnreadChaptersSorted().take(5)
            DownloadAction.NEXT_10_ITEMS -> getUnreadChaptersSorted().take(10)
            DownloadAction.NEXT_25_ITEMS -> getUnreadChaptersSorted().take(25)

            DownloadAction.UNVIEWED_ITEMS -> getUnreadChapters()
        }
        if (!chaptersToDownload.isNotEmpty()) {
            startDownload(chaptersToDownload, false)
        }
    }

    private fun cancelDownload(chapterId: Long) {
        val activeDownload = downloadManager.getQueuedDownloadOrNull(chapterId) ?: return
        downloadManager.cancelQueuedDownloads(listOf(activeDownload))
        updateDownloadState(activeDownload.apply { status = MangaDownload.State.NOT_DOWNLOADED })
    }

    fun markPreviousChapterRead(pointer: Chapter) {
        val successState = successState ?: return
        val chapters = filteredChapters.orEmpty().map { it.chapter }.toList()
        val prevChapters = if (successState.manga.sortDescending()) chapters.asReversed() else chapters
        val pointerPos = prevChapters.indexOf(pointer)
        if (pointerPos != -1) markChaptersRead(prevChapters.take(pointerPos), true)
    }

    /**
     * Mark the selected chapter list as read/unread.
     * @param chapters the list of selected chapters.
     * @param read whether to mark chapters as read or unread.
     */
    fun markChaptersRead(chapters: List<Chapter>, read: Boolean) {
        coroutineScope.launchIO {
            setReadStatus.await(
                read = read,
                chapters = chapters.toTypedArray(),
            )
        }
        toggleAllSelection(false)
    }

    /**
     * Downloads the given list of chapters with the manager.
     * @param chapters the list of chapters to download.
     */
    private fun downloadChapters(chapters: List<Chapter>) {
        val manga = successState?.manga ?: return
        downloadManager.downloadChapters(manga, chapters)
        toggleAllSelection(false)
    }

    /**
     * Bookmarks the given list of chapters.
     * @param chapters the list of chapters to bookmark.
     */
    fun bookmarkChapters(chapters: List<Chapter>, bookmarked: Boolean) {
        coroutineScope.launchIO {
            chapters
                .filterNot { it.bookmark == bookmarked }
                .map { ChapterUpdate(id = it.id, bookmark = bookmarked) }
                .let { updateChapter.awaitAll(it) }
        }
        toggleAllSelection(false)
    }

    /**
     * Deletes the given list of chapter.
     *
     * @param chapters the list of chapters to delete.
     */
    fun deleteChapters(chapters: List<Chapter>) {
        coroutineScope.launchNonCancellable {
            try {
                successState?.let { state ->
                    downloadManager.deleteChapters(
                        chapters,
                        state.manga,
                        state.source,
                    )
                }
            } catch (e: Throwable) {
                logcat(LogPriority.ERROR, e)
            }
        }
    }

    private fun downloadNewChapters(chapters: List<Chapter>) {
        coroutineScope.launchNonCancellable {
            val manga = successState?.manga ?: return@launchNonCancellable
            val categories = getCategories.await(manga.id).map { it.id }
            if (chapters.isEmpty() || !manga.shouldDownloadNewChapters(categories, downloadPreferences)) return@launchNonCancellable
            downloadChapters(chapters)
        }
    }

    /**
     * Sets the read filter and requests an UI update.
     * @param state whether to display only unread chapters or all chapters.
     */
    fun setUnreadFilter(state: TriStateFilter) {
        val manga = successState?.manga ?: return

        val flag = when (state) {
            TriStateFilter.DISABLED -> Manga.SHOW_ALL
            TriStateFilter.ENABLED_IS -> Manga.CHAPTER_SHOW_UNREAD
            TriStateFilter.ENABLED_NOT -> Manga.CHAPTER_SHOW_READ
        }
        coroutineScope.launchNonCancellable {
            setMangaChapterFlags.awaitSetUnreadFilter(manga, flag)
        }
    }

    /**
     * Sets the download filter and requests an UI update.
     * @param state whether to display only downloaded chapters or all chapters.
     */
    fun setDownloadedFilter(state: TriStateFilter) {
        val manga = successState?.manga ?: return

        val flag = when (state) {
            TriStateFilter.DISABLED -> Manga.SHOW_ALL
            TriStateFilter.ENABLED_IS -> Manga.CHAPTER_SHOW_DOWNLOADED
            TriStateFilter.ENABLED_NOT -> Manga.CHAPTER_SHOW_NOT_DOWNLOADED
        }

        coroutineScope.launchNonCancellable {
            setMangaChapterFlags.awaitSetDownloadedFilter(manga, flag)
        }
    }

    /**
     * Sets the bookmark filter and requests an UI update.
     * @param state whether to display only bookmarked chapters or all chapters.
     */
    fun setBookmarkedFilter(state: TriStateFilter) {
        val manga = successState?.manga ?: return

        val flag = when (state) {
            TriStateFilter.DISABLED -> Manga.SHOW_ALL
            TriStateFilter.ENABLED_IS -> Manga.CHAPTER_SHOW_BOOKMARKED
            TriStateFilter.ENABLED_NOT -> Manga.CHAPTER_SHOW_NOT_BOOKMARKED
        }

        coroutineScope.launchNonCancellable {
            setMangaChapterFlags.awaitSetBookmarkFilter(manga, flag)
        }
    }

    /**
     * Sets the active display mode.
     * @param mode the mode to set.
     */
    fun setDisplayMode(mode: Long) {
        val manga = successState?.manga ?: return

        coroutineScope.launchNonCancellable {
            setMangaChapterFlags.awaitSetDisplayMode(manga, mode)
        }
    }

    /**
     * Sets the sorting method and requests an UI update.
     * @param sort the sorting mode.
     */
    fun setSorting(sort: Long) {
        val manga = successState?.manga ?: return

        coroutineScope.launchNonCancellable {
            setMangaChapterFlags.awaitSetSortingModeOrFlipOrder(manga, sort)
        }
    }

    fun setCurrentSettingsAsDefault(applyToExisting: Boolean) {
        val manga = successState?.manga ?: return
        coroutineScope.launchNonCancellable {
            libraryPreferences.setChapterSettingsDefault(manga)
            if (applyToExisting) {
                setMangaDefaultChapterFlags.awaitAll()
            }
            snackbarHostState.showSnackbar(message = context.getString(R.string.chapter_settings_updated))
        }
    }

    fun toggleSelection(
        item: ChapterItem,
        selected: Boolean,
        userSelected: Boolean = false,
        fromLongPress: Boolean = false,
    ) {
        updateSuccessState { successState ->
            val newChapters = successState.processedChapters.toMutableList().apply {
                val selectedIndex = successState.processedChapters.indexOfFirst { it.chapter.id == item.chapter.id }
                if (selectedIndex < 0) return@apply

                val selectedItem = get(selectedIndex)
                if ((selectedItem.selected && selected) || (!selectedItem.selected && !selected)) return@apply

                val firstSelection = none { it.selected }
                set(selectedIndex, selectedItem.copy(selected = selected))
                selectedChapterIds.addOrRemove(item.chapter.id, selected)

                if (selected && userSelected && fromLongPress) {
                    if (firstSelection) {
                        selectedPositions[0] = selectedIndex
                        selectedPositions[1] = selectedIndex
                    } else {
                        // Try to select the items in-between when possible
                        val range: IntRange
                        if (selectedIndex < selectedPositions[0]) {
                            range = selectedIndex + 1 until selectedPositions[0]
                            selectedPositions[0] = selectedIndex
                        } else if (selectedIndex > selectedPositions[1]) {
                            range = (selectedPositions[1] + 1) until selectedIndex
                            selectedPositions[1] = selectedIndex
                        } else {
                            // Just select itself
                            range = IntRange.EMPTY
                        }

                        range.forEach {
                            val inbetweenItem = get(it)
                            if (!inbetweenItem.selected) {
                                selectedChapterIds.add(inbetweenItem.chapter.id)
                                set(it, inbetweenItem.copy(selected = true))
                            }
                        }
                    }
                } else if (userSelected && !fromLongPress) {
                    if (!selected) {
                        if (selectedIndex == selectedPositions[0]) {
                            selectedPositions[0] = indexOfFirst { it.selected }
                        } else if (selectedIndex == selectedPositions[1]) {
                            selectedPositions[1] = indexOfLast { it.selected }
                        }
                    } else {
                        if (selectedIndex < selectedPositions[0]) {
                            selectedPositions[0] = selectedIndex
                        } else if (selectedIndex > selectedPositions[1]) {
                            selectedPositions[1] = selectedIndex
                        }
                    }
                }
            }
            successState.copy(chapters = newChapters)
        }
    }

    fun toggleAllSelection(selected: Boolean) {
        updateSuccessState { successState ->
            val newChapters = successState.chapters.map {
                selectedChapterIds.addOrRemove(it.chapter.id, selected)
                it.copy(selected = selected)
            }
            selectedPositions[0] = -1
            selectedPositions[1] = -1
            successState.copy(chapters = newChapters)
        }
    }

    fun invertSelection() {
        updateSuccessState { successState ->
            val newChapters = successState.chapters.map {
                selectedChapterIds.addOrRemove(it.chapter.id, !it.selected)
                it.copy(selected = !it.selected)
            }
            selectedPositions[0] = -1
            selectedPositions[1] = -1
            successState.copy(chapters = newChapters)
        }
    }

    // Chapters list - end

    // Track sheet - start

    private fun observeTrackers() {
        val manga = successState?.manga ?: return

        coroutineScope.launchIO {
            getTracks.subscribe(manga.id)
                .catch { logcat(LogPriority.ERROR, it) }
                .map { tracks ->
                    loggedServices
                        // Map to TrackItem
                        .map { service -> MangaTrackItem(tracks.find { it.syncId.toLong() == service.id }, service) }
                        // Show only if the service supports this manga's source
                        .filter { (it.service as? EnhancedMangaTrackService)?.accept(source!!) ?: true }
                }
                .distinctUntilChanged()
                .collectLatest { trackItems ->
                    updateSuccessState { it.copy(trackItems = trackItems) }
                }
        }
    }

    // Track sheet - end

    sealed class Dialog {
        data class ChangeCategory(val manga: Manga, val initialSelection: List<CheckboxState<Category>>) : Dialog()
        data class DeleteChapters(val chapters: List<Chapter>) : Dialog()
        data class DuplicateManga(val manga: Manga, val duplicate: Manga) : Dialog()

        // SY -->
        data class EditMangaInfo(val manga: Manga) : Dialog()
        // SY <--

        object SettingsSheet : Dialog()
        object TrackSheet : Dialog()
        object FullCover : Dialog()
    }

    fun dismissDialog() {
        mutableState.update { state ->
            when (state) {
                MangaScreenState.Loading -> state
                is MangaScreenState.Success -> state.copy(dialog = null)
            }
        }
    }

    fun showDeleteChapterDialog(chapters: List<Chapter>) {
        mutableState.update { state ->
            when (state) {
                MangaScreenState.Loading -> state
                is MangaScreenState.Success -> state.copy(dialog = Dialog.DeleteChapters(chapters))
            }
        }
    }

    fun showSettingsDialog() {
        mutableState.update { state ->
            when (state) {
                MangaScreenState.Loading -> state
                is MangaScreenState.Success -> state.copy(dialog = Dialog.SettingsSheet)
            }
        }
    }

    fun showTrackDialog() {
        mutableState.update { state ->
            when (state) {
                MangaScreenState.Loading -> state
                is MangaScreenState.Success -> {
                    state.copy(dialog = Dialog.TrackSheet)
                }
            }
        }
    }

    fun showCoverDialog() {
        mutableState.update { state ->
            when (state) {
                MangaScreenState.Loading -> state
                is MangaScreenState.Success -> {
                    state.copy(dialog = Dialog.FullCover)
                }
            }
        }
    }
<<<<<<< HEAD
=======

    // SY -->
    fun showEditMangaInfoDialog() {
        mutableState.update { state ->
            when (state) {
                MangaScreenState.Loading -> state
                is MangaScreenState.Success -> {
                    state.copy(dialog = Dialog.EditMangaInfo(state.manga))
                }
            }
        }
    }
    // SY <--

    private val Throwable.snackbarMessage: String
        get() = when (val className = this::class.simpleName) {
            null -> message ?: ""
            "SourceNotInstalledException" -> context.getString(R.string.loader_not_implemented_error)
            "Exception", "HttpException", "IOException" -> message ?: className
            else -> "$className: $message"
        }
>>>>>>> efdf347f
}

sealed class MangaScreenState {
    @Immutable
    object Loading : MangaScreenState()

    @Immutable
    data class Success(
        val manga: Manga,
        val source: MangaSource,
        val isFromSource: Boolean,
        val chapters: List<ChapterItem>,
        val trackItems: List<MangaTrackItem> = emptyList(),
        val isRefreshingData: Boolean = false,
        val dialog: MangaInfoScreenModel.Dialog? = null,
        val hasPromptedToAddBefore: Boolean = false,
    ) : MangaScreenState() {

        val processedChapters: Sequence<ChapterItem>
            get() = chapters.applyFilters(manga)

        val trackingAvailable: Boolean
            get() = trackItems.isNotEmpty()

        val trackingCount: Int
            get() = trackItems.count { it.track != null }

        /**
         * Applies the view filters to the list of chapters obtained from the database.
         * @return an observable of the list of chapters filtered and sorted.
         */
        private fun List<ChapterItem>.applyFilters(manga: Manga): Sequence<ChapterItem> {
            val isLocalManga = manga.isLocal()
            val unreadFilter = manga.unreadFilter
            val downloadedFilter = manga.downloadedFilter
            val bookmarkedFilter = manga.bookmarkedFilter
            return asSequence()
                .filter { (chapter) -> applyFilter(unreadFilter) { !chapter.read } }
                .filter { (chapter) -> applyFilter(bookmarkedFilter) { chapter.bookmark } }
                .filter { applyFilter(downloadedFilter) { it.isDownloaded || isLocalManga } }
                .sortedWith { (chapter1), (chapter2) -> getChapterSort(manga).invoke(chapter1, chapter2) }
        }
    }
}

@Immutable
data class ChapterItem(
    val chapter: Chapter,
    val downloadState: MangaDownload.State,
    val downloadProgress: Int,
    val selected: Boolean = false,
) {
    val isDownloaded = downloadState == MangaDownload.State.DOWNLOADED
}

val chapterDecimalFormat = DecimalFormat(
    "#.###",
    DecimalFormatSymbols()
        .apply { decimalSeparator = '.' },
)<|MERGE_RESOLUTION|>--- conflicted
+++ resolved
@@ -1099,8 +1099,6 @@
             }
         }
     }
-<<<<<<< HEAD
-=======
 
     // SY -->
     fun showEditMangaInfoDialog() {
@@ -1114,17 +1112,7 @@
         }
     }
     // SY <--
-
-    private val Throwable.snackbarMessage: String
-        get() = when (val className = this::class.simpleName) {
-            null -> message ?: ""
-            "SourceNotInstalledException" -> context.getString(R.string.loader_not_implemented_error)
-            "Exception", "HttpException", "IOException" -> message ?: className
-            else -> "$className: $message"
-        }
->>>>>>> efdf347f
-}
-
+    
 sealed class MangaScreenState {
     @Immutable
     object Loading : MangaScreenState()
