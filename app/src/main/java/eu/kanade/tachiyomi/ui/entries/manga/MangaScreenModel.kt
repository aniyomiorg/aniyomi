--- conflicted
+++ resolved
@@ -67,11 +67,8 @@
 import tachiyomi.domain.entries.manga.interactor.SetMangaChapterFlags
 import tachiyomi.domain.entries.manga.model.CustomMangaInfo
 import tachiyomi.domain.entries.manga.model.Manga
-<<<<<<< HEAD
 import tachiyomi.domain.entries.manga.model.MangaUpdate
-=======
 import tachiyomi.domain.entries.manga.repository.MangaRepository
->>>>>>> 1b6301cc
 import tachiyomi.domain.items.chapter.interactor.SetMangaDefaultChapterFlags
 import tachiyomi.domain.items.chapter.interactor.UpdateChapter
 import tachiyomi.domain.items.chapter.model.Chapter
@@ -1084,15 +1081,10 @@
         data class ChangeCategory(val manga: Manga, val initialSelection: List<CheckboxState<Category>>) : Dialog
         data class DeleteChapters(val chapters: List<Chapter>) : Dialog
         data class DuplicateManga(val manga: Manga, val duplicate: Manga) : Dialog
-<<<<<<< HEAD
-
         // SY -->
         data class EditMangaInfo(val manga: Manga) : Dialog
         // SY <--
-
-=======
         data class SetMangaInterval(val manga: Manga) : Dialog
->>>>>>> 1b6301cc
         data object SettingsSheet : Dialog
         data object TrackSheet : Dialog
         data object FullCover : Dialog
