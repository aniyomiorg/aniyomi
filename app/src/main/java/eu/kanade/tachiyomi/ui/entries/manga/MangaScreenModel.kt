package eu.kanade.tachiyomi.ui.entries.manga

import android.content.Context
import androidx.compose.material3.SnackbarHostState
import androidx.compose.material3.SnackbarResult
import androidx.compose.runtime.Immutable
import androidx.compose.runtime.getValue
import androidx.compose.runtime.mutableStateOf
import aniyomi.util.nullIfEmpty
import aniyomi.util.trimOrNull
import cafe.adriel.voyager.core.model.StateScreenModel
import cafe.adriel.voyager.core.model.coroutineScope
import eu.kanade.core.preference.asState
import eu.kanade.core.util.addOrRemove
import eu.kanade.domain.entries.manga.interactor.UpdateManga
import eu.kanade.domain.entries.manga.model.downloadedFilter
import eu.kanade.domain.entries.manga.model.toSManga
import eu.kanade.domain.items.chapter.interactor.SetReadStatus
import eu.kanade.domain.items.chapter.interactor.SyncChaptersWithSource
import eu.kanade.domain.track.service.TrackPreferences
import eu.kanade.domain.ui.UiPreferences
import eu.kanade.presentation.entries.DownloadAction
import eu.kanade.presentation.entries.manga.components.ChapterDownloadAction
import eu.kanade.presentation.util.formattedMessage
import eu.kanade.tachiyomi.R
import eu.kanade.tachiyomi.data.download.manga.MangaDownloadCache
import eu.kanade.tachiyomi.data.download.manga.MangaDownloadManager
import eu.kanade.tachiyomi.data.download.manga.model.MangaDownload
import eu.kanade.tachiyomi.data.track.EnhancedMangaTrackService
import eu.kanade.tachiyomi.data.track.MangaTrackService
import eu.kanade.tachiyomi.data.track.TrackManager
import eu.kanade.tachiyomi.network.HttpException
import eu.kanade.tachiyomi.source.MangaSource
import eu.kanade.tachiyomi.ui.entries.manga.track.MangaTrackItem
import eu.kanade.tachiyomi.ui.reader.setting.ReaderPreferences
import eu.kanade.tachiyomi.util.chapter.getNextUnread
import eu.kanade.tachiyomi.util.removeCovers
import eu.kanade.tachiyomi.util.shouldDownloadNewChapters
import kotlinx.coroutines.async
import kotlinx.coroutines.awaitAll
import kotlinx.coroutines.flow.catch
import kotlinx.coroutines.flow.collectLatest
import kotlinx.coroutines.flow.combine
import kotlinx.coroutines.flow.distinctUntilChanged
import kotlinx.coroutines.flow.filter
import kotlinx.coroutines.flow.map
import kotlinx.coroutines.flow.update
import kotlinx.coroutines.isActive
import kotlinx.coroutines.launch
import logcat.LogPriority
import tachiyomi.core.preference.CheckboxState
import tachiyomi.core.preference.TriState
import tachiyomi.core.preference.mapAsCheckboxState
import tachiyomi.core.util.lang.launchIO
import tachiyomi.core.util.lang.launchNonCancellable
import tachiyomi.core.util.lang.withIOContext
import tachiyomi.core.util.lang.withUIContext
import tachiyomi.core.util.system.logcat
import tachiyomi.domain.category.manga.interactor.GetMangaCategories
import tachiyomi.domain.category.manga.interactor.SetMangaCategories
import tachiyomi.domain.category.model.Category
import tachiyomi.domain.download.service.DownloadPreferences
import tachiyomi.domain.entries.applyFilter
import tachiyomi.domain.entries.manga.interactor.GetDuplicateLibraryManga
import tachiyomi.domain.entries.manga.interactor.GetMangaWithChapters
import tachiyomi.domain.entries.manga.interactor.SetCustomMangaInfo
import tachiyomi.domain.entries.manga.interactor.SetMangaChapterFlags
import tachiyomi.domain.entries.manga.model.CustomMangaInfo
import tachiyomi.domain.entries.manga.model.Manga
import tachiyomi.domain.entries.manga.model.MangaUpdate
import tachiyomi.domain.entries.manga.repository.MangaRepository
import tachiyomi.domain.items.chapter.interactor.SetMangaDefaultChapterFlags
import tachiyomi.domain.items.chapter.interactor.UpdateChapter
import tachiyomi.domain.items.chapter.model.Chapter
import tachiyomi.domain.items.chapter.model.ChapterUpdate
import tachiyomi.domain.items.chapter.model.NoChaptersException
import tachiyomi.domain.items.chapter.service.getChapterSort
import tachiyomi.domain.library.service.LibraryPreferences
import tachiyomi.domain.source.manga.service.MangaSourceManager
import tachiyomi.domain.track.manga.interactor.GetMangaTracks
import tachiyomi.source.local.entries.manga.LocalMangaSource
import tachiyomi.source.local.entries.manga.isLocal
import uy.kohesive.injekt.Injekt
import uy.kohesive.injekt.api.get

class MangaScreenModel(
    val context: Context,
    val mangaId: Long,
    private val isFromSource: Boolean,
    private val downloadPreferences: DownloadPreferences = Injekt.get(),
    private val libraryPreferences: LibraryPreferences = Injekt.get(),
    readerPreferences: ReaderPreferences = Injekt.get(),
    uiPreferences: UiPreferences = Injekt.get(),
    private val trackPreferences: TrackPreferences = Injekt.get(),
    private val trackManager: TrackManager = Injekt.get(),
    private val downloadManager: MangaDownloadManager = Injekt.get(),
    private val downloadCache: MangaDownloadCache = Injekt.get(),
    private val getMangaAndChapters: GetMangaWithChapters = Injekt.get(),
    // SY -->
    private val sourceManager: MangaSourceManager = Injekt.get(),
    private val setCustomMangaInfo: SetCustomMangaInfo = Injekt.get(),
    // SY <--
    private val getDuplicateLibraryManga: GetDuplicateLibraryManga = Injekt.get(),
    private val setMangaChapterFlags: SetMangaChapterFlags = Injekt.get(),
    private val setMangaDefaultChapterFlags: SetMangaDefaultChapterFlags = Injekt.get(),
    private val setReadStatus: SetReadStatus = Injekt.get(),
    private val updateChapter: UpdateChapter = Injekt.get(),
    private val updateManga: UpdateManga = Injekt.get(),
    private val syncChaptersWithSource: SyncChaptersWithSource = Injekt.get(),
    private val getCategories: GetMangaCategories = Injekt.get(),
    private val getTracks: GetMangaTracks = Injekt.get(),
    private val setMangaCategories: SetMangaCategories = Injekt.get(),
    private val mangaRepository: MangaRepository = Injekt.get(),
    val snackbarHostState: SnackbarHostState = SnackbarHostState(),
) : StateScreenModel<MangaScreenModel.State>(State.Loading) {

    private val successState: State.Success?
        get() = state.value as? State.Success

    private val loggedServices by lazy { trackManager.services.filter { it.isLogged && it is MangaTrackService } }

    val manga: Manga?
        get() = successState?.manga

    val source: MangaSource?
        get() = successState?.source

    private val isFavorited: Boolean
        get() = manga?.favorite ?: false

    private val allChapters: List<ChapterItem>?
        get() = successState?.chapters

    private val filteredChapters: List<ChapterItem>?
        get() = successState?.processedChapters

    val chapterSwipeStartAction = libraryPreferences.swipeChapterEndAction().get()
    val chapterSwipeEndAction = libraryPreferences.swipeChapterStartAction().get()

    val dateFormat by mutableStateOf(UiPreferences.dateFormat(uiPreferences.dateFormat().get()))
    val skipFiltered by readerPreferences.skipFiltered().asState(coroutineScope)

    val isUpdateIntervalEnabled = LibraryPreferences.ENTRY_OUTSIDE_RELEASE_PERIOD in libraryPreferences.libraryUpdateItemRestriction().get()
    val leadDay = libraryPreferences.leadingMangaExpectedDays().get()
    val followDay = libraryPreferences.followingMangaExpectedDays().get()

    private val selectedPositions: Array<Int> = arrayOf(-1, -1) // first and last selected index in list
    private val selectedChapterIds: HashSet<Long> = HashSet()

    internal var isFromChangeCategory: Boolean = false

    internal val autoOpenTrack: Boolean
        get() = successState?.trackingAvailable == true && trackPreferences.trackOnAddingToLibrary().get()

    /**
     * Helper function to update the UI state only if it's currently in success state
     */
    private inline fun updateSuccessState(func: (State.Success) -> State.Success) {
        mutableState.update {
            when (it) {
                State.Loading -> it
                is State.Success -> func(it)
            }
        }
    }

    init {
        coroutineScope.launchIO {
            combine(
                getMangaAndChapters.subscribe(mangaId).distinctUntilChanged(),
                downloadCache.changes,
                downloadManager.queueState,
            ) { mangaAndChapters, _, _ -> mangaAndChapters }
                .collectLatest { (manga, chapters) ->
                    updateSuccessState {
                        it.copy(
                            manga = manga,
                            chapters = chapters.toChapterItems(manga),
                        )
                    }
                }
        }

        observeDownloads()

        coroutineScope.launchIO {
            val manga = getMangaAndChapters.awaitManga(mangaId)
            val chapters = getMangaAndChapters.awaitChapters(mangaId)
                .toChapterItems(manga)

            if (!manga.favorite) {
                setMangaDefaultChapterFlags.await(manga)
            }

            val needRefreshInfo = !manga.initialized
            val needRefreshChapter = chapters.isEmpty()

            // Show what we have earlier
            mutableState.update {
                State.Success(
                    manga = manga,
                    source = Injekt.get<MangaSourceManager>().getOrStub(manga.source),
                    isFromSource = isFromSource,
                    chapters = chapters,
                    isRefreshingData = needRefreshInfo || needRefreshChapter,
                    dialog = null,
                )
            }

            // Start observe tracking since it only needs mangaId
            observeTrackers()

            // Fetch info-chapters when needed
            if (coroutineScope.isActive) {
                val fetchFromSourceTasks = listOf(
                    async { if (needRefreshInfo) fetchMangaFromSource() },
                    async { if (needRefreshChapter) fetchChaptersFromSource() },
                )
                fetchFromSourceTasks.awaitAll()
            }

            // Initial loading finished
            updateSuccessState { it.copy(isRefreshingData = false) }
        }
    }

    fun fetchAllFromSource(manualFetch: Boolean = true) {
        coroutineScope.launch {
            updateSuccessState { it.copy(isRefreshingData = true) }
            val fetchFromSourceTasks = listOf(
                async { fetchMangaFromSource(manualFetch) },
                async { fetchChaptersFromSource(manualFetch) },
            )
            fetchFromSourceTasks.awaitAll()
            updateSuccessState { it.copy(isRefreshingData = false) }
        }
    }

    // Manga info - start

    /**
     * Fetch manga information from source.
     */
    private suspend fun fetchMangaFromSource(manualFetch: Boolean = false) {
        val state = successState ?: return
        try {
            withIOContext {
                val networkManga = state.source.getMangaDetails(state.manga.toSManga())
                updateManga.awaitUpdateFromSource(state.manga, networkManga, manualFetch)
            }
        } catch (e: Throwable) {
            // Ignore early hints "errors" that aren't handled by OkHttp
            if (e is HttpException && e.code == 103) return

            logcat(LogPriority.ERROR, e)
            coroutineScope.launch {
                snackbarHostState.showSnackbar(message = with(context) { e.formattedMessage })
            }
        }
    }

    // SY -->
    fun updateMangaInfo(
        title: String?,
        author: String?,
        artist: String?,
        description: String?,
        tags: List<String>?,
        status: Long?,
    ) {
        val state = successState ?: return
        var manga = state.manga
        if (state.manga.isLocal()) {
            val newTitle = if (title.isNullOrBlank()) manga.url else title.trim()
            val newAuthor = author?.trimOrNull()
            val newArtist = artist?.trimOrNull()
            val newDesc = description?.trimOrNull()
            manga = manga.copy(
                ogTitle = newTitle,
                ogAuthor = author?.trimOrNull(),
                ogArtist = artist?.trimOrNull(),
                ogDescription = description?.trimOrNull(),
                ogGenre = tags?.nullIfEmpty(),
                ogStatus = status ?: 0,
                lastUpdate = manga.lastUpdate + 1,
            )
            (sourceManager.get(LocalMangaSource.ID) as LocalMangaSource).updateMangaInfo(manga.toSManga())
            coroutineScope.launchNonCancellable {
                updateManga.await(
                    MangaUpdate(
                        manga.id,
                        title = newTitle,
                        author = newAuthor,
                        artist = newArtist,
                        description = newDesc,
                        genre = tags,
                        status = status,
                    ),
                )
            }
        } else {
            val genre = if (!tags.isNullOrEmpty() && tags != state.manga.ogGenre) {
                tags
            } else {
                null
            }
            setCustomMangaInfo.set(
                CustomMangaInfo(
                    state.manga.id,
                    title?.trimOrNull(),
                    author?.trimOrNull(),
                    artist?.trimOrNull(),
                    description?.trimOrNull(),
                    genre,
                    status.takeUnless { it == state.manga.ogStatus },
                ),
            )
            manga = manga.copy(lastUpdate = manga.lastUpdate + 1)
        }

        updateSuccessState { successState ->
            successState.copy(manga = manga)
        }
    }
    // SY <--

    fun toggleFavorite() {
        toggleFavorite(
            onRemoved = {
                coroutineScope.launch {
                    if (!hasDownloads()) return@launch
                    val result = snackbarHostState.showSnackbar(
                        message = context.getString(R.string.delete_downloads_for_manga),
                        actionLabel = context.getString(R.string.action_delete),
                        withDismissAction = true,
                    )
                    if (result == SnackbarResult.ActionPerformed) {
                        deleteDownloads()
                    }
                }
            },
        )
    }

    /**
     * Update favorite status of manga, (removes / adds) manga (to / from) library.
     */
    fun toggleFavorite(
        onRemoved: () -> Unit,
        checkDuplicate: Boolean = true,
    ) {
        val state = successState ?: return
        coroutineScope.launchIO {
            val manga = state.manga

            if (isFavorited) {
                // Remove from library
                if (updateManga.awaitUpdateFavorite(manga.id, false)) {
                    // Remove covers and update last modified in db
                    if (manga.removeCovers() != manga) {
                        updateManga.awaitUpdateCoverLastModified(manga.id)
                    }
                    withUIContext { onRemoved() }
                }
            } else {
                // Add to library
                // First, check if duplicate exists if callback is provided
                if (checkDuplicate) {
                    val duplicate = getDuplicateLibraryManga.await(manga).getOrNull(0)

                    if (duplicate != null) {
                        updateSuccessState { it.copy(dialog = Dialog.DuplicateManga(manga, duplicate)) }
                        return@launchIO
                    }
                }

                // Now check if user previously set categories, when available
                val categories = getCategories()
                val defaultCategoryId = libraryPreferences.defaultMangaCategory().get().toLong()
                val defaultCategory = categories.find { it.id == defaultCategoryId }
                when {
                    // Default category set
                    defaultCategory != null -> {
                        val result = updateManga.awaitUpdateFavorite(manga.id, true)
                        if (!result) return@launchIO
                        moveMangaToCategory(defaultCategory)
                    }

                    // Automatic 'Default' or no categories
                    defaultCategoryId == 0L || categories.isEmpty() -> {
                        val result = updateManga.awaitUpdateFavorite(manga.id, true)
                        if (!result) return@launchIO
                        moveMangaToCategory(null)
                    }

                    // Choose a category
                    else -> {
                        isFromChangeCategory = true
                        showChangeCategoryDialog()
                    }
                }

                // Finally match with enhanced tracking when available
                val source = state.source
                state.trackItems
                    .map { it.service }
                    .filterIsInstance<EnhancedMangaTrackService>()
                    .filter { it.accept(source) }
                    .forEach { service ->
                        launchIO {
                            try {
                                service.match(manga)?.let { track ->
                                    (service as MangaTrackService).registerTracking(track, mangaId)
                                }
                            } catch (e: Exception) {
                                logcat(LogPriority.WARN, e) {
                                    "Could not match manga: ${manga.title} with service $service"
                                }
                            }
                        }
                    }
                if (autoOpenTrack) {
                    showTrackDialog()
                }
            }
        }
    }

    fun showChangeCategoryDialog() {
        val manga = successState?.manga ?: return
        coroutineScope.launch {
            val categories = getCategories()
            val selection = getMangaCategoryIds(manga)
            updateSuccessState { successState ->
                successState.copy(
                    dialog = Dialog.ChangeCategory(
                        manga = manga,
                        initialSelection = categories.mapAsCheckboxState { it.id in selection },
                    ),
                )
            }
        }
    }

    fun showSetMangaFetchIntervalDialog() {
        val manga = successState?.manga ?: return
        updateSuccessState {
            it.copy(dialog = Dialog.SetMangaFetchInterval(manga))
        }
    }

    fun setFetchInterval(manga: Manga, newInterval: Int) {
        val interval = when (newInterval) {
            // reset interval 0 default to trigger recalculation
            // only reset if interval is custom, which is negative
            0 -> if (manga.fetchInterval < 0) 0 else manga.fetchInterval
            else -> -newInterval
        }
        coroutineScope.launchIO {
            updateManga.awaitUpdateFetchInterval(
                manga.copy(fetchInterval = interval),
                successState?.chapters?.map { it.chapter }.orEmpty(),
            )
            val newManga = mangaRepository.getMangaById(mangaId)
            updateSuccessState { it.copy(manga = newManga) }
        }
    }

    /**
     * Returns true if the manga has any downloads.
     */
    private fun hasDownloads(): Boolean {
        val manga = successState?.manga ?: return false
        return downloadManager.getDownloadCount(manga) > 0
    }

    /**
     * Deletes all the downloads for the manga.
     */
    private fun deleteDownloads() {
        val state = successState ?: return
        downloadManager.deleteManga(state.manga, state.source)
    }

    /**
     * Get user categories.
     *
     * @return List of categories, not including the default category
     */
    suspend fun getCategories(): List<Category> {
        return getCategories.await().filterNot { it.isSystemCategory }
    }

    /**
     * Gets the category id's the manga is in, if the manga is not in a category, returns the default id.
     *
     * @param manga the manga to get categories from.
     * @return Array of category ids the manga is in, if none returns default id
     */
    private suspend fun getMangaCategoryIds(manga: Manga): List<Long> {
        return getCategories.await(manga.id)
            .map { it.id }
    }

    fun moveMangaToCategoriesAndAddToLibrary(manga: Manga, categories: List<Long>) {
        moveMangaToCategory(categories)
        if (manga.favorite) return

        coroutineScope.launchIO {
            updateManga.awaitUpdateFavorite(manga.id, true)
        }
    }

    /**
     * Move the given manga to categories.
     *
     * @param categories the selected categories.
     */
    private fun moveMangaToCategories(categories: List<Category>) {
        val categoryIds = categories.map { it.id }
        moveMangaToCategory(categoryIds)
    }

    private fun moveMangaToCategory(categoryIds: List<Long>) {
        coroutineScope.launchIO {
            setMangaCategories.await(mangaId, categoryIds)
        }
    }

    /**
     * Move the given manga to the category.
     *
     * @param category the selected category, or null for default category.
     */
    private fun moveMangaToCategory(category: Category?) {
        moveMangaToCategories(listOfNotNull(category))
    }

    // Manga info - end

    // Chapters list - start

    private fun observeDownloads() {
        coroutineScope.launchIO {
            downloadManager.statusFlow()
                .filter { it.manga.id == successState?.manga?.id }
                .catch { error -> logcat(LogPriority.ERROR, error) }
                .collect {
                    withUIContext {
                        updateDownloadState(it)
                    }
                }
        }

        coroutineScope.launchIO {
            downloadManager.progressFlow()
                .filter { it.manga.id == successState?.manga?.id }
                .catch { error -> logcat(LogPriority.ERROR, error) }
                .collect {
                    withUIContext {
                        updateDownloadState(it)
                    }
                }
        }
    }

    private fun updateDownloadState(download: MangaDownload) {
        updateSuccessState { successState ->
            val modifiedIndex = successState.chapters.indexOfFirst { it.chapter.id == download.chapter.id }
            if (modifiedIndex < 0) return@updateSuccessState successState

            val newChapters = successState.chapters.toMutableList().apply {
                val item = removeAt(modifiedIndex)
                    .copy(downloadState = download.status, downloadProgress = download.progress)
                add(modifiedIndex, item)
            }
            successState.copy(chapters = newChapters)
        }
    }

    private fun List<Chapter>.toChapterItems(manga: Manga): List<ChapterItem> {
        val isLocal = manga.isLocal()
        return map { chapter ->
            val activeDownload = if (isLocal) {
                null
            } else {
                downloadManager.getQueuedDownloadOrNull(chapter.id)
            }
            val downloaded = if (isLocal) {
                true
            } else {
                downloadManager.isChapterDownloaded(chapter.name, chapter.scanlator, manga.title, manga.source)
            }
            val downloadState = when {
                activeDownload != null -> activeDownload.status
                downloaded -> MangaDownload.State.DOWNLOADED
                else -> MangaDownload.State.NOT_DOWNLOADED
            }

            ChapterItem(
                chapter = chapter,
                downloadState = downloadState,
                downloadProgress = activeDownload?.progress ?: 0,
                selected = chapter.id in selectedChapterIds,
            )
        }
    }

    /**
     * Requests an updated list of chapters from the source.
     */
    private suspend fun fetchChaptersFromSource(manualFetch: Boolean = false) {
        val state = successState ?: return
        try {
            withIOContext {
                val chapters = state.source.getChapterList(state.manga.toSManga())

                val newChapters = syncChaptersWithSource.await(
                    chapters,
                    state.manga,
                    state.source,
                    manualFetch,
                )

                if (manualFetch) {
                    downloadNewChapters(newChapters)
                }
            }
        } catch (e: Throwable) {
            val message = if (e is NoChaptersException) {
                context.getString(R.string.no_chapters_error)
            } else {
                logcat(LogPriority.ERROR, e)
                with(context) { e.formattedMessage }
            }

            coroutineScope.launch {
                snackbarHostState.showSnackbar(message = message)
            }
            val newManga = mangaRepository.getMangaById(mangaId)
            updateSuccessState { it.copy(manga = newManga, isRefreshingData = false) }
        }
    }

    /**
     * @throws IllegalStateException if the swipe action is [LibraryPreferences.ChapterSwipeAction.Disabled]
     */
    fun chapterSwipe(chapterItem: ChapterItem, swipeAction: LibraryPreferences.ChapterSwipeAction) {
        coroutineScope.launch {
            executeChapterSwipeAction(chapterItem, swipeAction)
        }
    }

    /**
     * @throws IllegalStateException if the swipe action is [LibraryPreferences.ChapterSwipeAction.Disabled]
     */
    private fun executeChapterSwipeAction(
        chapterItem: ChapterItem,
        swipeAction: LibraryPreferences.ChapterSwipeAction,
    ) {
        val chapter = chapterItem.chapter
        when (swipeAction) {
            LibraryPreferences.ChapterSwipeAction.ToggleRead -> {
                markChaptersRead(listOf(chapter), !chapter.read)
            }

            LibraryPreferences.ChapterSwipeAction.ToggleBookmark -> {
                bookmarkChapters(listOf(chapter), !chapter.bookmark)
            }

            LibraryPreferences.ChapterSwipeAction.Download -> {
                val downloadAction: ChapterDownloadAction = when (chapterItem.downloadState) {
                    MangaDownload.State.ERROR,
                    MangaDownload.State.NOT_DOWNLOADED,
                    -> ChapterDownloadAction.START_NOW

                    MangaDownload.State.QUEUE,
                    MangaDownload.State.DOWNLOADING,
                    -> ChapterDownloadAction.CANCEL

                    MangaDownload.State.DOWNLOADED -> ChapterDownloadAction.DELETE
                }
                runChapterDownloadActions(
                    items = listOf(chapterItem),
                    action = downloadAction,
                )
            }

            LibraryPreferences.ChapterSwipeAction.Disabled -> throw IllegalStateException()
        }
    }

    /**
     * Returns the next unread chapter or null if everything is read.
     */
    fun getNextUnreadChapter(): Chapter? {
        val successState = successState ?: return null
        return successState.chapters.getNextUnread(successState.manga)
    }

    private fun getUnreadChapters(): List<Chapter> {
        val chapterItems = if (skipFiltered) filteredChapters.orEmpty() else allChapters.orEmpty()
        return chapterItems
            .filter { (chapter, dlStatus) -> !chapter.read && dlStatus == MangaDownload.State.NOT_DOWNLOADED }
            .map { it.chapter }
    }

    private fun getUnreadChaptersSorted(): List<Chapter> {
        val manga = successState?.manga ?: return emptyList()
        val chaptersSorted = getUnreadChapters().sortedWith(getChapterSort(manga))
        return if (manga.sortDescending()) chaptersSorted.reversed() else chaptersSorted
    }

    private fun startDownload(
        chapters: List<Chapter>,
        startNow: Boolean,
    ) {
        val successState = successState ?: return

        if (startNow) {
            val chapterId = chapters.singleOrNull()?.id ?: return
            downloadManager.startDownloadNow(chapterId)
        } else {
            downloadChapters(chapters)
        }
        if (!isFavorited && !successState.hasPromptedToAddBefore) {
            updateSuccessState { state ->
                state.copy(hasPromptedToAddBefore = true)
            }
            coroutineScope.launch {
                val result = snackbarHostState.showSnackbar(
                    message = context.getString(R.string.snack_add_to_manga_library),
                    actionLabel = context.getString(R.string.action_add),
                    withDismissAction = true,
                )
                if (result == SnackbarResult.ActionPerformed && !isFavorited) {
                    toggleFavorite()
                }
            }
        }
    }

    fun runChapterDownloadActions(
        items: List<ChapterItem>,
        action: ChapterDownloadAction,
    ) {
        when (action) {
            ChapterDownloadAction.START -> {
                startDownload(items.map { it.chapter }, false)
                if (items.any { it.downloadState == MangaDownload.State.ERROR }) {
                    downloadManager.startDownloads()
                }
            }

            ChapterDownloadAction.START_NOW -> {
                val chapter = items.singleOrNull()?.chapter ?: return
                startDownload(listOf(chapter), true)
            }

            ChapterDownloadAction.CANCEL -> {
                val chapterId = items.singleOrNull()?.chapter?.id ?: return
                cancelDownload(chapterId)
            }

            ChapterDownloadAction.DELETE -> {
                deleteChapters(items.map { it.chapter })
            }
        }
    }

    fun runDownloadAction(action: DownloadAction) {
        val chaptersToDownload = when (action) {
            DownloadAction.NEXT_1_ITEM -> getUnreadChaptersSorted().take(1)
            DownloadAction.NEXT_5_ITEMS -> getUnreadChaptersSorted().take(5)
            DownloadAction.NEXT_10_ITEMS -> getUnreadChaptersSorted().take(10)
            DownloadAction.NEXT_25_ITEMS -> getUnreadChaptersSorted().take(25)

            DownloadAction.UNVIEWED_ITEMS -> getUnreadChapters()
        }
        if (chaptersToDownload.isNotEmpty()) {
            startDownload(chaptersToDownload, false)
        }
    }

    private fun cancelDownload(chapterId: Long) {
        val activeDownload = downloadManager.getQueuedDownloadOrNull(chapterId) ?: return
        downloadManager.cancelQueuedDownloads(listOf(activeDownload))
        updateDownloadState(activeDownload.apply { status = MangaDownload.State.NOT_DOWNLOADED })
    }

    fun markPreviousChapterRead(pointer: Chapter) {
        val manga = successState?.manga ?: return
        val chapters = filteredChapters.orEmpty().map { it.chapter }
        val prevChapters = if (manga.sortDescending()) chapters.asReversed() else chapters
        val pointerPos = prevChapters.indexOf(pointer)
        if (pointerPos != -1) markChaptersRead(prevChapters.take(pointerPos), true)
    }

    /**
     * Mark the selected chapter list as read/unread.
     * @param chapters the list of selected chapters.
     * @param read whether to mark chapters as read or unread.
     */
    fun markChaptersRead(chapters: List<Chapter>, read: Boolean) {
        coroutineScope.launchIO {
            setReadStatus.await(
                read = read,
                chapters = chapters.toTypedArray(),
            )
        }
        toggleAllSelection(false)
    }

    /**
     * Downloads the given list of chapters with the manager.
     * @param chapters the list of chapters to download.
     */
    private fun downloadChapters(chapters: List<Chapter>) {
        val manga = successState?.manga ?: return
        downloadManager.downloadChapters(manga, chapters)
        toggleAllSelection(false)
    }

    /**
     * Bookmarks the given list of chapters.
     * @param chapters the list of chapters to bookmark.
     */
    fun bookmarkChapters(chapters: List<Chapter>, bookmarked: Boolean) {
        coroutineScope.launchIO {
            chapters
                .filterNot { it.bookmark == bookmarked }
                .map { ChapterUpdate(id = it.id, bookmark = bookmarked) }
                .let { updateChapter.awaitAll(it) }
        }
        toggleAllSelection(false)
    }

    /**
     * Deletes the given list of chapter.
     *
     * @param chapters the list of chapters to delete.
     */
    fun deleteChapters(chapters: List<Chapter>) {
        coroutineScope.launchNonCancellable {
            try {
                successState?.let { state ->
                    downloadManager.deleteChapters(
                        chapters,
                        state.manga,
                        state.source,
                    )
                }
            } catch (e: Throwable) {
                logcat(LogPriority.ERROR, e)
            }
        }
    }

    private fun downloadNewChapters(chapters: List<Chapter>) {
        coroutineScope.launchNonCancellable {
            val manga = successState?.manga ?: return@launchNonCancellable
            val categories = getCategories.await(manga.id).map { it.id }
            if (chapters.isEmpty() || !manga.shouldDownloadNewChapters(categories, downloadPreferences)) return@launchNonCancellable
            downloadChapters(chapters)
        }
    }

    /**
     * Sets the read filter and requests an UI update.
     * @param state whether to display only unread chapters or all chapters.
     */
    fun setUnreadFilter(state: TriState) {
        val manga = successState?.manga ?: return

        val flag = when (state) {
            TriState.DISABLED -> Manga.SHOW_ALL
            TriState.ENABLED_IS -> Manga.CHAPTER_SHOW_UNREAD
            TriState.ENABLED_NOT -> Manga.CHAPTER_SHOW_READ
        }
        coroutineScope.launchNonCancellable {
            setMangaChapterFlags.awaitSetUnreadFilter(manga, flag)
        }
    }

    /**
     * Sets the download filter and requests an UI update.
     * @param state whether to display only downloaded chapters or all chapters.
     */
    fun setDownloadedFilter(state: TriState) {
        val manga = successState?.manga ?: return

        val flag = when (state) {
            TriState.DISABLED -> Manga.SHOW_ALL
            TriState.ENABLED_IS -> Manga.CHAPTER_SHOW_DOWNLOADED
            TriState.ENABLED_NOT -> Manga.CHAPTER_SHOW_NOT_DOWNLOADED
        }

        coroutineScope.launchNonCancellable {
            setMangaChapterFlags.awaitSetDownloadedFilter(manga, flag)
        }
    }

    /**
     * Sets the bookmark filter and requests an UI update.
     * @param state whether to display only bookmarked chapters or all chapters.
     */
    fun setBookmarkedFilter(state: TriState) {
        val manga = successState?.manga ?: return

        val flag = when (state) {
            TriState.DISABLED -> Manga.SHOW_ALL
            TriState.ENABLED_IS -> Manga.CHAPTER_SHOW_BOOKMARKED
            TriState.ENABLED_NOT -> Manga.CHAPTER_SHOW_NOT_BOOKMARKED
        }

        coroutineScope.launchNonCancellable {
            setMangaChapterFlags.awaitSetBookmarkFilter(manga, flag)
        }
    }

    /**
     * Sets the active display mode.
     * @param mode the mode to set.
     */
    fun setDisplayMode(mode: Long) {
        val manga = successState?.manga ?: return

        coroutineScope.launchNonCancellable {
            setMangaChapterFlags.awaitSetDisplayMode(manga, mode)
        }
    }

    /**
     * Sets the sorting method and requests an UI update.
     * @param sort the sorting mode.
     */
    fun setSorting(sort: Long) {
        val manga = successState?.manga ?: return

        coroutineScope.launchNonCancellable {
            setMangaChapterFlags.awaitSetSortingModeOrFlipOrder(manga, sort)
        }
    }

    fun setCurrentSettingsAsDefault(applyToExisting: Boolean) {
        val manga = successState?.manga ?: return
        coroutineScope.launchNonCancellable {
            libraryPreferences.setChapterSettingsDefault(manga)
            if (applyToExisting) {
                setMangaDefaultChapterFlags.awaitAll()
            }
            snackbarHostState.showSnackbar(message = context.getString(R.string.chapter_settings_updated))
        }
    }

    fun toggleSelection(
        item: ChapterItem,
        selected: Boolean,
        userSelected: Boolean = false,
        fromLongPress: Boolean = false,
    ) {
        updateSuccessState { successState ->
            val newChapters = successState.processedChapters.toMutableList().apply {
                val selectedIndex = successState.processedChapters.indexOfFirst { it.chapter.id == item.chapter.id }
                if (selectedIndex < 0) return@apply

                val selectedItem = get(selectedIndex)
                if ((selectedItem.selected && selected) || (!selectedItem.selected && !selected)) return@apply

                val firstSelection = none { it.selected }
                set(selectedIndex, selectedItem.copy(selected = selected))
                selectedChapterIds.addOrRemove(item.chapter.id, selected)

                if (selected && userSelected && fromLongPress) {
                    if (firstSelection) {
                        selectedPositions[0] = selectedIndex
                        selectedPositions[1] = selectedIndex
                    } else {
                        // Try to select the items in-between when possible
                        val range: IntRange
                        if (selectedIndex < selectedPositions[0]) {
                            range = selectedIndex + 1 ..< selectedPositions[0]
                            selectedPositions[0] = selectedIndex
                        } else if (selectedIndex > selectedPositions[1]) {
                            range = (selectedPositions[1] + 1) ..< selectedIndex
                            selectedPositions[1] = selectedIndex
                        } else {
                            // Just select itself
                            range = IntRange.EMPTY
                        }

                        range.forEach {
                            val inbetweenItem = get(it)
                            if (!inbetweenItem.selected) {
                                selectedChapterIds.add(inbetweenItem.chapter.id)
                                set(it, inbetweenItem.copy(selected = true))
                            }
                        }
                    }
                } else if (userSelected && !fromLongPress) {
                    if (!selected) {
                        if (selectedIndex == selectedPositions[0]) {
                            selectedPositions[0] = indexOfFirst { it.selected }
                        } else if (selectedIndex == selectedPositions[1]) {
                            selectedPositions[1] = indexOfLast { it.selected }
                        }
                    } else {
                        if (selectedIndex < selectedPositions[0]) {
                            selectedPositions[0] = selectedIndex
                        } else if (selectedIndex > selectedPositions[1]) {
                            selectedPositions[1] = selectedIndex
                        }
                    }
                }
            }
            successState.copy(chapters = newChapters)
        }
    }

    fun toggleAllSelection(selected: Boolean) {
        updateSuccessState { successState ->
            val newChapters = successState.chapters.map {
                selectedChapterIds.addOrRemove(it.chapter.id, selected)
                it.copy(selected = selected)
            }
            selectedPositions[0] = -1
            selectedPositions[1] = -1
            successState.copy(chapters = newChapters)
        }
    }

    fun invertSelection() {
        updateSuccessState { successState ->
            val newChapters = successState.chapters.map {
                selectedChapterIds.addOrRemove(it.chapter.id, !it.selected)
                it.copy(selected = !it.selected)
            }
            selectedPositions[0] = -1
            selectedPositions[1] = -1
            successState.copy(chapters = newChapters)
        }
    }

    // Chapters list - end

    // Track sheet - start

    private fun observeTrackers() {
        val manga = successState?.manga ?: return

        coroutineScope.launchIO {
            getTracks.subscribe(manga.id)
                .catch { logcat(LogPriority.ERROR, it) }
                .map { tracks ->
                    loggedServices
                        // Map to TrackItem
                        .map { service -> MangaTrackItem(tracks.find { it.syncId.toLong() == service.id }, service) }
                        // Show only if the service supports this manga's source
                        .filter {
                            (it.service as? EnhancedMangaTrackService)?.accept(source!!) ?: true
                        }
                }
                .distinctUntilChanged()
                .collectLatest { trackItems ->
                    updateSuccessState { it.copy(trackItems = trackItems) }
                }
        }
    }

    // Track sheet - end

    sealed interface Dialog {
        data class ChangeCategory(val manga: Manga, val initialSelection: List<CheckboxState<Category>>) : Dialog
        data class DeleteChapters(val chapters: List<Chapter>) : Dialog
        data class DuplicateManga(val manga: Manga, val duplicate: Manga) : Dialog
<<<<<<< HEAD

        // SY -->
        data class EditMangaInfo(val manga: Manga) : Dialog

        // SY <--
        data class SetMangaInterval(val manga: Manga) : Dialog
=======
        data class SetMangaFetchInterval(val manga: Manga) : Dialog
>>>>>>> a2a445fd
        data object SettingsSheet : Dialog
        data object TrackSheet : Dialog
        data object FullCover : Dialog
    }

    fun dismissDialog() {
        updateSuccessState { it.copy(dialog = null) }
    }

    fun showDeleteChapterDialog(chapters: List<Chapter>) {
        updateSuccessState { it.copy(dialog = Dialog.DeleteChapters(chapters)) }
    }

    fun showSettingsDialog() {
        updateSuccessState { it.copy(dialog = Dialog.SettingsSheet) }
    }

    fun showTrackDialog() {
        updateSuccessState { it.copy(dialog = Dialog.TrackSheet) }
    }

    fun showCoverDialog() {
        updateSuccessState { it.copy(dialog = Dialog.FullCover) }
    }

    // SY -->
    fun showEditMangaInfoDialog() {
        mutableState.update { state ->
            when (state) {
                State.Loading -> state
                is State.Success -> {
                    state.copy(dialog = Dialog.EditMangaInfo(state.manga))
                }
            }
        }
    }
    // SY <--

    sealed interface State {
        @Immutable
        data object Loading : State

        @Immutable
        data class Success(
            val manga: Manga,
            val source: MangaSource,
            val isFromSource: Boolean,
            val chapters: List<ChapterItem>,
            val trackItems: List<MangaTrackItem> = emptyList(),
            val isRefreshingData: Boolean = false,
            val dialog: Dialog? = null,
            val hasPromptedToAddBefore: Boolean = false,
        ) : State {

            val processedChapters by lazy {
                chapters.applyFilters(manga).toList()
            }

            val trackingAvailable: Boolean
                get() = trackItems.isNotEmpty()

            val trackingCount: Int
                get() = trackItems.count { it.track != null }

            /**
             * Applies the view filters to the list of chapters obtained from the database.
             * @return an observable of the list of chapters filtered and sorted.
             */
            private fun List<ChapterItem>.applyFilters(manga: Manga): Sequence<ChapterItem> {
                val isLocalManga = manga.isLocal()
                val unreadFilter = manga.unreadFilter
                val downloadedFilter = manga.downloadedFilter
                val bookmarkedFilter = manga.bookmarkedFilter
                return asSequence()
                    .filter { (chapter) -> applyFilter(unreadFilter) { !chapter.read } }
                    .filter { (chapter) -> applyFilter(bookmarkedFilter) { chapter.bookmark } }
                    .filter { applyFilter(downloadedFilter) { it.isDownloaded || isLocalManga } }
                    .sortedWith { (chapter1), (chapter2) ->
                        getChapterSort(manga).invoke(
                            chapter1,
                            chapter2,
                        )
                    }
            }
        }
    }
}

@Immutable
data class ChapterItem(
    val chapter: Chapter,
    val downloadState: MangaDownload.State,
    val downloadProgress: Int,
    val selected: Boolean = false,
) {
    val isDownloaded = downloadState == MangaDownload.State.DOWNLOADED
}

@Immutable
data class FetchMangaInterval(
    val interval: Int,
    val leadDays: Int,
    val followDays: Int,
)<|MERGE_RESOLUTION|>--- conflicted
+++ resolved
@@ -1073,16 +1073,12 @@
         data class ChangeCategory(val manga: Manga, val initialSelection: List<CheckboxState<Category>>) : Dialog
         data class DeleteChapters(val chapters: List<Chapter>) : Dialog
         data class DuplicateManga(val manga: Manga, val duplicate: Manga) : Dialog
-<<<<<<< HEAD
 
         // SY -->
         data class EditMangaInfo(val manga: Manga) : Dialog
 
         // SY <--
-        data class SetMangaInterval(val manga: Manga) : Dialog
-=======
         data class SetMangaFetchInterval(val manga: Manga) : Dialog
->>>>>>> a2a445fd
         data object SettingsSheet : Dialog
         data object TrackSheet : Dialog
         data object FullCover : Dialog
