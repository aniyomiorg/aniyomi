--- conflicted
+++ resolved
@@ -1044,20 +1044,14 @@
         data class ChangeCategory(val manga: Manga, val initialSelection: List<CheckboxState<Category>>) : Dialog()
         data class DeleteChapters(val chapters: List<Chapter>) : Dialog()
         data class DuplicateManga(val manga: Manga, val duplicate: Manga) : Dialog()
-<<<<<<< HEAD
 
         // SY -->
         data class EditMangaInfo(val manga: Manga) : Dialog()
         // SY <--
 
-        object SettingsSheet : Dialog()
-        object TrackSheet : Dialog()
-        object FullCover : Dialog()
-=======
         data object SettingsSheet : Dialog()
         data object TrackSheet : Dialog()
         data object FullCover : Dialog()
->>>>>>> 645746aa
     }
 
     fun dismissDialog() {
