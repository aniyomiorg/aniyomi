package eu.kanade.tachiyomi.ui.reader

import android.app.Application
import android.content.Context
import android.net.Uri
import android.os.Bundle
import com.jakewharton.rxrelay.BehaviorRelay
import eu.kanade.domain.chapter.interactor.UpdateChapter
import eu.kanade.domain.chapter.model.ChapterUpdate
import eu.kanade.domain.history.interactor.UpsertHistory
import eu.kanade.domain.history.model.HistoryUpdate
import eu.kanade.domain.manga.model.isLocal
import eu.kanade.domain.track.interactor.GetTracks
import eu.kanade.domain.track.interactor.InsertTrack
import eu.kanade.domain.track.model.toDbTrack
import eu.kanade.tachiyomi.data.database.DatabaseHelper
import eu.kanade.tachiyomi.data.database.models.Manga
import eu.kanade.tachiyomi.data.database.models.toDomainManga
import eu.kanade.tachiyomi.data.download.DownloadManager
import eu.kanade.tachiyomi.data.preference.PreferencesHelper
import eu.kanade.tachiyomi.data.saver.Image
import eu.kanade.tachiyomi.data.saver.ImageSaver
import eu.kanade.tachiyomi.data.saver.Location
import eu.kanade.tachiyomi.data.track.TrackManager
import eu.kanade.tachiyomi.data.track.job.DelayedTrackingStore
import eu.kanade.tachiyomi.data.track.job.DelayedTrackingUpdateJob
import eu.kanade.tachiyomi.source.SourceManager
import eu.kanade.tachiyomi.source.model.Page
import eu.kanade.tachiyomi.ui.base.presenter.BasePresenter
import eu.kanade.tachiyomi.ui.reader.loader.ChapterLoader
import eu.kanade.tachiyomi.ui.reader.loader.HttpPageLoader
import eu.kanade.tachiyomi.ui.reader.model.InsertPage
import eu.kanade.tachiyomi.ui.reader.model.ReaderChapter
import eu.kanade.tachiyomi.ui.reader.model.ReaderPage
import eu.kanade.tachiyomi.ui.reader.model.ViewerChapters
import eu.kanade.tachiyomi.ui.reader.setting.OrientationType
import eu.kanade.tachiyomi.ui.reader.setting.ReadingModeType
import eu.kanade.tachiyomi.util.chapter.getChapterSort
import eu.kanade.tachiyomi.util.editCover
import eu.kanade.tachiyomi.util.lang.byteSize
import eu.kanade.tachiyomi.util.lang.launchIO
import eu.kanade.tachiyomi.util.lang.launchUI
import eu.kanade.tachiyomi.util.lang.takeBytes
import eu.kanade.tachiyomi.util.storage.DiskUtil
import eu.kanade.tachiyomi.util.storage.cacheImageDir
import eu.kanade.tachiyomi.util.system.isOnline
import eu.kanade.tachiyomi.util.system.logcat
import kotlinx.coroutines.async
import kotlinx.coroutines.awaitAll
import kotlinx.coroutines.runBlocking
import logcat.LogPriority
import rx.Observable
import rx.Subscription
import rx.android.schedulers.AndroidSchedulers
import rx.schedulers.Schedulers
import uy.kohesive.injekt.Injekt
import uy.kohesive.injekt.api.get
import uy.kohesive.injekt.injectLazy
import java.util.Date
import java.util.concurrent.TimeUnit

/**
 * Presenter used by the activity to perform background operations.
 */
class ReaderPresenter(
    private val db: DatabaseHelper = Injekt.get(),
    private val sourceManager: SourceManager = Injekt.get(),
    private val downloadManager: DownloadManager = Injekt.get(),
    private val preferences: PreferencesHelper = Injekt.get(),
    private val delayedTrackingStore: DelayedTrackingStore = Injekt.get(),
    private val getTracks: GetTracks = Injekt.get(),
    private val insertTrack: InsertTrack = Injekt.get(),
    private val upsertHistory: UpsertHistory = Injekt.get(),
    private val updateChapter: UpdateChapter = Injekt.get(),
) : BasePresenter<ReaderActivity>() {

    /**
     * The manga loaded in the reader. It can be null when instantiated for a short time.
     */
    var manga: Manga? = null
        private set

    /**
     * The chapter id of the currently loaded chapter. Used to restore from process kill.
     */
    private var chapterId = -1L

    /**
     * The chapter loader for the loaded manga. It'll be null until [manga] is set.
     */
    private var loader: ChapterLoader? = null

    /**
     * The time the chapter was started reading
     */
    private var chapterReadStartTime: Long? = null

    /**
     * Subscription to prevent setting chapters as active from multiple threads.
     */
    private var activeChapterSubscription: Subscription? = null

    /**
     * Relay for currently active viewer chapters.
     */
    private val viewerChaptersRelay = BehaviorRelay.create<ViewerChapters>()

    /**
     * Relay used when loading prev/next chapter needed to lock the UI (with a dialog).
     */
    private val isLoadingAdjacentChapterRelay = BehaviorRelay.create<Boolean>()

    private val imageSaver: ImageSaver by injectLazy()

    /**
     * Chapter list for the active manga. It's retrieved lazily and should be accessed for the first
     * time in a background thread to avoid blocking the UI.
     */
    private val chapterList by lazy {
        val manga = manga!!
        val dbChapters = db.getChapters(manga).executeAsBlocking()

        val selectedChapter = dbChapters.find { it.id == chapterId }
            ?: error("Requested chapter of id $chapterId not found in chapter list")

        val chaptersForReader = when {
            preferences.skipRead() || preferences.skipFiltered() -> {
                val filteredChapters = dbChapters.filterNot {
                    when {
                        preferences.skipRead() && it.read -> true
                        preferences.skipFiltered() -> {
<<<<<<< HEAD
                            manga.readFilter == Manga.CHAPTER_SHOW_READ && !it.read ||
                                manga.readFilter == Manga.CHAPTER_SHOW_UNREAD && it.read ||
                                manga.downloadedFilter == Manga.CHAPTER_SHOW_DOWNLOADED && !downloadManager.isChapterDownloaded(it, manga) ||
                                manga.downloadedFilter == Manga.CHAPTER_SHOW_NOT_DOWNLOADED && downloadManager.isChapterDownloaded(it, manga) ||
                                manga.bookmarkedFilter == Manga.CHAPTER_SHOW_BOOKMARKED && !it.bookmark ||
                                manga.bookmarkedFilter == Manga.CHAPTER_SHOW_NOT_BOOKMARKED && it.bookmark
=======
                            (manga.readFilter == Manga.CHAPTER_SHOW_READ && !it.read) ||
                                (manga.readFilter == Manga.CHAPTER_SHOW_UNREAD && it.read) ||
                                (manga.downloadedFilter == Manga.CHAPTER_SHOW_DOWNLOADED && !downloadManager.isChapterDownloaded(it.name, it.scanlator, manga.title, manga.source)) ||
                                (manga.downloadedFilter == Manga.CHAPTER_SHOW_NOT_DOWNLOADED && downloadManager.isChapterDownloaded(it.name, it.scanlator, manga.title, manga.source)) ||
                                (manga.bookmarkedFilter == Manga.CHAPTER_SHOW_BOOKMARKED && !it.bookmark) ||
                                (manga.bookmarkedFilter == Manga.CHAPTER_SHOW_NOT_BOOKMARKED && it.bookmark)
>>>>>>> f26cfa58
                        }
                        else -> false
                    }
                }

                if (filteredChapters.any { it.id == chapterId }) {
                    filteredChapters
                } else {
                    filteredChapters + listOf(selectedChapter)
                }
            }
            else -> dbChapters
        }

        chaptersForReader
            .sortedWith(getChapterSort(manga, sortDescending = false))
            .map(::ReaderChapter)
    }

    private var hasTrackers: Boolean = false
    private val checkTrackers: (Manga) -> Unit = { manga ->
        val tracks = runBlocking { getTracks.await(manga.id!!) }
        hasTrackers = tracks.isNotEmpty()
    }

    private val incognitoMode = preferences.incognitoMode().get()

    /**
     * Called when the presenter is created. It retrieves the saved active chapter if the process
     * was restored.
     */
    override fun onCreate(savedState: Bundle?) {
        super.onCreate(savedState)
        if (savedState != null) {
            chapterId = savedState.getLong(::chapterId.name, -1)
        }
    }

    /**
     * Called when the presenter is destroyed. It saves the current progress and cleans up
     * references on the currently active chapters.
     */
    override fun onDestroy() {
        super.onDestroy()
        val currentChapters = viewerChaptersRelay.value
        if (currentChapters != null) {
            currentChapters.unref()
            saveReadingProgress(currentChapters.currChapter)
        }
    }

    /**
     * Called when the presenter instance is being saved. It saves the currently active chapter
     * id and the last page read.
     */
    override fun onSave(state: Bundle) {
        super.onSave(state)
        val currentChapter = getCurrentChapter()
        if (currentChapter != null) {
            currentChapter.requestedPage = currentChapter.chapter.last_page_read
            state.putLong(::chapterId.name, currentChapter.chapter.id!!)
        }
    }

    /**
     * Called when the user pressed the back button and is going to leave the reader. Used to
     * trigger deletion of the downloaded chapters.
     */
    fun onBackPressed() {
        deletePendingChapters()
    }

    /**
     * Called when the activity is saved and not changing configurations. It updates the database
     * to persist the current progress of the active chapter.
     */
    fun onSaveInstanceStateNonConfigurationChange() {
        val currentChapter = getCurrentChapter() ?: return
        launchIO {
            saveChapterProgress(currentChapter)
        }
    }

    /**
     * Whether this presenter is initialized yet.
     */
    fun needsInit(): Boolean {
        return manga == null
    }

    /**
     * Initializes this presenter with the given [mangaId] and [initialChapterId]. This method will
     * fetch the manga from the database and initialize the initial chapter.
     */
    fun init(mangaId: Long, initialChapterId: Long) {
        if (!needsInit()) return

        db.getManga(mangaId).asRxObservable()
            .first()
            .observeOn(AndroidSchedulers.mainThread())
            .doOnNext { init(it, initialChapterId) }
            .subscribeFirst(
                { _, _ ->
                    // Ignore onNext event
                },
                ReaderActivity::setInitialChapterError,
            )
    }

    /**
     * Initializes this presenter with the given [manga] and [initialChapterId]. This method will
     * set the chapter loader, view subscriptions and trigger an initial load.
     */
    private fun init(manga: Manga, initialChapterId: Long) {
        if (!needsInit()) return

        this.manga = manga
        if (chapterId == -1L) chapterId = initialChapterId

        checkTrackers(manga)

        val context = Injekt.get<Application>()
        val source = sourceManager.getOrStub(manga.source)
        loader = ChapterLoader(context, downloadManager, manga, source)

        Observable.just(manga).subscribeLatestCache(ReaderActivity::setManga)
        viewerChaptersRelay.subscribeLatestCache(ReaderActivity::setChapters)
        isLoadingAdjacentChapterRelay.subscribeLatestCache(ReaderActivity::setProgressDialog)

        // Read chapterList from an io thread because it's retrieved lazily and would block main.
        activeChapterSubscription?.unsubscribe()
        activeChapterSubscription = Observable
            .fromCallable { chapterList.first { chapterId == it.chapter.id } }
            .flatMap { getLoadObservable(loader!!, it) }
            .subscribeOn(Schedulers.io())
            .observeOn(AndroidSchedulers.mainThread())
            .subscribeFirst(
                { _, _ ->
                    // Ignore onNext event
                },
                ReaderActivity::setInitialChapterError,
            )
    }

    /**
     * Returns an observable that loads the given [chapter] with this [loader]. This observable
     * handles main thread synchronization and updating the currently active chapters on
     * [viewerChaptersRelay], however callers must ensure there won't be more than one
     * subscription active by unsubscribing any existing [activeChapterSubscription] before.
     * Callers must also handle the onError event.
     */
    private fun getLoadObservable(
        loader: ChapterLoader,
        chapter: ReaderChapter,
    ): Observable<ViewerChapters> {
        return loader.loadChapter(chapter)
            .andThen(
                Observable.fromCallable {
                    val chapterPos = chapterList.indexOf(chapter)

                    ViewerChapters(
                        chapter,
                        chapterList.getOrNull(chapterPos - 1),
                        chapterList.getOrNull(chapterPos + 1),
                    )
                },
            )
            .observeOn(AndroidSchedulers.mainThread())
            .doOnNext { newChapters ->
                val oldChapters = viewerChaptersRelay.value

                // Add new references first to avoid unnecessary recycling
                newChapters.ref()
                oldChapters?.unref()

                viewerChaptersRelay.call(newChapters)
            }
    }

    /**
     * Called when the user changed to the given [chapter] when changing pages from the viewer.
     * It's used only to set this chapter as active.
     */
    private fun loadNewChapter(chapter: ReaderChapter) {
        val loader = loader ?: return

        logcat { "Loading ${chapter.chapter.url}" }

        activeChapterSubscription?.unsubscribe()
        activeChapterSubscription = getLoadObservable(loader, chapter)
            .toCompletable()
            .onErrorComplete()
            .subscribe()
            .also(::add)
    }

    /**
     * Called when the user is going to load the prev/next chapter through the menu button. It
     * sets the [isLoadingAdjacentChapterRelay] that the view uses to prevent any further
     * interaction until the chapter is loaded.
     */
    private fun loadAdjacent(chapter: ReaderChapter) {
        val loader = loader ?: return

        logcat { "Loading adjacent ${chapter.chapter.url}" }

        activeChapterSubscription?.unsubscribe()
        activeChapterSubscription = getLoadObservable(loader, chapter)
            .doOnSubscribe { isLoadingAdjacentChapterRelay.call(true) }
            .doOnUnsubscribe { isLoadingAdjacentChapterRelay.call(false) }
            .subscribeFirst(
                { view, _ ->
                    view.moveToPageIndex(0)
                },
                { _, _ ->
                    // Ignore onError event, viewers handle that state
                },
            )
    }

    /**
     * Called when the viewers decide it's a good time to preload a [chapter] and improve the UX so
     * that the user doesn't have to wait too long to continue reading.
     */
    private fun preload(chapter: ReaderChapter) {
        if (chapter.pageLoader is HttpPageLoader) {
            val manga = manga ?: return
            val dbChapter = chapter.chapter
            val isDownloaded = downloadManager.isChapterDownloaded(dbChapter.name, dbChapter.scanlator, manga.title, manga.source)
            if (isDownloaded) {
                chapter.state = ReaderChapter.State.Wait
            }
        }

        if (chapter.state != ReaderChapter.State.Wait && chapter.state !is ReaderChapter.State.Error) {
            return
        }

        logcat { "Preloading ${chapter.chapter.url}" }

        val loader = loader ?: return

        loader.loadChapter(chapter)
            .observeOn(AndroidSchedulers.mainThread())
            // Update current chapters whenever a chapter is preloaded
            .doOnCompleted { viewerChaptersRelay.value?.let(viewerChaptersRelay::call) }
            .onErrorComplete()
            .subscribe()
            .also(::add)
    }

    /**
     * Called every time a page changes on the reader. Used to mark the flag of chapters being
     * read, update tracking services, enqueue downloaded chapter deletion, and updating the active chapter if this
     * [page]'s chapter is different from the currently active.
     */
    fun onPageSelected(page: ReaderPage) {
        val currentChapters = viewerChaptersRelay.value ?: return

        val selectedChapter = page.chapter

        // Insert page doesn't change page progress
        if (page is InsertPage) {
            return
        }

        // Save last page read and mark as read if needed
        selectedChapter.chapter.last_page_read = page.index
        val shouldTrack = !incognitoMode || hasTrackers
        if (selectedChapter.pages?.lastIndex == page.index && shouldTrack) {
            selectedChapter.chapter.read = true
            updateTrackChapterRead(selectedChapter)
            deleteChapterIfNeeded(selectedChapter)
            deleteChapterFromDownloadQueue(currentChapters.currChapter)
        }

        if (selectedChapter != currentChapters.currChapter) {
            logcat { "Setting ${selectedChapter.chapter.url} as active" }
            saveReadingProgress(currentChapters.currChapter)
            loadNewChapter(selectedChapter)
        }
    }

    /**
     * Removes [currentChapter] from download queue
     * if setting is enabled and [currentChapter] is queued for download
     */
    private fun deleteChapterFromDownloadQueue(currentChapter: ReaderChapter) {
        downloadManager.getChapterDownloadOrNull(currentChapter.chapter)?.let { download ->
            downloadManager.deletePendingDownload(download)
        }
    }

    /**
     * Determines if deleting option is enabled and nth to last chapter actually exists.
     * If both conditions are satisfied enqueues chapter for delete
     * @param currentChapter current chapter, which is going to be marked as read.
     */
    private fun deleteChapterIfNeeded(currentChapter: ReaderChapter) {
        // Determine which chapter should be deleted and enqueue
        val currentChapterPosition = chapterList.indexOf(currentChapter)
        val removeAfterReadSlots = preferences.removeAfterReadSlots()
        val chapterToDelete = chapterList.getOrNull(currentChapterPosition - removeAfterReadSlots)

        // Check if deleting option is enabled and chapter exists
        if (removeAfterReadSlots != -1 && chapterToDelete != null) {
            enqueueDeleteReadChapters(chapterToDelete)
        }
    }

    fun saveCurrentChapterReadingProgress() {
        getCurrentChapter()?.let { saveReadingProgress(it) }
    }

    /**
     * Called when reader chapter is changed in reader or when activity is paused.
     */
    private fun saveReadingProgress(readerChapter: ReaderChapter) {
        launchIO {
            saveChapterProgress(readerChapter)
            saveChapterHistory(readerChapter)
        }
    }

    /**
     * Saves this [readerChapter] progress (last read page and whether it's read).
     * If incognito mode isn't on or has at least 1 tracker
     */
    private suspend fun saveChapterProgress(readerChapter: ReaderChapter) {
        if (!incognitoMode || hasTrackers) {
            val chapter = readerChapter.chapter
            updateChapter.await(
                ChapterUpdate(
                    id = chapter.id!!,
                    read = chapter.read,
                    bookmark = chapter.bookmark,
                    lastPageRead = chapter.last_page_read.toLong(),
                ),
            )
        }
    }

    /**
     * Saves this [readerChapter] last read history if incognito mode isn't on.
     */
    private suspend fun saveChapterHistory(readerChapter: ReaderChapter) {
        if (!incognitoMode) {
            val chapterId = readerChapter.chapter.id!!
            val readAt = Date()
            val sessionReadDuration = chapterReadStartTime?.let { readAt.time - it } ?: 0

            upsertHistory.await(
                HistoryUpdate(chapterId, readAt, sessionReadDuration),
            ).also {
                chapterReadStartTime = null
            }
        }
    }

    fun setReadStartTime() {
        chapterReadStartTime = Date().time
    }

    /**
     * Called from the activity to preload the given [chapter].
     */
    fun preloadChapter(chapter: ReaderChapter) {
        preload(chapter)
    }

    /**
     * Called from the activity to load and set the next chapter as active.
     */
    fun loadNextChapter() {
        val nextChapter = viewerChaptersRelay.value?.nextChapter ?: return
        loadAdjacent(nextChapter)
    }

    /**
     * Called from the activity to load and set the previous chapter as active.
     */
    fun loadPreviousChapter() {
        val prevChapter = viewerChaptersRelay.value?.prevChapter ?: return
        loadAdjacent(prevChapter)
    }

    /**
     * Returns the currently active chapter.
     */
    fun getCurrentChapter(): ReaderChapter? {
        return viewerChaptersRelay.value?.currChapter
    }

    /**
     * Bookmarks the currently active chapter.
     */
    fun bookmarkCurrentChapter(bookmarked: Boolean) {
        if (getCurrentChapter()?.chapter == null) {
            return
        }

        val chapter = getCurrentChapter()?.chapter!!
        chapter.bookmark = bookmarked
        db.updateChapterProgress(chapter).executeAsBlocking()
    }

    /**
     * Returns the viewer position used by this manga or the default one.
     */
    fun getMangaReadingMode(resolveDefault: Boolean = true): Int {
        val default = preferences.defaultReadingMode()
        val readingMode = ReadingModeType.fromPreference(manga?.readingModeType)
        return when {
            resolveDefault && readingMode == ReadingModeType.DEFAULT -> default
            else -> manga?.readingModeType ?: default
        }
    }

    /**
     * Updates the viewer position for the open manga.
     */
    fun setMangaReadingMode(readingModeType: Int) {
        val manga = manga ?: return
        manga.readingModeType = readingModeType
        db.updateViewerFlags(manga).executeAsBlocking()

        Observable.timer(250, TimeUnit.MILLISECONDS, AndroidSchedulers.mainThread())
            .subscribeFirst({ view, _ ->
                val currChapters = viewerChaptersRelay.value
                if (currChapters != null) {
                    // Save current page
                    val currChapter = currChapters.currChapter
                    currChapter.requestedPage = currChapter.chapter.last_page_read

                    // Emit manga and chapters to the new viewer
                    view.setManga(manga)
                    view.setChapters(currChapters)
                }
            },)
    }

    /**
     * Returns the orientation type used by this manga or the default one.
     */
    fun getMangaOrientationType(resolveDefault: Boolean = true): Int {
        val default = preferences.defaultOrientationType()
        val orientation = OrientationType.fromPreference(manga?.orientationType)
        return when {
            resolveDefault && orientation == OrientationType.DEFAULT -> default
            else -> manga?.orientationType ?: default
        }
    }

    /**
     * Updates the orientation type for the open manga.
     */
    fun setMangaOrientationType(rotationType: Int) {
        val manga = manga ?: return
        manga.orientationType = rotationType
        db.updateViewerFlags(manga).executeAsBlocking()

        logcat(LogPriority.INFO) { "Manga orientation is ${manga.orientationType}" }

        Observable.timer(250, TimeUnit.MILLISECONDS, AndroidSchedulers.mainThread())
            .subscribeFirst({ view, _ ->
                val currChapters = viewerChaptersRelay.value
                if (currChapters != null) {
                    view.setOrientation(getMangaOrientationType())
                }
            },)
    }

    /**
     * Generate a filename for the given [manga] and [page]
     */
    private fun generateFilename(
        manga: Manga,
        page: ReaderPage,
    ): String {
        val chapter = page.chapter.chapter
        val filenameSuffix = " - ${page.number}"
        return DiskUtil.buildValidFilename(
            "${manga.title} - ${chapter.name}".takeBytes(MAX_FILE_NAME_BYTES - filenameSuffix.byteSize()),
        ) + filenameSuffix
    }

    /**
     * Saves the image of this [page] on the pictures directory and notifies the UI of the result.
     * There's also a notification to allow sharing the image somewhere else or deleting it.
     */
    fun saveImage(page: ReaderPage) {
        if (page.status != Page.READY) return
        val manga = manga ?: return

        val context = Injekt.get<Application>()
        val notifier = SaveImageNotifier(context)
        notifier.onClear()

        val filename = generateFilename(manga, page)

        // Pictures directory.
        val relativePath = if (preferences.folderPerManga()) DiskUtil.buildValidFilename(manga.title) else ""

        // Copy file in background.
        try {
            presenterScope.launchIO {
                val uri = imageSaver.save(
                    image = Image.Page(
                        inputStream = page.stream!!,
                        name = filename,
                        location = Location.Pictures.create(relativePath),
                    ),
                )
                launchUI {
                    notifier.onComplete(uri)
                    view!!.onSaveImageResult(SaveImageResult.Success(uri))
                }
            }
        } catch (e: Throwable) {
            notifier.onError(e.message)
            view!!.onSaveImageResult(SaveImageResult.Error(e))
        }
    }

    /**
     * Shares the image of this [page] and notifies the UI with the path of the file to share.
     * The image must be first copied to the internal partition because there are many possible
     * formats it can come from, like a zipped chapter, in which case it's not possible to directly
     * get a path to the file and it has to be decompressed somewhere first. Only the last shared
     * image will be kept so it won't be taking lots of internal disk space.
     */
    fun shareImage(page: ReaderPage) {
        if (page.status != Page.READY) return
        val manga = manga ?: return

        val context = Injekt.get<Application>()
        val destDir = context.cacheImageDir

        val filename = generateFilename(manga, page)

        try {
            presenterScope.launchIO {
                destDir.deleteRecursively()
                val uri = imageSaver.save(
                    image = Image.Page(
                        inputStream = page.stream!!,
                        name = filename,
                        location = Location.Cache,
                    ),
                )
                launchUI {
                    view!!.onShareImageResult(uri, page)
                }
            }
        } catch (e: Throwable) {
            logcat(LogPriority.ERROR, e)
        }
    }

    /**
     * Sets the image of this [page] as cover and notifies the UI of the result.
     */
    fun setAsCover(context: Context, page: ReaderPage) {
        if (page.status != Page.READY) return
        val manga = manga?.toDomainManga() ?: return
        val stream = page.stream ?: return

        presenterScope.launchIO {
            val result = try {
                manga.editCover(context, stream())
            } catch (e: Exception) {
                false
            }
            launchUI {
                val resultResult = if (!result) {
                    SetAsCoverResult.Error
                } else if (manga.isLocal() || manga.favorite) {
                    SetAsCoverResult.Success
                } else {
                    SetAsCoverResult.AddToLibraryFirst
                }
                view?.onSetAsCoverResult(resultResult)
            }
        }
    }

    /**
     * Results of the set as cover feature.
     */
    enum class SetAsCoverResult {
        Success, AddToLibraryFirst, Error
    }

    /**
     * Results of the save image feature.
     */
    sealed class SaveImageResult {
        class Success(val uri: Uri) : SaveImageResult()
        class Error(val error: Throwable) : SaveImageResult()
    }

    /**
     * Starts the service that updates the last chapter read in sync services. This operation
     * will run in a background thread and errors are ignored.
     */
    private fun updateTrackChapterRead(readerChapter: ReaderChapter) {
        if (!preferences.autoUpdateTrack()) return
        val manga = manga ?: return

        val chapterRead = readerChapter.chapter.chapter_number.toDouble()

        val trackManager = Injekt.get<TrackManager>()
        val context = Injekt.get<Application>()

        launchIO {
            getTracks.await(manga.id!!)
                .mapNotNull { track ->
                    val service = trackManager.getService(track.syncId)
                    if (service != null && service.isLogged && chapterRead > track.lastChapterRead) {
                        val updatedTrack = track.copy(lastChapterRead = chapterRead)

                        // We want these to execute even if the presenter is destroyed and leaks
                        // for a while. The view can still be garbage collected.
                        async {
                            runCatching {
                                if (context.isOnline()) {
                                    service.update(updatedTrack.toDbTrack(), true)
                                    insertTrack.await(updatedTrack)
                                } else {
                                    delayedTrackingStore.addItem(updatedTrack)
                                    DelayedTrackingUpdateJob.setupTask(context)
                                }
                            }
                        }
                    } else {
                        null
                    }
                }
                .awaitAll()
                .mapNotNull { it.exceptionOrNull() }
                .forEach { logcat(LogPriority.INFO, it) }
        }
    }

    /**
     * Enqueues this [chapter] to be deleted when [deletePendingChapters] is called. The download
     * manager handles persisting it across process deaths.
     */
    private fun enqueueDeleteReadChapters(chapter: ReaderChapter) {
        if (!chapter.chapter.read) return
        val manga = manga ?: return

        launchIO {
            downloadManager.enqueueDeleteChapters(listOf(chapter.chapter), manga)
        }
    }

    /**
     * Deletes all the pending chapters. This operation will run in a background thread and errors
     * are ignored.
     */
    private fun deletePendingChapters() {
        launchIO {
            downloadManager.deletePendingChapters()
        }
    }

    companion object {
        // Safe theoretical max filename size is 255 bytes and 1 char = 2-4 bytes (UTF-8)
        private const val MAX_FILE_NAME_BYTES = 250
    }
}<|MERGE_RESOLUTION|>--- conflicted
+++ resolved
@@ -129,21 +129,12 @@
                     when {
                         preferences.skipRead() && it.read -> true
                         preferences.skipFiltered() -> {
-<<<<<<< HEAD
-                            manga.readFilter == Manga.CHAPTER_SHOW_READ && !it.read ||
-                                manga.readFilter == Manga.CHAPTER_SHOW_UNREAD && it.read ||
-                                manga.downloadedFilter == Manga.CHAPTER_SHOW_DOWNLOADED && !downloadManager.isChapterDownloaded(it, manga) ||
-                                manga.downloadedFilter == Manga.CHAPTER_SHOW_NOT_DOWNLOADED && downloadManager.isChapterDownloaded(it, manga) ||
-                                manga.bookmarkedFilter == Manga.CHAPTER_SHOW_BOOKMARKED && !it.bookmark ||
-                                manga.bookmarkedFilter == Manga.CHAPTER_SHOW_NOT_BOOKMARKED && it.bookmark
-=======
                             (manga.readFilter == Manga.CHAPTER_SHOW_READ && !it.read) ||
                                 (manga.readFilter == Manga.CHAPTER_SHOW_UNREAD && it.read) ||
                                 (manga.downloadedFilter == Manga.CHAPTER_SHOW_DOWNLOADED && !downloadManager.isChapterDownloaded(it.name, it.scanlator, manga.title, manga.source)) ||
                                 (manga.downloadedFilter == Manga.CHAPTER_SHOW_NOT_DOWNLOADED && downloadManager.isChapterDownloaded(it.name, it.scanlator, manga.title, manga.source)) ||
                                 (manga.bookmarkedFilter == Manga.CHAPTER_SHOW_BOOKMARKED && !it.bookmark) ||
                                 (manga.bookmarkedFilter == Manga.CHAPTER_SHOW_NOT_BOOKMARKED && it.bookmark)
->>>>>>> f26cfa58
                         }
                         else -> false
                     }
