--- conflicted
+++ resolved
@@ -131,13 +131,8 @@
             ?: error("Requested chapter of id $chapterId not found in chapter list")
 
         val chaptersForReader = when {
-<<<<<<< HEAD
-            preferences.skipRead() || preferences.skipFiltered() -> {
-                val filteredChapters = dbChapters.filterNot {
-=======
             (preferences.skipRead() || preferences.skipFiltered()) -> {
                 val filteredChapters = chapters.filterNot {
->>>>>>> 21771e62
                     when {
                         preferences.skipRead() && it.read -> true
                         preferences.skipFiltered() -> {
