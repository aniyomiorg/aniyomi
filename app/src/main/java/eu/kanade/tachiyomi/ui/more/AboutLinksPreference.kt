--- conflicted
+++ resolved
@@ -19,20 +19,13 @@
     override fun onBindViewHolder(holder: PreferenceViewHolder) {
         super.onBindViewHolder(holder)
 
-<<<<<<< HEAD
-        holder.findViewById(R.id.btn_website).setOnClickListener { context.openInBrowser("https://tachiyomi.org") }
-        holder.findViewById(R.id.btn_discord).setOnClickListener { context.openInBrowser("https://discord.gg/F32UjdJZrR") }
-        holder.findViewById(R.id.btn_twitter).setOnClickListener { context.openInBrowser("https://twitter.com/tachiyomiorg") }
-        holder.findViewById(R.id.btn_facebook).setOnClickListener { context.openInBrowser("https://facebook.com/tachiyomiorg") }
-        holder.findViewById(R.id.btn_github).setOnClickListener { context.openInBrowser("https://github.com/jmir1/tachiyomi-mi") }
-=======
         holder.findViewById(R.id.btn_website).apply {
             setTooltip(contentDescription.toString())
             setOnClickListener { context.openInBrowser("https://tachiyomi.org") }
         }
         holder.findViewById(R.id.btn_discord).apply {
             setTooltip(contentDescription.toString())
-            setOnClickListener { context.openInBrowser("https://discord.gg/tachiyomi") }
+            setOnClickListener { context.openInBrowser("https://discord.gg/F32UjdJZrR") }
         }
         holder.findViewById(R.id.btn_twitter).apply {
             setTooltip(contentDescription.toString())
@@ -48,8 +41,7 @@
         }
         holder.findViewById(R.id.btn_github).apply {
             setTooltip(contentDescription.toString())
-            setOnClickListener { context.openInBrowser("https://github.com/tachiyomiorg") }
+            setOnClickListener { context.openInBrowser("https://github.com/jmir1/tachiyomi-mi") }
         }
->>>>>>> 8af8c57b
     }
 }