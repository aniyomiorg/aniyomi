package eu.kanade.tachiyomi.ui.reader.setting

import android.os.Build
import androidx.compose.ui.graphics.BlendMode
import dev.icerock.moko.resources.StringResource
import eu.kanade.tachiyomi.ui.reader.viewer.pager.PagerConfig
import tachiyomi.core.preference.PreferenceStore
import tachiyomi.core.preference.getEnum
import tachiyomi.i18n.MR

class ReaderPreferences(
    private val preferenceStore: PreferenceStore,
) {

    // region General

    fun pageTransitions() = preferenceStore.getBoolean("pref_enable_transitions_key", true)

    fun flashOnPageChange() = preferenceStore.getBoolean("pref_reader_flash", false)

    fun doubleTapAnimSpeed() = preferenceStore.getInt("pref_double_tap_anim_speed", 500)

    fun showPageNumber() = preferenceStore.getBoolean("pref_show_page_number_key", true)

    fun showReadingMode() = preferenceStore.getBoolean("pref_show_reading_mode", true)

    // TODO: default this to true if reader long strip ever goes stable
    fun trueColor() = preferenceStore.getBoolean("pref_true_color_key", false)

    fun fullscreen() = preferenceStore.getBoolean("fullscreen", true)

    fun cutoutShort() = preferenceStore.getBoolean("cutout_short", true)

    fun keepScreenOn() = preferenceStore.getBoolean("pref_keep_screen_on_key", true)

    fun defaultReadingMode() = preferenceStore.getInt(
        "pref_default_reading_mode_key",
        ReadingMode.RIGHT_TO_LEFT.flagValue,
    )

    fun defaultOrientationType() = preferenceStore.getInt(
        "pref_default_orientation_type_key",
        ReaderOrientation.FREE.flagValue,
    )

    fun webtoonDoubleTapZoomEnabled() = preferenceStore.getBoolean(
        "pref_enable_double_tap_zoom_webtoon",
        true,
    )

    fun imageScaleType() = preferenceStore.getInt("pref_image_scale_type_key", 1)

    fun zoomStart() = preferenceStore.getInt("pref_zoom_start_key", 1)

    fun readerTheme() = preferenceStore.getInt("pref_reader_theme_key", 1)

    fun alwaysShowChapterTransition() = preferenceStore.getBoolean(
        "always_show_chapter_transition",
        true,
    )

    fun preserveReadingPosition() = preferenceStore.getBoolean(
        "pref_preserve_reading_position",
        false,
    )

    fun cropBorders() = preferenceStore.getBoolean("crop_borders", false)

    fun navigateToPan() = preferenceStore.getBoolean("navigate_pan", true)

    fun landscapeZoom() = preferenceStore.getBoolean("landscape_zoom", true)

    fun cropBordersWebtoon() = preferenceStore.getBoolean("crop_borders_webtoon", false)

    fun webtoonSidePadding() = preferenceStore.getInt("webtoon_side_padding", WEBTOON_PADDING_MIN)

    fun readerHideThreshold() = preferenceStore.getEnum("reader_hide_threshold", ReaderHideThreshold.LOW)

    fun folderPerManga() = preferenceStore.getBoolean("create_folder_per_manga", false)

    fun skipRead() = preferenceStore.getBoolean("skip_read", false)

    fun skipFiltered() = preferenceStore.getBoolean("skip_filtered", true)

    fun skipDupe() = preferenceStore.getBoolean("skip_dupe", false)

    // endregion

    // region Split two page spread

    fun dualPageSplitPaged() = preferenceStore.getBoolean("pref_dual_page_split", false)

    fun dualPageInvertPaged() = preferenceStore.getBoolean("pref_dual_page_invert", false)

    fun dualPageSplitWebtoon() = preferenceStore.getBoolean("pref_dual_page_split_webtoon", false)

    fun dualPageInvertWebtoon() = preferenceStore.getBoolean("pref_dual_page_invert_webtoon", false)

    fun dualPageRotateToFit() = preferenceStore.getBoolean("pref_dual_page_rotate", false)

    fun dualPageRotateToFitInvert() = preferenceStore.getBoolean(
        "pref_dual_page_rotate_invert",
        false,
    )

    fun dualPageRotateToFitWebtoon() = preferenceStore.getBoolean(
        "pref_dual_page_rotate_webtoon",
        false,
    )

    fun dualPageRotateToFitInvertWebtoon() = preferenceStore.getBoolean(
        "pref_dual_page_rotate_invert_webtoon",
        false,
    )

    // endregion

    // region Color filter

    fun customBrightness() = preferenceStore.getBoolean("pref_custom_brightness_key", false)

    fun customBrightnessValue() = preferenceStore.getInt("custom_brightness_value", 0)

    fun colorFilter() = preferenceStore.getBoolean("pref_color_filter_key", false)

    fun colorFilterValue() = preferenceStore.getInt("color_filter_value", 0)

    fun colorFilterMode() = preferenceStore.getInt("color_filter_mode", 0)

    fun grayscale() = preferenceStore.getBoolean("pref_grayscale", false)

    fun invertedColors() = preferenceStore.getBoolean("pref_inverted_colors", false)

    // endregion

    // region Controls

    fun readWithLongTap() = preferenceStore.getBoolean("reader_long_tap", true)

    fun readWithVolumeKeys() = preferenceStore.getBoolean("reader_volume_keys", false)

    fun readWithVolumeKeysInverted() = preferenceStore.getBoolean(
        "reader_volume_keys_inverted",
        false,
    )

    fun navigationModePager() = preferenceStore.getInt("reader_navigation_mode_pager", 0)

    fun navigationModeWebtoon() = preferenceStore.getInt("reader_navigation_mode_webtoon", 0)

    fun pagerNavInverted() = preferenceStore.getEnum(
        "reader_tapping_inverted",
        TappingInvertMode.NONE,
    )

    fun webtoonNavInverted() = preferenceStore.getEnum(
        "reader_tapping_inverted_webtoon",
        TappingInvertMode.NONE,
    )

    fun showNavigationOverlayNewUser() = preferenceStore.getBoolean(
        "reader_navigation_overlay_new_user",
        true,
    )

    fun showNavigationOverlayOnStart() = preferenceStore.getBoolean(
        "reader_navigation_overlay_on_start",
        false,
    )

    // J2K -->
    fun preloadSize() = preferenceStore.getInt("reader_preload_size", PRELOAD_SIZE_MIN)
    // J2K <--

    // SY -->
    fun readerBottomButtons() = preferenceStore.getStringSet(
        "reader_bottom_buttons",
        ReaderBottomButton.BUTTONS_DEFAULTS,
    )
    fun pageLayout() = preferenceStore.getInt("page_layout", PagerConfig.PageLayout.AUTOMATIC)
    // SY <--

    // endregion

    enum class TappingInvertMode(
        val titleRes: StringResource,
        val shouldInvertHorizontal: Boolean = false,
        val shouldInvertVertical: Boolean = false,
    ) {
        NONE(MR.strings.tapping_inverted_none),
        HORIZONTAL(MR.strings.tapping_inverted_horizontal, shouldInvertHorizontal = true),
        VERTICAL(MR.strings.tapping_inverted_vertical, shouldInvertVertical = true),
        BOTH(
            MR.strings.tapping_inverted_both,
            shouldInvertHorizontal = true,
            shouldInvertVertical = true,
        ),
    }

    enum class ReaderHideThreshold(val threshold: Int) {
        HIGHEST(5),
        HIGH(13),
        LOW(31),
        LOWEST(47),
    }

    companion object {
        const val WEBTOON_PADDING_MIN = 0
        const val WEBTOON_PADDING_MAX = 25

        const val PRELOAD_SIZE_MIN = 4
        const val PRELOAD_SIZE_MAX = 20

        val TapZones = listOf(
            MR.strings.label_default,
            MR.strings.l_nav,
            MR.strings.kindlish_nav,
            MR.strings.edge_nav,
            MR.strings.right_and_left_nav,
            MR.strings.disabled_nav,
        )

        val ImageScaleType = listOf(
            MR.strings.scale_type_fit_screen,
            MR.strings.scale_type_stretch,
            MR.strings.scale_type_fit_width,
            MR.strings.scale_type_fit_height,
            MR.strings.scale_type_original_size,
            MR.strings.scale_type_smart_fit,
        )

        val ZoomStart = listOf(
            MR.strings.zoom_start_automatic,
            MR.strings.zoom_start_left,
            MR.strings.zoom_start_right,
            MR.strings.zoom_start_center,
        )

<<<<<<< HEAD
        // SY -->
        val PageLayouts = listOf(
            MR.strings.single_page,
            MR.strings.double_pages,
            MR.strings.automatic_orientation,
        )
        // SY <--
=======
        val ColorFilterMode = buildList {
            addAll(
                listOf(
                    MR.strings.label_default to BlendMode.SrcOver,
                    MR.strings.filter_mode_multiply to BlendMode.Modulate,
                    MR.strings.filter_mode_screen to BlendMode.Screen,
                ),
            )
            if (Build.VERSION.SDK_INT >= Build.VERSION_CODES.P) {
                addAll(
                    listOf(
                        MR.strings.filter_mode_overlay to BlendMode.Overlay,
                        MR.strings.filter_mode_lighten to BlendMode.Lighten,
                        MR.strings.filter_mode_darken to BlendMode.Darken,
                    ),
                )
            }
        }
>>>>>>> d23ce607
    }
}<|MERGE_RESOLUTION|>--- conflicted
+++ resolved
@@ -236,7 +236,6 @@
             MR.strings.zoom_start_center,
         )
 
-<<<<<<< HEAD
         // SY -->
         val PageLayouts = listOf(
             MR.strings.single_page,
@@ -244,7 +243,7 @@
             MR.strings.automatic_orientation,
         )
         // SY <--
-=======
+
         val ColorFilterMode = buildList {
             addAll(
                 listOf(
@@ -263,6 +262,5 @@
                 )
             }
         }
->>>>>>> d23ce607
     }
 }