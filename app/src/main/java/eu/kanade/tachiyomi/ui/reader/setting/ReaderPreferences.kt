package eu.kanade.tachiyomi.ui.reader.setting

import androidx.annotation.StringRes
import eu.kanade.tachiyomi.R
import tachiyomi.core.preference.PreferenceStore
import tachiyomi.core.preference.getEnum

class ReaderPreferences(
    private val preferenceStore: PreferenceStore,
) {

    // region General

    fun pageTransitions() = preferenceStore.getBoolean("pref_enable_transitions_key", true)

    fun flashOnPageChange() = preferenceStore.getBoolean("pref_reader_flash", false)

    fun doubleTapAnimSpeed() = preferenceStore.getInt("pref_double_tap_anim_speed", 500)

    fun showPageNumber() = preferenceStore.getBoolean("pref_show_page_number_key", true)

    fun showReadingMode() = preferenceStore.getBoolean("pref_show_reading_mode", true)

    // TODO: default this to true if reader long strip ever goes stable
    fun trueColor() = preferenceStore.getBoolean("pref_true_color_key", false)

    fun fullscreen() = preferenceStore.getBoolean("fullscreen", true)

    fun cutoutShort() = preferenceStore.getBoolean("cutout_short", true)

    fun keepScreenOn() = preferenceStore.getBoolean("pref_keep_screen_on_key", true)

    fun defaultReadingMode() = preferenceStore.getInt(
        "pref_default_reading_mode_key",
        ReadingMode.RIGHT_TO_LEFT.flagValue,
    )

    fun defaultOrientationType() = preferenceStore.getInt(
        "pref_default_orientation_type_key",
        ReaderOrientation.FREE.flagValue,
    )

    fun webtoonDoubleTapZoomEnabled() = preferenceStore.getBoolean(
        "pref_enable_double_tap_zoom_webtoon",
        true,
    )

    fun imageScaleType() = preferenceStore.getInt("pref_image_scale_type_key", 1)

    fun zoomStart() = preferenceStore.getInt("pref_zoom_start_key", 1)

    fun readerTheme() = preferenceStore.getInt("pref_reader_theme_key", 1)

    fun alwaysShowChapterTransition() = preferenceStore.getBoolean(
        "always_show_chapter_transition",
        true,
    )

    fun preserveReadingPosition() = preferenceStore.getBoolean(
        "pref_preserve_reading_position",
        false,
    )

    fun cropBorders() = preferenceStore.getBoolean("crop_borders", false)

    fun navigateToPan() = preferenceStore.getBoolean("navigate_pan", true)

    fun landscapeZoom() = preferenceStore.getBoolean("landscape_zoom", true)

    fun cropBordersWebtoon() = preferenceStore.getBoolean("crop_borders_webtoon", false)

    fun webtoonSidePadding() = preferenceStore.getInt("webtoon_side_padding", WEBTOON_PADDING_MIN)

    fun readerHideThreshold() = preferenceStore.getEnum("reader_hide_threshold", ReaderHideThreshold.LOW)

    fun folderPerManga() = preferenceStore.getBoolean("create_folder_per_manga", false)

    fun skipRead() = preferenceStore.getBoolean("skip_read", false)

    fun skipFiltered() = preferenceStore.getBoolean("skip_filtered", true)

    fun skipDupe() = preferenceStore.getBoolean("skip_dupe", false)

    // endregion

    // region Split two page spread

    fun dualPageSplitPaged() = preferenceStore.getBoolean("pref_dual_page_split", false)

    fun dualPageInvertPaged() = preferenceStore.getBoolean("pref_dual_page_invert", false)

    fun dualPageSplitWebtoon() = preferenceStore.getBoolean("pref_dual_page_split_webtoon", false)

    fun dualPageInvertWebtoon() = preferenceStore.getBoolean("pref_dual_page_invert_webtoon", false)

    fun dualPageRotateToFit() = preferenceStore.getBoolean("pref_dual_page_rotate", false)

    fun dualPageRotateToFitInvert() = preferenceStore.getBoolean(
        "pref_dual_page_rotate_invert",
        false,
    )

    fun dualPageRotateToFitWebtoon() = preferenceStore.getBoolean(
        "pref_dual_page_rotate_webtoon",
        false,
    )

    fun dualPageRotateToFitInvertWebtoon() = preferenceStore.getBoolean(
        "pref_dual_page_rotate_invert_webtoon",
        false,
    )

    // endregion

    // region Color filter

    fun customBrightness() = preferenceStore.getBoolean("pref_custom_brightness_key", false)

    fun customBrightnessValue() = preferenceStore.getInt("custom_brightness_value", 0)

    fun colorFilter() = preferenceStore.getBoolean("pref_color_filter_key", false)

    fun colorFilterValue() = preferenceStore.getInt("color_filter_value", 0)

    fun colorFilterMode() = preferenceStore.getInt("color_filter_mode", 0)

    fun grayscale() = preferenceStore.getBoolean("pref_grayscale", false)

    fun invertedColors() = preferenceStore.getBoolean("pref_inverted_colors", false)

    // endregion

    // region Controls

    fun readWithLongTap() = preferenceStore.getBoolean("reader_long_tap", true)

    fun readWithVolumeKeys() = preferenceStore.getBoolean("reader_volume_keys", false)

    fun readWithVolumeKeysInverted() = preferenceStore.getBoolean(
        "reader_volume_keys_inverted",
        false,
    )

    fun navigationModePager() = preferenceStore.getInt("reader_navigation_mode_pager", 0)

    fun navigationModeWebtoon() = preferenceStore.getInt("reader_navigation_mode_webtoon", 0)

    fun pagerNavInverted() = preferenceStore.getEnum(
        "reader_tapping_inverted",
        TappingInvertMode.NONE,
    )

    fun webtoonNavInverted() = preferenceStore.getEnum(
        "reader_tapping_inverted_webtoon",
        TappingInvertMode.NONE,
    )

    fun showNavigationOverlayNewUser() = preferenceStore.getBoolean(
        "reader_navigation_overlay_new_user",
        true,
    )

    fun showNavigationOverlayOnStart() = preferenceStore.getBoolean(
        "reader_navigation_overlay_on_start",
        false,
    )
<<<<<<< HEAD
=======

    fun preloadSize() = preferenceStore.getInt("reader_preload_size", PRELOAD_SIZE_MIN)
>>>>>>> dffbf136

    // endregion

    enum class TappingInvertMode(
        @StringRes val titleResId: Int,
        val shouldInvertHorizontal: Boolean = false,
        val shouldInvertVertical: Boolean = false,
    ) {
        NONE(R.string.tapping_inverted_none),
        HORIZONTAL(R.string.tapping_inverted_horizontal, shouldInvertHorizontal = true),
        VERTICAL(R.string.tapping_inverted_vertical, shouldInvertVertical = true),
        BOTH(
            R.string.tapping_inverted_both,
            shouldInvertHorizontal = true,
            shouldInvertVertical = true,
        ),
    }

    enum class ReaderHideThreshold(val threshold: Int) {
        HIGHEST(5),
        HIGH(13),
        LOW(31),
        LOWEST(47),
    }

    companion object {
        const val WEBTOON_PADDING_MIN = 0
        const val WEBTOON_PADDING_MAX = 25

<<<<<<< HEAD
=======
        const val PRELOAD_SIZE_MIN = 4
        const val PRELOAD_SIZE_MAX = 20

>>>>>>> dffbf136
        val TapZones = listOf(
            R.string.label_default,
            R.string.l_nav,
            R.string.kindlish_nav,
            R.string.edge_nav,
            R.string.right_and_left_nav,
            R.string.disabled_nav,
        )

        val ImageScaleType = listOf(
            R.string.scale_type_fit_screen,
            R.string.scale_type_stretch,
            R.string.scale_type_fit_width,
            R.string.scale_type_fit_height,
            R.string.scale_type_original_size,
            R.string.scale_type_smart_fit,
        )

        val ZoomStart = listOf(
            R.string.zoom_start_automatic,
            R.string.zoom_start_left,
            R.string.zoom_start_right,
            R.string.zoom_start_center,
        )
    }
}<|MERGE_RESOLUTION|>--- conflicted
+++ resolved
@@ -164,11 +164,8 @@
         "reader_navigation_overlay_on_start",
         false,
     )
-<<<<<<< HEAD
-=======
 
     fun preloadSize() = preferenceStore.getInt("reader_preload_size", PRELOAD_SIZE_MIN)
->>>>>>> dffbf136
 
     // endregion
 
@@ -198,12 +195,9 @@
         const val WEBTOON_PADDING_MIN = 0
         const val WEBTOON_PADDING_MAX = 25
 
-<<<<<<< HEAD
-=======
         const val PRELOAD_SIZE_MIN = 4
         const val PRELOAD_SIZE_MAX = 20
 
->>>>>>> dffbf136
         val TapZones = listOf(
             R.string.label_default,
             R.string.l_nav,
