package eu.kanade.tachiyomi.ui.reader.setting

import androidx.annotation.StringRes
import eu.kanade.tachiyomi.R
import eu.kanade.tachiyomi.util.system.isReleaseBuildType
import tachiyomi.core.preference.PreferenceStore
import tachiyomi.core.preference.getEnum

class ReaderPreferences(
    private val preferenceStore: PreferenceStore,
) {

    // region General

    fun pageTransitions() = preferenceStore.getBoolean("pref_enable_transitions_key", true)

    fun doubleTapAnimSpeed() = preferenceStore.getInt("pref_double_tap_anim_speed", 500)

    fun showPageNumber() = preferenceStore.getBoolean("pref_show_page_number_key", true)

    fun showReadingMode() = preferenceStore.getBoolean("pref_show_reading_mode", true)

    // TODO: default this to true if reader long strip ever goes stable
    fun trueColor() = preferenceStore.getBoolean("pref_true_color_key", false)

    fun fullscreen() = preferenceStore.getBoolean("fullscreen", true)

    fun cutoutShort() = preferenceStore.getBoolean("cutout_short", true)

    fun keepScreenOn() = preferenceStore.getBoolean("pref_keep_screen_on_key", true)

    fun defaultReadingMode() = preferenceStore.getInt(
        "pref_default_reading_mode_key",
        ReadingModeType.RIGHT_TO_LEFT.flagValue,
    )

    fun defaultOrientationType() = preferenceStore.getInt(
        "pref_default_orientation_type_key",
        OrientationType.FREE.flagValue,
    )

    // TODO: Enable in release build when the feature is stable
    fun longStripSplitWebtoon() = preferenceStore.getBoolean(
        "pref_long_strip_split_webtoon",
        !isReleaseBuildType,
    )

    fun webtoonDoubleTapZoomEnabled() = preferenceStore.getBoolean(
        "pref_enable_double_tap_zoom_webtoon",
        true,
    )

    fun imageScaleType() = preferenceStore.getInt("pref_image_scale_type_key", 1)

    fun zoomStart() = preferenceStore.getInt("pref_zoom_start_key", 1)

    fun readerTheme() = preferenceStore.getInt("pref_reader_theme_key", 1)

    fun alwaysShowChapterTransition() = preferenceStore.getBoolean(
        "always_show_chapter_transition",
        true,
    )

    fun preserveReadingPosition() = preferenceStore.getBoolean(
        "pref_preserve_reading_position",
        false,
    )

    fun cropBorders() = preferenceStore.getBoolean("crop_borders", false)

    fun navigateToPan() = preferenceStore.getBoolean("navigate_pan", true)

    fun landscapeZoom() = preferenceStore.getBoolean("landscape_zoom", true)

    fun cropBordersWebtoon() = preferenceStore.getBoolean("crop_borders_webtoon", false)

    fun webtoonSidePadding() = preferenceStore.getInt("webtoon_side_padding", WEBTOON_PADDING_MIN)

    fun readerHideThreshold() = preferenceStore.getEnum(
        "reader_hide_threshold",
        ReaderHideThreshold.LOW,
    )

    fun folderPerManga() = preferenceStore.getBoolean("create_folder_per_manga", false)

    fun skipRead() = preferenceStore.getBoolean("skip_read", false)

    fun skipFiltered() = preferenceStore.getBoolean("skip_filtered", true)

    fun skipDupe() = preferenceStore.getBoolean("skip_dupe", false)

    // endregion

    // region Split two page spread

    fun dualPageSplitPaged() = preferenceStore.getBoolean("pref_dual_page_split", false)

    fun dualPageInvertPaged() = preferenceStore.getBoolean("pref_dual_page_invert", false)

    fun dualPageSplitWebtoon() = preferenceStore.getBoolean("pref_dual_page_split_webtoon", false)

    fun dualPageInvertWebtoon() = preferenceStore.getBoolean("pref_dual_page_invert_webtoon", false)

    fun dualPageRotateToFit() = preferenceStore.getBoolean("pref_dual_page_rotate", false)

    fun dualPageRotateToFitInvert() = preferenceStore.getBoolean(
        "pref_dual_page_rotate_invert",
        false,
    )

    // endregion

    // region Color filter

    fun customBrightness() = preferenceStore.getBoolean("pref_custom_brightness_key", false)

    fun customBrightnessValue() = preferenceStore.getInt("custom_brightness_value", 0)

    fun colorFilter() = preferenceStore.getBoolean("pref_color_filter_key", false)

    fun colorFilterValue() = preferenceStore.getInt("color_filter_value", 0)

    fun colorFilterMode() = preferenceStore.getInt("color_filter_mode", 0)

    fun grayscale() = preferenceStore.getBoolean("pref_grayscale", false)

    fun invertedColors() = preferenceStore.getBoolean("pref_inverted_colors", false)

    // endregion

    // region Controls

    fun readWithLongTap() = preferenceStore.getBoolean("reader_long_tap", true)

    fun readWithVolumeKeys() = preferenceStore.getBoolean("reader_volume_keys", false)

    fun readWithVolumeKeysInverted() = preferenceStore.getBoolean(
        "reader_volume_keys_inverted",
        false,
    )

    fun navigationModePager() = preferenceStore.getInt("reader_navigation_mode_pager", 0)

    fun navigationModeWebtoon() = preferenceStore.getInt("reader_navigation_mode_webtoon", 0)

    fun pagerNavInverted() = preferenceStore.getEnum(
        "reader_tapping_inverted",
        TappingInvertMode.NONE,
    )

    fun webtoonNavInverted() = preferenceStore.getEnum(
        "reader_tapping_inverted_webtoon",
        TappingInvertMode.NONE,
    )

    fun showNavigationOverlayNewUser() = preferenceStore.getBoolean(
        "reader_navigation_overlay_new_user",
        true,
    )

<<<<<<< HEAD
    fun showNavigationOverlayOnStart() = preferenceStore.getBoolean(
        "reader_navigation_overlay_on_start",
        false,
    )
=======
    fun showNavigationOverlayOnStart() = preferenceStore.getBoolean("reader_navigation_overlay_on_start", false)
    fun preloadSize() = preferenceStore.getInt("reader_preload_size", PRELOAD_SIZE_MIN)
>>>>>>> 2f6b664e

    // endregion

    enum class TappingInvertMode(
        @StringRes val titleResId: Int,
        val shouldInvertHorizontal: Boolean = false,
        val shouldInvertVertical: Boolean = false,
    ) {
        NONE(R.string.tapping_inverted_none),
        HORIZONTAL(R.string.tapping_inverted_horizontal, shouldInvertHorizontal = true),
        VERTICAL(R.string.tapping_inverted_vertical, shouldInvertVertical = true),
        BOTH(
            R.string.tapping_inverted_both,
            shouldInvertHorizontal = true,
            shouldInvertVertical = true,
        ),
    }

    enum class ReaderHideThreshold(val threshold: Int) {
        HIGHEST(5),
        HIGH(13),
        LOW(31),
        LOWEST(47),
    }
<<<<<<< HEAD

=======
>>>>>>> 2f6b664e
    companion object {
        const val WEBTOON_PADDING_MIN = 0
        const val WEBTOON_PADDING_MAX = 25

<<<<<<< HEAD
        val TapZones = listOf(
            R.string.label_default,
            R.string.l_nav,
            R.string.kindlish_nav,
            R.string.edge_nav,
            R.string.right_and_left_nav,
            R.string.disabled_nav,
        )

        val ImageScaleType = listOf(
            R.string.scale_type_fit_screen,
            R.string.scale_type_stretch,
            R.string.scale_type_fit_width,
            R.string.scale_type_fit_height,
            R.string.scale_type_original_size,
            R.string.scale_type_smart_fit,
        )

        val ZoomStart = listOf(
            R.string.zoom_start_automatic,
            R.string.zoom_start_left,
            R.string.zoom_start_right,
            R.string.zoom_start_center,
        )
=======
        const val PRELOAD_SIZE_MIN = 4
        const val PRELOAD_SIZE_MAX = 20
>>>>>>> 2f6b664e
    }
}<|MERGE_RESOLUTION|>--- conflicted
+++ resolved
@@ -158,15 +158,11 @@
         true,
     )
 
-<<<<<<< HEAD
     fun showNavigationOverlayOnStart() = preferenceStore.getBoolean(
         "reader_navigation_overlay_on_start",
         false,
     )
-=======
-    fun showNavigationOverlayOnStart() = preferenceStore.getBoolean("reader_navigation_overlay_on_start", false)
     fun preloadSize() = preferenceStore.getInt("reader_preload_size", PRELOAD_SIZE_MIN)
->>>>>>> 2f6b664e
 
     // endregion
 
@@ -191,15 +187,14 @@
         LOW(31),
         LOWEST(47),
     }
-<<<<<<< HEAD
-
-=======
->>>>>>> 2f6b664e
+
     companion object {
         const val WEBTOON_PADDING_MIN = 0
         const val WEBTOON_PADDING_MAX = 25
 
-<<<<<<< HEAD
+        const val PRELOAD_SIZE_MIN = 4
+        const val PRELOAD_SIZE_MAX = 20
+
         val TapZones = listOf(
             R.string.label_default,
             R.string.l_nav,
@@ -224,9 +219,6 @@
             R.string.zoom_start_right,
             R.string.zoom_start_center,
         )
-=======
-        const val PRELOAD_SIZE_MIN = 4
-        const val PRELOAD_SIZE_MAX = 20
->>>>>>> 2f6b664e
     }
+    
 }