--- conflicted
+++ resolved
@@ -193,12 +193,9 @@
         const val WEBTOON_PADDING_MIN = 0
         const val WEBTOON_PADDING_MAX = 25
 
-<<<<<<< HEAD
         const val PRELOAD_SIZE_MIN = 4
         const val PRELOAD_SIZE_MAX = 20
-=======
         const val MILLI_CONVERSION = 100
->>>>>>> 58817c72
 
         val TapZones = listOf(
             MR.strings.label_default,
