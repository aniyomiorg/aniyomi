--- conflicted
+++ resolved
@@ -149,13 +149,13 @@
         ReaderBottomButton.BUTTONS_DEFAULTS,
     )
 
-<<<<<<< HEAD
     fun pageLayout() = preferenceStore.getInt("page_layout", PagerConfig.PageLayout.AUTOMATIC)
 
     fun invertDoublePages() = preferenceStore.getBoolean("invert_double_pages", false)
 
     fun centerMarginType() = preferenceStore.getInt("center_margin_type", PagerConfig.CenterMarginType.NONE)
-=======
+    // SY <--
+
     // J2K -->
     fun preloadSize() = preferenceStore.getInt("reader_preload_size", PRELOAD_SIZE_MIN)
     // J2K <--
@@ -166,7 +166,6 @@
         ReaderBottomButton.BUTTONS_DEFAULTS,
     )
     fun pageLayout() = preferenceStore.getInt("page_layout", PagerConfig.PageLayout.AUTOMATIC)
->>>>>>> 98e3a2d6
     // SY <--
 
     // endregion
