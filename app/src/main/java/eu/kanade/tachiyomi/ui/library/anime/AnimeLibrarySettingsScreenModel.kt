--- conflicted
+++ resolved
@@ -30,18 +30,11 @@
     val trackServices
         get() = trackManager.services.filter { it.isLogged }
 
-<<<<<<< HEAD
     // SY -->
     val grouping by libraryPreferences.groupAnimeLibraryBy().asState(coroutineScope)
 
     // SY <--
 
-    fun togglePreference(preference: (LibraryPreferences) -> Preference<Boolean>) {
-        preference(libraryPreferences).toggle()
-    }
-
-=======
->>>>>>> 370212c6
     fun toggleFilter(preference: (LibraryPreferences) -> Preference<TriState>) {
         preference(libraryPreferences).getAndSet {
             it.next()
