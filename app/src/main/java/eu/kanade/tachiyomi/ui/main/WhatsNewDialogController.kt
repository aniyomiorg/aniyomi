package eu.kanade.tachiyomi.ui.main

import android.app.Dialog
import android.os.Bundle
import com.google.android.material.dialog.MaterialAlertDialogBuilder
import eu.kanade.tachiyomi.BuildConfig
import eu.kanade.tachiyomi.R
import eu.kanade.tachiyomi.data.updater.RELEASE_URL
import eu.kanade.tachiyomi.ui.base.controller.DialogController
import eu.kanade.tachiyomi.ui.base.controller.openInBrowser

class WhatsNewDialogController(bundle: Bundle? = null) : DialogController(bundle) {

    @Suppress("DEPRECATION")
    override fun onCreateDialog(savedViewState: Bundle?): Dialog {
        return MaterialAlertDialogBuilder(activity!!)
            .setTitle(activity!!.getString(R.string.updated_version, BuildConfig.VERSION_NAME))
            .setPositiveButton(android.R.string.ok, null)
            .setNeutralButton(R.string.whats_new) { _, _ ->
<<<<<<< HEAD
                openInBrowser("https://github.com/jmir1/aniyomi/releases/tag/v${BuildConfig.VERSION_NAME}")
=======
                openInBrowser(RELEASE_URL)
>>>>>>> 8f00d34b
            }
            .create()
    }
}<|MERGE_RESOLUTION|>--- conflicted
+++ resolved
@@ -17,11 +17,7 @@
             .setTitle(activity!!.getString(R.string.updated_version, BuildConfig.VERSION_NAME))
             .setPositiveButton(android.R.string.ok, null)
             .setNeutralButton(R.string.whats_new) { _, _ ->
-<<<<<<< HEAD
-                openInBrowser("https://github.com/jmir1/aniyomi/releases/tag/v${BuildConfig.VERSION_NAME}")
-=======
                 openInBrowser(RELEASE_URL)
->>>>>>> 8f00d34b
             }
             .create()
     }
