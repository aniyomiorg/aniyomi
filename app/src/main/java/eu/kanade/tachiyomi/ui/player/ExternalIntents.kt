package eu.kanade.tachiyomi.ui.player

import android.app.Application
import android.content.ComponentName
import android.content.Context
import android.content.Intent
import android.content.pm.PackageManager
import android.net.Uri
import android.os.Build
import android.os.Bundle
import androidx.core.content.FileProvider
import androidx.core.net.toUri
import eu.kanade.domain.base.BasePreferences
import eu.kanade.domain.track.anime.model.toDbTrack
import eu.kanade.domain.track.anime.service.DelayedAnimeTrackingUpdateJob
import eu.kanade.domain.track.anime.store.DelayedAnimeTrackingStore
import eu.kanade.domain.track.service.TrackPreferences
import eu.kanade.tachiyomi.animesource.AnimeSource
import eu.kanade.tachiyomi.animesource.model.Video
import eu.kanade.tachiyomi.animesource.online.AnimeHttpSource
import eu.kanade.tachiyomi.data.connections.discord.DiscordRPCService
import eu.kanade.tachiyomi.data.connections.discord.PlayerData
import eu.kanade.tachiyomi.data.download.anime.AnimeDownloadManager
import eu.kanade.tachiyomi.data.track.AnimeTracker
import eu.kanade.tachiyomi.data.track.TrackerManager
import eu.kanade.tachiyomi.source.anime.isNsfw
import eu.kanade.tachiyomi.ui.player.loader.EpisodeLoader
import eu.kanade.tachiyomi.ui.player.settings.PlayerPreferences
import eu.kanade.tachiyomi.util.system.LocaleHelper
import eu.kanade.tachiyomi.util.system.isOnline
import eu.kanade.tachiyomi.util.system.toast
import kotlinx.coroutines.DelicateCoroutinesApi
import kotlinx.coroutines.async
import kotlinx.coroutines.awaitAll
import logcat.LogPriority
import tachiyomi.core.common.util.lang.launchIO
import tachiyomi.core.common.util.lang.withIOContext
import tachiyomi.core.common.util.lang.withUIContext
import tachiyomi.core.common.util.system.logcat
import tachiyomi.domain.download.service.DownloadPreferences
import tachiyomi.domain.entries.anime.interactor.GetAnime
import tachiyomi.domain.entries.anime.model.Anime
import tachiyomi.domain.history.anime.interactor.UpsertAnimeHistory
import tachiyomi.domain.history.anime.model.AnimeHistoryUpdate
import tachiyomi.domain.items.episode.interactor.GetEpisodesByAnimeId
import tachiyomi.domain.items.episode.interactor.UpdateEpisode
import tachiyomi.domain.items.episode.model.Episode
import tachiyomi.domain.items.episode.model.EpisodeUpdate
import tachiyomi.domain.source.anime.service.AnimeSourceManager
import tachiyomi.domain.track.anime.interactor.GetAnimeTracks
import tachiyomi.domain.track.anime.interactor.InsertAnimeTrack
import tachiyomi.i18n.MR
import tachiyomi.source.local.entries.anime.LocalAnimeSource
import uy.kohesive.injekt.Injekt
import uy.kohesive.injekt.api.get
import uy.kohesive.injekt.injectLazy
import java.io.File
import java.util.Date

class ExternalIntents {

    /**
     * The common variables
     * Used to dictate what video is sent an external player.
     */
    lateinit var anime: Anime
    lateinit var source: AnimeSource
    lateinit var episode: Episode

    /**
     * Returns the [Intent] to be sent to an external player.
     *
     * @param context the application context.
     * @param animeId the id of the anime.
     * @param episodeId the id of the episode.
     */
    suspend fun getExternalIntent(
        context: Context,
        animeId: Long?,
        episodeId: Long?,
        chosenVideo: Video?,
    ): Intent? {
        anime = getAnime.await(animeId!!) ?: return null
        source = sourceManager.get(anime.source) ?: return null
        episode = getEpisodesByAnimeId.await(anime.id).find { it.id == episodeId } ?: return null

        val video = chosenVideo
            ?: EpisodeLoader.getLinks(episode, anime, source).firstOrNull()
            ?: throw Exception("Video list is empty")

        val videoUrl = getVideoUrl(context, video) ?: return null

        val pkgName = playerPreferences.externalPlayerPreference().get()

        // AM (DISCORD) -->
        withIOContext {
            DiscordRPCService.setPlayerActivity(
                context = context,
                playerData = PlayerData(
                    incognitoMode = source.isNsfw() || basePreferences.incognitoMode().get(),
                    animeId = anime.id,
                    // AM (CU)>
                    animeTitle = anime.ogTitle,
                    episodeNumber = episode.episodeNumber.toString(),
                    thumbnailUrl = anime.thumbnailUrl,
                ),
            )
        }
        // <-- AM (DISCORD)

        return if (videoUrl.toString().startsWith("magnet:")) {
            torrentIntentForPackage(context, videoUrl, video)
        } else if (pkgName.isEmpty()) {
            Intent(Intent.ACTION_VIEW).apply {
                setDataAndTypeAndNormalize(videoUrl, getMime(videoUrl))
                addExtrasAndFlags(false, this)
                addVideoHeaders(false, video, this)
            }
        } else {
            getIntentForPackage(pkgName, context, videoUrl, video)
        }
    }

    /**
     * Returns the [Uri] of the given video.
     *
     * @param context the application context.
     * @param video the video being sent to the external player.
     */
    private suspend fun getVideoUrl(context: Context, video: Video): Uri? {
        if (video.videoUrl == null) {
            makeErrorToast(context, Exception("Video URL is null. Instead watch Suavemente!"))
            return null
        } else {
            val uri = video.videoUrl!!.toUri()

            val isOnDevice = if (anime.source == LocalAnimeSource.ID) {
                true
            } else {
                downloadManager.isEpisodeDownloaded(
                    episodeName = episode.name,
                    episodeScanlator = episode.scanlator,
                    animeTitle = anime.title,
                    sourceId = anime.source,
                    skipCache = true,
                )
            }

            return if (isOnDevice && uri.scheme != "content") {
                FileProvider.getUriForFile(
                    context,
                    context.applicationContext.packageName + ".provider",
                    File(uri.path!!),
                )
            } else {
                uri
            }
        }
    }

    /**
     * Returns the second to start the external player at.
     */
    private fun getLastSecondSeen(): Long {
        val preserveWatchPos = playerPreferences.preserveWatchingPosition().get()
        val isEpisodeWatched = episode.lastSecondSeen == episode.totalSeconds

        return if (episode.seen && (!preserveWatchPos || (preserveWatchPos && isEpisodeWatched))) {
            1L
        } else {
            episode.lastSecondSeen
        }
    }

    /**
     * Display an error toast in this [context].
     *
     * @param context the application context.
     * @param e the exception error to be displayed.
     */
    private suspend fun makeErrorToast(context: Context, e: Exception?) {
        withUIContext { context.toast(e?.message ?: "Cannot open episode") }
    }

    /**
     * Returns the [Intent] with added data to send to the given external player.
     *
     * @param pkgName the name of the package to send the [Intent] to.
     * @param context the application context.
     * @param uri the path data of the video.
     * @param video the video being sent to the external player.
     */
    private fun getIntentForPackage(pkgName: String, context: Context, uri: Uri, video: Video): Intent {
        return when (pkgName) {
            WebVideoCaster -> webVideoCasterIntent(pkgName, context, uri, video)
            else -> standardIntentForPackage(pkgName, context, uri, video)
        }
    }

    private fun webVideoCasterIntent(pkgName: String, context: Context, uri: Uri, video: Video): Intent {
        return Intent(Intent.ACTION_VIEW).apply {
            setDataAndType(uri, "video/*")
            if (isPackageInstalled(pkgName, context.packageManager)) setPackage(WebVideoCaster)
            addExtrasAndFlags(true, this)

            val headers = Bundle()
            video.headers?.forEach {
                headers.putString(it.first, it.second)
            }

            val localLangName = LocaleHelper.getSimpleLocaleDisplayName()
            video.subtitleTracks.firstOrNull {
                it.lang.contains(localLangName, true)
            }?.let {
                putExtra("subtitle", it.url)
            } ?: video.subtitleTracks.firstOrNull()?.let {
                putExtra("subtitle", it.url)
            }

            putExtra("android.media.intent.extra.HTTP_HEADERS", headers)
            putExtra("secure_uri", true)
        }
    }

    /**
     * Returns the [Intent] with added data to send to the given external player.
     *
     * @param pkgName the name of the package to send the [Intent] to.
     * @param context the application context.
     * @param uri the path data of the video.
     * @param video the video being sent to the external player.
     */
    private fun standardIntentForPackage(pkgName: String, context: Context, uri: Uri, video: Video): Intent {
        return Intent(Intent.ACTION_VIEW).apply {
            if (isPackageInstalled(pkgName, context.packageManager)) {
                if (Build.VERSION.SDK_INT >= Build.VERSION_CODES.TIRAMISU && pkgName.contains("vlc")) {
                    setPackage(pkgName)
                } else {
                    component = getComponent(pkgName)
                }
            }
            setDataAndType(uri, "video/*")
            addExtrasAndFlags(true, this)
            addVideoHeaders(true, video, this)

            // Add support for Subtitles to external players

            val localLangName = LocaleHelper.getSimpleLocaleDisplayName()
            val langIndex = video.subtitleTracks.indexOfFirst {
                it.lang.contains(localLangName, true)
            }
            val requestedLanguage = if (langIndex == -1) 0 else langIndex
            val requestedUrl = video.subtitleTracks.getOrNull(requestedLanguage)?.url

            // Just, Next, MX Player, mpv
            putExtra("subs", video.subtitleTracks.map { Uri.parse(it.url) }.toTypedArray())
            putExtra("subs.name", video.subtitleTracks.map { it.lang }.toTypedArray())
            putExtra("subs.enable", requestedUrl?.let { arrayOf(Uri.parse(it)) } ?: emptyArray())

            // VLC - seems to only work for local sub files
            requestedUrl?.let { putExtra("subtitles_location", it) }
        }
    }

    /**
     * Returns the [Intent] with added data to send to the given torrent external player.
     *
     * @param context the application context.
     * @param uri the path data of the video.
     * @param video the video being sent to the external player.
     */
    private suspend fun torrentIntentForPackage(context: Context, uri: Uri, video: Video): Intent {
        return Intent(Intent.ACTION_VIEW).apply {
            if (isPackageInstalled(AMNIS, context.packageManager)) {
                if (uri.toString().startsWith("magnet:")) {
                    component = getComponent(AMNIS)
                }
            } else {
                withUIContext {
                    context.toast(MR.strings.install_amnis, 8)
                }
            }
            data = uri
            addExtrasAndFlags(true, this)
            addVideoHeaders(true, video, this)
        }
    }

    /**
     * Adds extras and flags to the given [Intent].
     *
     * @param isSupportedPlayer is it a supported external player.
     * @param intent the [Intent] that the extras and flags are added to.
     */
    private fun addExtrasAndFlags(isSupportedPlayer: Boolean, intent: Intent): Intent {
        return intent.apply {
            putExtra("title", anime.title + " - " + episode.name)
            putExtra("position", getLastSecondSeen().toInt())
            putExtra("return_result", true)
            addFlags(Intent.FLAG_GRANT_READ_URI_PERMISSION)
            if (isSupportedPlayer) putExtra("secure_uri", true)
        }
    }

    /**
     * Adds the headers of the video to the given [Intent].
     *
     * @param isSupportedPlayer is it a supported external player.
     * @param video the [Video] to get the headers from.
     * @param intent the [Intent] that the headers are added to.
     */
    private fun addVideoHeaders(isSupportedPlayer: Boolean, video: Video, intent: Intent): Intent {
        return intent.apply {
            val headers = video.headers ?: (source as? AnimeHttpSource)?.headers
            if (headers != null) {
                var headersArray = arrayOf<String>()
                for (header in headers) {
                    headersArray += arrayOf(header.first, header.second)
                }
                putExtra("headers", headersArray)
                val headersString = headersArray.drop(2).joinToString(": ")
                if (!isSupportedPlayer) putExtra("http-header-fields", headersString)
            }
        }
    }

    /**
     * Returns the MIME type based on the video's extension.
     *
     * @param uri the path data of the video.
     */
    private fun getMime(uri: Uri): String {
        return when (uri.path?.substringAfterLast(".")) {
            "mp4" -> "video/mp4"
            "mkv" -> "video/x-matroska"
            "m3u8" -> "application/x-mpegURL"
            else -> "video/any"
        }
    }

    /**
     * Returns the specific activity to be called.
     * If the package is a part of the supported external players
     *
     * @param packageName the name of the package.
     */
    private fun getComponent(packageName: String): ComponentName? {
        return when (packageName) {
            MpvPlayer -> ComponentName(packageName, "$packageName.MPVActivity")
            MxPlayer, MxPlayerFree, MxPlayerPro -> ComponentName(
                packageName,
                "$packageName.ActivityScreen",
            )
<<<<<<< HEAD
            VlcPlayer -> ComponentName(packageName, "$packageName.gui.video.VideoPlayerActivity")
            MpvKt, MpvKtPreview -> ComponentName(packageName, "live.mehiz.mpvkt.ui.player.PlayerActivity")
            MpvRemote -> ComponentName(packageName, "$packageName.MainActivity")
            JustPlayer -> ComponentName(packageName, "$packageName.PlayerActivity")
            NextPlayer -> ComponentName(packageName, "$packageName.feature.player.PlayerActivity")
            XPlayer -> ComponentName(packageName, "com.inshot.xplayer.activities.PlayerActivity")
=======
            VLC_PLAYER -> ComponentName(packageName, "$packageName.gui.video.VideoPlayerActivity")
            MPV_REMOTE -> ComponentName(packageName, "$packageName.MainActivity")
            JUST_PLAYER -> ComponentName(packageName, "$packageName.PlayerActivity")
            NEXT_PLAYER -> ComponentName(packageName, "$packageName.feature.player.PlayerActivity")
            X_PLAYER -> ComponentName(packageName, "com.inshot.xplayer.activities.PlayerActivity")
            AMNIS -> ComponentName(packageName, "$packageName.gui.player.PlayerActivity")
>>>>>>> ca311369
            else -> null
        }
    }

    /**
     * Returns true if the given package is installed on the device.
     *
     * @param packageName the name of the package to be found.
     * @param packageManager the instance of the package manager provided by the device.
     */
    private fun isPackageInstalled(packageName: String, packageManager: PackageManager): Boolean {
        return try {
            packageManager.getPackageInfo(packageName, 0)
            true
        } catch (e: PackageManager.NameNotFoundException) {
            false
        }
    }

    /**
     * Saves the episode's data based on whats returned by the external player.
     *
     * @param intent the [Intent] that contains the episode's position and duration.
     */
    @OptIn(DelicateCoroutinesApi::class)
    @Suppress("DEPRECATION")
    fun onActivityResult(context: Context, intent: Intent?) {
        val data = intent ?: return
        val anime = anime
        val currentExtEpisode = episode
        val currentPosition: Long
        val duration: Long
        val cause = data.getStringExtra("end_by") ?: ""

        // Check for position and duration as Long values
        if (cause.isNotEmpty()) {
            val positionExtra = data.extras?.get("position")
            currentPosition = if (positionExtra is Int) {
                positionExtra.toLong()
            } else {
                positionExtra as? Long ?: 0L
            }
            val durationExtra = data.extras?.get("duration")
            duration = if (durationExtra is Int) {
                durationExtra.toLong()
            } else {
                durationExtra as? Long ?: 0L
            }
        } else {
            if (data.extras?.get("extra_position") != null) {
                currentPosition = data.getLongExtra("extra_position", 0L)
                duration = data.getLongExtra("extra_duration", 0L)
            } else {
                currentPosition = data.getIntExtra("position", 0).toLong()
                duration = data.getIntExtra("duration", 0).toLong()
            }
        }

        // Update the episode's progress and history
        launchIO {
            // AM (DISCORD) -->
            DiscordRPCService.setAnimeScreen(context, DiscordRPCService.lastUsedScreen)
            // <-- AM (DISCORD)
            if (cause == "playback_completion" || (currentPosition == duration && duration == 0L)) {
                saveEpisodeProgress(
                    currentExtEpisode,
                    anime,
                    currentExtEpisode.totalSeconds,
                    currentExtEpisode.totalSeconds,
                )
            } else {
                saveEpisodeProgress(currentExtEpisode, anime, currentPosition, duration)
            }
            saveEpisodeHistory(currentExtEpisode)
        }
    }

    // List of all the required Injectable classes
    private val upsertHistory: UpsertAnimeHistory = Injekt.get()
    private val updateEpisode: UpdateEpisode = Injekt.get()
    private val getAnime: GetAnime = Injekt.get()
    private val sourceManager: AnimeSourceManager = Injekt.get()
    private val getEpisodesByAnimeId: GetEpisodesByAnimeId = Injekt.get()
    private val getTracks: GetAnimeTracks = Injekt.get()
    private val insertTrack: InsertAnimeTrack = Injekt.get()
    private val downloadManager: AnimeDownloadManager by injectLazy()
    private val delayedTrackingStore: DelayedAnimeTrackingStore = Injekt.get()
    private val playerPreferences: PlayerPreferences = Injekt.get()
    private val downloadPreferences: DownloadPreferences = Injekt.get()
    private val trackPreferences: TrackPreferences = Injekt.get()
    private val basePreferences: BasePreferences by injectLazy()

    /**
     * Saves this episode's last seen history if incognito mode isn't on.
     *
     * @param currentEpisode the episode to update.
     */
    private suspend fun saveEpisodeHistory(currentEpisode: Episode) {
        if (basePreferences.incognitoMode().get()) return
        upsertHistory.await(
            AnimeHistoryUpdate(currentEpisode.id, Date()),
        )
    }

    /**
     * Saves this episode's progress (last seen second and whether it's seen).
     * Only if incognito mode isn't on
     *
     * @param currentEpisode the episode to update.
     * @param anime the anime of the episode.
     * @param lastSecondSeen the position of the episode.
     * @param totalSeconds the duration of the episode.
     */
    private suspend fun saveEpisodeProgress(
        currentEpisode: Episode?,
        anime: Anime,
        lastSecondSeen: Long,
        totalSeconds: Long,
    ) {
        if (basePreferences.incognitoMode().get()) return
        val currEp = currentEpisode ?: return

        if (totalSeconds > 0L) {
            val progress = playerPreferences.progressPreference().get()
            val seen = if (!currEp.seen) lastSecondSeen >= totalSeconds * progress else true
            updateEpisode.await(
                EpisodeUpdate(
                    id = currEp.id,
                    seen = seen,
                    bookmark = currEp.bookmark,
                    lastSecondSeen = lastSecondSeen,
                    totalSeconds = totalSeconds,
                ),
            )
            if (trackPreferences.autoUpdateTrack().get() && currEp.seen) {
                updateTrackEpisodeSeen(currEp.episodeNumber.toDouble(), anime)
            }
            if (seen) {
                deleteEpisodeIfNeeded(currentEpisode, anime)
            }
        }
    }

    /**
     * Determines if deleting option is enabled and nth to last episode actually exists.
     * If both conditions are satisfied enqueues episode for delete
     *
     * @param episode the episode, which is going to be marked as seen.
     * @param anime the anime of the episode.
     */
    private suspend fun deleteEpisodeIfNeeded(episode: Episode, anime: Anime) {
        // Determine which episode should be deleted and enqueue
        val sortFunction: (Episode, Episode) -> Int = when (anime.sorting) {
            Anime.EPISODE_SORTING_SOURCE -> { c1, c2 -> c2.sourceOrder.compareTo(c1.sourceOrder) }
            Anime.EPISODE_SORTING_NUMBER -> { c1, c2 -> c1.episodeNumber.compareTo(c2.episodeNumber) }
            Anime.EPISODE_SORTING_UPLOAD_DATE -> { c1, c2 -> c1.dateUpload.compareTo(c2.dateUpload) }
            else -> throw NotImplementedError("Unknown sorting method")
        }

        val episodes = getEpisodesByAnimeId.await(anime.id)
            .sortedWith { e1, e2 -> sortFunction(e1, e2) }

        val currentEpisodePosition = episodes.indexOf(episode)
        val removeAfterSeenSlots = downloadPreferences.removeAfterReadSlots().get()
        val episodeToDelete = episodes.getOrNull(currentEpisodePosition - removeAfterSeenSlots)

        // Check if deleting option is enabled and episode exists
        if (removeAfterSeenSlots != -1 && episodeToDelete != null) {
            enqueueDeleteSeenEpisodes(episodeToDelete, anime)
        }
    }

    /**
     * Starts the service that updates the last episode seen in sync services.
     * This operation will run in a background thread and errors are ignored.
     *
     * @param episodeNumber the episode number to be updated.
     * @param anime the anime of the episode.
     */
    private suspend fun updateTrackEpisodeSeen(episodeNumber: Double, anime: Anime) {
        if (!trackPreferences.autoUpdateTrack().get()) return

        val trackerManager = Injekt.get<TrackerManager>()
        val context = Injekt.get<Application>()

        withIOContext {
            getTracks.await(anime.id)
                .mapNotNull { track ->
                    val tracker = trackerManager.get(track.trackerId)
                    if (tracker != null && tracker.isLoggedIn &&
                        tracker is AnimeTracker && episodeNumber > track.lastEpisodeSeen
                    ) {
                        val updatedTrack = track.copy(lastEpisodeSeen = episodeNumber)

                        // We want these to execute even if the presenter is destroyed and leaks
                        // for a while. The view can still be garbage collected.
                        async {
                            runCatching {
                                if (context.isOnline()) {
                                    tracker.animeService.update(updatedTrack.toDbTrack(), true)
                                    insertTrack.await(updatedTrack)
                                } else {
                                    delayedTrackingStore.addAnime(track.animeId, lastEpisodeSeen = episodeNumber)
                                    DelayedAnimeTrackingUpdateJob.setupTask(context)
                                }
                            }
                        }
                    } else {
                        null
                    }
                }
                .awaitAll()
                .mapNotNull { it.exceptionOrNull() }
                .forEach { logcat(LogPriority.INFO, it) }
        }
    }

    /**
     * Enqueues an [Episode] to be deleted later.
     *
     * @param episode the episode being deleted.
     * @param anime the anime of the episode.
     */
    private suspend fun enqueueDeleteSeenEpisodes(episode: Episode, anime: Anime) {
        if (episode.seen) {
            withIOContext {
                downloadManager.enqueueEpisodesToDelete(
                    listOf(episode),
                    anime,
                )
            }
        }
    }

    companion object {

        val externalIntents: ExternalIntents by injectLazy()

        /**
         * Used to direct the [Intent] of a chosen episode to an external player.
         *
         * @param context the application context.
         * @param animeId the id of the anime.
         * @param episodeId the id of the episode.
         */
        suspend fun newIntent(context: Context, animeId: Long?, episodeId: Long?, video: Video?): Intent? {
            return externalIntents.getExternalIntent(context, animeId, episodeId, video)
        }
    }
}

// List of supported external players and their packages
<<<<<<< HEAD
const val MpvPlayer = "is.xyz.mpv"
const val MxPlayer = "com.mxtech.videoplayer"
const val MxPlayerFree = "com.mxtech.videoplayer.ad"
const val MxPlayerPro = "com.mxtech.videoplayer.pro"
const val VlcPlayer = "org.videolan.vlc"
const val MpvKt = "live.mehiz.mpvkt"
const val MpvKtPreview = "live.mehiz.mpvkt.preview"
const val MpvRemote = "com.husudosu.mpvremote"
const val JustPlayer = "com.brouken.player"
const val NextPlayer = "dev.anilbeesetti.nextplayer"
const val XPlayer = "video.player.videoplayer"
const val WebVideoCaster = "com.instantbits.cast.webvideo"
=======
const val MPV_PLAYER = "is.xyz.mpv"
const val MX_PLAYER = "com.mxtech.videoplayer"
const val MX_PLAYER_FREE = "com.mxtech.videoplayer.ad"
const val MX_PLAYER_PRO = "com.mxtech.videoplayer.pro"
const val VLC_PLAYER = "org.videolan.vlc"
const val MPV_REMOTE = "com.husudosu.mpvremote"
const val JUST_PLAYER = "com.brouken.player"
const val NEXT_PLAYER = "dev.anilbeesetti.nextplayer"
const val X_PLAYER = "video.player.videoplayer"
const val WEB_VIDEO_CASTER = "com.instantbits.cast.webvideo"
const val AMNIS = "com.amnis"
>>>>>>> ca311369
<|MERGE_RESOLUTION|>--- conflicted
+++ resolved
@@ -351,21 +351,13 @@
                 packageName,
                 "$packageName.ActivityScreen",
             )
-<<<<<<< HEAD
             VlcPlayer -> ComponentName(packageName, "$packageName.gui.video.VideoPlayerActivity")
             MpvKt, MpvKtPreview -> ComponentName(packageName, "live.mehiz.mpvkt.ui.player.PlayerActivity")
             MpvRemote -> ComponentName(packageName, "$packageName.MainActivity")
             JustPlayer -> ComponentName(packageName, "$packageName.PlayerActivity")
             NextPlayer -> ComponentName(packageName, "$packageName.feature.player.PlayerActivity")
             XPlayer -> ComponentName(packageName, "com.inshot.xplayer.activities.PlayerActivity")
-=======
-            VLC_PLAYER -> ComponentName(packageName, "$packageName.gui.video.VideoPlayerActivity")
-            MPV_REMOTE -> ComponentName(packageName, "$packageName.MainActivity")
-            JUST_PLAYER -> ComponentName(packageName, "$packageName.PlayerActivity")
-            NEXT_PLAYER -> ComponentName(packageName, "$packageName.feature.player.PlayerActivity")
-            X_PLAYER -> ComponentName(packageName, "com.inshot.xplayer.activities.PlayerActivity")
             AMNIS -> ComponentName(packageName, "$packageName.gui.player.PlayerActivity")
->>>>>>> ca311369
             else -> null
         }
     }
@@ -618,7 +610,6 @@
 }
 
 // List of supported external players and their packages
-<<<<<<< HEAD
 const val MpvPlayer = "is.xyz.mpv"
 const val MxPlayer = "com.mxtech.videoplayer"
 const val MxPlayerFree = "com.mxtech.videoplayer.ad"
@@ -631,16 +622,4 @@
 const val NextPlayer = "dev.anilbeesetti.nextplayer"
 const val XPlayer = "video.player.videoplayer"
 const val WebVideoCaster = "com.instantbits.cast.webvideo"
-=======
-const val MPV_PLAYER = "is.xyz.mpv"
-const val MX_PLAYER = "com.mxtech.videoplayer"
-const val MX_PLAYER_FREE = "com.mxtech.videoplayer.ad"
-const val MX_PLAYER_PRO = "com.mxtech.videoplayer.pro"
-const val VLC_PLAYER = "org.videolan.vlc"
-const val MPV_REMOTE = "com.husudosu.mpvremote"
-const val JUST_PLAYER = "com.brouken.player"
-const val NEXT_PLAYER = "dev.anilbeesetti.nextplayer"
-const val X_PLAYER = "video.player.videoplayer"
-const val WEB_VIDEO_CASTER = "com.instantbits.cast.webvideo"
-const val AMNIS = "com.amnis"
->>>>>>> ca311369
+const val AMNIS = "com.amnis"