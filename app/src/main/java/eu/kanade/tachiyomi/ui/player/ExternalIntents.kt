package eu.kanade.tachiyomi.ui.player

import android.app.Application
import android.content.ComponentName
import android.content.Context
import android.content.Intent
import android.content.pm.PackageManager
import android.net.Uri
import android.os.Build
import android.os.Bundle
import androidx.core.content.FileProvider
import androidx.core.net.toUri
import eu.kanade.domain.base.BasePreferences
import eu.kanade.domain.track.anime.model.toDbTrack
import eu.kanade.domain.track.anime.service.DelayedAnimeTrackingUpdateJob
import eu.kanade.domain.track.anime.store.DelayedAnimeTrackingStore
import eu.kanade.domain.track.service.TrackPreferences
import eu.kanade.tachiyomi.animesource.AnimeSource
import eu.kanade.tachiyomi.animesource.model.Video
import eu.kanade.tachiyomi.animesource.online.AnimeHttpSource
import eu.kanade.tachiyomi.data.connections.discord.DiscordRPCService
import eu.kanade.tachiyomi.data.connections.discord.PlayerData
import eu.kanade.tachiyomi.data.download.anime.AnimeDownloadManager
import eu.kanade.tachiyomi.data.track.AnimeTracker
import eu.kanade.tachiyomi.data.track.TrackerManager
import eu.kanade.tachiyomi.source.anime.isNsfw
import eu.kanade.tachiyomi.ui.player.loader.EpisodeLoader
import eu.kanade.tachiyomi.ui.player.loader.HosterLoader
import eu.kanade.tachiyomi.ui.player.settings.PlayerPreferences
import eu.kanade.tachiyomi.util.system.LocaleHelper
import eu.kanade.tachiyomi.util.system.isOnline
import eu.kanade.tachiyomi.util.system.toast
import kotlinx.coroutines.DelicateCoroutinesApi
import kotlinx.coroutines.async
import kotlinx.coroutines.awaitAll
import logcat.LogPriority
import tachiyomi.core.common.util.lang.launchIO
import tachiyomi.core.common.util.lang.withIOContext
import tachiyomi.core.common.util.lang.withUIContext
import tachiyomi.core.common.util.system.logcat
import tachiyomi.domain.download.service.DownloadPreferences
import tachiyomi.domain.entries.anime.interactor.GetAnime
import tachiyomi.domain.entries.anime.model.Anime
import tachiyomi.domain.history.anime.interactor.UpsertAnimeHistory
import tachiyomi.domain.history.anime.model.AnimeHistoryUpdate
import tachiyomi.domain.items.episode.interactor.GetEpisodesByAnimeId
import tachiyomi.domain.items.episode.interactor.UpdateEpisode
import tachiyomi.domain.items.episode.model.Episode
import tachiyomi.domain.items.episode.model.EpisodeUpdate
import tachiyomi.domain.source.anime.service.AnimeSourceManager
import tachiyomi.domain.track.anime.interactor.GetAnimeTracks
import tachiyomi.domain.track.anime.interactor.InsertAnimeTrack
import tachiyomi.i18n.tail.TLMR
import tachiyomi.source.local.entries.anime.LocalAnimeSource
import uy.kohesive.injekt.Injekt
import uy.kohesive.injekt.api.get
import uy.kohesive.injekt.injectLazy
import java.io.File
import java.util.Date

class ExternalIntents {

    /**
     * The common variables
     * Used to dictate what video is sent an external player.
     */
    lateinit var anime: Anime
    lateinit var source: AnimeSource
    lateinit var episode: Episode

    var animeId: Long? = null
    var episodeId: Long? = null

    /**
     * Returns the [Intent] to be sent to an external player.
     *
     * @param context the application context.
     * @param animeId the id of the anime.
     * @param episodeId the id of the episode.
     */
    suspend fun getExternalIntent(
        context: Context,
        animeId: Long,
        episodeId: Long,
        chosenVideo: Video?,
    ): Intent? {
        if (!initAnime(animeId, episodeId)) return null
        val hosters = EpisodeLoader.getHosters(episode, anime, source)

        val video = chosenVideo
            ?: HosterLoader.getBestVideo(source, hosters)
            ?: throw Exception("Video list is empty")

        val videoUrl = getVideoUrl(source, context, video) ?: return null

        val pkgName = playerPreferences.externalPlayerPreference().get()

        // AM (DISCORD) -->
        withIOContext {
            DiscordRPCService.setPlayerActivity(
                context = context,
                playerData = PlayerData(
                    incognitoMode = source.isNsfw() || basePreferences.incognitoMode().get(),
                    animeId = anime.id,
                    // AM (CU)>
                    animeTitle = anime.ogTitle,
                    episodeNumber = episode.episodeNumber.toString(),
                    thumbnailUrl = anime.thumbnailUrl,
                ),
            )
        }
        // <-- AM (DISCORD)

        return if (videoUrl.toString().startsWith("magnet:")) {
            torrentIntentForPackage(context, videoUrl, video)
        } else if (pkgName.isEmpty()) {
            Intent(Intent.ACTION_VIEW).apply {
                setDataAndTypeAndNormalize(videoUrl, getMime(videoUrl))
                addExtrasAndFlags(false, this)
                addVideoHeaders(false, video, this)
            }
        } else {
            getIntentForPackage(pkgName, context, videoUrl, video)
        }
    }

    suspend fun initAnime(animeId: Long, episodeId: Long): Boolean {
        anime = getAnime.await(animeId) ?: return false
        source = sourceManager.get(anime.source) ?: return false
        episode = getEpisodesByAnimeId.await(anime.id).find { it.id == episodeId } ?: return false

        this.animeId = animeId
        this.episodeId = episodeId

        return true
    }

    /**
     * Returns the [Uri] of the given video.
     *
     * @param context the application context.
     * @param video the video being sent to the external player.
     */
<<<<<<< HEAD
    private suspend fun getVideoUrl(source: AnimeSource, context: Context, video: Video): Uri? {
        val resolvedVideo = HosterLoader.getResolvedVideo(source, video)

        if (resolvedVideo == null || resolvedVideo.videoUrl.isEmpty()) {
            makeErrorToast(context, Exception("Video URL is empty."))
=======
    private suspend fun getVideoUrl(context: Context, video: Video): Uri? {
        if (video.videoUrl == null) {
            makeErrorToast(context, Exception("Video URL is null. Instead watch Suavemente!"))
>>>>>>> 97b89290
            return null
        } else {
            val uri = resolvedVideo.videoUrl.toUri()

            val isOnDevice = if (anime.source == LocalAnimeSource.ID) {
                true
            } else {
                downloadManager.isEpisodeDownloaded(
                    episodeName = episode.name,
                    episodeScanlator = episode.scanlator,
                    animeTitle = anime.title,
                    sourceId = anime.source,
                    skipCache = true,
                )
            }

            return if (isOnDevice && uri.scheme != "content") {
                FileProvider.getUriForFile(
                    context,
                    context.applicationContext.packageName + ".provider",
                    File(uri.path!!),
                )
            } else {
                uri
            }
        }
    }

    /**
     * Returns the second to start the external player at.
     */
    private fun getLastSecondSeen(): Long {
        val preserveWatchPos = playerPreferences.preserveWatchingPosition().get()
        val isEpisodeWatched = episode.lastSecondSeen == episode.totalSeconds

        return if (episode.seen && (!preserveWatchPos || (preserveWatchPos && isEpisodeWatched))) {
            1L
        } else {
            episode.lastSecondSeen
        }
    }

    /**
     * Display an error toast in this [context].
     *
     * @param context the application context.
     * @param e the exception error to be displayed.
     */
    private suspend fun makeErrorToast(context: Context, e: Exception?) {
        withUIContext { context.toast(e?.message ?: "Cannot open episode") }
    }

    /**
     * Returns the [Intent] with added data to send to the given external player.
     *
     * @param pkgName the name of the package to send the [Intent] to.
     * @param context the application context.
     * @param uri the path data of the video.
     * @param video the video being sent to the external player.
     */
    private fun getIntentForPackage(pkgName: String, context: Context, uri: Uri, video: Video): Intent {
        return when (pkgName) {
            WEB_VIDEO_CASTER -> webVideoCasterIntent(pkgName, context, uri, video)
            else -> standardIntentForPackage(pkgName, context, uri, video)
        }
    }

    private fun webVideoCasterIntent(pkgName: String, context: Context, uri: Uri, video: Video): Intent {
        return Intent(Intent.ACTION_VIEW).apply {
            setDataAndType(uri, "video/*")
            if (isPackageInstalled(pkgName, context.packageManager)) setPackage(WEB_VIDEO_CASTER)
            addExtrasAndFlags(true, this)

            val headers = Bundle()
            video.headers?.forEach {
                headers.putString(it.first, it.second)
            }

            val localLangName = LocaleHelper.getSimpleLocaleDisplayName()
            video.subtitleTracks.firstOrNull {
                it.lang.contains(localLangName, true)
            }?.let {
                putExtra("subtitle", it.url)
            } ?: video.subtitleTracks.firstOrNull()?.let {
                putExtra("subtitle", it.url)
            }

            putExtra("android.media.intent.extra.HTTP_HEADERS", headers)
            putExtra("secure_uri", true)
        }
    }

    /**
     * Returns the [Intent] with added data to send to the given external player.
     *
     * @param pkgName the name of the package to send the [Intent] to.
     * @param context the application context.
     * @param uri the path data of the video.
     * @param video the video being sent to the external player.
     */
    private fun standardIntentForPackage(pkgName: String, context: Context, uri: Uri, video: Video): Intent {
        return Intent(Intent.ACTION_VIEW).apply {
            if (isPackageInstalled(pkgName, context.packageManager)) {
                if (Build.VERSION.SDK_INT >= Build.VERSION_CODES.TIRAMISU && pkgName.contains("vlc")) {
                    setPackage(pkgName)
                } else {
                    component = getComponent(pkgName)
                }
            }
            setDataAndType(uri, "video/*")
            addExtrasAndFlags(true, this)
            addVideoHeaders(true, video, this)

            // Add support for Subtitles to external players

            val localLangName = LocaleHelper.getSimpleLocaleDisplayName()
            val langIndex = video.subtitleTracks.indexOfFirst {
                it.lang.contains(localLangName, true)
            }
            val requestedLanguage = if (langIndex == -1) 0 else langIndex
            val requestedUrl = video.subtitleTracks.getOrNull(requestedLanguage)?.url

            // Just, Next, MX Player, mpv
            putExtra("subs", video.subtitleTracks.map { Uri.parse(it.url) }.toTypedArray())
            putExtra("subs.name", video.subtitleTracks.map { it.lang }.toTypedArray())
            putExtra("subs.enable", requestedUrl?.let { arrayOf(Uri.parse(it)) } ?: emptyArray())

            // VLC - seems to only work for local sub files
            requestedUrl?.let { putExtra("subtitles_location", it) }
        }
    }

    /**
     * Returns the [Intent] with added data to send to the given torrent external player.
     *
     * @param context the application context.
     * @param uri the path data of the video.
     * @param video the video being sent to the external player.
     */
    @Suppress("MagicNumber")
    private suspend fun torrentIntentForPackage(context: Context, uri: Uri, video: Video): Intent {
        return Intent(Intent.ACTION_VIEW).apply {
            if (isPackageInstalled(AMNIS, context.packageManager)) {
                if (uri.toString().startsWith("magnet:")) {
                    component = getComponent(AMNIS)
                }
            } else {
                withUIContext {
                    context.toast(TLMR.strings.install_amnis, 8)
                }
            }
            data = uri
            addExtrasAndFlags(true, this)
            addVideoHeaders(true, video, this)
        }
    }

    /**
     * Adds extras and flags to the given [Intent].
     *
     * @param isSupportedPlayer is it a supported external player.
     * @param intent the [Intent] that the extras and flags are added to.
     */
    private fun addExtrasAndFlags(isSupportedPlayer: Boolean, intent: Intent): Intent {
        return intent.apply {
            putExtra("title", anime.title + " - " + episode.name)
            putExtra("position", getLastSecondSeen().toInt())
            putExtra("return_result", true)
            addFlags(Intent.FLAG_GRANT_READ_URI_PERMISSION)
            if (isSupportedPlayer) putExtra("secure_uri", true)
        }
    }

    /**
     * Adds the headers of the video to the given [Intent].
     *
     * @param isSupportedPlayer is it a supported external player.
     * @param video the [Video] to get the headers from.
     * @param intent the [Intent] that the headers are added to.
     */
    private fun addVideoHeaders(isSupportedPlayer: Boolean, video: Video, intent: Intent): Intent {
        return intent.apply {
            val headers = video.headers ?: (source as? AnimeHttpSource)?.headers
            if (headers != null) {
                var headersArray = arrayOf<String>()
                for (header in headers) {
                    headersArray += arrayOf(header.first, header.second)
                }
                putExtra("headers", headersArray)
                val headersString = headersArray.drop(2).joinToString(": ")
                if (!isSupportedPlayer) putExtra("http-header-fields", headersString)
            }
        }
    }

    /**
     * Returns the MIME type based on the video's extension.
     *
     * @param uri the path data of the video.
     */
    private fun getMime(uri: Uri): String {
        return when (uri.path?.substringAfterLast(".")) {
            "mp4" -> "video/mp4"
            "mkv" -> "video/x-matroska"
            "m3u8" -> "application/x-mpegURL"
            else -> "video/any"
        }
    }

    /**
     * Returns the specific activity to be called.
     * If the package is a part of the supported external players
     *
     * @param packageName the name of the package.
     */
    private fun getComponent(packageName: String): ComponentName? {
        return when (packageName) {
            MPV_PLAYER -> ComponentName(packageName, "$packageName.MPVActivity")
            MX_PLAYER, MX_PLAYER_FREE, MX_PLAYER_PRO -> ComponentName(
                packageName,
                "$packageName.ActivityScreen",
            )
            VLC_PLAYER -> ComponentName(packageName, "$packageName.gui.video.VideoPlayerActivity")
            MPV_KT, MPV_KT_PREVIEW -> ComponentName(packageName, "live.mehiz.mpvkt.ui.player.PlayerActivity")
            MPV_REMOTE -> ComponentName(packageName, "$packageName.MainActivity")
            JUST_PLAYER -> ComponentName(packageName, "$packageName.PlayerActivity")
            NEXT_PLAYER -> ComponentName(packageName, "$packageName.feature.player.PlayerActivity")
            X_PLAYER -> ComponentName(packageName, "com.inshot.xplayer.activities.PlayerActivity")
            AMNIS -> ComponentName(packageName, "$packageName.gui.player.PlayerActivity")
            else -> null
        }
    }

    /**
     * Returns true if the given package is installed on the device.
     *
     * @param packageName the name of the package to be found.
     * @param packageManager the instance of the package manager provided by the device.
     */
    private fun isPackageInstalled(packageName: String, packageManager: PackageManager): Boolean {
        return try {
            packageManager.getPackageInfo(packageName, 0)
            true
        } catch (e: PackageManager.NameNotFoundException) {
            false
        }
    }

    /**
     * Saves the episode's data based on whats returned by the external player.
     *
     * @param intent the [Intent] that contains the episode's position and duration.
     */
    @OptIn(DelicateCoroutinesApi::class)
    @Suppress("DEPRECATION")
    fun onActivityResult(context: Context, intent: Intent?) {
        val data = intent ?: return
        if (animeId == null || episodeId == null) return

        val anime = anime
        val currentExtEpisode = episode
        val currentPosition: Long
        val duration: Long
        val cause = data.getStringExtra("end_by") ?: ""

        // Check for position and duration as Long values
        if (cause.isNotEmpty()) {
            val positionExtra = data.extras?.get("position")
            currentPosition = if (positionExtra is Int) {
                positionExtra.toLong()
            } else {
                positionExtra as? Long ?: 0L
            }
            val durationExtra = data.extras?.get("duration")
            duration = if (durationExtra is Int) {
                durationExtra.toLong()
            } else {
                durationExtra as? Long ?: 0L
            }
        } else {
            if (data.extras?.get("extra_position") != null) {
                currentPosition = data.getLongExtra("extra_position", 0L)
                duration = data.getLongExtra("extra_duration", 0L)
            } else {
                currentPosition = data.getIntExtra("position", 0).toLong()
                duration = data.getIntExtra("duration", 0).toLong()
            }
        }

        // Update the episode's progress and history
        launchIO {
            // AM (DISCORD) -->
            DiscordRPCService.setAnimeScreen(context, DiscordRPCService.lastUsedScreen)
            // <-- AM (DISCORD)
            if (cause == "playback_completion" || (currentPosition == duration && duration == 0L)) {
                saveEpisodeProgress(
                    currentExtEpisode,
                    anime,
                    currentExtEpisode.totalSeconds,
                    currentExtEpisode.totalSeconds,
                )
            } else {
                saveEpisodeProgress(currentExtEpisode, anime, currentPosition, duration)
            }
            saveEpisodeHistory(currentExtEpisode)
        }
    }

    // List of all the required Injectable classes
    private val upsertHistory: UpsertAnimeHistory = Injekt.get()
    private val updateEpisode: UpdateEpisode = Injekt.get()
    private val getAnime: GetAnime = Injekt.get()
    private val sourceManager: AnimeSourceManager = Injekt.get()
    private val getEpisodesByAnimeId: GetEpisodesByAnimeId = Injekt.get()
    private val getTracks: GetAnimeTracks = Injekt.get()
    private val insertTrack: InsertAnimeTrack = Injekt.get()
    private val downloadManager: AnimeDownloadManager by injectLazy()
    private val delayedTrackingStore: DelayedAnimeTrackingStore = Injekt.get()
    private val playerPreferences: PlayerPreferences = Injekt.get()
    private val downloadPreferences: DownloadPreferences = Injekt.get()
    private val trackPreferences: TrackPreferences = Injekt.get()
    private val basePreferences: BasePreferences by injectLazy()

    /**
     * Saves this episode's last seen history if incognito mode isn't on.
     *
     * @param currentEpisode the episode to update.
     */
    private suspend fun saveEpisodeHistory(currentEpisode: Episode) {
        if (basePreferences.incognitoMode().get()) return
        upsertHistory.await(
            AnimeHistoryUpdate(currentEpisode.id, Date()),
        )
    }

    /**
     * Saves this episode's progress (last seen second and whether it's seen).
     * Only if incognito mode isn't on
     *
     * @param currentEpisode the episode to update.
     * @param anime the anime of the episode.
     * @param lastSecondSeen the position of the episode.
     * @param totalSeconds the duration of the episode.
     */
    private suspend fun saveEpisodeProgress(
        currentEpisode: Episode?,
        anime: Anime,
        lastSecondSeen: Long,
        totalSeconds: Long,
    ) {
        if (basePreferences.incognitoMode().get()) return
        val currEp = currentEpisode ?: return

        if (totalSeconds > 0L) {
            val progress = playerPreferences.progressPreference().get()
            val seen = if (!currEp.seen) lastSecondSeen >= totalSeconds * progress else true
            updateEpisode.await(
                EpisodeUpdate(
                    id = currEp.id,
                    seen = seen,
                    bookmark = currEp.bookmark,
                    lastSecondSeen = lastSecondSeen,
                    totalSeconds = totalSeconds,
                ),
            )
            if (trackPreferences.autoUpdateTrack().get() && currEp.seen) {
                updateTrackEpisodeSeen(currEp.episodeNumber.toDouble(), anime)
            }
            if (seen) {
                deleteEpisodeIfNeeded(currentEpisode, anime)
            }
        }
    }

    /**
     * Determines if deleting option is enabled and nth to last episode actually exists.
     * If both conditions are satisfied enqueues episode for delete
     *
     * @param episode the episode, which is going to be marked as seen.
     * @param anime the anime of the episode.
     */
    private suspend fun deleteEpisodeIfNeeded(episode: Episode, anime: Anime) {
        // Determine which episode should be deleted and enqueue
        val sortFunction: (Episode, Episode) -> Int = when (anime.sorting) {
            Anime.EPISODE_SORTING_SOURCE -> { c1, c2 -> c2.sourceOrder.compareTo(c1.sourceOrder) }
            Anime.EPISODE_SORTING_NUMBER -> { c1, c2 -> c1.episodeNumber.compareTo(c2.episodeNumber) }
            Anime.EPISODE_SORTING_UPLOAD_DATE -> { c1, c2 -> c1.dateUpload.compareTo(c2.dateUpload) }
            else -> throw NotImplementedError("Unknown sorting method")
        }

        val episodes = getEpisodesByAnimeId.await(anime.id)
            .sortedWith { e1, e2 -> sortFunction(e1, e2) }

        val currentEpisodePosition = episodes.indexOf(episode)
        val removeAfterSeenSlots = downloadPreferences.removeAfterReadSlots().get()
        val episodeToDelete = episodes.getOrNull(currentEpisodePosition - removeAfterSeenSlots)

        // Check if deleting option is enabled and episode exists
        if (removeAfterSeenSlots != -1 && episodeToDelete != null) {
            enqueueDeleteSeenEpisodes(episodeToDelete, anime)
        }
    }

    /**
     * Starts the service that updates the last episode seen in sync services.
     * This operation will run in a background thread and errors are ignored.
     *
     * @param episodeNumber the episode number to be updated.
     * @param anime the anime of the episode.
     */
    private suspend fun updateTrackEpisodeSeen(episodeNumber: Double, anime: Anime) {
        if (!trackPreferences.autoUpdateTrack().get()) return

        val trackerManager = Injekt.get<TrackerManager>()
        val context = Injekt.get<Application>()

        withIOContext {
            getTracks.await(anime.id)
                .mapNotNull { track ->
                    val tracker = trackerManager.get(track.trackerId)
                    if (tracker != null &&
                        tracker.isLoggedIn &&
                        tracker is AnimeTracker &&
                        episodeNumber > track.lastEpisodeSeen
                    ) {
                        val updatedTrack = track.copy(lastEpisodeSeen = episodeNumber)

                        // We want these to execute even if the presenter is destroyed and leaks
                        // for a while. The view can still be garbage collected.
                        async {
                            runCatching {
                                if (context.isOnline()) {
                                    tracker.animeService.update(updatedTrack.toDbTrack(), true)
                                    insertTrack.await(updatedTrack)
                                } else {
                                    delayedTrackingStore.addAnime(track.animeId, lastEpisodeSeen = episodeNumber)
                                    DelayedAnimeTrackingUpdateJob.setupTask(context)
                                }
                            }
                        }
                    } else {
                        null
                    }
                }
                .awaitAll()
                .mapNotNull { it.exceptionOrNull() }
                .forEach { logcat(LogPriority.INFO, it) }
        }
    }

    /**
     * Enqueues an [Episode] to be deleted later.
     *
     * @param episode the episode being deleted.
     * @param anime the anime of the episode.
     */
    private suspend fun enqueueDeleteSeenEpisodes(episode: Episode, anime: Anime) {
        if (episode.seen) {
            withIOContext {
                downloadManager.enqueueEpisodesToDelete(
                    listOf(episode),
                    anime,
                )
            }
        }
    }

    companion object {

        val externalIntents: ExternalIntents by injectLazy()

        /**
         * Used to direct the [Intent] of a chosen episode to an external player.
         *
         * @param context the application context.
         * @param animeId the id of the anime.
         * @param episodeId the id of the episode.
         */
        suspend fun newIntent(context: Context, animeId: Long, episodeId: Long, video: Video?): Intent? {
            return externalIntents.getExternalIntent(context, animeId, episodeId, video)
        }
    }
}

// List of supported external players and their packages
const val MPV_PLAYER = "is.xyz.mpv"
const val MX_PLAYER = "com.mxtech.videoplayer"
const val MX_PLAYER_FREE = "com.mxtech.videoplayer.ad"
const val MX_PLAYER_PRO = "com.mxtech.videoplayer.pro"
const val VLC_PLAYER = "org.videolan.vlc"
const val MPV_KT = "live.mehiz.mpvkt"
const val MPV_KT_PREVIEW = "live.mehiz.mpvkt.preview"
const val MPV_REMOTE = "com.husudosu.mpvremote"
const val JUST_PLAYER = "com.brouken.player"
const val NEXT_PLAYER = "dev.anilbeesetti.nextplayer"
const val X_PLAYER = "video.player.videoplayer"
const val WEB_VIDEO_CASTER = "com.instantbits.cast.webvideo"
const val AMNIS = "com.amnis"<|MERGE_RESOLUTION|>--- conflicted
+++ resolved
@@ -141,17 +141,11 @@
      * @param context the application context.
      * @param video the video being sent to the external player.
      */
-<<<<<<< HEAD
     private suspend fun getVideoUrl(source: AnimeSource, context: Context, video: Video): Uri? {
         val resolvedVideo = HosterLoader.getResolvedVideo(source, video)
 
         if (resolvedVideo == null || resolvedVideo.videoUrl.isEmpty()) {
-            makeErrorToast(context, Exception("Video URL is empty."))
-=======
-    private suspend fun getVideoUrl(context: Context, video: Video): Uri? {
-        if (video.videoUrl == null) {
-            makeErrorToast(context, Exception("Video URL is null. Instead watch Suavemente!"))
->>>>>>> 97b89290
+            makeErrorToast(context, Exception("Video URL is empty. Instead watch Suavemente!"))
             return null
         } else {
             val uri = resolvedVideo.videoUrl.toUri()
