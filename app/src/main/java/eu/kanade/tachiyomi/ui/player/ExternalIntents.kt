--- conflicted
+++ resolved
@@ -596,8 +596,4 @@
 const val JUST_PLAYER = "com.brouken.player"
 const val NEXT_PLAYER = "dev.anilbeesetti.nextplayer"
 const val X_PLAYER = "video.player.videoplayer"
-<<<<<<< HEAD
-const val AMNIS = "com.amnis"
-=======
-const val WEB_VIDEO_CASTER = "com.instantbits.cast.webvideo"
->>>>>>> 63e95d9c
+const val WEB_VIDEO_CASTER = "com.instantbits.cast.webvideo"