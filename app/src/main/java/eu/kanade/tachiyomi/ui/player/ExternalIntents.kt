--- conflicted
+++ resolved
@@ -358,10 +358,7 @@
             JUST_PLAYER -> ComponentName(packageName, "$packageName.PlayerActivity")
             NEXT_PLAYER -> ComponentName(packageName, "$packageName.feature.player.PlayerActivity")
             X_PLAYER -> ComponentName(packageName, "com.inshot.xplayer.activities.PlayerActivity")
-<<<<<<< HEAD
-=======
             AMNIS -> ComponentName(packageName, "$packageName.gui.player.PlayerActivity")
->>>>>>> 0ed5a622
             else -> null
         }
     }
@@ -627,9 +624,5 @@
 const val JUST_PLAYER = "com.brouken.player"
 const val NEXT_PLAYER = "dev.anilbeesetti.nextplayer"
 const val X_PLAYER = "video.player.videoplayer"
-<<<<<<< HEAD
 const val WEB_VIDEO_CASTER = "com.instantbits.cast.webvideo"
-=======
-const val WEB_VIDEO_CASTER = "com.instantbits.cast.webvideo"
-const val AMNIS = "com.amnis"
->>>>>>> 0ed5a622
+const val AMNIS = "com.amnis"