package eu.kanade.tachiyomi.ui.player

import android.app.Application
import android.content.ComponentName
import android.content.Context
import android.content.Intent
import android.content.pm.PackageManager
import android.net.Uri
import android.os.Build
import android.os.Bundle
import androidx.core.content.FileProvider
import androidx.core.net.toUri
import eu.kanade.domain.base.BasePreferences
import eu.kanade.domain.track.anime.model.toDbTrack
import eu.kanade.domain.track.anime.service.DelayedAnimeTrackingUpdateJob
import eu.kanade.domain.track.anime.store.DelayedAnimeTrackingStore
import eu.kanade.domain.track.service.TrackPreferences
import eu.kanade.tachiyomi.animesource.AnimeSource
import eu.kanade.tachiyomi.animesource.model.Video
import eu.kanade.tachiyomi.animesource.online.AnimeHttpSource
import eu.kanade.tachiyomi.data.download.anime.AnimeDownloadManager
import eu.kanade.tachiyomi.data.track.AnimeTracker
import eu.kanade.tachiyomi.data.track.TrackerManager
import eu.kanade.tachiyomi.ui.player.loader.EpisodeLoader
import eu.kanade.tachiyomi.ui.player.loader.HosterLoader
import eu.kanade.tachiyomi.ui.player.settings.PlayerPreferences
import eu.kanade.tachiyomi.util.system.LocaleHelper
import eu.kanade.tachiyomi.util.system.isOnline
import eu.kanade.tachiyomi.util.system.toast
import kotlinx.coroutines.DelicateCoroutinesApi
import kotlinx.coroutines.async
import kotlinx.coroutines.awaitAll
import logcat.LogPriority
import tachiyomi.core.common.util.lang.launchIO
import tachiyomi.core.common.util.lang.withIOContext
import tachiyomi.core.common.util.lang.withUIContext
import tachiyomi.core.common.util.system.logcat
import tachiyomi.domain.download.service.DownloadPreferences
import tachiyomi.domain.entries.anime.interactor.GetAnime
import tachiyomi.domain.entries.anime.model.Anime
import tachiyomi.domain.history.anime.interactor.UpsertAnimeHistory
import tachiyomi.domain.history.anime.model.AnimeHistoryUpdate
import tachiyomi.domain.items.episode.interactor.GetEpisodesByAnimeId
import tachiyomi.domain.items.episode.interactor.UpdateEpisode
import tachiyomi.domain.items.episode.model.Episode
import tachiyomi.domain.items.episode.model.EpisodeUpdate
import tachiyomi.domain.source.anime.service.AnimeSourceManager
import tachiyomi.domain.track.anime.interactor.GetAnimeTracks
import tachiyomi.domain.track.anime.interactor.InsertAnimeTrack
import tachiyomi.source.local.entries.anime.LocalAnimeSource
import uy.kohesive.injekt.Injekt
import uy.kohesive.injekt.api.get
import uy.kohesive.injekt.injectLazy
import java.io.File
import java.util.Date

class ExternalIntents {

    /**
     * The common variables
     * Used to dictate what video is sent an external player.
     */
    lateinit var anime: Anime
    lateinit var source: AnimeSource
    lateinit var episode: Episode

    var animeId: Long? = null
    var episodeId: Long? = null

    /**
     * Returns the [Intent] to be sent to an external player.
     *
     * @param context the application context.
     * @param animeId the id of the anime.
     * @param episodeId the id of the episode.
     */
    suspend fun getExternalIntent(
        context: Context,
        animeId: Long,
        episodeId: Long,
        chosenVideo: Video?,
    ): Intent? {
<<<<<<< HEAD
        anime = getAnime.await(animeId) ?: return null
        source = sourceManager.get(anime.source) ?: return null
        episode = getEpisodesByAnimeId.await(anime.id).find { it.id == episodeId } ?: return null
        val hosters = EpisodeLoader.getHosters(episode, anime, source)
=======
        if (!initAnime(animeId, episodeId)) return null
>>>>>>> 5179dc7b

        val video = chosenVideo
            ?: HosterLoader.getBestVideo(source, hosters)
            ?: throw Exception("Video list is empty")

        val videoUrl = getVideoUrl(source, context, video) ?: return null

        val pkgName = playerPreferences.externalPlayerPreference().get()

        return if (pkgName.isEmpty()) {
            Intent(Intent.ACTION_VIEW).apply {
                setDataAndTypeAndNormalize(videoUrl, getMime(videoUrl))
                addExtrasAndFlags(false, this)
                addVideoHeaders(false, video, this)
            }
        } else {
            getIntentForPackage(pkgName, context, videoUrl, video)
        }
    }

    suspend fun initAnime(animeId: Long, episodeId: Long): Boolean {
        anime = getAnime.await(animeId) ?: return false
        source = sourceManager.get(anime.source) ?: return false
        episode = getEpisodesByAnimeId.await(anime.id).find { it.id == episodeId } ?: return false

        this.animeId = animeId
        this.episodeId = episodeId

        return true
    }

    /**
     * Returns the [Uri] of the given video.
     *
     * @param context the application context.
     * @param video the video being sent to the external player.
     */
    private suspend fun getVideoUrl(source: AnimeSource, context: Context, video: Video): Uri? {
        val resolvedVideo = HosterLoader.getResolvedVideo(source, video)

        if (resolvedVideo == null || resolvedVideo.videoUrl.isEmpty()) {
            makeErrorToast(context, Exception("Video URL is empty."))
            return null
        } else {
            val uri = resolvedVideo.videoUrl.toUri()

            val isOnDevice = if (anime.source == LocalAnimeSource.ID) {
                true
            } else {
                downloadManager.isEpisodeDownloaded(
                    episodeName = episode.name,
                    episodeScanlator = episode.scanlator,
                    animeTitle = anime.title,
                    sourceId = anime.source,
                    skipCache = true,
                )
            }

            return if (isOnDevice && uri.scheme != "content") {
                FileProvider.getUriForFile(
                    context,
                    context.applicationContext.packageName + ".provider",
                    File(uri.path!!),
                )
            } else {
                uri
            }
        }
    }

    /**
     * Returns the second to start the external player at.
     */
    private fun getLastSecondSeen(): Long {
        val preserveWatchPos = playerPreferences.preserveWatchingPosition().get()
        val isEpisodeWatched = episode.lastSecondSeen == episode.totalSeconds

        return if (episode.seen && (!preserveWatchPos || (preserveWatchPos && isEpisodeWatched))) {
            1L
        } else {
            episode.lastSecondSeen
        }
    }

    /**
     * Display an error toast in this [context].
     *
     * @param context the application context.
     * @param e the exception error to be displayed.
     */
    private suspend fun makeErrorToast(context: Context, e: Exception?) {
        withUIContext { context.toast(e?.message ?: "Cannot open episode") }
    }

    /**
     * Returns the [Intent] with added data to send to the given external player.
     *
     * @param pkgName the name of the package to send the [Intent] to.
     * @param context the application context.
     * @param uri the path data of the video.
     * @param video the video being sent to the external player.
     */
    private fun getIntentForPackage(pkgName: String, context: Context, uri: Uri, video: Video): Intent {
        return when (pkgName) {
            WEB_VIDEO_CASTER -> webVideoCasterIntent(pkgName, context, uri, video)
            else -> standardIntentForPackage(pkgName, context, uri, video)
        }
    }

    private fun webVideoCasterIntent(pkgName: String, context: Context, uri: Uri, video: Video): Intent {
        return Intent(Intent.ACTION_VIEW).apply {
            setDataAndType(uri, "video/*")
            if (isPackageInstalled(pkgName, context.packageManager)) setPackage(WEB_VIDEO_CASTER)
            addExtrasAndFlags(true, this)

            val headers = Bundle()
            video.headers?.forEach {
                headers.putString(it.first, it.second)
            }

            val localLangName = LocaleHelper.getSimpleLocaleDisplayName()
            video.subtitleTracks.firstOrNull {
                it.lang.contains(localLangName, true)
            }?.let {
                putExtra("subtitle", it.url)
            } ?: video.subtitleTracks.firstOrNull()?.let {
                putExtra("subtitle", it.url)
            }

            putExtra("android.media.intent.extra.HTTP_HEADERS", headers)
            putExtra("secure_uri", true)
        }
    }

    /**
     * Returns the [Intent] with added data to send to the given external player.
     *
     * @param pkgName the name of the package to send the [Intent] to.
     * @param context the application context.
     * @param uri the path data of the video.
     * @param video the video being sent to the external player.
     */
    private fun standardIntentForPackage(pkgName: String, context: Context, uri: Uri, video: Video): Intent {
        return Intent(Intent.ACTION_VIEW).apply {
            if (isPackageInstalled(pkgName, context.packageManager)) {
                if (Build.VERSION.SDK_INT >= Build.VERSION_CODES.TIRAMISU && pkgName.contains("vlc")) {
                    setPackage(pkgName)
                } else {
                    component = getComponent(pkgName)
                }
            }
            setDataAndType(uri, "video/*")
            addExtrasAndFlags(true, this)
            addVideoHeaders(true, video, this)

            // Add support for Subtitles to external players

            val localLangName = LocaleHelper.getSimpleLocaleDisplayName()
            val langIndex = video.subtitleTracks.indexOfFirst {
                it.lang.contains(localLangName, true)
            }
            val requestedLanguage = if (langIndex == -1) 0 else langIndex
            val requestedUrl = video.subtitleTracks.getOrNull(requestedLanguage)?.url

            // Just, Next, MX Player, mpv
            putExtra("subs", video.subtitleTracks.map { Uri.parse(it.url) }.toTypedArray())
            putExtra("subs.name", video.subtitleTracks.map { it.lang }.toTypedArray())
            putExtra("subs.enable", requestedUrl?.let { arrayOf(Uri.parse(it)) } ?: emptyArray())

            // VLC - seems to only work for local sub files
            requestedUrl?.let { putExtra("subtitles_location", it) }
        }
    }

    /**
     * Adds extras and flags to the given [Intent].
     *
     * @param isSupportedPlayer is it a supported external player.
     * @param intent the [Intent] that the extras and flags are added to.
     */
    private fun addExtrasAndFlags(isSupportedPlayer: Boolean, intent: Intent): Intent {
        return intent.apply {
            putExtra("title", anime.title + " - " + episode.name)
            putExtra("position", getLastSecondSeen().toInt())
            putExtra("return_result", true)
            addFlags(Intent.FLAG_GRANT_READ_URI_PERMISSION)
            if (isSupportedPlayer) putExtra("secure_uri", true)
        }
    }

    /**
     * Adds the headers of the video to the given [Intent].
     *
     * @param isSupportedPlayer is it a supported external player.
     * @param video the [Video] to get the headers from.
     * @param intent the [Intent] that the headers are added to.
     */
    private fun addVideoHeaders(isSupportedPlayer: Boolean, video: Video, intent: Intent): Intent {
        return intent.apply {
            val headers = video.headers ?: (source as? AnimeHttpSource)?.headers
            if (headers != null) {
                var headersArray = arrayOf<String>()
                for (header in headers) {
                    headersArray += arrayOf(header.first, header.second)
                }
                putExtra("headers", headersArray)
                val headersString = headersArray.drop(2).joinToString(": ")
                if (!isSupportedPlayer) putExtra("http-header-fields", headersString)
            }
        }
    }

    /**
     * Returns the MIME type based on the video's extension.
     *
     * @param uri the path data of the video.
     */
    private fun getMime(uri: Uri): String {
        return when (uri.path?.substringAfterLast(".")) {
            "mp4" -> "video/mp4"
            "mkv" -> "video/x-matroska"
            "m3u8" -> "application/x-mpegURL"
            else -> "video/any"
        }
    }

    /**
     * Returns the specific activity to be called.
     * If the package is a part of the supported external players
     *
     * @param packageName the name of the package.
     */
    private fun getComponent(packageName: String): ComponentName? {
        return when (packageName) {
            MPV_PLAYER -> ComponentName(packageName, "$packageName.MPVActivity")
            MX_PLAYER, MX_PLAYER_FREE, MX_PLAYER_PRO -> ComponentName(
                packageName,
                "$packageName.ActivityScreen",
            )
            VLC_PLAYER -> ComponentName(packageName, "$packageName.gui.video.VideoPlayerActivity")
            MPV_KT, MPV_KT_PREVIEW -> ComponentName(packageName, "live.mehiz.mpvkt.ui.player.PlayerActivity")
            MPV_REMOTE -> ComponentName(packageName, "$packageName.MainActivity")
            JUST_PLAYER -> ComponentName(packageName, "$packageName.PlayerActivity")
            NEXT_PLAYER -> ComponentName(packageName, "$packageName.feature.player.PlayerActivity")
            X_PLAYER -> ComponentName(packageName, "com.inshot.xplayer.activities.PlayerActivity")
            else -> null
        }
    }

    /**
     * Returns true if the given package is installed on the device.
     *
     * @param packageName the name of the package to be found.
     * @param packageManager the instance of the package manager provided by the device.
     */
    private fun isPackageInstalled(packageName: String, packageManager: PackageManager): Boolean {
        return try {
            packageManager.getPackageInfo(packageName, 0)
            true
        } catch (e: PackageManager.NameNotFoundException) {
            false
        }
    }

    /**
     * Saves the episode's data based on whats returned by the external player.
     *
     * @param intent the [Intent] that contains the episode's position and duration.
     */
    @OptIn(DelicateCoroutinesApi::class)
    @Suppress("DEPRECATION")
    fun onActivityResult(intent: Intent?) {
        val data = intent ?: return
        if (animeId == null || episodeId == null) return

        val anime = anime
        val currentExtEpisode = episode
        val currentPosition: Long
        val duration: Long
        val cause = data.getStringExtra("end_by") ?: ""

        // Check for position and duration as Long values
        if (cause.isNotEmpty()) {
            val positionExtra = data.extras?.get("position")
            currentPosition = if (positionExtra is Int) {
                positionExtra.toLong()
            } else {
                positionExtra as? Long ?: 0L
            }
            val durationExtra = data.extras?.get("duration")
            duration = if (durationExtra is Int) {
                durationExtra.toLong()
            } else {
                durationExtra as? Long ?: 0L
            }
        } else {
            if (data.extras?.get("extra_position") != null) {
                currentPosition = data.getLongExtra("extra_position", 0L)
                duration = data.getLongExtra("extra_duration", 0L)
            } else {
                currentPosition = data.getIntExtra("position", 0).toLong()
                duration = data.getIntExtra("duration", 0).toLong()
            }
        }

        // Update the episode's progress and history
        launchIO {
            if (cause == "playback_completion" || (currentPosition == duration && duration == 0L)) {
                saveEpisodeProgress(
                    currentExtEpisode,
                    anime,
                    currentExtEpisode.totalSeconds,
                    currentExtEpisode.totalSeconds,
                )
            } else {
                saveEpisodeProgress(currentExtEpisode, anime, currentPosition, duration)
            }
            saveEpisodeHistory(currentExtEpisode)
        }
    }

    // List of all the required Injectable classes
    private val upsertHistory: UpsertAnimeHistory = Injekt.get()
    private val updateEpisode: UpdateEpisode = Injekt.get()
    private val getAnime: GetAnime = Injekt.get()
    private val sourceManager: AnimeSourceManager = Injekt.get()
    private val getEpisodesByAnimeId: GetEpisodesByAnimeId = Injekt.get()
    private val getTracks: GetAnimeTracks = Injekt.get()
    private val insertTrack: InsertAnimeTrack = Injekt.get()
    private val downloadManager: AnimeDownloadManager by injectLazy()
    private val delayedTrackingStore: DelayedAnimeTrackingStore = Injekt.get()
    private val playerPreferences: PlayerPreferences = Injekt.get()
    private val downloadPreferences: DownloadPreferences = Injekt.get()
    private val trackPreferences: TrackPreferences = Injekt.get()
    private val basePreferences: BasePreferences by injectLazy()

    /**
     * Saves this episode's last seen history if incognito mode isn't on.
     *
     * @param currentEpisode the episode to update.
     */
    private suspend fun saveEpisodeHistory(currentEpisode: Episode) {
        if (basePreferences.incognitoMode().get()) return
        upsertHistory.await(
            AnimeHistoryUpdate(currentEpisode.id, Date()),
        )
    }

    /**
     * Saves this episode's progress (last seen second and whether it's seen).
     * Only if incognito mode isn't on
     *
     * @param currentEpisode the episode to update.
     * @param anime the anime of the episode.
     * @param lastSecondSeen the position of the episode.
     * @param totalSeconds the duration of the episode.
     */
    private suspend fun saveEpisodeProgress(
        currentEpisode: Episode?,
        anime: Anime,
        lastSecondSeen: Long,
        totalSeconds: Long,
    ) {
        if (basePreferences.incognitoMode().get()) return
        val currEp = currentEpisode ?: return

        if (totalSeconds > 0L) {
            val progress = playerPreferences.progressPreference().get()
            val seen = if (!currEp.seen) lastSecondSeen >= totalSeconds * progress else true
            updateEpisode.await(
                EpisodeUpdate(
                    id = currEp.id,
                    seen = seen,
                    bookmark = currEp.bookmark,
                    lastSecondSeen = lastSecondSeen,
                    totalSeconds = totalSeconds,
                ),
            )
            if (trackPreferences.autoUpdateTrack().get() && currEp.seen) {
                updateTrackEpisodeSeen(currEp.episodeNumber.toDouble(), anime)
            }
            if (seen) {
                deleteEpisodeIfNeeded(currentEpisode, anime)
            }
        }
    }

    /**
     * Determines if deleting option is enabled and nth to last episode actually exists.
     * If both conditions are satisfied enqueues episode for delete
     *
     * @param episode the episode, which is going to be marked as seen.
     * @param anime the anime of the episode.
     */
    private suspend fun deleteEpisodeIfNeeded(episode: Episode, anime: Anime) {
        // Determine which episode should be deleted and enqueue
        val sortFunction: (Episode, Episode) -> Int = when (anime.sorting) {
            Anime.EPISODE_SORTING_SOURCE -> { c1, c2 -> c2.sourceOrder.compareTo(c1.sourceOrder) }
            Anime.EPISODE_SORTING_NUMBER -> { c1, c2 -> c1.episodeNumber.compareTo(c2.episodeNumber) }
            Anime.EPISODE_SORTING_UPLOAD_DATE -> { c1, c2 -> c1.dateUpload.compareTo(c2.dateUpload) }
            else -> throw NotImplementedError("Unknown sorting method")
        }

        val episodes = getEpisodesByAnimeId.await(anime.id)
            .sortedWith { e1, e2 -> sortFunction(e1, e2) }

        val currentEpisodePosition = episodes.indexOf(episode)
        val removeAfterSeenSlots = downloadPreferences.removeAfterReadSlots().get()
        val episodeToDelete = episodes.getOrNull(currentEpisodePosition - removeAfterSeenSlots)

        // Check if deleting option is enabled and episode exists
        if (removeAfterSeenSlots != -1 && episodeToDelete != null) {
            enqueueDeleteSeenEpisodes(episodeToDelete, anime)
        }
    }

    /**
     * Starts the service that updates the last episode seen in sync services.
     * This operation will run in a background thread and errors are ignored.
     *
     * @param episodeNumber the episode number to be updated.
     * @param anime the anime of the episode.
     */
    private suspend fun updateTrackEpisodeSeen(episodeNumber: Double, anime: Anime) {
        if (!trackPreferences.autoUpdateTrack().get()) return

        val trackerManager = Injekt.get<TrackerManager>()
        val context = Injekt.get<Application>()

        withIOContext {
            getTracks.await(anime.id)
                .mapNotNull { track ->
                    val tracker = trackerManager.get(track.trackerId)
                    if (tracker != null &&
                        tracker.isLoggedIn &&
                        tracker is AnimeTracker &&
                        episodeNumber > track.lastEpisodeSeen
                    ) {
                        val updatedTrack = track.copy(lastEpisodeSeen = episodeNumber)

                        // We want these to execute even if the presenter is destroyed and leaks
                        // for a while. The view can still be garbage collected.
                        async {
                            runCatching {
                                if (context.isOnline()) {
                                    tracker.animeService.update(updatedTrack.toDbTrack(), true)
                                    insertTrack.await(updatedTrack)
                                } else {
                                    delayedTrackingStore.addAnime(track.animeId, lastEpisodeSeen = episodeNumber)
                                    DelayedAnimeTrackingUpdateJob.setupTask(context)
                                }
                            }
                        }
                    } else {
                        null
                    }
                }
                .awaitAll()
                .mapNotNull { it.exceptionOrNull() }
                .forEach { logcat(LogPriority.INFO, it) }
        }
    }

    /**
     * Enqueues an [Episode] to be deleted later.
     *
     * @param episode the episode being deleted.
     * @param anime the anime of the episode.
     */
    private suspend fun enqueueDeleteSeenEpisodes(episode: Episode, anime: Anime) {
        if (episode.seen) {
            withIOContext {
                downloadManager.enqueueEpisodesToDelete(
                    listOf(episode),
                    anime,
                )
            }
        }
    }

    companion object {

        val externalIntents: ExternalIntents by injectLazy()

        /**
         * Used to direct the [Intent] of a chosen episode to an external player.
         *
         * @param context the application context.
         * @param animeId the id of the anime.
         * @param episodeId the id of the episode.
         */
        suspend fun newIntent(context: Context, animeId: Long, episodeId: Long, video: Video?): Intent? {
            return externalIntents.getExternalIntent(context, animeId, episodeId, video)
        }
    }
}

// List of supported external players and their packages
const val MPV_PLAYER = "is.xyz.mpv"
const val MX_PLAYER = "com.mxtech.videoplayer"
const val MX_PLAYER_FREE = "com.mxtech.videoplayer.ad"
const val MX_PLAYER_PRO = "com.mxtech.videoplayer.pro"
const val VLC_PLAYER = "org.videolan.vlc"
const val MPV_KT = "live.mehiz.mpvkt"
const val MPV_KT_PREVIEW = "live.mehiz.mpvkt.preview"
const val MPV_REMOTE = "com.husudosu.mpvremote"
const val JUST_PLAYER = "com.brouken.player"
const val NEXT_PLAYER = "dev.anilbeesetti.nextplayer"
const val X_PLAYER = "video.player.videoplayer"
const val WEB_VIDEO_CASTER = "com.instantbits.cast.webvideo"<|MERGE_RESOLUTION|>--- conflicted
+++ resolved
@@ -80,14 +80,8 @@
         episodeId: Long,
         chosenVideo: Video?,
     ): Intent? {
-<<<<<<< HEAD
-        anime = getAnime.await(animeId) ?: return null
-        source = sourceManager.get(anime.source) ?: return null
-        episode = getEpisodesByAnimeId.await(anime.id).find { it.id == episodeId } ?: return null
+        if (!initAnime(animeId, episodeId)) return null
         val hosters = EpisodeLoader.getHosters(episode, anime, source)
-=======
-        if (!initAnime(animeId, episodeId)) return null
->>>>>>> 5179dc7b
 
         val video = chosenVideo
             ?: HosterLoader.getBestVideo(source, hosters)
