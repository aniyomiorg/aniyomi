--- conflicted
+++ resolved
@@ -29,13 +29,11 @@
                 AppTheme.MIDNIGHT_DUSK -> {
                     resIds += R.style.Theme_Tachiyomi_MidnightDusk
                 }
-<<<<<<< HEAD
                 AppTheme.MOCHA -> {
                     resIds += R.style.Theme_Tachiyomi_Mocha
-=======
+                }
                 AppTheme.NORD -> {
                     resIds += R.style.Theme_Tachiyomi_Nord
->>>>>>> c6601c1f
                 }
                 AppTheme.STRAWBERRY_DAIQUIRI -> {
                     resIds += R.style.Theme_Tachiyomi_StrawberryDaiquiri
