package eu.kanade.tachiyomi.ui.base.delegate

import android.app.Activity
import eu.kanade.domain.ui.UiPreferences
import eu.kanade.domain.ui.model.AppTheme
import eu.kanade.tachiyomi.R
import uy.kohesive.injekt.Injekt
import uy.kohesive.injekt.api.get

interface ThemingDelegate {
    fun applyAppTheme(activity: Activity)

    companion object {
        fun getThemeResIds(appTheme: AppTheme, isAmoled: Boolean): List<Int> {
<<<<<<< HEAD
            val resIds = mutableListOf<Int>()
            when (appTheme) {
                AppTheme.MONET -> {
                    resIds += R.style.Theme_Tachiyomi_Monet
                }
                AppTheme.CUSTOM -> {
                    resIds += R.style.Theme_Tachiyomi_Custom
                }
                AppTheme.COTTONCANDY -> {
                    resIds += R.style.Theme_Tachiyomi_CottonCandy
                }
                AppTheme.GREEN_APPLE -> {
                    resIds += R.style.Theme_Tachiyomi_GreenApple
                }
                AppTheme.LAVENDER -> {
                    resIds += R.style.Theme_Tachiyomi_Lavender
                }
                AppTheme.MIDNIGHT_DUSK -> {
                    resIds += R.style.Theme_Tachiyomi_MidnightDusk
                }
                AppTheme.MOCHA -> {
                    resIds += R.style.Theme_Tachiyomi_Mocha
                }
                AppTheme.NORD -> {
                    resIds += R.style.Theme_Tachiyomi_Nord
                }
                AppTheme.STRAWBERRY_DAIQUIRI -> {
                    resIds += R.style.Theme_Tachiyomi_StrawberryDaiquiri
                }
                AppTheme.TAKO -> {
                    resIds += R.style.Theme_Tachiyomi_Tako
                }
                AppTheme.TEALTURQUOISE -> {
                    resIds += R.style.Theme_Tachiyomi_TealTurquoise
                }
                AppTheme.YINYANG -> {
                    resIds += R.style.Theme_Tachiyomi_YinYang
                }
                AppTheme.YOTSUBA -> {
                    resIds += R.style.Theme_Tachiyomi_Yotsuba
                }
                AppTheme.CLOUDFLARE -> {
                    resIds += R.style.Theme_Tachiyomi_Cloudflare
                }
                AppTheme.SAPPHIRE -> {
                    resIds += R.style.Theme_Tachiyomi_Sapphire
                }
                AppTheme.DOOM -> {
                    resIds += R.style.Theme_Tachiyomi_Doom
                }
                AppTheme.MATRIX -> {
                    resIds += R.style.Theme_Tachiyomi_Matrix
                }
                AppTheme.TIDAL_WAVE -> {
                    resIds += R.style.Theme_Tachiyomi_TidalWave
                }
                else -> {
                    resIds += R.style.Theme_Tachiyomi
                }
=======
            return buildList(2) {
                add(themeResources.getOrDefault(appTheme, R.style.Theme_Tachiyomi))
                if (isAmoled) add(R.style.ThemeOverlay_Tachiyomi_Amoled)
>>>>>>> 69b9db4e
            }
        }
    }
}

class ThemingDelegateImpl : ThemingDelegate {
    override fun applyAppTheme(activity: Activity) {
        val uiPreferences = Injekt.get<UiPreferences>()
        ThemingDelegate.getThemeResIds(
            uiPreferences.appTheme().get(),
            uiPreferences.themeDarkAmoled().get(),
        )
            .forEach(activity::setTheme)
    }
}

private val themeResources: Map<AppTheme, Int> = mapOf(
    AppTheme.MONET to R.style.Theme_Tachiyomi_Monet,
    AppTheme.COTTONCANDY to R.style.Theme_Tachiyomi_CottonCandy,
    AppTheme.GREEN_APPLE to R.style.Theme_Tachiyomi_GreenApple,
    AppTheme.LAVENDER to R.style.Theme_Tachiyomi_Lavender,
    AppTheme.MIDNIGHT_DUSK to R.style.Theme_Tachiyomi_MidnightDusk,
    AppTheme.MOCHA to R.style.Theme_Tachiyomi_Mocha,
    AppTheme.NORD to R.style.Theme_Tachiyomi_Nord,
    AppTheme.STRAWBERRY_DAIQUIRI to R.style.Theme_Tachiyomi_StrawberryDaiquiri,
    AppTheme.TAKO to R.style.Theme_Tachiyomi_Tako,
    AppTheme.TEALTURQUOISE to R.style.Theme_Tachiyomi_TealTurquoise,
    AppTheme.YINYANG to R.style.Theme_Tachiyomi_YinYang,
    AppTheme.YOTSUBA to R.style.Theme_Tachiyomi_Yotsuba,
    AppTheme.CLOUDFLARE to R.style.Theme_Tachiyomi_Cloudflare,
    AppTheme.SAPPHIRE to R.style.Theme_Tachiyomi_Sapphire,
    AppTheme.DOOM to R.style.Theme_Tachiyomi_Doom,
    AppTheme.MATRIX to R.style.Theme_Tachiyomi_Matrix,
    AppTheme.TIDAL_WAVE to R.style.Theme_Tachiyomi_TidalWave,
)<|MERGE_RESOLUTION|>--- conflicted
+++ resolved
@@ -12,71 +12,9 @@
 
     companion object {
         fun getThemeResIds(appTheme: AppTheme, isAmoled: Boolean): List<Int> {
-<<<<<<< HEAD
-            val resIds = mutableListOf<Int>()
-            when (appTheme) {
-                AppTheme.MONET -> {
-                    resIds += R.style.Theme_Tachiyomi_Monet
-                }
-                AppTheme.CUSTOM -> {
-                    resIds += R.style.Theme_Tachiyomi_Custom
-                }
-                AppTheme.COTTONCANDY -> {
-                    resIds += R.style.Theme_Tachiyomi_CottonCandy
-                }
-                AppTheme.GREEN_APPLE -> {
-                    resIds += R.style.Theme_Tachiyomi_GreenApple
-                }
-                AppTheme.LAVENDER -> {
-                    resIds += R.style.Theme_Tachiyomi_Lavender
-                }
-                AppTheme.MIDNIGHT_DUSK -> {
-                    resIds += R.style.Theme_Tachiyomi_MidnightDusk
-                }
-                AppTheme.MOCHA -> {
-                    resIds += R.style.Theme_Tachiyomi_Mocha
-                }
-                AppTheme.NORD -> {
-                    resIds += R.style.Theme_Tachiyomi_Nord
-                }
-                AppTheme.STRAWBERRY_DAIQUIRI -> {
-                    resIds += R.style.Theme_Tachiyomi_StrawberryDaiquiri
-                }
-                AppTheme.TAKO -> {
-                    resIds += R.style.Theme_Tachiyomi_Tako
-                }
-                AppTheme.TEALTURQUOISE -> {
-                    resIds += R.style.Theme_Tachiyomi_TealTurquoise
-                }
-                AppTheme.YINYANG -> {
-                    resIds += R.style.Theme_Tachiyomi_YinYang
-                }
-                AppTheme.YOTSUBA -> {
-                    resIds += R.style.Theme_Tachiyomi_Yotsuba
-                }
-                AppTheme.CLOUDFLARE -> {
-                    resIds += R.style.Theme_Tachiyomi_Cloudflare
-                }
-                AppTheme.SAPPHIRE -> {
-                    resIds += R.style.Theme_Tachiyomi_Sapphire
-                }
-                AppTheme.DOOM -> {
-                    resIds += R.style.Theme_Tachiyomi_Doom
-                }
-                AppTheme.MATRIX -> {
-                    resIds += R.style.Theme_Tachiyomi_Matrix
-                }
-                AppTheme.TIDAL_WAVE -> {
-                    resIds += R.style.Theme_Tachiyomi_TidalWave
-                }
-                else -> {
-                    resIds += R.style.Theme_Tachiyomi
-                }
-=======
             return buildList(2) {
                 add(themeResources.getOrDefault(appTheme, R.style.Theme_Tachiyomi))
                 if (isAmoled) add(R.style.ThemeOverlay_Tachiyomi_Amoled)
->>>>>>> 69b9db4e
             }
         }
     }
@@ -95,6 +33,7 @@
 
 private val themeResources: Map<AppTheme, Int> = mapOf(
     AppTheme.MONET to R.style.Theme_Tachiyomi_Monet,
+    AppTheme.CUSTOM to R.style.Theme_Tachiyomi_Custom,
     AppTheme.COTTONCANDY to R.style.Theme_Tachiyomi_CottonCandy,
     AppTheme.GREEN_APPLE to R.style.Theme_Tachiyomi_GreenApple,
     AppTheme.LAVENDER to R.style.Theme_Tachiyomi_Lavender,
