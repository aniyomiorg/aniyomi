--- conflicted
+++ resolved
@@ -468,11 +468,7 @@
                 manga.title,
                 manga.source,
             )
-<<<<<<< HEAD
-            if (isNextChapterDownloaded) return@launchIO
-=======
             if (!isNextChapterDownloaded) return@launchIO
->>>>>>> c6601c1f
 
             val chaptersToDownload = getNextChapters.await(manga.id, nextChapter.id!!).run {
                 if (readerPreferences.skipDupe().get()) {
