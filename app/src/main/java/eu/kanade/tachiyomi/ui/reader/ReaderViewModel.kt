package eu.kanade.tachiyomi.ui.reader

import android.app.Application
import android.net.Uri
import androidx.annotation.ColorInt
import androidx.annotation.IntRange
import androidx.compose.runtime.Immutable
import androidx.lifecycle.SavedStateHandle
import androidx.lifecycle.ViewModel
import androidx.lifecycle.viewModelScope
import eu.kanade.domain.base.BasePreferences
import eu.kanade.domain.entries.manga.interactor.SetMangaViewerFlags
import eu.kanade.domain.entries.manga.model.readerOrientation
import eu.kanade.domain.entries.manga.model.readingMode
import eu.kanade.domain.items.chapter.model.toDbChapter
<<<<<<< HEAD
import eu.kanade.domain.source.manga.interactor.GetMangaIncognitoState
import eu.kanade.domain.track.manga.interactor.TrackChapter
import eu.kanade.domain.track.service.TrackPreferences
import eu.kanade.tachiyomi.data.database.models.manga.isRecognizedNumber
=======
import eu.kanade.domain.sync.SyncPreferences
import eu.kanade.domain.track.manga.interactor.TrackChapter
import eu.kanade.domain.track.service.TrackPreferences
import eu.kanade.tachiyomi.data.database.models.manga.Chapter
>>>>>>> cff8e58b
import eu.kanade.tachiyomi.data.database.models.manga.toDomainChapter
import eu.kanade.tachiyomi.data.download.manga.MangaDownloadManager
import eu.kanade.tachiyomi.data.download.manga.MangaDownloadProvider
import eu.kanade.tachiyomi.data.download.manga.model.MangaDownload
import eu.kanade.tachiyomi.data.saver.Image
import eu.kanade.tachiyomi.data.saver.ImageSaver
import eu.kanade.tachiyomi.data.saver.Location
import eu.kanade.tachiyomi.data.sync.SyncDataJob
import eu.kanade.tachiyomi.source.MangaSource
import eu.kanade.tachiyomi.source.model.Page
import eu.kanade.tachiyomi.source.online.HttpSource
import eu.kanade.tachiyomi.ui.home.HomeScreen.uiPreferences
import eu.kanade.tachiyomi.ui.reader.loader.ChapterLoader
import eu.kanade.tachiyomi.ui.reader.loader.DownloadPageLoader
import eu.kanade.tachiyomi.ui.reader.model.InsertPage
import eu.kanade.tachiyomi.ui.reader.model.ReaderChapter
import eu.kanade.tachiyomi.ui.reader.model.ReaderPage
import eu.kanade.tachiyomi.ui.reader.model.ViewerChapters
import eu.kanade.tachiyomi.ui.reader.setting.ReaderOrientation
import eu.kanade.tachiyomi.ui.reader.setting.ReaderPreferences
import eu.kanade.tachiyomi.ui.reader.setting.ReadingMode
import eu.kanade.tachiyomi.ui.reader.viewer.Viewer
import eu.kanade.tachiyomi.ui.reader.viewer.pager.PagerViewer
import eu.kanade.tachiyomi.ui.reader.viewer.pager.R2LPagerViewer
import eu.kanade.tachiyomi.util.chapter.filterDownloadedChapters
import eu.kanade.tachiyomi.util.chapter.removeDuplicates
import eu.kanade.tachiyomi.util.editCover
import eu.kanade.tachiyomi.util.lang.byteSize
import eu.kanade.tachiyomi.util.lang.takeBytes
import eu.kanade.tachiyomi.util.storage.DiskUtil
import eu.kanade.tachiyomi.util.storage.DiskUtil.MAX_FILE_NAME_BYTES
import eu.kanade.tachiyomi.util.storage.cacheImageDir
import kotlinx.coroutines.CancellationException
import kotlinx.coroutines.Dispatchers
import kotlinx.coroutines.channels.Channel
import kotlinx.coroutines.flow.MutableStateFlow
import kotlinx.coroutines.flow.asStateFlow
import kotlinx.coroutines.flow.distinctUntilChanged
import kotlinx.coroutines.flow.drop
import kotlinx.coroutines.flow.filterNotNull
import kotlinx.coroutines.flow.first
import kotlinx.coroutines.flow.launchIn
import kotlinx.coroutines.flow.map
import kotlinx.coroutines.flow.mapLatest
import kotlinx.coroutines.flow.onEach
import kotlinx.coroutines.flow.receiveAsFlow
import kotlinx.coroutines.flow.update
import kotlinx.coroutines.runBlocking
import logcat.LogPriority
import tachiyomi.core.common.preference.toggle
import tachiyomi.core.common.util.lang.launchIO
import tachiyomi.core.common.util.lang.launchNonCancellable
import tachiyomi.core.common.util.lang.withIOContext
import tachiyomi.core.common.util.lang.withUIContext
import tachiyomi.core.common.util.system.ImageUtil
import tachiyomi.core.common.util.system.logcat
import tachiyomi.decoder.ImageDecoder
import tachiyomi.domain.download.service.DownloadPreferences
import tachiyomi.domain.entries.manga.interactor.GetManga
import tachiyomi.domain.entries.manga.model.Manga
import tachiyomi.domain.history.manga.interactor.GetNextChapters
import tachiyomi.domain.history.manga.interactor.UpsertMangaHistory
import tachiyomi.domain.history.manga.model.MangaHistoryUpdate
import tachiyomi.domain.items.chapter.interactor.GetChaptersByMangaId
import tachiyomi.domain.items.chapter.interactor.UpdateChapter
import tachiyomi.domain.items.chapter.model.ChapterUpdate
import tachiyomi.domain.items.chapter.service.getChapterSort
import tachiyomi.domain.library.service.LibraryPreferences
import tachiyomi.domain.source.manga.service.MangaSourceManager
import tachiyomi.source.local.entries.manga.isLocal
import uy.kohesive.injekt.Injekt
import uy.kohesive.injekt.api.get
import java.time.Instant
import java.util.Date

/**
 * Presenter used by the activity to perform background operations.
 */
@Suppress("LargeClass")
class ReaderViewModel @JvmOverloads constructor(
    private val savedState: SavedStateHandle,
    val sourceManager: MangaSourceManager = Injekt.get(),
    private val downloadManager: MangaDownloadManager = Injekt.get(),
    private val downloadProvider: MangaDownloadProvider = Injekt.get(),
    private val imageSaver: ImageSaver = Injekt.get(),
    val readerPreferences: ReaderPreferences = Injekt.get(),
    private val basePreferences: BasePreferences = Injekt.get(),
    private val downloadPreferences: DownloadPreferences = Injekt.get(),
    private val trackPreferences: TrackPreferences = Injekt.get(),
    private val trackChapter: TrackChapter = Injekt.get(),
    private val getManga: GetManga = Injekt.get(),
    private val getChaptersByMangaId: GetChaptersByMangaId = Injekt.get(),
    private val getNextChapters: GetNextChapters = Injekt.get(),
    private val upsertHistory: UpsertMangaHistory = Injekt.get(),
    private val updateChapter: UpdateChapter = Injekt.get(),
    private val setMangaViewerFlags: SetMangaViewerFlags = Injekt.get(),
<<<<<<< HEAD
    private val getIncognitoState: GetMangaIncognitoState = Injekt.get(),
    private val libraryPreferences: LibraryPreferences = Injekt.get(),
=======
    private val syncPreferences: SyncPreferences = Injekt.get(),
>>>>>>> cff8e58b
) : ViewModel() {

    private val mutableState = MutableStateFlow(State())
    val state = mutableState.asStateFlow()

    private val eventChannel = Channel<Event>()
    val eventFlow = eventChannel.receiveAsFlow()

    /**
     * The manga loaded in the reader. It can be null when instantiated for a short time.
     */
    val manga: Manga?
        get() = state.value.manga

    val currentSource: MangaSource?
        get() = state.value.source

    /**
     * The chapter id of the currently loaded chapter. Used to restore from process kill.
     */
    private var chapterId = savedState.get<Long>("chapter_id") ?: -1L
        set(value) {
            savedState["chapter_id"] = value
            field = value
        }

    /**
     * The visible page index of the currently loaded chapter. Used to restore from process kill.
     */
    private var chapterPageIndex = savedState.get<Int>("page_index") ?: -1
        set(value) {
            savedState["page_index"] = value
            field = value
        }

    /**
     * The chapter loader for the loaded manga. It'll be null until [manga] is set.
     */
    private var loader: ChapterLoader? = null

    /**
     * The time the chapter was started reading
     */
    private var chapterReadStartTime: Long? = null

    private var chapterToDownload: MangaDownload? = null

    /**
     * Chapter list for the active manga. It's retrieved lazily and should be accessed for the first
     * time in a background thread to avoid blocking the UI.
     */
    private val chapterList by lazy {
        val manga = manga!!
        val chapters = runBlocking { getChaptersByMangaId.await(manga.id, applyScanlatorFilter = true) }

        val selectedChapter = chapters.find { it.id == chapterId }
            ?: error("Requested chapter of id $chapterId not found in chapter list")

        val chaptersForReader = when {
            (readerPreferences.skipRead().get() || readerPreferences.skipFiltered().get()) -> {
                val filteredChapters = chapters.filterNot {
                    when {
                        readerPreferences.skipRead().get() && it.read -> true
                        readerPreferences.skipFiltered().get() -> {
                            (manga.unreadFilterRaw == Manga.CHAPTER_SHOW_READ && !it.read) ||
                                (manga.unreadFilterRaw == Manga.CHAPTER_SHOW_UNREAD && it.read) ||
                                (
                                    manga.downloadedFilterRaw ==
                                        Manga.CHAPTER_SHOW_DOWNLOADED &&
                                        !downloadManager.isChapterDownloaded(
                                            it.name,
                                            it.scanlator,
                                            manga.title,
                                            manga.source,
                                        )
                                    ) ||
                                (
                                    manga.downloadedFilterRaw ==
                                        Manga.CHAPTER_SHOW_NOT_DOWNLOADED &&
                                        downloadManager.isChapterDownloaded(
                                            it.name,
                                            it.scanlator,
                                            manga.title,
                                            manga.source,
                                        )
                                    ) ||
                                (manga.bookmarkedFilterRaw == Manga.CHAPTER_SHOW_BOOKMARKED && !it.bookmark) ||
                                (manga.bookmarkedFilterRaw == Manga.CHAPTER_SHOW_NOT_BOOKMARKED && it.bookmark)
                        }
                        else -> false
                    }
                }

                if (filteredChapters.any { it.id == chapterId }) {
                    filteredChapters
                } else {
                    filteredChapters + listOf(selectedChapter)
                }
            }
            else -> chapters
        }

        chaptersForReader
            .sortedWith(getChapterSort(manga, sortDescending = false))
            .run {
                if (readerPreferences.skipDupe().get()) {
                    removeDuplicates(selectedChapter)
                } else {
                    this
                }
            }
            .run {
                if (basePreferences.downloadedOnly().get()) {
                    filterDownloadedChapters(manga)
                } else {
                    this
                }
            }
            .map { it.toDbChapter() }
            .map(::ReaderChapter)
    }

<<<<<<< HEAD
    private val incognitoMode: Boolean by lazy { getIncognitoState.await(manga?.source) }
=======
    internal val incognitoMode = preferences.incognitoMode().get()
>>>>>>> cff8e58b
    private val downloadAheadAmount = downloadPreferences.autoDownloadWhileReading().get()

    init {
        // To save state
        state.map { it.viewerChapters?.currChapter }
            .distinctUntilChanged()
            .filterNotNull()
            // SY -->
            .drop(1) // allow the loader to set the first page and chapter id
            // SY <-
            .onEach { currentChapter ->
                if (chapterPageIndex >= 0) {
                    // Restore from SavedState
                    currentChapter.requestedPage = chapterPageIndex
                } else if (!currentChapter.chapter.read) {
                    currentChapter.requestedPage = currentChapter.chapter.last_page_read
                }
                chapterId = currentChapter.chapter.id!!
            }
            .launchIn(viewModelScope)
        // SY -->
        state.mapLatest { it.ehAutoscrollFreq }
            .distinctUntilChanged()
            .drop(1)
            .onEach { text ->
                val parsed = text.toDoubleOrNull()

                if (parsed == null || parsed <= 0 || parsed > 9999) {
                    readerPreferences.autoscrollInterval().set(-1f)
                    mutableState.update { it.copy(isAutoScrollEnabled = false) }
                } else {
                    readerPreferences.autoscrollInterval().set(parsed.toFloat())
                    mutableState.update { it.copy(isAutoScrollEnabled = true) }
                }
            }
            .launchIn(viewModelScope)
        // SY <--
    }

    override fun onCleared() {
        val currentChapters = state.value.viewerChapters
        if (currentChapters != null) {
            currentChapters.unref()
            chapterToDownload?.let {
                downloadManager.addDownloadsToStartOfQueue(listOf(it))
            }
        }
    }

    /**
     * Called when the user pressed the back button and is going to leave the reader. Used to
     * trigger deletion of the downloaded chapters.
     */
    fun onActivityFinish() {
        deletePendingChapters()
    }

    /**
     * Whether this presenter is initialized yet.
     */
    fun needsInit(): Boolean {
        return manga == null
    }

    /**
     * Initializes this presenter with the given [mangaId] and [initialChapterId]. This method will
     * fetch the manga from the database and initialize the initial chapter.
     */
    suspend fun init(mangaId: Long, initialChapterId: Long, page: Int?): Result<Boolean> {
        if (!needsInit()) return Result.success(true)
        return withIOContext {
            try {
                val manga = getManga.await(mangaId)
                if (manga != null) {
                    sourceManager.isInitialized.first { it }
                    val relativeTime = uiPreferences.relativeTime().get()
                    val autoScrollFreq = readerPreferences.autoscrollInterval().get()
                    mutableState.update {
                        it.copy(
                            manga = manga,
                            dateRelativeTime = relativeTime,
                            ehAutoscrollFreq = if (autoScrollFreq == -1f) {
                                ""
                            } else {
                                autoScrollFreq.toString()
                            },
                            isAutoScrollEnabled = autoScrollFreq != -1f,
                            /* SY <-- */
                        )
                    }
                    if (chapterId == -1L) chapterId = initialChapterId

                    val context = Injekt.get<Application>()
                    val source = sourceManager.getOrStub(manga.source)
                    loader = ChapterLoader(context, downloadManager, downloadProvider, manga, source)

                    loadChapter(
                        loader!!,
                        chapterList.first { chapterId == it.chapter.id },
                        page,
                    )
                    Result.success(true)
                } else {
                    // Unlikely but okay
                    Result.success(false)
                }
            } catch (e: Throwable) {
                if (e is CancellationException) {
                    throw e
                }
                Result.failure(e)
            }
        }
    }

    /**
     * Loads the given [chapter] with this [loader] and updates the currently active chapters.
     * Callers must handle errors.
     */
    private suspend fun loadChapter(
        loader: ChapterLoader,
        chapter: ReaderChapter,
        // SY -->
        page: Int? = null,
        // SY <--
    ): ViewerChapters {
        loader.loadChapter(chapter, page)

        val chapterPos = chapterList.indexOf(chapter)
        val newChapters = ViewerChapters(
            chapter,
            chapterList.getOrNull(chapterPos - 1),
            chapterList.getOrNull(chapterPos + 1),
        )

        withUIContext {
            mutableState.update {
                // Add new references first to avoid unnecessary recycling
                newChapters.ref()
                it.viewerChapters?.unref()

                chapterToDownload = cancelQueuedDownloads(newChapters.currChapter)
                it.copy(
                    viewerChapters = newChapters,
                    bookmarked = newChapters.currChapter.chapter.bookmark,
                )
            }
        }
        return newChapters
    }

    /**
     * Called when the user changed to the given [chapter] when changing pages from the viewer.
     * It's used only to set this chapter as active.
     */
    private fun loadNewChapter(chapter: ReaderChapter) {
        val loader = loader ?: return

        viewModelScope.launchIO {
            logcat { "Loading ${chapter.chapter.url}" }

            flushReadTimer()
            restartReadTimer()

            try {
                loadChapter(loader, chapter)
            } catch (e: Throwable) {
                if (e is CancellationException) {
                    throw e
                }
                logcat(LogPriority.ERROR, e)
            }
        }
    }

    /**
     * Called when the user is going to load the prev/next chapter through the toolbar buttons.
     */
    private suspend fun loadAdjacent(chapter: ReaderChapter) {
        val loader = loader ?: return

        logcat { "Loading adjacent ${chapter.chapter.url}" }

        mutableState.update { it.copy(isLoadingAdjacentChapter = true) }
        try {
            withIOContext {
                loadChapter(loader, chapter)
            }
        } catch (e: Throwable) {
            if (e is CancellationException) {
                throw e
            }
            logcat(LogPriority.ERROR, e)
        } finally {
            mutableState.update { it.copy(isLoadingAdjacentChapter = false) }
        }
    }

    /**
     * Called when the viewers decide it's a good time to preload a [chapter] and improve the UX so
     * that the user doesn't have to wait too long to continue reading.
     */
    suspend fun preload(chapter: ReaderChapter) {
        if (chapter.state is ReaderChapter.State.Loaded || chapter.state == ReaderChapter.State.Loading) {
            return
        }

        if (chapter.pageLoader?.isLocal == false) {
            val manga = manga ?: return
            val dbChapter = chapter.chapter
            val isDownloaded = downloadManager.isChapterDownloaded(
                dbChapter.name,
                dbChapter.scanlator,
                manga.ogTitle,
                manga.source,
                skipCache = true,
            )
            if (isDownloaded) {
                chapter.state = ReaderChapter.State.Wait
            }
        }

        if (chapter.state != ReaderChapter.State.Wait && chapter.state !is ReaderChapter.State.Error) {
            return
        }

        val loader = loader ?: return
        try {
            logcat { "Preloading ${chapter.chapter.url}" }
            loader.loadChapter(chapter)
        } catch (e: Throwable) {
            if (e is CancellationException) {
                throw e
            }
            return
        }
        eventChannel.trySend(Event.ReloadViewerChapters)
    }

    fun onViewerLoaded(viewer: Viewer?) {
        mutableState.update {
            it.copy(viewer = viewer)
        }
    }

    /**
     * Called every time a page changes on the reader. Used to mark the flag of chapters being
     * read, update tracking services, enqueue downloaded chapter deletion, and updating the active chapter if this
     * [page]'s chapter is different from the currently active.
     */
    fun onPageSelected(page: ReaderPage, currentPageText: String, hasExtraPage: Boolean) {
        // InsertPage doesn't change page progress
        if (page is InsertPage) {
            return
        }

        // SY -->
        mutableState.update { it.copy(currentPageText = currentPageText) }
        // SY <--

        val selectedChapter = page.chapter
        val pages = selectedChapter.pages ?: return

        // Save last page read and mark as read if needed
        viewModelScope.launchNonCancellable {
            updateChapterProgress(selectedChapter, page, hasExtraPage)
        }

        if (selectedChapter != getCurrentChapter()) {
            logcat { "Setting ${selectedChapter.chapter.url} as active" }
            loadNewChapter(selectedChapter)
        }

        val inDownloadRange = page.number.toDouble() / pages.size > 0.25
        if (inDownloadRange) {
            downloadNextChapters()
        }

        eventChannel.trySend(Event.PageChanged)
    }

    private fun downloadNextChapters() {
        if (downloadAheadAmount == 0) return
        val manga = manga ?: return

        // Only download ahead if current + next chapter is already downloaded too to avoid jank
        if (getCurrentChapter()?.pageLoader !is DownloadPageLoader) return
        val nextChapter = state.value.viewerChapters?.nextChapter?.chapter ?: return

        viewModelScope.launchIO {
            val isNextChapterDownloaded = downloadManager.isChapterDownloaded(
                nextChapter.name,
                nextChapter.scanlator,
                // SY -->
                manga.ogTitle,
                // SY <--
                manga.source,
            )
            if (!isNextChapterDownloaded) return@launchIO

            val chaptersToDownload = getNextChapters.await(manga.id, nextChapter.id!!).run {
                if (readerPreferences.skipDupe().get()) {
                    removeDuplicates(nextChapter.toDomainChapter()!!)
                } else {
                    this
                }
            }.take(downloadAheadAmount)
            downloadManager.downloadChapters(
                manga,
                chaptersToDownload,
            )
        }
    }

    /**
     * Removes [currentChapter] from download queue
     * if setting is enabled and [currentChapter] is queued for download
     */
    private fun cancelQueuedDownloads(currentChapter: ReaderChapter): MangaDownload? {
        return downloadManager.getQueuedDownloadOrNull(currentChapter.chapter.id!!.toLong())?.also {
            downloadManager.cancelQueuedDownloads(listOf(it))
        }
    }

    /**
     * Determines if deleting option is enabled and nth to last chapter actually exists.
     * If both conditions are satisfied enqueues chapter for delete
     * @param currentChapter current chapter, which is going to be marked as read.
     */
    private fun deleteChapterIfNeeded(currentChapter: ReaderChapter) {
        val removeAfterReadSlots = downloadPreferences.removeAfterReadSlots().get()
        if (removeAfterReadSlots == -1) return

        // Determine which chapter should be deleted and enqueue
        val currentChapterPosition = chapterList.indexOf(currentChapter)
        val chapterToDelete = chapterList.getOrNull(currentChapterPosition - removeAfterReadSlots)

        // If chapter is completely read, no need to download it
        chapterToDownload = null

        if (chapterToDelete != null) {
            enqueueDeleteReadChapters(chapterToDelete)
        }
    }

    /**
     * Saves the chapter progress (last read page and whether it's read)
     * if incognito mode isn't on.
     */
    private suspend fun updateChapterProgress(
        readerChapter: ReaderChapter,
        page: Page,
        hasExtraPage: Boolean,
    ) {
        val pageIndex = page.index
        val syncTriggerOpt = syncPreferences.getSyncTriggerOptions()
        val isSyncEnabled = syncPreferences.isSyncEnabled()

        mutableState.update {
            it.copy(currentPage = pageIndex + 1)
        }
        readerChapter.requestedPage = pageIndex
        chapterPageIndex = pageIndex

        if (!incognitoMode && page.status != Page.State.ERROR) {
            readerChapter.chapter.last_page_read = pageIndex

<<<<<<< HEAD
            if (readerChapter.pages?.lastIndex == pageIndex) {
                updateChapterProgressOnComplete(readerChapter)
=======
            // SY -->
            if (
                readerChapter.pages?.lastIndex == pageIndex ||
                (hasExtraPage && readerChapter.pages?.lastIndex?.minus(1) == page.index)
            ) {
                // SY <--
                readerChapter.chapter.read = true
                // SY <--
                updateTrackChapterRead(readerChapter)
                deleteChapterIfNeeded(readerChapter)

                // Check if syncing is enabled for chapter read:
                if (isSyncEnabled && syncTriggerOpt.syncOnChapterRead) {
                    SyncDataJob.startNow(Injekt.get<Application>())
                }
>>>>>>> cff8e58b
            }

            updateChapter.await(
                ChapterUpdate(
                    id = readerChapter.chapter.id!!,
                    read = readerChapter.chapter.read,
                    lastPageRead = readerChapter.chapter.last_page_read.toLong(),
                ),
            )

            // Check if syncing is enabled for chapter open:
            if (isSyncEnabled && syncTriggerOpt.syncOnChapterOpen && readerChapter.chapter.last_page_read == 0) {
                SyncDataJob.startNow(Injekt.get<Application>())
            }
        }
    }

    private suspend fun updateChapterProgressOnComplete(readerChapter: ReaderChapter) {
        readerChapter.chapter.read = true
        updateTrackChapterRead(readerChapter)
        deleteChapterIfNeeded(readerChapter)

        val markDuplicateAsRead = libraryPreferences.markDuplicateReadChapterAsRead().get()
            .contains(LibraryPreferences.MARK_DUPLICATE_CHAPTER_READ_EXISTING)
        if (!markDuplicateAsRead) return

        val duplicateUnreadChapters = chapterList
            .mapNotNull {
                val chapter = it.chapter
                if (
                    !chapter.read &&
                    chapter.isRecognizedNumber &&
                    chapter.chapter_number == readerChapter.chapter.chapter_number
                ) {
                    ChapterUpdate(id = chapter.id!!, read = true)
                } else {
                    null
                }
            }
        updateChapter.awaitAll(duplicateUnreadChapters)
    }

    fun restartReadTimer() {
        chapterReadStartTime = Instant.now().toEpochMilli()
    }

    fun flushReadTimer() {
        getCurrentChapter()?.let {
            viewModelScope.launchNonCancellable {
                updateHistory(it)
            }
        }
    }

    /**
     * Saves the chapter last read history if incognito mode isn't on.
     */
    private suspend fun updateHistory(readerChapter: ReaderChapter) {
        if (incognitoMode) return

        val chapterId = readerChapter.chapter.id!!
        val readAt = Date()
        val sessionReadDuration = chapterReadStartTime?.let { readAt.time - it } ?: 0

        upsertHistory.await(MangaHistoryUpdate(chapterId, readAt, sessionReadDuration))
        chapterReadStartTime = null
    }

    /**
     * Called from the activity to load and set the next chapter as active.
     */
    suspend fun loadNextChapter() {
        val nextChapter = state.value.viewerChapters?.nextChapter ?: return
        loadAdjacent(nextChapter)
    }

    /**
     * Called from the activity to load and set the previous chapter as active.
     */
    suspend fun loadPreviousChapter() {
        val prevChapter = state.value.viewerChapters?.prevChapter ?: return
        loadAdjacent(prevChapter)
    }

    /**
     * Returns the currently active chapter.
     */
    private fun getCurrentChapter(): ReaderChapter? {
        return state.value.currentChapter
    }

    fun getSource() = manga?.source?.let { sourceManager.getOrStub(it) } as? HttpSource

    fun getChapterUrl(): String? {
        val sChapter = getCurrentChapter()?.chapter ?: return null
        val source = getSource() ?: return null

        return try {
            source.getChapterUrl(sChapter)
        } catch (e: Exception) {
            logcat(LogPriority.ERROR, e)
            null
        }
    }

    /**
     * Bookmarks the currently active chapter.
     */
    fun toggleChapterBookmark() {
        val chapter = getCurrentChapter()?.chapter ?: return
        val bookmarked = !chapter.bookmark
        chapter.bookmark = bookmarked

        viewModelScope.launchNonCancellable {
            updateChapter.await(
                ChapterUpdate(
                    id = chapter.id!!.toLong(),
                    bookmark = bookmarked,
                ),
            )
        }

        mutableState.update {
            it.copy(
                bookmarked = bookmarked,
            )
        }
    }

    /**
     * Returns the viewer position used by this manga or the default one.
     */
    fun getMangaReadingMode(resolveDefault: Boolean = true): Int {
        val default = readerPreferences.defaultReadingMode().get()
        val readingMode = ReadingMode.fromPreference(manga?.readingMode?.toInt())
        return when {
            resolveDefault && readingMode == ReadingMode.DEFAULT -> default
            else -> manga?.readingMode?.toInt() ?: default
        }
    }

    /**
     * Updates the viewer position for the open manga.
     */
    fun setMangaReadingMode(readingMode: ReadingMode) {
        val manga = manga ?: return
        runBlocking(Dispatchers.IO) {
            setMangaViewerFlags.awaitSetReadingMode(
                manga.id,
                readingMode.flagValue.toLong(),
            )
            val currChapters = state.value.viewerChapters
            if (currChapters != null) {
                // Save current page
                val currChapter = currChapters.currChapter
                currChapter.requestedPage = currChapter.chapter.last_page_read

                mutableState.update {
                    it.copy(
                        manga = getManga.await(manga.id),
                        viewerChapters = currChapters,
                    )
                }
                eventChannel.send(Event.ReloadViewerChapters)
            }
        }
    }

    /**
     * Returns the orientation type used by this manga or the default one.
     */
    fun getMangaOrientation(resolveDefault: Boolean = true): Int {
        val default = readerPreferences.defaultOrientationType().get()
        val orientation = ReaderOrientation.fromPreference(manga?.readerOrientation?.toInt())
        return when {
            resolveDefault && orientation == ReaderOrientation.DEFAULT -> default
            else -> manga?.readerOrientation?.toInt() ?: default
        }
    }

    /**
     * Updates the orientation type for the open manga.
     */
    fun setMangaOrientationType(orientation: ReaderOrientation) {
        val manga = manga ?: return
        viewModelScope.launchIO {
            setMangaViewerFlags.awaitSetOrientation(manga.id, orientation.flagValue.toLong())
            val currChapters = state.value.viewerChapters
            if (currChapters != null) {
                // Save current page
                val currChapter = currChapters.currChapter
                currChapter.requestedPage = currChapter.chapter.last_page_read

                mutableState.update {
                    it.copy(
                        manga = getManga.await(manga.id),
                        viewerChapters = currChapters,
                    )
                }
                eventChannel.send(Event.SetOrientation(getMangaOrientation()))
                eventChannel.send(Event.ReloadViewerChapters)
            }
        }
    }

    fun toggleCropBorders(): Boolean {
        val isPagerType = ReadingMode.isPagerType(getMangaReadingMode())
        return if (isPagerType) {
            readerPreferences.cropBorders().toggle()
        } else {
            readerPreferences.cropBordersWebtoon().toggle()
        }
    }

    /**
     * Generate a filename for the given [manga] and [page]
     */
    private fun generateFilename(
        manga: Manga,
        page: ReaderPage,
    ): String {
        val chapter = page.chapter.chapter
        val filenameSuffix = " - ${page.number}"
        return DiskUtil.buildValidFilename(
            "${manga.title} - ${chapter.name}".takeBytes(
                DiskUtil.MAX_FILE_NAME_BYTES - filenameSuffix.byteSize(),
            ),
        ) + filenameSuffix
    }

    // SY -->
    fun showEhUtils(visible: Boolean) {
        mutableState.update { it.copy(ehUtilsVisible = visible) }
    }

    fun openAutoScrollHelpDialog() {
        mutableState.update { it.copy(dialog = Dialog.AutoScrollHelp) }
    }

    fun openBoostPageHelp() {
        mutableState.update { it.copy(dialog = Dialog.BoostPageHelp) }
    }

    fun openRetryAllHelp() {
        mutableState.update { it.copy(dialog = Dialog.RetryAllHelp) }
    }

    fun toggleAutoScroll(enabled: Boolean) {
        mutableState.update { it.copy(autoScroll = enabled) }
    }

    fun setAutoScrollFrequency(frequency: String) {
        mutableState.update { it.copy(ehAutoscrollFreq = frequency) }
    }
    fun setDoublePages(doublePages: Boolean) {
        mutableState.update { it.copy(doublePages = doublePages) }
    }

    fun setIndexChapterToShift(index: Long?) {
        mutableState.update { it.copy(indexChapterToShift = index) }
    }

    fun setIndexPageToShift(index: Int?) {
        mutableState.update { it.copy(indexPageToShift = index) }
    }
    // <-- SY

    fun showMenus(visible: Boolean) {
        mutableState.update { it.copy(menuVisible = visible) }
    }

    fun showLoadingDialog() {
        mutableState.update { it.copy(dialog = Dialog.Loading) }
    }

    fun openReadingModeSelectDialog() {
        mutableState.update { it.copy(dialog = Dialog.ReadingModeSelect) }
    }

    fun openOrientationModeSelectDialog() {
        mutableState.update { it.copy(dialog = Dialog.OrientationModeSelect) }
    }

    fun openPageDialog(page: ReaderPage, extraPage: ReaderPage? = null) {
        mutableState.update { it.copy(dialog = Dialog.PageActions(page, extraPage)) }
    }

    fun openSettingsDialog() {
        mutableState.update { it.copy(dialog = Dialog.Settings) }
    }

    fun closeDialog() {
        mutableState.update { it.copy(dialog = null) }
    }

    fun setBrightnessOverlayValue(value: Int) {
        mutableState.update { it.copy(brightnessOverlayValue = value) }
    }

    /**
     * Saves the image of the selected page on the pictures directory and notifies the UI of the result.
     * There's also a notification to allow sharing the image somewhere else or deleting it.
     */
    fun saveImage(useExtraPage: Boolean) {
        // SY -->
        val page = if (useExtraPage) {
            (state.value.dialog as? Dialog.PageActions)?.extraPage
        } else {
            (state.value.dialog as? Dialog.PageActions)?.page
        }
        // SY <--
        if (page?.status != Page.State.READY) return
        val manga = manga ?: return

        val context = Injekt.get<Application>()
        val notifier = SaveImageNotifier(context)
        notifier.onClear()

        val filename = generateFilename(manga, page)

        // Pictures directory.
        val relativePath = if (readerPreferences.folderPerManga().get()) {
            DiskUtil.buildValidFilename(manga.title)
        } else {
            ""
        }

        // Copy file in background.
        viewModelScope.launchNonCancellable {
            try {
                val uri = imageSaver.save(
                    image = Image.Page(
                        inputStream = page.stream!!,
                        name = filename,
                        location = Location.Pictures.create(relativePath),
                    ),
                )
                withUIContext {
                    notifier.onComplete(uri)
                    eventChannel.send(Event.SavedImage(SaveImageResult.Success(uri)))
                }
            } catch (e: Throwable) {
                notifier.onError(e.message)
                eventChannel.send(Event.SavedImage(SaveImageResult.Error(e)))
            }
        }
    }

    // SY -->
    fun saveImages() {
        val (firstPage, secondPage) = (state.value.dialog as? Dialog.PageActions ?: return)
        val viewer = state.value.viewer as? PagerViewer ?: return
        val isLTR = (viewer !is R2LPagerViewer) xor (viewer.config.invertDoublePages)
        val bg = viewer.config.pageCanvasColor

        if (firstPage.status != Page.State.READY) return
        if (secondPage?.status != Page.State.READY) return

        val manga = manga ?: return

        val context = Injekt.get<Application>()
        val notifier = SaveImageNotifier(context)
        notifier.onClear()

        // Copy file in background.
        viewModelScope.launchNonCancellable {
            try {
                val uri = saveImages(
                    page1 = firstPage,
                    page2 = secondPage,
                    isLTR = isLTR,
                    bg = bg,
                    location = Location.Pictures.create(DiskUtil.buildValidFilename(manga.title)),
                    manga = manga,
                )
                eventChannel.send(Event.SavedImage(SaveImageResult.Success(uri)))
            } catch (e: Throwable) {
                notifier.onError(e.message)
                eventChannel.send(Event.SavedImage(SaveImageResult.Error(e)))
            }
        }
    }

    private fun saveImages(
        page1: ReaderPage,
        page2: ReaderPage,
        isLTR: Boolean,
        @ColorInt bg: Int,
        location: Location,
        manga: Manga,
    ): Uri {
        val stream1 = page1.stream!!
        ImageUtil.findImageType(stream1) ?: throw Exception("Not an image")
        val stream2 = page2.stream!!
        ImageUtil.findImageType(stream2) ?: throw Exception("Not an image")
        val imageBitmap = ImageDecoder.newInstance(stream1())?.decode()!!
        val imageBitmap2 = ImageDecoder.newInstance(stream2())?.decode()!!

        val chapter = page1.chapter.chapter

        // Build destination file.
        val filenameSuffix = " - ${page1.number}-${page2.number}.jpg"
        val filename = DiskUtil.buildValidFilename(
            "${manga.title} - ${chapter.name}".takeBytes(MAX_FILE_NAME_BYTES - filenameSuffix.byteSize()),
        ) + filenameSuffix

        return imageSaver.save(
            image = Image.Page(
                inputStream = { ImageUtil.mergeBitmaps(imageBitmap, imageBitmap2, isLTR, 0, bg).inputStream() },
                name = filename,
                location = location,
            ),
        )
    }
    // SY <--

    /**
     * Shares the image of the selected page and notifies the UI with the path of the file to share.
     * The image must be first copied to the internal partition because there are many possible
     * formats it can come from, like a zipped chapter, in which case it's not possible to directly
     * get a path to the file and it has to be decompressed somewhere first. Only the last shared
     * image will be kept so it won't be taking lots of internal disk space.
     */
    fun shareImage(copyToClipboard: Boolean, useExtraPage: Boolean) {
        // SY -->
        val page = if (useExtraPage) {
            (state.value.dialog as? Dialog.PageActions)?.extraPage
        } else {
            (state.value.dialog as? Dialog.PageActions)?.page
        }
        // SY <--
        if (page?.status != Page.State.READY) return
        val manga = manga ?: return

        val context = Injekt.get<Application>()
        val destDir = context.cacheImageDir

        val filename = generateFilename(manga, page)

        try {
            viewModelScope.launchNonCancellable {
                destDir.deleteRecursively()
                val uri = imageSaver.save(
                    image = Image.Page(
                        inputStream = page.stream!!,
                        name = filename,
                        location = Location.Cache,
                    ),
                )
                eventChannel.send(if (copyToClipboard) Event.CopyImage(uri) else Event.ShareImage(uri, page))
            }
        } catch (e: Throwable) {
            logcat(LogPriority.ERROR, e)
        }
    }

    // SY -->
    fun shareImages(copyToClipboard: Boolean) {
        val (firstPage, secondPage) = (state.value.dialog as? Dialog.PageActions ?: return)
        val viewer = state.value.viewer as? PagerViewer ?: return
        val isLTR = (viewer !is R2LPagerViewer) xor (viewer.config.invertDoublePages)
        val bg = viewer.config.pageCanvasColor

        if (firstPage.status != Page.State.READY) return
        if (secondPage?.status != Page.State.READY) return
        val manga = manga ?: return

        val context = Injekt.get<Application>()
        val destDir = context.cacheImageDir

        try {
            viewModelScope.launchNonCancellable {
                destDir.deleteRecursively()
                val uri = saveImages(
                    page1 = firstPage,
                    page2 = secondPage,
                    isLTR = isLTR,
                    bg = bg,
                    location = Location.Cache,
                    manga = manga,
                )
                eventChannel.send(
                    if (copyToClipboard) Event.CopyImage(uri) else Event.ShareImage(uri, firstPage, secondPage),
                )
            }
        } catch (e: Throwable) {
            logcat(LogPriority.ERROR, e)
        }
    }
    // SY <--

    /**
     * Sets the image of the selected page as cover and notifies the UI of the result.
     */
    @Suppress("ReturnCount")
    fun setAsCover(useExtraPage: Boolean) {
        // SY -->
        val page = if (useExtraPage) {
            (state.value.dialog as? Dialog.PageActions)?.extraPage
        } else {
            (state.value.dialog as? Dialog.PageActions)?.page
        }
        // SY <--
        if (page?.status != Page.State.READY) return
        val manga = manga ?: return
        val stream = page.stream ?: return

        viewModelScope.launchNonCancellable {
            val result = try {
                manga.editCover(Injekt.get(), stream())
                if (manga.isLocal() || manga.favorite) {
                    SetAsCoverResult.Success
                } else {
                    SetAsCoverResult.AddToLibraryFirst
                }
            } catch (e: Exception) {
                SetAsCoverResult.Error
            }
            eventChannel.send(Event.SetCoverResult(result))
        }
    }

    enum class SetAsCoverResult {
        Success,
        AddToLibraryFirst,
        Error,
    }

    sealed interface SaveImageResult {
        class Success(val uri: Uri) : SaveImageResult
        class Error(val error: Throwable) : SaveImageResult
    }

    /**
     * Starts the service that updates the last chapter read in sync services. This operation
     * will run in a background thread and errors are ignored.
     */
    private fun updateTrackChapterRead(readerChapter: ReaderChapter) {
        if (incognitoMode) return
        if (!trackPreferences.autoUpdateTrack().get()) return

        val manga = manga ?: return
        val context = Injekt.get<Application>()

        viewModelScope.launchNonCancellable {
            trackChapter.await(context, manga.id, readerChapter.chapter.chapter_number.toDouble())
        }
    }

    /**
     * Enqueues this [chapter] to be deleted when [deletePendingChapters] is called. The download
     * manager handles persisting it across process deaths.
     */
    private fun enqueueDeleteReadChapters(chapter: ReaderChapter) {
        if (!chapter.chapter.read) return
        val manga = manga ?: return

        viewModelScope.launchNonCancellable {
            downloadManager.enqueueChaptersToDelete(
                listOf(chapter.chapter.toDomainChapter()!!),
                manga,
            )
        }
    }

    /**
     * Deletes all the pending chapters. This operation will run in a background thread and errors
     * are ignored.
     */
    private fun deletePendingChapters() {
        viewModelScope.launchNonCancellable {
            downloadManager.deletePendingChapters()
        }
    }

    @Immutable
    data class State(
        val chapter: Chapter? = null,
        val manga: Manga? = null,
        val source: MangaSource? = null,
        val viewerChapters: ViewerChapters? = null,
        val bookmarked: Boolean = false,
        val isLoadingAdjacentChapter: Boolean = false,
        val currentPage: Int = -1,

        /**
         * Viewer used to display the pages (pager, webtoon, ...).
         */
        val viewer: Viewer? = null,
        val dialog: Dialog? = null,
        val menuVisible: Boolean = false,
        @IntRange(from = -100, to = 100) val brightnessOverlayValue: Int = 0,

        // SY -->
        val currentPageText: String = "",
        val lastShiftDoubleState: Boolean? = null,
        val ehUtilsVisible: Boolean = false,
        val indexPageToShift: Int? = null,
        val indexChapterToShift: Long? = null,
        val doublePages: Boolean = false,
        val dateRelativeTime: Boolean = true,
        val autoScroll: Boolean = false,
        val isAutoScrollEnabled: Boolean = false,
        val ehAutoscrollFreq: String = "",
        // SY <--
    ) {
        val currentChapter: ReaderChapter?
            get() = viewerChapters?.currChapter

        val totalPages: Int
            get() = currentChapter?.pages?.size ?: -1
    }

    sealed interface Dialog {
        data object Loading : Dialog
        data object Settings : Dialog
        data object ReadingModeSelect : Dialog
        data object OrientationModeSelect : Dialog
        data class PageActions(
            val page: ReaderPage,
            val extraPage: ReaderPage? = null,
        ) : Dialog

        // SY -->
        data object AutoScrollHelp : Dialog
        data object RetryAllHelp : Dialog
        data object BoostPageHelp : Dialog
        // SY <--
    }

    sealed interface Event {
        data object ReloadViewerChapters : Event
        data object PageChanged : Event
        data class SetOrientation(val orientation: Int) : Event
        data class SetCoverResult(val result: SetAsCoverResult) : Event

        data class SavedImage(val result: SaveImageResult) : Event
        data class ShareImage(
            val uri: Uri,
            val page: ReaderPage,
            val secondPage: ReaderPage? = null,
        ) : Event
        data class CopyImage(val uri: Uri) : Event
    }
}<|MERGE_RESOLUTION|>--- conflicted
+++ resolved
@@ -13,17 +13,12 @@
 import eu.kanade.domain.entries.manga.model.readerOrientation
 import eu.kanade.domain.entries.manga.model.readingMode
 import eu.kanade.domain.items.chapter.model.toDbChapter
-<<<<<<< HEAD
 import eu.kanade.domain.source.manga.interactor.GetMangaIncognitoState
+import eu.kanade.domain.sync.SyncPreferences
 import eu.kanade.domain.track.manga.interactor.TrackChapter
 import eu.kanade.domain.track.service.TrackPreferences
 import eu.kanade.tachiyomi.data.database.models.manga.isRecognizedNumber
-=======
-import eu.kanade.domain.sync.SyncPreferences
-import eu.kanade.domain.track.manga.interactor.TrackChapter
-import eu.kanade.domain.track.service.TrackPreferences
 import eu.kanade.tachiyomi.data.database.models.manga.Chapter
->>>>>>> cff8e58b
 import eu.kanade.tachiyomi.data.database.models.manga.toDomainChapter
 import eu.kanade.tachiyomi.data.download.manga.MangaDownloadManager
 import eu.kanade.tachiyomi.data.download.manga.MangaDownloadProvider
@@ -120,12 +115,9 @@
     private val upsertHistory: UpsertMangaHistory = Injekt.get(),
     private val updateChapter: UpdateChapter = Injekt.get(),
     private val setMangaViewerFlags: SetMangaViewerFlags = Injekt.get(),
-<<<<<<< HEAD
     private val getIncognitoState: GetMangaIncognitoState = Injekt.get(),
     private val libraryPreferences: LibraryPreferences = Injekt.get(),
-=======
     private val syncPreferences: SyncPreferences = Injekt.get(),
->>>>>>> cff8e58b
 ) : ViewModel() {
 
     private val mutableState = MutableStateFlow(State())
@@ -248,11 +240,7 @@
             .map(::ReaderChapter)
     }
 
-<<<<<<< HEAD
-    private val incognitoMode: Boolean by lazy { getIncognitoState.await(manga?.source) }
-=======
-    internal val incognitoMode = preferences.incognitoMode().get()
->>>>>>> cff8e58b
+     val incognitoMode: Boolean by lazy { getIncognitoState.await(manga?.source) }
     private val downloadAheadAmount = downloadPreferences.autoDownloadWhileReading().get()
 
     init {
@@ -620,26 +608,17 @@
         if (!incognitoMode && page.status != Page.State.ERROR) {
             readerChapter.chapter.last_page_read = pageIndex
 
-<<<<<<< HEAD
-            if (readerChapter.pages?.lastIndex == pageIndex) {
-                updateChapterProgressOnComplete(readerChapter)
-=======
             // SY -->
             if (
                 readerChapter.pages?.lastIndex == pageIndex ||
                 (hasExtraPage && readerChapter.pages?.lastIndex?.minus(1) == page.index)
             ) {
                 // SY <--
-                readerChapter.chapter.read = true
-                // SY <--
-                updateTrackChapterRead(readerChapter)
-                deleteChapterIfNeeded(readerChapter)
-
+                 updateChapterProgressOnComplete(readerChapter)
                 // Check if syncing is enabled for chapter read:
                 if (isSyncEnabled && syncTriggerOpt.syncOnChapterRead) {
                     SyncDataJob.startNow(Injekt.get<Application>())
                 }
->>>>>>> cff8e58b
             }
 
             updateChapter.await(
@@ -655,6 +634,31 @@
                 SyncDataJob.startNow(Injekt.get<Application>())
             }
         }
+    }
+
+    private suspend fun updateChapterProgressOnComplete(readerChapter: ReaderChapter) {
+        readerChapter.chapter.read = true
+        updateTrackChapterRead(readerChapter)
+        deleteChapterIfNeeded(readerChapter)
+
+        val markDuplicateAsRead = libraryPreferences.markDuplicateReadChapterAsRead().get()
+            .contains(LibraryPreferences.MARK_DUPLICATE_CHAPTER_READ_EXISTING)
+        if (!markDuplicateAsRead) return
+
+        val duplicateUnreadChapters = chapterList
+            .mapNotNull {
+                val chapter = it.chapter
+                if (
+                    !chapter.read &&
+                    chapter.isRecognizedNumber &&
+                    chapter.chapter_number == readerChapter.chapter.chapter_number
+                ) {
+                    ChapterUpdate(id = chapter.id!!, read = true)
+                } else {
+                    null
+                }
+            }
+        updateChapter.awaitAll(duplicateUnreadChapters)
     }
 
     private suspend fun updateChapterProgressOnComplete(readerChapter: ReaderChapter) {
