--- conflicted
+++ resolved
@@ -535,25 +535,6 @@
         }
     }
 
-<<<<<<< HEAD
-    /**
-     * Saves this [readerChapter] progress (last read page and whether it's read).
-     * if incognito mode isn't on.
-     */
-    private suspend fun saveChapterProgress(readerChapter: ReaderChapter) {
-        if (incognitoMode) return
-
-        val chapter = readerChapter.chapter
-        readerChapter.requestedPage = chapter.last_page_read
-        updateChapter.await(
-            ChapterUpdate(
-                id = chapter.id!!,
-                read = chapter.read,
-                bookmark = chapter.bookmark,
-                lastPageRead = chapter.last_page_read.toLong(),
-            ),
-        )
-=======
     fun restartReadTimer() {
         chapterReadStartTime = Date().time
     }
@@ -562,7 +543,6 @@
         viewModelScope.launchNonCancellable {
             updateHistory()
         }
->>>>>>> b9d42c97
     }
 
     /**
