package eu.kanade.tachiyomi.ui.reader

import android.app.Application
import android.net.Uri
import androidx.compose.runtime.Immutable
import androidx.lifecycle.SavedStateHandle
import androidx.lifecycle.ViewModel
import androidx.lifecycle.viewModelScope
import eu.kanade.domain.base.BasePreferences
import eu.kanade.domain.entries.manga.interactor.SetMangaViewerFlags
import eu.kanade.domain.entries.manga.model.orientationType
import eu.kanade.domain.entries.manga.model.readingModeType
import eu.kanade.domain.items.chapter.model.toDbChapter
import eu.kanade.domain.track.manga.interactor.TrackChapter
import eu.kanade.domain.track.service.TrackPreferences
import eu.kanade.tachiyomi.data.database.models.manga.Chapter
import eu.kanade.tachiyomi.data.database.models.manga.toDomainChapter
import eu.kanade.tachiyomi.data.download.manga.MangaDownloadManager
import eu.kanade.tachiyomi.data.download.manga.MangaDownloadProvider
import eu.kanade.tachiyomi.data.download.manga.model.MangaDownload
import eu.kanade.tachiyomi.data.saver.Image
import eu.kanade.tachiyomi.data.saver.ImageSaver
import eu.kanade.tachiyomi.data.saver.Location
<<<<<<< HEAD
=======
import eu.kanade.tachiyomi.data.track.TrackManager
import eu.kanade.tachiyomi.source.MangaSource
>>>>>>> 2f6b664e
import eu.kanade.tachiyomi.source.model.Page
import eu.kanade.tachiyomi.source.online.HttpSource
import eu.kanade.tachiyomi.ui.reader.loader.ChapterLoader
import eu.kanade.tachiyomi.ui.reader.loader.DownloadPageLoader
import eu.kanade.tachiyomi.ui.reader.model.InsertPage
import eu.kanade.tachiyomi.ui.reader.model.ReaderChapter
import eu.kanade.tachiyomi.ui.reader.model.ReaderPage
import eu.kanade.tachiyomi.ui.reader.model.StencilPage
import eu.kanade.tachiyomi.ui.reader.model.ViewerChapters
import eu.kanade.tachiyomi.ui.reader.setting.OrientationType
import eu.kanade.tachiyomi.ui.reader.setting.ReaderPreferences
import eu.kanade.tachiyomi.ui.reader.setting.ReadingModeType
import eu.kanade.tachiyomi.ui.reader.viewer.Viewer
import eu.kanade.tachiyomi.util.chapter.filterDownloadedChapters
import eu.kanade.tachiyomi.util.chapter.removeDuplicates
import eu.kanade.tachiyomi.util.editCover
import eu.kanade.tachiyomi.util.lang.byteSize
import eu.kanade.tachiyomi.util.lang.takeBytes
import eu.kanade.tachiyomi.util.storage.DiskUtil
import eu.kanade.tachiyomi.util.storage.cacheImageDir
import kotlinx.coroutines.CancellationException
import kotlinx.coroutines.Dispatchers
import kotlinx.coroutines.channels.Channel
import kotlinx.coroutines.flow.MutableStateFlow
import kotlinx.coroutines.flow.asStateFlow
import kotlinx.coroutines.flow.distinctUntilChanged
import kotlinx.coroutines.flow.filterNotNull
import kotlinx.coroutines.flow.launchIn
import kotlinx.coroutines.flow.map
import kotlinx.coroutines.flow.onEach
import kotlinx.coroutines.flow.receiveAsFlow
import kotlinx.coroutines.flow.update
import kotlinx.coroutines.runBlocking
import logcat.LogPriority
import tachiyomi.core.preference.toggle
import tachiyomi.core.util.lang.launchIO
import tachiyomi.core.util.lang.launchNonCancellable
import tachiyomi.core.util.lang.withIOContext
import tachiyomi.core.util.lang.withUIContext
import tachiyomi.core.util.system.logcat
import tachiyomi.domain.download.service.DownloadPreferences
import tachiyomi.domain.entries.manga.interactor.GetManga
import tachiyomi.domain.entries.manga.model.Manga
import tachiyomi.domain.history.manga.interactor.GetNextChapters
import tachiyomi.domain.history.manga.interactor.UpsertMangaHistory
import tachiyomi.domain.history.manga.model.MangaHistoryUpdate
import tachiyomi.domain.items.chapter.interactor.GetChapterByMangaId
import tachiyomi.domain.items.chapter.interactor.UpdateChapter
import tachiyomi.domain.items.chapter.model.ChapterUpdate
import tachiyomi.domain.items.chapter.service.getChapterSort
import tachiyomi.domain.source.manga.service.MangaSourceManager
import tachiyomi.source.local.entries.manga.isLocal
import uy.kohesive.injekt.Injekt
import uy.kohesive.injekt.api.get
import java.util.Date

/**
 * Presenter used by the activity to perform background operations.
 */
class ReaderViewModel @JvmOverloads constructor(
    private val savedState: SavedStateHandle,
    private val sourceManager: MangaSourceManager = Injekt.get(),
    private val downloadManager: MangaDownloadManager = Injekt.get(),
    private val downloadProvider: MangaDownloadProvider = Injekt.get(),
    private val imageSaver: ImageSaver = Injekt.get(),
    preferences: BasePreferences = Injekt.get(),
    val readerPreferences: ReaderPreferences = Injekt.get(),
    private val basePreferences: BasePreferences = Injekt.get(),
    private val downloadPreferences: DownloadPreferences = Injekt.get(),
    private val trackPreferences: TrackPreferences = Injekt.get(),
    private val trackChapter: TrackChapter = Injekt.get(),
    private val getManga: GetManga = Injekt.get(),
    private val getChapterByMangaId: GetChapterByMangaId = Injekt.get(),
    private val getNextChapters: GetNextChapters = Injekt.get(),
    private val upsertHistory: UpsertMangaHistory = Injekt.get(),
    private val updateChapter: UpdateChapter = Injekt.get(),
    private val setMangaViewerFlags: SetMangaViewerFlags = Injekt.get(),
) : ViewModel() {

    private val mutableState = MutableStateFlow(State())
    val state = mutableState.asStateFlow()

    private val eventChannel = Channel<Event>()
    val eventFlow = eventChannel.receiveAsFlow()

    /**
     * The manga loaded in the reader. It can be null when instantiated for a short time.
     */
    val manga: Manga?
        get() = state.value.manga

    val currentChapter: Chapter?
        get() = state.value.chapter

    val currentSource: MangaSource?
        get() = state.value.source

    /**
     * The chapter id of the currently loaded chapter. Used to restore from process kill.
     */
    private var chapterId = savedState.get<Long>("chapter_id") ?: -1L
        set(value) {
            savedState["chapter_id"] = value
            field = value
        }

    /**
     * The visible page index of the currently loaded chapter. Used to restore from process kill.
     */
    private var chapterPageIndex = savedState.get<Int>("page_index") ?: -1
        set(value) {
            savedState["page_index"] = value
            field = value
        }

    /**
     * The chapter loader for the loaded manga. It'll be null until [manga] is set.
     */
    private var loader: ChapterLoader? = null

    /**
     * The time the chapter was started reading
     */
    private var chapterReadStartTime: Long? = null

    private var chapterToDownload: MangaDownload? = null

    /**
     * Chapter list for the active manga. It's retrieved lazily and should be accessed for the first
     * time in a background thread to avoid blocking the UI.
     */
    private val chapterList by lazy {
        val manga = manga!!
        val chapters = runBlocking { getChapterByMangaId.await(manga.id) }

        val selectedChapter = chapters.find { it.id == chapterId }
            ?: error("Requested chapter of id $chapterId not found in chapter list")

        val chaptersForReader = when {
            (readerPreferences.skipRead().get() || readerPreferences.skipFiltered().get()) -> {
                val filteredChapters = chapters.filterNot {
                    when {
                        readerPreferences.skipRead().get() && it.read -> true
                        readerPreferences.skipFiltered().get() -> {
                            (manga.unreadFilterRaw == Manga.CHAPTER_SHOW_READ && !it.read) ||
                                (manga.unreadFilterRaw == Manga.CHAPTER_SHOW_UNREAD && it.read) ||
                                (
                                    manga.downloadedFilterRaw == Manga.CHAPTER_SHOW_DOWNLOADED && !downloadManager.isChapterDownloaded(
                                        it.name,
                                        it.scanlator,
                                        manga.title,
                                        manga.source,
                                    )
                                    ) ||
                                (
                                    manga.downloadedFilterRaw == Manga.CHAPTER_SHOW_NOT_DOWNLOADED && downloadManager.isChapterDownloaded(
                                        it.name,
                                        it.scanlator,
                                        manga.title,
                                        manga.source,
                                    )
                                    ) ||
                                (manga.bookmarkedFilterRaw == Manga.CHAPTER_SHOW_BOOKMARKED && !it.bookmark) ||
                                (manga.bookmarkedFilterRaw == Manga.CHAPTER_SHOW_NOT_BOOKMARKED && it.bookmark)
                        }
                        else -> false
                    }
                }

                if (filteredChapters.any { it.id == chapterId }) {
                    filteredChapters
                } else {
                    filteredChapters + listOf(selectedChapter)
                }
            }
            else -> chapters
        }

        chaptersForReader
            .sortedWith(getChapterSort(manga, sortDescending = false))
            .run {
                if (readerPreferences.skipDupe().get()) {
                    removeDuplicates(selectedChapter)
                } else {
                    this
                }
            }
            .run {
                if (basePreferences.downloadedOnly().get()) {
                    filterDownloadedChapters(manga)
                } else {
                    this
                }
            }
            .map { it.toDbChapter() }
            .map(::ReaderChapter)
    }

<<<<<<< HEAD
    private val incognitoMode = preferences.incognitoMode().get()
    private val downloadAheadAmount = downloadPreferences.autoDownloadWhileReading().get()
=======
    private var hasTrackers: Boolean = false
    private val checkTrackers: (Manga) -> Unit = { manga ->
        val tracks = runBlocking { getTracks.await(manga.id) }
        hasTrackers = tracks.isNotEmpty()
    }

    internal val incognitoMode = preferences.incognitoMode().get()
>>>>>>> 2f6b664e

    init {
        // To save state
        state.map { it.viewerChapters?.currChapter }
            .distinctUntilChanged()
            .filterNotNull()
            .onEach { currentChapter ->
                if (chapterPageIndex >= 0) {
                    // Restore from SavedState
                    currentChapter.requestedPage = chapterPageIndex
                } else if (!currentChapter.chapter.read) {
                    currentChapter.requestedPage = currentChapter.chapter.last_page_read
                }
                chapterId = currentChapter.chapter.id!!
            }
            .launchIn(viewModelScope)
    }

    override fun onCleared() {
        val currentChapters = state.value.viewerChapters
        if (currentChapters != null) {
            currentChapters.unref()
            chapterToDownload?.let {
                downloadManager.addDownloadsToStartOfQueue(listOf(it))
            }
        }
    }

    /**
     * Called when the user pressed the back button and is going to leave the reader. Used to
     * trigger deletion of the downloaded chapters.
     */
    fun onActivityFinish() {
        deletePendingChapters()
    }

    /**
     * Whether this presenter is initialized yet.
     */
    fun needsInit(): Boolean {
        return manga == null
    }

    /**
     * Initializes this presenter with the given [mangaId] and [initialChapterId]. This method will
     * fetch the manga from the database and initialize the initial chapter.
     */
    suspend fun init(mangaId: Long, initialChapterId: Long): Result<Boolean> {
        if (!needsInit()) return Result.success(true)
        return withIOContext {
            try {
                val manga = getManga.await(mangaId)
                if (manga != null) {
                    mutableState.update { it.copy(manga = manga) }
                    if (chapterId == -1L) chapterId = initialChapterId

                    val context = Injekt.get<Application>()
                    val source = sourceManager.getOrStub(manga.source)
                    loader = ChapterLoader(
                        context,
                        downloadManager,
                        downloadProvider,
                        manga,
                        source,
                    )

                    loadChapter(loader!!, chapterList.first { chapterId == it.chapter.id })
                    Result.success(true)
                } else {
                    // Unlikely but okay
                    Result.success(false)
                }
            } catch (e: Throwable) {
                if (e is CancellationException) {
                    throw e
                }
                Result.failure(e)
            }
        }
    }

    /**
     * Loads the given [chapter] with this [loader] and updates the currently active chapters.
     * Callers must handle errors.
     */
    private suspend fun loadChapter(
        loader: ChapterLoader,
        chapter: ReaderChapter,
    ): ViewerChapters {
        loader.loadChapter(chapter)

        val chapterPos = chapterList.indexOf(chapter)
        val newChapters = ViewerChapters(
            chapter,
            chapterList.getOrNull(chapterPos - 1),
            chapterList.getOrNull(chapterPos + 1),
        )

        withUIContext {
            mutableState.update {
                // Add new references first to avoid unnecessary recycling
                newChapters.ref()
                it.viewerChapters?.unref()

                chapterToDownload = cancelQueuedDownloads(newChapters.currChapter)
                it.copy(viewerChapters = newChapters)
            }
        }
        return newChapters
    }

    /**
     * Called when the user changed to the given [chapter] when changing pages from the viewer.
     * It's used only to set this chapter as active.
     */
    private fun loadNewChapter(chapter: ReaderChapter) {
        val loader = loader ?: return

        viewModelScope.launchIO {
            logcat { "Loading ${chapter.chapter.url}" }

            flushReadTimer()
            restartReadTimer()

            try {
                loadChapter(loader, chapter)
            } catch (e: Throwable) {
                if (e is CancellationException) {
                    throw e
                }
                logcat(LogPriority.ERROR, e)
            }
        }
    }

    /**
     * Called when the user is going to load the prev/next chapter through the toolbar buttons.
     */
    private suspend fun loadAdjacent(chapter: ReaderChapter) {
        val loader = loader ?: return

        logcat { "Loading adjacent ${chapter.chapter.url}" }

        mutableState.update { it.copy(isLoadingAdjacentChapter = true) }
        try {
            withIOContext {
                loadChapter(loader, chapter)
            }
        } catch (e: Throwable) {
            if (e is CancellationException) {
                throw e
            }
            logcat(LogPriority.ERROR, e)
        } finally {
            mutableState.update { it.copy(isLoadingAdjacentChapter = false) }
        }
    }

    /**
     * Called when the viewers decide it's a good time to preload a [chapter] and improve the UX so
     * that the user doesn't have to wait too long to continue reading.
     */
    suspend fun preload(chapter: ReaderChapter) {
        if (chapter.state is ReaderChapter.State.Loaded || chapter.state == ReaderChapter.State.Loading) {
            return
        }

        if (chapter.pageLoader?.isLocal == false) {
            val manga = manga ?: return
            val dbChapter = chapter.chapter
            val isDownloaded = downloadManager.isChapterDownloaded(
                dbChapter.name,
                dbChapter.scanlator,
                manga.title,
                manga.source,
                skipCache = true,
            )
            if (isDownloaded) {
                chapter.state = ReaderChapter.State.Wait
            }
        }

        if (chapter.state != ReaderChapter.State.Wait && chapter.state !is ReaderChapter.State.Error) {
            return
        }

        val loader = loader ?: return
        try {
            logcat { "Preloading ${chapter.chapter.url}" }
            loader.loadChapter(chapter)
        } catch (e: Throwable) {
            if (e is CancellationException) {
                throw e
            }
            return
        }
        eventChannel.trySend(Event.ReloadViewerChapters)
    }

    fun onViewerLoaded(viewer: Viewer?) {
        mutableState.update {
            it.copy(viewer = viewer)
        }
    }

    /**
     * Called every time a page changes on the reader. Used to mark the flag of chapters being
     * read, update tracking services, enqueue downloaded chapter deletion, and updating the active chapter if this
     * [page]'s chapter is different from the currently active.
     */
    fun onPageSelected(page: ReaderPage) {
        // InsertPage and StencilPage doesn't change page progress
        if (page is InsertPage || page is StencilPage) {
            return
        }

        val selectedChapter = page.chapter
        val pages = selectedChapter.pages ?: return

        // Save last page read and mark as read if needed
        viewModelScope.launchNonCancellable {
            updateChapterProgress(selectedChapter, page)
        }

        if (selectedChapter != getCurrentChapter()) {
            logcat { "Setting ${selectedChapter.chapter.url} as active" }
            loadNewChapter(selectedChapter)
        }

        val inDownloadRange = page.number.toDouble() / pages.size > 0.25
        if (inDownloadRange) {
            downloadNextChapters()
        }
    }

    private fun downloadNextChapters() {
        if (downloadAheadAmount == 0) return
        val manga = manga ?: return

        // Only download ahead if current + next chapter is already downloaded too to avoid jank
        if (getCurrentChapter()?.pageLoader !is DownloadPageLoader) return
        val nextChapter = state.value.viewerChapters?.nextChapter?.chapter ?: return

        viewModelScope.launchIO {
            val isNextChapterDownloaded = downloadManager.isChapterDownloaded(
                nextChapter.name,
                nextChapter.scanlator,
                manga.title,
                manga.source,
            )
            if (isNextChapterDownloaded) return@launchIO

            val chaptersToDownload = getNextChapters.await(manga.id, nextChapter.id!!).run {
                if (readerPreferences.skipDupe().get()) {
                    removeDuplicates(nextChapter.toDomainChapter()!!)
                } else {
                    this
                }
            }.take(downloadAheadAmount)
            downloadManager.downloadChapters(
                manga,
                chaptersToDownload,
            )
        }
    }

    /**
     * Removes [currentChapter] from download queue
     * if setting is enabled and [currentChapter] is queued for download
     */
    private fun cancelQueuedDownloads(currentChapter: ReaderChapter): MangaDownload? {
        return downloadManager.getQueuedDownloadOrNull(currentChapter.chapter.id!!.toLong())?.also {
            downloadManager.cancelQueuedDownloads(listOf(it))
        }
    }

    /**
     * Determines if deleting option is enabled and nth to last chapter actually exists.
     * If both conditions are satisfied enqueues chapter for delete
     * @param currentChapter current chapter, which is going to be marked as read.
     */
    private fun deleteChapterIfNeeded(currentChapter: ReaderChapter) {
        val removeAfterReadSlots = downloadPreferences.removeAfterReadSlots().get()
        if (removeAfterReadSlots == -1) return

        // Determine which chapter should be deleted and enqueue
        val currentChapterPosition = chapterList.indexOf(currentChapter)
        val chapterToDelete = chapterList.getOrNull(currentChapterPosition - removeAfterReadSlots)

        // If chapter is completely read, no need to download it
        chapterToDownload = null

        if (chapterToDelete != null) {
            enqueueDeleteReadChapters(chapterToDelete)
        }
    }

    /**
     * Saves the chapter progress (last read page and whether it's read)
     * if incognito mode isn't on.
     */
    private suspend fun updateChapterProgress(readerChapter: ReaderChapter, page: Page) {
        val pageIndex = page.index

        mutableState.update {
            it.copy(currentPage = pageIndex + 1)
        }
        readerChapter.requestedPage = pageIndex
        chapterPageIndex = pageIndex

        if (!incognitoMode && page.status != Page.State.ERROR) {
            readerChapter.chapter.last_page_read = pageIndex

            if (readerChapter.pages?.lastIndex == pageIndex) {
                readerChapter.chapter.read = true
                updateTrackChapterRead(readerChapter)
                deleteChapterIfNeeded(readerChapter)
            }

            updateChapter.await(
                ChapterUpdate(
                    id = readerChapter.chapter.id!!,
                    read = readerChapter.chapter.read,
                    lastPageRead = readerChapter.chapter.last_page_read.toLong(),
                ),
            )
        }
    }

    fun restartReadTimer() {
        chapterReadStartTime = Date().time
    }

    fun flushReadTimer() {
        getCurrentChapter()?.let {
            viewModelScope.launchNonCancellable {
                updateHistory(it)
            }
        }
    }

    /**
     * Saves the chapter last read history if incognito mode isn't on.
     */
    private suspend fun updateHistory(readerChapter: ReaderChapter) {
        if (incognitoMode) return

        val chapterId = readerChapter.chapter.id!!
        val readAt = Date()
        val sessionReadDuration = chapterReadStartTime?.let { readAt.time - it } ?: 0

        upsertHistory.await(MangaHistoryUpdate(chapterId, readAt, sessionReadDuration))
        chapterReadStartTime = null
    }

    /**
     * Called from the activity to load and set the next chapter as active.
     */
    suspend fun loadNextChapter() {
        val nextChapter = state.value.viewerChapters?.nextChapter ?: return
        loadAdjacent(nextChapter)
    }

    /**
     * Called from the activity to load and set the previous chapter as active.
     */
    suspend fun loadPreviousChapter() {
        val prevChapter = state.value.viewerChapters?.prevChapter ?: return
        loadAdjacent(prevChapter)
    }

    /**
     * Returns the currently active chapter.
     */
    fun getCurrentChapter(): ReaderChapter? {
        return state.value.viewerChapters?.currChapter
    }

    fun getSource() = manga?.source?.let { sourceManager.getOrStub(it) } as? HttpSource

    fun getChapterUrl(): String? {
        val sChapter = getCurrentChapter()?.chapter ?: return null
        val source = getSource() ?: return null

        return try {
            source.getChapterUrl(sChapter)
        } catch (e: Exception) {
            logcat(LogPriority.ERROR, e)
            null
        }
    }

    /**
     * Bookmarks the currently active chapter.
     */
    fun bookmarkCurrentChapter(bookmarked: Boolean) {
        val chapter = getCurrentChapter()?.chapter ?: return
        chapter.bookmark = bookmarked // Otherwise the bookmark icon doesn't update
        viewModelScope.launchNonCancellable {
            updateChapter.await(
                ChapterUpdate(
                    id = chapter.id!!.toLong(),
                    bookmark = bookmarked,
                ),
            )
        }
    }

    /**
     * Returns the viewer position used by this manga or the default one.
     */
    fun getMangaReadingMode(resolveDefault: Boolean = true): Int {
        val default = readerPreferences.defaultReadingMode().get()
        val readingMode = ReadingModeType.fromPreference(manga?.readingModeType?.toInt())
        return when {
            resolveDefault && readingMode == ReadingModeType.DEFAULT -> default
            else -> manga?.readingModeType?.toInt() ?: default
        }
    }

    /**
     * Updates the viewer position for the open manga.
     */
    fun setMangaReadingMode(readingModeType: ReadingModeType) {
        val manga = manga ?: return
        runBlocking(Dispatchers.IO) {
            setMangaViewerFlags.awaitSetMangaReadingMode(
                manga.id,
                readingModeType.flagValue.toLong(),
            )
            val currChapters = state.value.viewerChapters
            if (currChapters != null) {
                // Save current page
                val currChapter = currChapters.currChapter
                currChapter.requestedPage = currChapter.chapter.last_page_read

                mutableState.update {
                    it.copy(
                        manga = getManga.await(manga.id),
                        viewerChapters = currChapters,
                    )
                }
                eventChannel.send(Event.ReloadViewerChapters)
            }
        }
    }

    /**
     * Returns the orientation type used by this manga or the default one.
     */
    fun getMangaOrientationType(resolveDefault: Boolean = true): Int {
        val default = readerPreferences.defaultOrientationType().get()
        val orientation = OrientationType.fromPreference(manga?.orientationType?.toInt())
        return when {
            resolveDefault && orientation == OrientationType.DEFAULT -> default
            else -> manga?.orientationType?.toInt() ?: default
        }
    }

    /**
     * Updates the orientation type for the open manga.
     */
    fun setMangaOrientationType(rotationType: OrientationType) {
        val manga = manga ?: return
        viewModelScope.launchIO {
            setMangaViewerFlags.awaitSetOrientationType(manga.id, rotationType.flagValue.toLong())
            val currChapters = state.value.viewerChapters
            if (currChapters != null) {
                // Save current page
                val currChapter = currChapters.currChapter
                currChapter.requestedPage = currChapter.chapter.last_page_read

                mutableState.update {
                    it.copy(
                        manga = getManga.await(manga.id),
                        viewerChapters = currChapters,
                    )
                }
                eventChannel.send(Event.SetOrientation(getMangaOrientationType()))
                eventChannel.send(Event.ReloadViewerChapters)
            }
        }
    }

    fun toggleCropBorders(): Boolean {
        val isPagerType = ReadingModeType.isPagerType(getMangaReadingMode())
        return if (isPagerType) {
            readerPreferences.cropBorders().toggle()
        } else {
            readerPreferences.cropBordersWebtoon().toggle()
        }
    }

    /**
     * Generate a filename for the given [manga] and [page]
     */
    private fun generateFilename(
        manga: Manga,
        page: ReaderPage,
    ): String {
        val chapter = page.chapter.chapter
        val filenameSuffix = " - ${page.number}"
        return DiskUtil.buildValidFilename(
            "${manga.title} - ${chapter.name}".takeBytes(
                DiskUtil.MAX_FILE_NAME_BYTES - filenameSuffix.byteSize(),
            ),
        ) + filenameSuffix
    }

    fun showMenus(visible: Boolean) {
        mutableState.update { it.copy(menuVisible = visible) }
    }

    fun showLoadingDialog() {
        mutableState.update { it.copy(dialog = Dialog.Loading) }
    }

    fun openReadingModeSelectDialog() {
        mutableState.update { it.copy(dialog = Dialog.ReadingModeSelect) }
    }

    fun openOrientationModeSelectDialog() {
        mutableState.update { it.copy(dialog = Dialog.OrientationModeSelect) }
    }

    fun openPageDialog(page: ReaderPage) {
        mutableState.update { it.copy(dialog = Dialog.PageActions(page)) }
    }

    fun openSettingsDialog() {
        mutableState.update { it.copy(dialog = Dialog.Settings) }
    }

    fun closeDialog() {
        mutableState.update { it.copy(dialog = null) }
    }

    /**
     * Saves the image of this the selected page on the pictures directory and notifies the UI of the result.
     * There's also a notification to allow sharing the image somewhere else or deleting it.
     */
    fun saveImage() {
        val page = (state.value.dialog as? Dialog.PageActions)?.page
        if (page?.status != Page.State.READY) return
        val manga = manga ?: return

        val context = Injekt.get<Application>()
        val notifier = SaveImageNotifier(context)
        notifier.onClear()

        val filename = generateFilename(manga, page)

        // Pictures directory.
        val relativePath = if (readerPreferences.folderPerManga().get()) {
            DiskUtil.buildValidFilename(
                manga.title,
            )
        } else {
            ""
        }

        // Copy file in background.
        viewModelScope.launchNonCancellable {
            try {
                val uri = imageSaver.save(
                    image = Image.Page(
                        inputStream = page.stream!!,
                        name = filename,
                        location = Location.Pictures.create(relativePath),
                    ),
                )
                withUIContext {
                    notifier.onComplete(uri)
                    eventChannel.send(Event.SavedImage(SaveImageResult.Success(uri)))
                }
            } catch (e: Throwable) {
                notifier.onError(e.message)
                eventChannel.send(Event.SavedImage(SaveImageResult.Error(e)))
            }
        }
    }

    /**
     * Shares the image of this the selected page and notifies the UI with the path of the file to share.
     * The image must be first copied to the internal partition because there are many possible
     * formats it can come from, like a zipped chapter, in which case it's not possible to directly
     * get a path to the file and it has to be decompressed somewhere first. Only the last shared
     * image will be kept so it won't be taking lots of internal disk space.
     */
    fun shareImage() {
        val page = (state.value.dialog as? Dialog.PageActions)?.page
        if (page?.status != Page.State.READY) return
        val manga = manga ?: return

        val context = Injekt.get<Application>()
        val destDir = context.cacheImageDir

        val filename = generateFilename(manga, page)

        try {
            viewModelScope.launchNonCancellable {
                destDir.deleteRecursively()
                val uri = imageSaver.save(
                    image = Image.Page(
                        inputStream = page.stream!!,
                        name = filename,
                        location = Location.Cache,
                    ),
                )
                eventChannel.send(Event.ShareImage(uri, page))
            }
        } catch (e: Throwable) {
            logcat(LogPriority.ERROR, e)
        }
    }

    /**
     * Sets the image of this the selected page as cover and notifies the UI of the result.
     */
    fun setAsCover() {
        val page = (state.value.dialog as? Dialog.PageActions)?.page
        if (page?.status != Page.State.READY) return
        val manga = manga ?: return
        val stream = page.stream ?: return

        viewModelScope.launchNonCancellable {
            val result = try {
                manga.editCover(Injekt.get(), stream())
                if (manga.isLocal() || manga.favorite) {
                    SetAsCoverResult.Success
                } else {
                    SetAsCoverResult.AddToLibraryFirst
                }
            } catch (e: Exception) {
                SetAsCoverResult.Error
            }
            eventChannel.send(Event.SetCoverResult(result))
        }
    }

    enum class SetAsCoverResult {
        Success,
        AddToLibraryFirst,
        Error,
    }

    sealed interface SaveImageResult {
        class Success(val uri: Uri) : SaveImageResult
        class Error(val error: Throwable) : SaveImageResult
    }

    /**
     * Starts the service that updates the last chapter read in sync services. This operation
     * will run in a background thread and errors are ignored.
     */
    private fun updateTrackChapterRead(readerChapter: ReaderChapter) {
        if (incognitoMode) return
        if (!trackPreferences.autoUpdateTrack().get()) return

        val manga = manga ?: return
        val context = Injekt.get<Application>()

        viewModelScope.launchNonCancellable {
            trackChapter.await(context, manga.id, readerChapter.chapter.chapter_number.toDouble())
        }
    }

    /**
     * Enqueues this [chapter] to be deleted when [deletePendingChapters] is called. The download
     * manager handles persisting it across process deaths.
     */
    private fun enqueueDeleteReadChapters(chapter: ReaderChapter) {
        if (!chapter.chapter.read) return
        val manga = manga ?: return

        viewModelScope.launchNonCancellable {
            downloadManager.enqueueChaptersToDelete(
                listOf(chapter.chapter.toDomainChapter()!!),
                manga,
            )
        }
    }

    /**
     * Deletes all the pending chapters. This operation will run in a background thread and errors
     * are ignored.
     */
    private fun deletePendingChapters() {
        viewModelScope.launchNonCancellable {
            downloadManager.deletePendingChapters()
        }
    }

    @Immutable
    data class State(
        val chapter: Chapter? = null,
        val manga: Manga? = null,
        val source: MangaSource? = null,
        val viewerChapters: ViewerChapters? = null,
        val isLoadingAdjacentChapter: Boolean = false,
        val currentPage: Int = -1,

        /**
         * Viewer used to display the pages (pager, webtoon, ...).
         */
        val viewer: Viewer? = null,
        val dialog: Dialog? = null,
        val menuVisible: Boolean = false,
    ) {
        val totalPages: Int
            get() = viewerChapters?.currChapter?.pages?.size ?: -1
    }

    sealed interface Dialog {
        data object Loading : Dialog
        data object Settings : Dialog
        data object ReadingModeSelect : Dialog
        data object OrientationModeSelect : Dialog
        data class PageActions(val page: ReaderPage) : Dialog
    }

    sealed interface Event {
        data object ReloadViewerChapters : Event
        data class SetOrientation(val orientation: Int) : Event
        data class SetCoverResult(val result: SetAsCoverResult) : Event

        data class SavedImage(val result: SaveImageResult) : Event
        data class ShareImage(val uri: Uri, val page: ReaderPage) : Event
    }
}<|MERGE_RESOLUTION|>--- conflicted
+++ resolved
@@ -21,11 +21,8 @@
 import eu.kanade.tachiyomi.data.saver.Image
 import eu.kanade.tachiyomi.data.saver.ImageSaver
 import eu.kanade.tachiyomi.data.saver.Location
-<<<<<<< HEAD
-=======
 import eu.kanade.tachiyomi.data.track.TrackManager
 import eu.kanade.tachiyomi.source.MangaSource
->>>>>>> 2f6b664e
 import eu.kanade.tachiyomi.source.model.Page
 import eu.kanade.tachiyomi.source.online.HttpSource
 import eu.kanade.tachiyomi.ui.reader.loader.ChapterLoader
@@ -224,18 +221,8 @@
             .map(::ReaderChapter)
     }
 
-<<<<<<< HEAD
     private val incognitoMode = preferences.incognitoMode().get()
     private val downloadAheadAmount = downloadPreferences.autoDownloadWhileReading().get()
-=======
-    private var hasTrackers: Boolean = false
-    private val checkTrackers: (Manga) -> Unit = { manga ->
-        val tracks = runBlocking { getTracks.await(manga.id) }
-        hasTrackers = tracks.isNotEmpty()
-    }
-
-    internal val incognitoMode = preferences.incognitoMode().get()
->>>>>>> 2f6b664e
 
     init {
         // To save state
