--- conflicted
+++ resolved
@@ -212,12 +212,8 @@
         hasTrackers = tracks.isNotEmpty()
     }
 
-<<<<<<< HEAD
     internal val incognitoMode = preferences.incognitoMode().get()
-=======
-    private val incognitoMode = preferences.incognitoMode().get()
     private val downloadAheadAmount = downloadPreferences.autoDownloadWhileReading().get()
->>>>>>> 59b4404c
 
     init {
         // To save state
