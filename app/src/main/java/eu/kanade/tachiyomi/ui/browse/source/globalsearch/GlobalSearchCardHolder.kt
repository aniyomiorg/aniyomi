package eu.kanade.tachiyomi.ui.browse.source.globalsearch

import android.view.View
import androidx.core.view.isVisible
import coil.clear
import coil.imageLoader
import coil.request.ImageRequest
import coil.transition.CrossfadeTransition
import eu.davidea.viewholders.FlexibleViewHolder
import eu.kanade.tachiyomi.data.coil.MangaCoverFetcher
import eu.kanade.tachiyomi.data.database.models.Manga
import eu.kanade.tachiyomi.databinding.GlobalSearchControllerCardItemBinding
import eu.kanade.tachiyomi.widget.StateImageViewTarget

class GlobalSearchCardHolder(view: View, adapter: GlobalSearchCardAdapter) :
    FlexibleViewHolder(view, adapter) {

    private val binding = GlobalSearchControllerCardItemBinding.bind(view)

    init {
        // Call onMangaClickListener when item is pressed.
        itemView.setOnClickListener {
            val item = adapter.getItem(bindingAdapterPosition)
            if (item != null) {
                adapter.mangaClickListener.onMangaClick(item.manga)
            }
        }
        itemView.setOnLongClickListener {
            val item = adapter.getItem(bindingAdapterPosition)
            if (item != null) {
                adapter.mangaClickListener.onMangaLongClick(item.manga)
            }
            true
        }
    }

    fun bind(manga: Manga) {
        binding.card.clipToOutline = true

        // Set manga title
        binding.title.text = manga.title
<<<<<<< HEAD
        // Set alpha of anime_thumbnail.
=======

        // Set alpha of thumbnail.
>>>>>>> 60890147
        binding.cover.alpha = if (manga.favorite) 0.3f else 1.0f

        // For rounded corners
        binding.badges.clipToOutline = true

        // Set favorite badge
        binding.favoriteText.isVisible = manga.favorite

        setImage(manga)
    }

    fun setImage(manga: Manga) {
        binding.cover.clear()
        if (!manga.thumbnail_url.isNullOrEmpty()) {
            val crossfadeDuration = itemView.context.imageLoader.defaults.transition.let {
                if (it is CrossfadeTransition) it.durationMillis else 0
            }
            val request = ImageRequest.Builder(itemView.context)
                .data(manga)
                .setParameter(MangaCoverFetcher.USE_CUSTOM_COVER, false)
                .target(StateImageViewTarget(binding.cover, binding.progress, crossfadeDuration))
                .build()
            itemView.context.imageLoader.enqueue(request)
        }
    }
}<|MERGE_RESOLUTION|>--- conflicted
+++ resolved
@@ -39,12 +39,8 @@
 
         // Set manga title
         binding.title.text = manga.title
-<<<<<<< HEAD
-        // Set alpha of anime_thumbnail.
-=======
 
         // Set alpha of thumbnail.
->>>>>>> 60890147
         binding.cover.alpha = if (manga.favorite) 0.3f else 1.0f
 
         // For rounded corners
