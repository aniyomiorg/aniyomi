--- conflicted
+++ resolved
@@ -284,7 +284,6 @@
             },
         )
 
-<<<<<<< HEAD
         if (isWebtoon) {
             val request = ImageRequest.Builder(context)
                 .data(data)
@@ -314,12 +313,6 @@
                 else -> throw IllegalArgumentException("Not implemented for class ${data::class.simpleName}")
             }
             isVisible = true
-=======
-        when (image) {
-            is BitmapDrawable -> setImage(ImageSource.bitmap(image.bitmap))
-            is InputStream -> setImage(ImageSource.inputStream(image))
-            else -> throw IllegalArgumentException("Not implemented for class ${image::class.simpleName}")
->>>>>>> 97debee8
         }
     }
 
@@ -370,14 +363,6 @@
             setZoomTransitionDuration(config.zoomDuration.getSystemScaledDuration())
         }
 
-<<<<<<< HEAD
-=======
-        val data = when (image) {
-            is Drawable -> image
-            is InputStream -> ByteBuffer.wrap(image.readBytes())
-            else -> throw IllegalArgumentException("Not implemented for class ${image::class.simpleName}")
-        }
->>>>>>> 97debee8
         val request = ImageRequest.Builder(context)
             .data(data)
             .memoryCachePolicy(CachePolicy.DISABLED)
