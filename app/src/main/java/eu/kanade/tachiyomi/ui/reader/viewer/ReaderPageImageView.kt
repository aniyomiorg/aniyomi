--- conflicted
+++ resolved
@@ -284,12 +284,6 @@
             },
         )
 
-<<<<<<< HEAD
-        when (image) {
-            is BitmapDrawable -> setImage(ImageSource.bitmap(image.bitmap))
-            is InputStream -> setImage(ImageSource.inputStream(image))
-            else -> throw IllegalArgumentException("Not implemented for class ${image::class.simpleName}")
-=======
         if (isWebtoon) {
             val request = ImageRequest.Builder(context)
                 .data(data)
@@ -319,7 +313,6 @@
                 else -> throw IllegalArgumentException("Not implemented for class ${data::class.simpleName}")
             }
             isVisible = true
->>>>>>> 58817c72
         }
     }
 
@@ -370,14 +363,6 @@
             setZoomTransitionDuration(config.zoomDuration.getSystemScaledDuration())
         }
 
-<<<<<<< HEAD
-        val data = when (image) {
-            is Drawable -> image
-            is InputStream -> ByteBuffer.wrap(image.readBytes())
-            else -> throw IllegalArgumentException("Not implemented for class ${image::class.simpleName}")
-        }
-=======
->>>>>>> 58817c72
         val request = ImageRequest.Builder(context)
             .data(data)
             .memoryCachePolicy(CachePolicy.DISABLED)
