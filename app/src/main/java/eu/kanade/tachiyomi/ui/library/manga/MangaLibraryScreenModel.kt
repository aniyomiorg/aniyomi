--- conflicted
+++ resolved
@@ -24,10 +24,7 @@
 import eu.kanade.tachiyomi.data.cache.MangaCoverCache
 import eu.kanade.tachiyomi.data.download.manga.MangaDownloadCache
 import eu.kanade.tachiyomi.data.download.manga.MangaDownloadManager
-<<<<<<< HEAD
-=======
 import eu.kanade.tachiyomi.data.track.TrackStatus
->>>>>>> dffbf136
 import eu.kanade.tachiyomi.data.track.TrackerManager
 import eu.kanade.tachiyomi.source.model.SManga
 import eu.kanade.tachiyomi.source.online.HttpSource
@@ -74,10 +71,7 @@
 import tachiyomi.domain.track.manga.interactor.GetMangaTracks
 import tachiyomi.domain.track.manga.interactor.GetTracksPerManga
 import tachiyomi.domain.track.manga.model.MangaTrack
-<<<<<<< HEAD
-=======
 import tachiyomi.source.local.entries.manga.LocalMangaSource
->>>>>>> dffbf136
 import tachiyomi.source.local.entries.manga.isLocal
 import uy.kohesive.injekt.Injekt
 import uy.kohesive.injekt.api.get
@@ -104,12 +98,9 @@
     private val downloadManager: MangaDownloadManager = Injekt.get(),
     private val downloadCache: MangaDownloadCache = Injekt.get(),
     private val trackerManager: TrackerManager = Injekt.get(),
-<<<<<<< HEAD
-=======
     // SY -->
     private val getTracks: GetMangaTracks = Injekt.get(),
     // SY <--
->>>>>>> dffbf136
 ) : StateScreenModel<MangaLibraryScreenModel.State>(State()) {
 
     var activeCategoryIndex: Int by libraryPreferences.lastUsedMangaCategory().asState(
@@ -122,14 +113,6 @@
                 state.map { it.searchQuery }.debounce(SEARCH_DEBOUNCE_MILLIS),
                 getLibraryFlow(),
                 getTracksPerManga.subscribe(),
-<<<<<<< HEAD
-                getTrackingFilterFlow(),
-                downloadCache.changes,
-            ) { searchQuery, library, tracks, loggedInTrackers, _ ->
-                library
-                    .applyFilters(tracks, loggedInTrackers)
-                    .applySort(tracks)
-=======
                 combine(
                     getTrackingFilterFlow(),
                     downloadCache.changes,
@@ -149,7 +132,6 @@
                     // SY <--
                     .applyFilters(tracks, loggedInTrackers)
                     .applySort(tracks, sort.takeIf { groupType != MangaLibraryGroup.BY_DEFAULT })
->>>>>>> dffbf136
                     .mapValues { (_, value) ->
                         if (searchQuery != null) {
                             // Filter query
@@ -207,8 +189,6 @@
                 }
             }
             .launchIn(screenModelScope)
-<<<<<<< HEAD
-=======
 
         // SY -->
         libraryPreferences.groupMangaLibraryBy().changes()
@@ -219,7 +199,6 @@
             }
             .launchIn(screenModelScope)
         // SY <--
->>>>>>> dffbf136
     }
 
     /**
@@ -299,10 +278,7 @@
     private fun MangaLibraryMap.applySort(
         // Map<MangaId, List<Track>>
         trackMap: Map<Long, List<MangaTrack>>,
-<<<<<<< HEAD
-=======
         groupSort: MangaLibrarySort? = null,
->>>>>>> dffbf136
     ): MangaLibraryMap {
         val sortAlphabetically: (MangaLibraryItem, MangaLibraryItem) -> Int = { i1, i2 ->
             i1.libraryManga.manga.title.lowercase().compareToWithCollator(i2.libraryManga.manga.title.lowercase())
@@ -791,8 +767,6 @@
             val initialSelection: List<CheckboxState<Category>>,
         ) : Dialog
         data class DeleteManga(val manga: List<Manga>) : Dialog
-<<<<<<< HEAD
-=======
     }
 
     // SY -->
@@ -910,7 +884,6 @@
                 }
             }
         }.toSortedMap(compareBy { it.order })
->>>>>>> dffbf136
     }
 
     @Immutable
