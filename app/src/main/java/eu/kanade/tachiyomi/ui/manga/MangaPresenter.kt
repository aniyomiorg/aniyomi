package eu.kanade.tachiyomi.ui.manga

import android.app.Application
import android.content.Context
import android.os.Bundle
import androidx.compose.runtime.Immutable
import eu.kanade.core.prefs.CheckboxState
import eu.kanade.core.prefs.mapAsCheckboxState
import eu.kanade.domain.base.BasePreferences
import eu.kanade.domain.category.interactor.GetCategories
import eu.kanade.domain.category.interactor.SetMangaCategories
import eu.kanade.domain.category.model.Category
import eu.kanade.domain.chapter.interactor.SetMangaDefaultChapterFlags
import eu.kanade.domain.chapter.interactor.SetReadStatus
import eu.kanade.domain.chapter.interactor.SyncChaptersWithSource
import eu.kanade.domain.chapter.interactor.SyncChaptersWithTrackServiceTwoWay
import eu.kanade.domain.chapter.interactor.UpdateChapter
import eu.kanade.domain.chapter.model.ChapterUpdate
import eu.kanade.domain.chapter.model.toDbChapter
import eu.kanade.domain.download.service.DownloadPreferences
import eu.kanade.domain.library.service.LibraryPreferences
import eu.kanade.domain.manga.interactor.GetDuplicateLibraryManga
import eu.kanade.domain.manga.interactor.GetMangaWithChapters
import eu.kanade.domain.manga.interactor.SetMangaChapterFlags
import eu.kanade.domain.manga.interactor.UpdateManga
import eu.kanade.domain.manga.model.TriStateFilter
import eu.kanade.domain.manga.model.isLocal
import eu.kanade.domain.manga.model.toDbManga
import eu.kanade.domain.track.interactor.DeleteTrack
import eu.kanade.domain.track.interactor.GetTracks
import eu.kanade.domain.track.interactor.InsertTrack
import eu.kanade.domain.track.model.toDbTrack
import eu.kanade.domain.track.model.toDomainTrack
import eu.kanade.domain.ui.UiPreferences
import eu.kanade.tachiyomi.R
import eu.kanade.tachiyomi.data.database.models.Track
import eu.kanade.tachiyomi.data.download.DownloadCache
import eu.kanade.tachiyomi.data.download.DownloadManager
import eu.kanade.tachiyomi.data.download.model.Download
<<<<<<< HEAD
import eu.kanade.tachiyomi.data.preference.PreferencesHelper
import eu.kanade.tachiyomi.data.track.AnimeTrackService
=======
>>>>>>> 8417f5a6
import eu.kanade.tachiyomi.data.track.EnhancedTrackService
import eu.kanade.tachiyomi.data.track.TrackManager
import eu.kanade.tachiyomi.data.track.TrackService
import eu.kanade.tachiyomi.source.Source
import eu.kanade.tachiyomi.source.SourceManager
import eu.kanade.tachiyomi.ui.base.presenter.BasePresenter
import eu.kanade.tachiyomi.ui.manga.track.TrackItem
import eu.kanade.tachiyomi.util.chapter.getChapterSort
import eu.kanade.tachiyomi.util.lang.launchIO
import eu.kanade.tachiyomi.util.lang.launchNonCancellable
import eu.kanade.tachiyomi.util.lang.toRelativeString
import eu.kanade.tachiyomi.util.lang.withIOContext
import eu.kanade.tachiyomi.util.lang.withUIContext
import eu.kanade.tachiyomi.util.preference.asHotFlow
import eu.kanade.tachiyomi.util.removeCovers
import eu.kanade.tachiyomi.util.shouldDownloadNewChapters
import eu.kanade.tachiyomi.util.system.logcat
import eu.kanade.tachiyomi.util.system.toast
import eu.kanade.tachiyomi.widget.ExtendedNavigationView.Item.TriStateGroup.State
import kotlinx.coroutines.Dispatchers
import kotlinx.coroutines.Job
import kotlinx.coroutines.async
import kotlinx.coroutines.awaitAll
import kotlinx.coroutines.flow.MutableStateFlow
import kotlinx.coroutines.flow.asStateFlow
import kotlinx.coroutines.flow.catch
import kotlinx.coroutines.flow.collectLatest
import kotlinx.coroutines.flow.combine
import kotlinx.coroutines.flow.distinctUntilChanged
import kotlinx.coroutines.flow.filter
import kotlinx.coroutines.flow.launchIn
import kotlinx.coroutines.flow.map
import kotlinx.coroutines.flow.update
import kotlinx.coroutines.isActive
import kotlinx.coroutines.launch
import kotlinx.coroutines.supervisorScope
import kotlinx.coroutines.withContext
import logcat.LogPriority
import uy.kohesive.injekt.Injekt
import uy.kohesive.injekt.api.get
import java.text.DateFormat
import java.text.DecimalFormat
import java.text.DecimalFormatSymbols
import java.util.Date
import eu.kanade.domain.chapter.model.Chapter as DomainChapter
import eu.kanade.domain.manga.model.Manga as DomainManga

class MangaPresenter(
    val mangaId: Long,
    val isFromSource: Boolean,
    private val basePreferences: BasePreferences = Injekt.get(),
    private val downloadPreferences: DownloadPreferences = Injekt.get(),
    private val libraryPreferences: LibraryPreferences = Injekt.get(),
    private val trackManager: TrackManager = Injekt.get(),
    private val sourceManager: SourceManager = Injekt.get(),
    private val downloadManager: DownloadManager = Injekt.get(),
    private val downloadCache: DownloadCache = Injekt.get(),
    private val getMangaAndChapters: GetMangaWithChapters = Injekt.get(),
    private val getDuplicateLibraryManga: GetDuplicateLibraryManga = Injekt.get(),
    private val setMangaChapterFlags: SetMangaChapterFlags = Injekt.get(),
    private val setMangaDefaultChapterFlags: SetMangaDefaultChapterFlags = Injekt.get(),
    private val setReadStatus: SetReadStatus = Injekt.get(),
    private val updateChapter: UpdateChapter = Injekt.get(),
    private val updateManga: UpdateManga = Injekt.get(),
    private val syncChaptersWithSource: SyncChaptersWithSource = Injekt.get(),
    private val getCategories: GetCategories = Injekt.get(),
    private val deleteTrack: DeleteTrack = Injekt.get(),
    private val getTracks: GetTracks = Injekt.get(),
    private val setMangaCategories: SetMangaCategories = Injekt.get(),
    private val insertTrack: InsertTrack = Injekt.get(),
    private val syncChaptersWithTrackServiceTwoWay: SyncChaptersWithTrackServiceTwoWay = Injekt.get(),
) : BasePresenter<MangaController>() {

    private val _state: MutableStateFlow<MangaScreenState> = MutableStateFlow(MangaScreenState.Loading)
    val state = _state.asStateFlow()

    private val successState: MangaScreenState.Success?
        get() = state.value as? MangaScreenState.Success

    private var _trackList: List<TrackItem> = emptyList()
    val trackList get() = _trackList

    private val loggedServices by lazy { trackManager.services.filter { it.isLogged && it !is AnimeTrackService } }

    private var searchTrackerJob: Job? = null
    private var refreshTrackersJob: Job? = null

    val manga: DomainManga?
        get() = successState?.manga

    val source: Source?
        get() = successState?.source

    val isFavoritedManga: Boolean
        get() = manga?.favorite ?: false

    private val processedChapters: Sequence<ChapterItem>?
        get() = successState?.processedChapters

    private val selectedPositions: Array<Int> = arrayOf(-1, -1) // first and last selected index in list

    /**
     * Helper function to update the UI state only if it's currently in success state
     */
    private fun updateSuccessState(func: (MangaScreenState.Success) -> MangaScreenState.Success) {
        _state.update { if (it is MangaScreenState.Success) func(it) else it }
    }

    private var incognitoMode = false
        set(value) {
            updateSuccessState { it.copy(isIncognitoMode = value) }
            field = value
        }
    private var downloadedOnlyMode = false
        set(value) {
            updateSuccessState { it.copy(isDownloadedOnlyMode = value) }
            field = value
        }

    override fun onCreate(savedState: Bundle?) {
        super.onCreate(savedState)

        val toChapterItemsParams: List<DomainChapter>.(manga: DomainManga) -> List<ChapterItem> = { manga ->
            val uiPreferences = Injekt.get<UiPreferences>()
            toChapterItems(
                context = view?.activity ?: Injekt.get<Application>(),
                manga = manga,
                dateRelativeTime = uiPreferences.relativeTime().get(),
                dateFormat = UiPreferences.dateFormat(uiPreferences.dateFormat().get()),
            )
        }

        presenterScope.launchIO {
            combine(
                getMangaAndChapters.subscribe(mangaId).distinctUntilChanged(),
                downloadCache.changes,
            ) { mangaAndChapters, _ -> mangaAndChapters }
                .collectLatest { (manga, chapters) ->
<<<<<<< HEAD
                    val chapterItems = chapters.toChapterItems(manga)
                    _state.update { currentState ->
                        when (currentState) {
                            // Initialize success state
                            MangaScreenState.Loading -> MangaScreenState.Success(
                                manga = manga,
                                source = Injekt.get<SourceManager>().getOrStub(manga.source),
                                dateRelativeTime = preferences.relativeTime().get(),
                                dateFormat = preferences.dateFormat(),
                                isFromSource = isFromSource,
                                trackingAvailable = trackManager.hasLoggedMangaServices(),
                                chapters = chapterItems,
                            )

                            // Update state
                            is MangaScreenState.Success -> currentState.copy(manga = manga, chapters = chapterItems)
                        }
                    }

                    observeTrackers()
                    observeTrackingCount()
                    observeDownloads()

                    if (!manga.initialized) {
                        fetchAllFromSource(manualFetch = false)
=======
                    val chapterItems = chapters.toChapterItemsParams(manga)
                    updateSuccessState {
                        it.copy(
                            manga = manga,
                            chapters = chapterItems,
                        )
>>>>>>> 8417f5a6
                    }
                }
        }

        observeDownloads()

        presenterScope.launchIO {
            val manga = getMangaAndChapters.awaitManga(mangaId)
            val chapters = getMangaAndChapters.awaitChapters(mangaId)
                .toChapterItemsParams(manga)

            if (!manga.favorite) {
                setMangaDefaultChapterFlags.await(manga)
            }

            val needRefreshInfo = !manga.initialized
            val needRefreshChapter = chapters.isEmpty()

            // Show what we have earlier
            _state.update {
                MangaScreenState.Success(
                    manga = manga,
                    source = Injekt.get<SourceManager>().getOrStub(manga.source),
                    isFromSource = isFromSource,
                    trackingAvailable = trackManager.hasLoggedServices(),
                    chapters = chapters,
                    isRefreshingData = needRefreshInfo || needRefreshChapter,
                    isIncognitoMode = incognitoMode,
                    isDownloadedOnlyMode = downloadedOnlyMode,
                    dialog = null,
                )
            }

            // Start observe tracking since it only needs mangaId
            observeTrackers()
            observeTrackingCount()

            // Fetch info-chapters when needed
            if (presenterScope.isActive) {
                val fetchFromSourceTasks = listOf(
                    async { if (needRefreshInfo) fetchMangaFromSource() },
                    async { if (needRefreshChapter) fetchChaptersFromSource() },
                )
                fetchFromSourceTasks.awaitAll()
            }

            // Initial loading finished
            updateSuccessState { it.copy(isRefreshingData = false) }
        }

        basePreferences.incognitoMode()
            .asHotFlow { incognitoMode = it }
            .launchIn(presenterScope)

        basePreferences.downloadedOnly()
            .asHotFlow { downloadedOnlyMode = it }
            .launchIn(presenterScope)
    }

    fun fetchAllFromSource(manualFetch: Boolean = true) {
        presenterScope.launch {
            updateSuccessState { it.copy(isRefreshingData = true) }
            val fetchFromSourceTasks = listOf(
                async { fetchMangaFromSource(manualFetch) },
                async { fetchChaptersFromSource(manualFetch) },
            )
            fetchFromSourceTasks.awaitAll()
            updateSuccessState { it.copy(isRefreshingData = false) }
        }
    }

    // Manga info - start

    /**
     * Fetch manga information from source.
     */
    private suspend fun fetchMangaFromSource(manualFetch: Boolean = false) {
        withIOContext {
            try {
                successState?.let {
                    val networkManga = it.source.getMangaDetails(it.manga.toSManga())
                    updateManga.awaitUpdateFromSource(it.manga, networkManga, manualFetch)
                }
            } catch (e: Throwable) {
                withUIContext { view?.onFetchMangaInfoError(e) }
            }
        }
    }

    /**
     * Update favorite status of manga, (removes / adds) manga (to / from) library.
     */
    fun toggleFavorite(
        onRemoved: () -> Unit,
        onAdded: () -> Unit,
        checkDuplicate: Boolean = true,
    ) {
        val state = successState ?: return
        presenterScope.launchIO {
            val manga = state.manga

            if (isFavoritedManga) {
                // Remove from library
                if (updateManga.awaitUpdateFavorite(manga.id, false)) {
                    // Remove covers and update last modified in db
                    if (manga.toDbManga().removeCovers() > 0) {
                        updateManga.awaitUpdateCoverLastModified(manga.id)
                    }
                    withUIContext { onRemoved() }
                }
            } else {
                // Add to library
                // First, check if duplicate exists if callback is provided
                if (checkDuplicate) {
                    val duplicate = getDuplicateLibraryManga.await(manga.title, manga.source)

                    if (duplicate != null) {
                        _state.update { state ->
                            when (state) {
                                MangaScreenState.Loading -> state
                                is MangaScreenState.Success -> state.copy(dialog = Dialog.DuplicateManga(manga, duplicate))
                            }
                        }
                        return@launchIO
                    }
                }

                // Now check if user previously set categories, when available
                val categories = getCategories()
                val defaultCategoryId = libraryPreferences.defaultCategory().get().toLong()
                val defaultCategory = categories.find { it.id == defaultCategoryId }
                when {
                    // Default category set
                    defaultCategory != null -> {
                        val result = updateManga.awaitUpdateFavorite(manga.id, true)
                        if (!result) return@launchIO
                        moveMangaToCategory(defaultCategory)
                        withUIContext { onAdded() }
                    }

                    // Automatic 'Default' or no categories
                    defaultCategoryId == 0L || categories.isEmpty() -> {
                        val result = updateManga.awaitUpdateFavorite(manga.id, true)
                        if (!result) return@launchIO
                        moveMangaToCategory(null)
                        withUIContext { onAdded() }
                    }

                    // Choose a category
                    else -> promptChangeCategories()
                }

                // Finally match with enhanced tracking when available
                val source = state.source
                trackList
                    .map { it.service }
                    .filterIsInstance<EnhancedTrackService>()
                    .filter { it.accept(source) }
                    .forEach { service ->
                        launchIO {
                            try {
                                service.match(manga.toDbManga())?.let { track ->
                                    registerTracking(track, service as TrackService)
                                }
                            } catch (e: Exception) {
                                logcat(LogPriority.WARN, e) {
                                    "Could not match manga: ${manga.title} with service $service"
                                }
                            }
                        }
                    }
            }
        }
    }

    fun promptChangeCategories() {
        val state = successState ?: return
        val manga = state.manga
        presenterScope.launch {
            val categories = getCategories()
            val selection = getMangaCategoryIds(manga)
            _state.update { state ->
                when (state) {
                    MangaScreenState.Loading -> state
                    is MangaScreenState.Success -> state.copy(
                        dialog = Dialog.ChangeCategory(
                            manga = manga,
                            initialSelection = categories.mapAsCheckboxState { it.id in selection },
                        ),
                    )
                }
            }
        }
    }

    /**
     * Returns true if the manga has any downloads.
     */
    fun hasDownloads(): Boolean {
        val manga = successState?.manga ?: return false
        return downloadManager.getDownloadCount(manga) > 0
    }

    /**
     * Deletes all the downloads for the manga.
     */
    fun deleteDownloads() {
        val state = successState ?: return
        downloadManager.deleteManga(state.manga, state.source)
    }

    /**
     * Get user categories.
     *
     * @return List of categories, not including the default category
     */
    suspend fun getCategories(): List<Category> {
        return getCategories.await().filterNot { it.isSystemCategory }
    }

    /**
     * Gets the category id's the manga is in, if the manga is not in a category, returns the default id.
     *
     * @param manga the manga to get categories from.
     * @return Array of category ids the manga is in, if none returns default id
     */
    private suspend fun getMangaCategoryIds(manga: DomainManga): List<Long> {
        return getCategories.await(manga.id)
            .map { it.id }
    }

    fun moveMangaToCategoriesAndAddToLibrary(manga: DomainManga, categories: List<Long>) {
        moveMangaToCategory(categories)
        if (!manga.favorite) {
            presenterScope.launchIO {
                updateManga.awaitUpdateFavorite(manga.id, true)
            }
        }
    }

    /**
     * Move the given manga to categories.
     *
     * @param categories the selected categories.
     */
    private fun moveMangaToCategories(categories: List<Category>) {
        val categoryIds = categories.map { it.id }
        moveMangaToCategory(categoryIds)
    }

    private fun moveMangaToCategory(categoryIds: List<Long>) {
        presenterScope.launchIO {
            setMangaCategories.await(mangaId, categoryIds)
        }
    }

    /**
     * Move the given manga to the category.
     *
     * @param category the selected category, or null for default category.
     */
    private fun moveMangaToCategory(category: Category?) {
        moveMangaToCategories(listOfNotNull(category))
    }

    private fun observeTrackingCount() {
        val manga = successState?.manga ?: return

        presenterScope.launchIO {
            getTracks.subscribe(manga.id)
                .catch { logcat(LogPriority.ERROR, it) }
                .map { tracks ->
                    val loggedServicesId = loggedServices.map { it.id }
                    tracks.filter { it.syncId in loggedServicesId }.size
                }
                .collectLatest { trackingCount ->
                    updateSuccessState { it.copy(trackingCount = trackingCount) }
                }
        }
    }

    // Manga info - end

    // Chapters list - start

    private fun observeDownloads() {
        presenterScope.launchIO {
            downloadManager.queue.statusFlow()
                .filter { it.manga.id == successState?.manga?.id }
                .catch { error -> logcat(LogPriority.ERROR, error) }
                .collect {
                    withUIContext {
                        updateDownloadState(it)
                    }
                }
        }

        presenterScope.launchIO {
            downloadManager.queue.progressFlow()
                .filter { it.manga.id == successState?.manga?.id }
                .catch { error -> logcat(LogPriority.ERROR, error) }
                .collect {
                    withUIContext {
                        updateDownloadState(it)
                    }
                }
        }
    }

    private fun updateDownloadState(download: Download) {
        updateSuccessState { successState ->
            val modifiedIndex = successState.chapters.indexOfFirst { it.chapter.id == download.chapter.id }
            if (modifiedIndex < 0) return@updateSuccessState successState

            val newChapters = successState.chapters.toMutableList().apply {
                val item = removeAt(modifiedIndex)
                    .copy(downloadState = download.status, downloadProgress = download.progress)
                add(modifiedIndex, item)
            }
            successState.copy(chapters = newChapters)
        }
    }

    private fun List<DomainChapter>.toChapterItems(
        context: Context,
        manga: DomainManga,
        dateRelativeTime: Int,
        dateFormat: DateFormat,
    ): List<ChapterItem> {
        return map { chapter ->
            val activeDownload = downloadManager.queue.find { chapter.id == it.chapter.id }
            val downloaded = downloadManager.isChapterDownloaded(chapter.name, chapter.scanlator, manga.title, manga.source)
            val downloadState = when {
                activeDownload != null -> activeDownload.status
                downloaded -> Download.State.DOWNLOADED
                else -> Download.State.NOT_DOWNLOADED
            }
            ChapterItem(
                chapter = chapter,
                downloadState = downloadState,
                downloadProgress = activeDownload?.progress ?: 0,
                chapterTitleString = if (manga.displayMode == DomainManga.CHAPTER_DISPLAY_NUMBER) {
                    context.getString(
                        R.string.display_mode_chapter,
                        chapterDecimalFormat.format(chapter.chapterNumber.toDouble()),
                    )
                } else {
                    chapter.name
                },
                dateUploadString = chapter.dateUpload
                    .takeIf { it > 0 }
                    ?.let {
                        Date(it).toRelativeString(
                            context,
                            dateRelativeTime,
                            dateFormat,
                        )
                    },
                readProgressString = chapter.lastPageRead.takeIf { !chapter.read && it > 0 }?.let {
                    context.getString(
                        R.string.chapter_progress,
                        it + 1,
                    )
                },
            )
        }
    }

    /**
     * Requests an updated list of chapters from the source.
     */
    private suspend fun fetchChaptersFromSource(manualFetch: Boolean = false) {
        withIOContext {
            try {
                successState?.let { successState ->
                    val chapters = successState.source.getChapterList(successState.manga.toSManga())

                    val newChapters = syncChaptersWithSource.await(
                        chapters,
                        successState.manga,
                        successState.source,
                    )

                    if (manualFetch) {
                        downloadNewChapters(newChapters)
                    }
                }
            } catch (e: Throwable) {
                withUIContext { view?.onFetchChaptersError(e) }
            }
        }
    }

    /**
     * Returns the next unread chapter or null if everything is read.
     */
    fun getNextUnreadChapter(): DomainChapter? {
        val successState = successState ?: return null
        return successState.processedChapters.map { it.chapter }.let { chapters ->
            if (successState.manga.sortDescending()) {
                chapters.findLast { !it.read }
            } else {
                chapters.find { !it.read }
            }
        }
    }

    fun getUnreadChapters(): List<DomainChapter> {
        return successState?.processedChapters
            ?.filter { (chapter, dlStatus) -> !chapter.read && dlStatus == Download.State.NOT_DOWNLOADED }
            ?.map { it.chapter }
            ?.toList()
            ?: emptyList()
    }

    fun getUnreadChaptersSorted(): List<DomainChapter> {
        val manga = successState?.manga ?: return emptyList()
        val chapters = getUnreadChapters().sortedWith(getChapterSort(manga))
        return if (manga.sortDescending()) chapters.reversed() else chapters
    }

    fun startDownloadingNow(chapterId: Long) {
        downloadManager.startDownloadNow(chapterId)
    }

    fun cancelDownload(chapterId: Long) {
        val activeDownload = downloadManager.queue.find { chapterId == it.chapter.id } ?: return
        downloadManager.deletePendingDownload(activeDownload)
        updateDownloadState(activeDownload.apply { status = Download.State.NOT_DOWNLOADED })
    }

    fun markPreviousChapterRead(pointer: DomainChapter) {
        val successState = successState ?: return
        val chapters = processedChapters.orEmpty().map { it.chapter }.toList()
        val prevChapters = if (successState.manga.sortDescending()) chapters.asReversed() else chapters
        val pointerPos = prevChapters.indexOf(pointer)
        if (pointerPos != -1) markChaptersRead(prevChapters.take(pointerPos), true)
    }

    /**
     * Mark the selected chapter list as read/unread.
     * @param chapters the list of selected chapters.
     * @param read whether to mark chapters as read or unread.
     */
    fun markChaptersRead(chapters: List<DomainChapter>, read: Boolean) {
        presenterScope.launchIO {
            setReadStatus.await(
                read = read,
                chapters = chapters.toTypedArray(),
            )
        }
        toggleAllSelection(false)
    }

    /**
     * Downloads the given list of chapters with the manager.
     * @param chapters the list of chapters to download.
     */
    fun downloadChapters(chapters: List<DomainChapter>) {
        val manga = successState?.manga ?: return
        downloadManager.downloadChapters(manga, chapters.map { it.toDbChapter() })
        toggleAllSelection(false)
    }

    /**
     * Bookmarks the given list of chapters.
     * @param chapters the list of chapters to bookmark.
     */
    fun bookmarkChapters(chapters: List<DomainChapter>, bookmarked: Boolean) {
        presenterScope.launchIO {
            chapters
                .filterNot { it.bookmark == bookmarked }
                .map { ChapterUpdate(id = it.id, bookmark = bookmarked) }
                .let { updateChapter.awaitAll(it) }
        }
        toggleAllSelection(false)
    }

    /**
     * Deletes the given list of chapter.
     *
     * @param chapters the list of chapters to delete.
     */
    fun deleteChapters(chapters: List<DomainChapter>) {
        presenterScope.launchNonCancellable {
            try {
                successState?.let { state ->
                    downloadManager.deleteChapters(
                        chapters.map { it.toDbChapter() },
                        state.manga,
                        state.source,
                    )
                }
            } catch (e: Throwable) {
                logcat(LogPriority.ERROR, e)
            }
        }
    }

    private fun downloadNewChapters(chapters: List<DomainChapter>) {
        presenterScope.launchNonCancellable {
            val manga = successState?.manga ?: return@launchNonCancellable
            val categories = getCategories.await(manga.id).map { it.id }
            if (chapters.isEmpty() || !manga.shouldDownloadNewChapters(categories, downloadPreferences)) return@launchNonCancellable
            downloadChapters(chapters)
        }
    }

    /**
     * Sets the read filter and requests an UI update.
     * @param state whether to display only unread chapters or all chapters.
     */
    fun setUnreadFilter(state: State) {
        val manga = successState?.manga ?: return

        val flag = when (state) {
            State.IGNORE -> DomainManga.SHOW_ALL
            State.INCLUDE -> DomainManga.CHAPTER_SHOW_UNREAD
            State.EXCLUDE -> DomainManga.CHAPTER_SHOW_READ
        }
        presenterScope.launchNonCancellable {
            setMangaChapterFlags.awaitSetUnreadFilter(manga, flag)
        }
    }

    /**
     * Sets the download filter and requests an UI update.
     * @param state whether to display only downloaded chapters or all chapters.
     */
    fun setDownloadedFilter(state: State) {
        val manga = successState?.manga ?: return

        val flag = when (state) {
            State.IGNORE -> DomainManga.SHOW_ALL
            State.INCLUDE -> DomainManga.CHAPTER_SHOW_DOWNLOADED
            State.EXCLUDE -> DomainManga.CHAPTER_SHOW_NOT_DOWNLOADED
        }

        presenterScope.launchNonCancellable {
            setMangaChapterFlags.awaitSetDownloadedFilter(manga, flag)
        }
    }

    /**
     * Sets the bookmark filter and requests an UI update.
     * @param state whether to display only bookmarked chapters or all chapters.
     */
    fun setBookmarkedFilter(state: State) {
        val manga = successState?.manga ?: return

        val flag = when (state) {
            State.IGNORE -> DomainManga.SHOW_ALL
            State.INCLUDE -> DomainManga.CHAPTER_SHOW_BOOKMARKED
            State.EXCLUDE -> DomainManga.CHAPTER_SHOW_NOT_BOOKMARKED
        }

        presenterScope.launchNonCancellable {
            setMangaChapterFlags.awaitSetBookmarkFilter(manga, flag)
        }
    }

    /**
     * Sets the active display mode.
     * @param mode the mode to set.
     */
    fun setDisplayMode(mode: Long) {
        val manga = successState?.manga ?: return

        presenterScope.launchNonCancellable {
            setMangaChapterFlags.awaitSetDisplayMode(manga, mode)
        }
    }

    /**
     * Sets the sorting method and requests an UI update.
     * @param sort the sorting mode.
     */
    fun setSorting(sort: Long) {
        val manga = successState?.manga ?: return

        presenterScope.launchNonCancellable {
            setMangaChapterFlags.awaitSetSortingModeOrFlipOrder(manga, sort)
        }
    }

    fun toggleSelection(
        item: ChapterItem,
        selected: Boolean,
        userSelected: Boolean = false,
        fromLongPress: Boolean = false,
    ) {
        updateSuccessState { successState ->
            val newChapters = successState.processedChapters.toMutableList().apply {
                val modifiedIndex = successState.processedChapters.indexOfFirst { it == item }
                if (modifiedIndex < 0) return@apply

                val oldItem = get(modifiedIndex)
                if ((oldItem.selected && selected) || (!oldItem.selected && !selected)) return@apply

                val firstSelection = none { it.selected }
                var newItem = removeAt(modifiedIndex)
                add(modifiedIndex, newItem.copy(selected = selected))

                if (selected && userSelected && fromLongPress) {
                    if (firstSelection) {
                        selectedPositions[0] = modifiedIndex
                        selectedPositions[1] = modifiedIndex
                    } else {
                        // Try to select the items in-between when possible
                        val range: IntRange
                        if (modifiedIndex < selectedPositions[0]) {
                            range = modifiedIndex + 1 until selectedPositions[0]
                            selectedPositions[0] = modifiedIndex
                        } else if (modifiedIndex > selectedPositions[1]) {
                            range = (selectedPositions[1] + 1) until modifiedIndex
                            selectedPositions[1] = modifiedIndex
                        } else {
                            // Just select itself
                            range = IntRange.EMPTY
                        }

                        range.forEach {
                            newItem = removeAt(it)
                            add(it, newItem.copy(selected = true))
                        }
                    }
                } else if (userSelected && !fromLongPress) {
                    if (!selected) {
                        if (modifiedIndex == selectedPositions[0]) {
                            selectedPositions[0] = indexOfFirst { it.selected }
                        } else if (modifiedIndex == selectedPositions[1]) {
                            selectedPositions[1] = indexOfLast { it.selected }
                        }
                    } else {
                        if (modifiedIndex < selectedPositions[0]) {
                            selectedPositions[0] = modifiedIndex
                        } else if (modifiedIndex > selectedPositions[1]) {
                            selectedPositions[1] = modifiedIndex
                        }
                    }
                }
            }
            successState.copy(chapters = newChapters)
        }
    }

    fun toggleAllSelection(selected: Boolean) {
        updateSuccessState { successState ->
            val newChapters = successState.chapters.map {
                it.copy(selected = selected)
            }
            selectedPositions[0] = -1
            selectedPositions[1] = -1
            successState.copy(chapters = newChapters)
        }
    }

    fun invertSelection() {
        updateSuccessState { successState ->
            val newChapters = successState.chapters.map {
                it.copy(selected = !it.selected)
            }
            selectedPositions[0] = -1
            selectedPositions[1] = -1
            successState.copy(chapters = newChapters)
        }
    }

    // Chapters list - end

    // Track sheet - start

    private fun observeTrackers() {
        val manga = successState?.manga ?: return

        presenterScope.launchIO {
            getTracks.subscribe(manga.id)
                .catch { logcat(LogPriority.ERROR, it) }
                .map { tracks ->
                    val dbTracks = tracks.map { it.toDbTrack() }
                    loggedServices
                        // Map to TrackItem
                        .map { service -> TrackItem(dbTracks.find { it.sync_id.toLong() == service.id }, service) }
                        // Show only if the service supports this manga's source
                        .filter { (it.service as? EnhancedTrackService)?.accept(source!!) ?: true }
                }
                .collectLatest { trackItems ->
                    _trackList = trackItems
                    withContext(Dispatchers.Main) {
                        view?.onNextTrackers(trackItems)
                    }
                }
        }
    }

    fun refreshTrackers() {
        refreshTrackersJob?.cancel()
        refreshTrackersJob = presenterScope.launchNonCancellable {
            supervisorScope {
                try {
                    trackList
                        .map {
                            async {
                                val track = it.track ?: return@async null

                                val updatedTrack = it.service.refresh(track)

                                val domainTrack = updatedTrack.toDomainTrack() ?: return@async null
                                insertTrack.await(domainTrack)

                                (it.service as? EnhancedTrackService)?.let { _ ->
                                    val allChapters = successState?.chapters
                                        ?.map { it.chapter } ?: emptyList()

                                    syncChaptersWithTrackServiceTwoWay
                                        .await(allChapters, domainTrack, it.service)
                                }
                            }
                        }
                        .awaitAll()

                    withUIContext { view?.onTrackingRefreshDone() }
                } catch (e: Throwable) {
                    withUIContext { view?.onTrackingRefreshError(e) }
                }
            }
        }
    }

    fun trackingSearch(query: String, service: TrackService) {
        searchTrackerJob?.cancel()
        searchTrackerJob = presenterScope.launchIO {
            try {
                val results = service.search(query)
                withUIContext { view?.onTrackingSearchResults(results) }
            } catch (e: Throwable) {
                withUIContext { view?.onTrackingSearchResultsError(e) }
            }
        }
    }

    fun registerTracking(item: Track?, service: TrackService) {
        val successState = successState ?: return
        if (item != null) {
            item.manga_id = successState.manga.id
            presenterScope.launchNonCancellable {
                try {
                    val allChapters = successState.chapters.map { it.chapter }
                    val hasReadChapters = allChapters.any { it.read }
                    service.bind(item, hasReadChapters)

                    item.toDomainTrack(idRequired = false)?.let { track ->
                        insertTrack.await(track)

                        // Update chapter progress if newer chapters marked read locally
                        if (hasReadChapters) {
                            val latestLocalReadChapterNumber = allChapters
                                .sortedBy { it.chapterNumber }
                                .takeWhile { it.read }
                                .lastOrNull()
                                ?.chapterNumber?.toDouble() ?: -1.0

                            if (latestLocalReadChapterNumber > track.lastChapterRead) {
                                val updatedTrack = track.copy(
                                    lastChapterRead = latestLocalReadChapterNumber,
                                )
                                setTrackerLastChapterRead(TrackItem(updatedTrack.toDbTrack(), service), latestLocalReadChapterNumber.toInt())
                            }
                        }

                        if (service is EnhancedTrackService) {
                            syncChaptersWithTrackServiceTwoWay.await(allChapters, track, service)
                        }
                    }
                } catch (e: Throwable) {
                    withUIContext { view?.applicationContext?.toast(e.message) }
                }
            }
        } else {
            unregisterTracking(service)
        }
    }

    fun unregisterTracking(service: TrackService) {
        val manga = successState?.manga ?: return

        presenterScope.launchNonCancellable {
            deleteTrack.await(manga.id, service.id)
        }
    }

    private fun updateRemote(track: Track, service: TrackService) {
        presenterScope.launchNonCancellable {
            try {
                service.update(track)

                track.toDomainTrack(idRequired = false)?.let {
                    insertTrack.await(it)
                }

                withUIContext { view?.onTrackingRefreshDone() }
            } catch (e: Throwable) {
                withUIContext { view?.onTrackingRefreshError(e) }

                // Restart on error to set old values
                observeTrackers()
            }
        }
    }

    fun setTrackerStatus(item: TrackItem, index: Int) {
        val track = item.track!!
        track.status = item.service.getStatusList()[index]
        if (track.status == item.service.getCompletionStatus() && track.total_chapters != 0) {
            track.last_chapter_read = track.total_chapters.toFloat()
        }
        updateRemote(track, item.service)
    }

    fun setTrackerScore(item: TrackItem, index: Int) {
        val track = item.track!!
        track.score = item.service.indexToScore(index)
        updateRemote(track, item.service)
    }

    fun setTrackerLastChapterRead(item: TrackItem, chapterNumber: Int) {
        val track = item.track!!
        if (track.last_chapter_read == 0F && track.last_chapter_read < chapterNumber && track.status != item.service.getRereadingStatus()) {
            track.status = item.service.getReadingStatus()
        }
        track.last_chapter_read = chapterNumber.toFloat()
        if (track.total_chapters != 0 && track.last_chapter_read.toInt() == track.total_chapters) {
            track.status = item.service.getCompletionStatus()
        }
        updateRemote(track, item.service)
    }

    fun setTrackerStartDate(item: TrackItem, date: Long) {
        val track = item.track!!
        track.started_reading_date = date
        updateRemote(track, item.service)
    }

    fun setTrackerFinishDate(item: TrackItem, date: Long) {
        val track = item.track!!
        track.finished_reading_date = date
        updateRemote(track, item.service)
    }

    // Track sheet - end

    fun getSourceOrStub(manga: DomainManga): Source {
        return sourceManager.getOrStub(manga.source)
    }

    sealed class Dialog {
        data class ChangeCategory(val manga: DomainManga, val initialSelection: List<CheckboxState<Category>>) : Dialog()
        data class DeleteChapters(val chapters: List<DomainChapter>) : Dialog()
        data class DuplicateManga(val manga: DomainManga, val duplicate: DomainManga) : Dialog()
        data class DownloadCustomAmount(val max: Int) : Dialog()
    }

    fun dismissDialog() {
        _state.update { state ->
            when (state) {
                MangaScreenState.Loading -> state
                is MangaScreenState.Success -> state.copy(dialog = null)
            }
        }
    }

    fun showDownloadCustomDialog() {
        val max = processedChapters?.count() ?: return
        _state.update { state ->
            when (state) {
                MangaScreenState.Loading -> state
                is MangaScreenState.Success -> state.copy(dialog = Dialog.DownloadCustomAmount(max))
            }
        }
    }

    fun showDeleteChapterDialog(chapters: List<DomainChapter>) {
        _state.update { state ->
            when (state) {
                MangaScreenState.Loading -> state
                is MangaScreenState.Success -> state.copy(dialog = Dialog.DeleteChapters(chapters))
            }
        }
    }
}

sealed class MangaScreenState {
    @Immutable
    object Loading : MangaScreenState()

    @Immutable
    data class Success(
        val manga: DomainManga,
        val source: Source,
        val isFromSource: Boolean,
        val chapters: List<ChapterItem>,
        val trackingAvailable: Boolean = false,
        val trackingCount: Int = 0,
        val isRefreshingData: Boolean = false,
        val isIncognitoMode: Boolean = false,
        val isDownloadedOnlyMode: Boolean = false,
        val dialog: MangaPresenter.Dialog? = null,
    ) : MangaScreenState() {

        val processedChapters: Sequence<ChapterItem>
            get() = chapters.applyFilters(manga)

        /**
         * Applies the view filters to the list of chapters obtained from the database.
         * @return an observable of the list of chapters filtered and sorted.
         */
        private fun List<ChapterItem>.applyFilters(manga: DomainManga): Sequence<ChapterItem> {
            val isLocalManga = manga.isLocal()
            val unreadFilter = manga.unreadFilter
            val downloadedFilter = manga.downloadedFilter
            val bookmarkedFilter = manga.bookmarkedFilter
            return asSequence()
                .filter { (chapter) ->
                    when (unreadFilter) {
                        TriStateFilter.DISABLED -> true
                        TriStateFilter.ENABLED_IS -> !chapter.read
                        TriStateFilter.ENABLED_NOT -> chapter.read
                    }
                }
                .filter { (chapter) ->
                    when (bookmarkedFilter) {
                        TriStateFilter.DISABLED -> true
                        TriStateFilter.ENABLED_IS -> chapter.bookmark
                        TriStateFilter.ENABLED_NOT -> !chapter.bookmark
                    }
                }
                .filter {
                    when (downloadedFilter) {
                        TriStateFilter.DISABLED -> true
                        TriStateFilter.ENABLED_IS -> it.isDownloaded || isLocalManga
                        TriStateFilter.ENABLED_NOT -> !it.isDownloaded && !isLocalManga
                    }
                }
                .sortedWith { (chapter1), (chapter2) -> getChapterSort(manga).invoke(chapter1, chapter2) }
        }
    }
}

@Immutable
data class ChapterItem(
    val chapter: DomainChapter,
    val downloadState: Download.State,
    val downloadProgress: Int,

    val chapterTitleString: String,
    val dateUploadString: String?,
    val readProgressString: String?,

    val selected: Boolean = false,
) {
    val isDownloaded = downloadState == Download.State.DOWNLOADED
}

private val chapterDecimalFormat = DecimalFormat(
    "#.###",
    DecimalFormatSymbols()
        .apply { decimalSeparator = '.' },
)<|MERGE_RESOLUTION|>--- conflicted
+++ resolved
@@ -37,11 +37,7 @@
 import eu.kanade.tachiyomi.data.download.DownloadCache
 import eu.kanade.tachiyomi.data.download.DownloadManager
 import eu.kanade.tachiyomi.data.download.model.Download
-<<<<<<< HEAD
-import eu.kanade.tachiyomi.data.preference.PreferencesHelper
 import eu.kanade.tachiyomi.data.track.AnimeTrackService
-=======
->>>>>>> 8417f5a6
 import eu.kanade.tachiyomi.data.track.EnhancedTrackService
 import eu.kanade.tachiyomi.data.track.TrackManager
 import eu.kanade.tachiyomi.data.track.TrackService
@@ -180,40 +176,12 @@
                 downloadCache.changes,
             ) { mangaAndChapters, _ -> mangaAndChapters }
                 .collectLatest { (manga, chapters) ->
-<<<<<<< HEAD
-                    val chapterItems = chapters.toChapterItems(manga)
-                    _state.update { currentState ->
-                        when (currentState) {
-                            // Initialize success state
-                            MangaScreenState.Loading -> MangaScreenState.Success(
-                                manga = manga,
-                                source = Injekt.get<SourceManager>().getOrStub(manga.source),
-                                dateRelativeTime = preferences.relativeTime().get(),
-                                dateFormat = preferences.dateFormat(),
-                                isFromSource = isFromSource,
-                                trackingAvailable = trackManager.hasLoggedMangaServices(),
-                                chapters = chapterItems,
-                            )
-
-                            // Update state
-                            is MangaScreenState.Success -> currentState.copy(manga = manga, chapters = chapterItems)
-                        }
-                    }
-
-                    observeTrackers()
-                    observeTrackingCount()
-                    observeDownloads()
-
-                    if (!manga.initialized) {
-                        fetchAllFromSource(manualFetch = false)
-=======
                     val chapterItems = chapters.toChapterItemsParams(manga)
                     updateSuccessState {
                         it.copy(
                             manga = manga,
                             chapters = chapterItems,
                         )
->>>>>>> 8417f5a6
                     }
                 }
         }
