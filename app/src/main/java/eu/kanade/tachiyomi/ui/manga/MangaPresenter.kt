--- conflicted
+++ resolved
@@ -528,21 +528,10 @@
      */
     fun markChaptersRead(chapters: List<DomainChapter>, read: Boolean) {
         presenterScope.launchIO {
-<<<<<<< HEAD
-            val lastPageRead = if (read || preferences.preserveReadingPosition()) null else 0L
-            val modified = chapters.filterNot { it.read == read }
-            modified
-                .map { ChapterUpdate(id = it.id, read = read, lastPageRead = lastPageRead) }
-                .let { updateChapter.awaitAll(it) }
-            if (read && preferences.removeAfterMarkedAsRead()) {
-                deleteChapters(modified)
-            }
-=======
             setReadStatus.await(
                 read = read,
                 values = chapters.toTypedArray(),
             )
->>>>>>> 9385b86e
         }
     }
 
