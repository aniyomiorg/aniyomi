--- conflicted
+++ resolved
@@ -31,12 +31,7 @@
 import eu.kanade.tachiyomi.data.download.DownloadManager
 import eu.kanade.tachiyomi.data.download.model.Download
 import eu.kanade.tachiyomi.data.preference.PreferencesHelper
-<<<<<<< HEAD
-import eu.kanade.tachiyomi.data.saver.Image
-import eu.kanade.tachiyomi.data.saver.ImageSaver
 import eu.kanade.tachiyomi.data.track.AnimeTrackService
-=======
->>>>>>> e44bb309
 import eu.kanade.tachiyomi.data.track.EnhancedTrackService
 import eu.kanade.tachiyomi.data.track.TrackManager
 import eu.kanade.tachiyomi.data.track.TrackService
@@ -205,23 +200,9 @@
             .launchIn(presenterScope)
     }
 
-<<<<<<< HEAD
-    private fun getTrackingObservable(): Observable<Int> {
-        if (!trackManager.hasLoggedMangaServices()) {
-            return Observable.just(0)
-        }
-
-        return db.getTracks(manga.id).asRxObservable()
-            .map { tracks ->
-                val loggedServices = trackManager.services.filter { it.isLogged }.map { it.id }
-                tracks.filter { it.sync_id in loggedServices }
-            }
-            .map { it.size }
-=======
     fun fetchAllFromSource(manualFetch: Boolean = true) {
         fetchMangaFromSource(manualFetch)
         fetchChaptersFromSource(manualFetch)
->>>>>>> e44bb309
     }
 
     // Manga info - start
@@ -749,6 +730,8 @@
                             }
                         }
                         .awaitAll()
+
+                    withUIContext { view?.onTrackingRefreshDone() }
                 } catch (e: Throwable) {
                     withUIContext { view?.onTrackingRefreshError(e) }
                 }
@@ -811,16 +794,12 @@
         launchIO {
             try {
                 service.update(track)
-<<<<<<< HEAD
-                db.insertTrack(track).executeAsBlocking()
-=======
 
                 track.toDomainTrack(idRequired = false)?.let {
                     insertTrack.await(it)
                 }
 
                 withUIContext { view?.onTrackingRefreshDone() }
->>>>>>> e44bb309
             } catch (e: Throwable) {
                 withUIContext { view?.onTrackingRefreshError(e) }
 
