package eu.kanade.tachiyomi.ui.player.settings.sheets

import android.content.Context
import android.content.Intent
import android.net.Uri
import androidx.activity.compose.rememberLauncherForActivityResult
import androidx.activity.result.contract.ActivityResultContracts
import androidx.compose.foundation.clickable
import androidx.compose.foundation.layout.Column
import androidx.compose.foundation.layout.Row
import androidx.compose.foundation.layout.fillMaxWidth
import androidx.compose.foundation.layout.padding
import androidx.compose.foundation.rememberScrollState
import androidx.compose.foundation.verticalScroll
import androidx.compose.material.icons.Icons
import androidx.compose.material.icons.filled.Add
import androidx.compose.material.icons.outlined.Settings
import androidx.compose.material3.Icon
import androidx.compose.material3.MaterialTheme
import androidx.compose.material3.Text
import androidx.compose.runtime.Composable
import androidx.compose.runtime.getValue
import androidx.compose.runtime.mutableStateOf
import androidx.compose.runtime.remember
import androidx.compose.runtime.setValue
import androidx.compose.ui.Alignment
import androidx.compose.ui.Modifier
import androidx.compose.ui.graphics.Color
import androidx.compose.ui.text.font.FontStyle
import androidx.compose.ui.text.font.FontWeight
import eu.kanade.presentation.components.TabbedDialog
import eu.kanade.presentation.components.TabbedDialogPaddings
import eu.kanade.tachiyomi.animesource.model.Track
import eu.kanade.tachiyomi.ui.player.PlayerViewModel
import eu.kanade.tachiyomi.ui.player.settings.sheetDialogPadding
import `is`.xyz.mpv.MPVLib
<<<<<<< HEAD
import kotlinx.collections.immutable.toPersistentList
=======
import kotlinx.collections.immutable.persistentListOf
import tachiyomi.core.i18n.stringResource
import tachiyomi.i18n.MR
>>>>>>> bae79508
import tachiyomi.presentation.core.components.material.padding
import tachiyomi.presentation.core.i18n.stringResource
import java.io.File

@Composable
fun StreamsCatalogSheet(
    isEpisodeOnline: Boolean?,
    videoStreams: PlayerViewModel.VideoStreams,
    openContentFd: (Uri) -> String?,
    onQualitySelected: (Int) -> Unit,
    onSubtitleSelected: (Int) -> Unit,
    onAudioSelected: (Int) -> Unit,
    onSettingsClicked: () -> Unit,
    onDismissRequest: () -> Unit,
) {
<<<<<<< HEAD
    val tabTitles = mutableListOf(
        stringResource(id = R.string.subtitle_dialog_header),
        stringResource(id = R.string.audio_dialog_header),
=======
    val tabTitles = persistentListOf(
        stringResource(MR.strings.subtitle_dialog_header),
        stringResource(MR.strings.audio_dialog_header),
>>>>>>> bae79508
    )
    if (isEpisodeOnline == true) {
        tabTitles.add(0, stringResource(MR.strings.quality_dialog_header))
    }

    TabbedDialog(
        onDismissRequest = onDismissRequest,
        tabTitles = tabTitles.toPersistentList(),
        onOverflowMenuClicked = onSettingsClicked,
        overflowIcon = Icons.Outlined.Settings,
        hideSystemBars = true,
    ) { page ->
        Column(
            modifier = Modifier
                .padding(vertical = TabbedDialogPaddings.Vertical),
        ) {
            @Composable
            fun QualityTracksPage() = StreamsPageBuilder(
                externalTrackCode = null,
                stream = videoStreams.quality,
                openContentFd = openContentFd,
                onTrackSelected = onQualitySelected,
            )

            @Composable
            fun SubtitleTracksPage() = StreamsPageBuilder(
                externalTrackCode = "sub",
                stream = videoStreams.subtitle,
                openContentFd = openContentFd,
                onTrackSelected = onSubtitleSelected,
            )

            @Composable
            fun AudioTracksPage() = StreamsPageBuilder(
                externalTrackCode = "audio",
                stream = videoStreams.audio,
                openContentFd = openContentFd,
                onTrackSelected = onAudioSelected,
            )

            when (page) {
                0 -> if (isEpisodeOnline == true) QualityTracksPage() else SubtitleTracksPage()
                1 -> if (isEpisodeOnline == true) SubtitleTracksPage() else AudioTracksPage()
                2 -> if (isEpisodeOnline == true) AudioTracksPage()
            }
        }
    }
}

@Composable
private fun StreamsPageBuilder(
    externalTrackCode: String?,
    stream: PlayerViewModel.VideoStreams.Stream,
    openContentFd: (Uri) -> String?,
    onTrackSelected: (Int) -> Unit,
) {
    var tracks by remember { mutableStateOf(stream.tracks) }
    var index by remember { mutableStateOf(stream.index) }

    val onSelected: (Int) -> Unit = {
        onTrackSelected(it)
        index = it
        stream.index = it
    }

    if (externalTrackCode != null) {
        val addExternalTrack = rememberLauncherForActivityResult(
            object : ActivityResultContracts.GetContent() {
                override fun createIntent(context: Context, input: String): Intent {
                    val intent = super.createIntent(context, input)
                    return if (externalTrackCode == "audio") {
                        Intent.createChooser(
                            intent,
                            context.stringResource(MR.strings.player_add_external_audio_intent),
                        )
                    } else {
                        Intent.createChooser(
                            intent,
                            context.stringResource(MR.strings.player_add_external_subtitles_intent),
                        )
                    }
                }
            },
        ) {
            if (it != null) {
                val url = it.toString()
                val path = if (url.startsWith("content://")) {
                    openContentFd(Uri.parse(url))
                } else {
                    url
                } ?: return@rememberLauncherForActivityResult
                MPVLib.command(arrayOf("$externalTrackCode-add", path, "cached"))
                val title = File(path).name
                tracks += Track(path, title)
                stream.tracks += Track(path, title)
                index = tracks.lastIndex
                stream.index = tracks.lastIndex
            }
        }

        val addTrackRes =
            if (externalTrackCode == "sub") {
                MR.strings.player_add_external_subtitles
            } else {
                MR.strings.player_add_external_audio
            }

        Row(
            modifier = Modifier
                .fillMaxWidth()
                .clickable(onClick = { addExternalTrack.launch("*/*") })
                .padding(sheetDialogPadding),
            verticalAlignment = Alignment.CenterVertically,
        ) {
            Icon(
                modifier = Modifier.padding(end = MaterialTheme.padding.tiny),
                imageVector = Icons.Default.Add,
                contentDescription = stringResource(addTrackRes),
            )

            Text(
                text = stringResource(addTrackRes),
                style = MaterialTheme.typography.bodyMedium,
            )
        }
    }

    Column(
        modifier = Modifier
            .fillMaxWidth()
            .verticalScroll(rememberScrollState()),
    ) {
        tracks.forEachIndexed { i, track ->
            val selected = index == i

            Row(
                modifier = Modifier
                    .fillMaxWidth()
                    .clickable(onClick = { onSelected(i) })
                    .padding(sheetDialogPadding),
            ) {
                Text(
                    text = track.lang,
                    fontWeight = if (selected) FontWeight.Bold else FontWeight.Normal,
                    fontStyle = if (selected) FontStyle.Italic else FontStyle.Normal,
                    style = MaterialTheme.typography.bodyMedium,
                    color = if (selected) MaterialTheme.colorScheme.primary else Color.Unspecified,
                )
            }
        }
    }
}<|MERGE_RESOLUTION|>--- conflicted
+++ resolved
@@ -34,13 +34,9 @@
 import eu.kanade.tachiyomi.ui.player.PlayerViewModel
 import eu.kanade.tachiyomi.ui.player.settings.sheetDialogPadding
 import `is`.xyz.mpv.MPVLib
-<<<<<<< HEAD
-import kotlinx.collections.immutable.toPersistentList
-=======
 import kotlinx.collections.immutable.persistentListOf
 import tachiyomi.core.i18n.stringResource
 import tachiyomi.i18n.MR
->>>>>>> bae79508
 import tachiyomi.presentation.core.components.material.padding
 import tachiyomi.presentation.core.i18n.stringResource
 import java.io.File
@@ -56,15 +52,9 @@
     onSettingsClicked: () -> Unit,
     onDismissRequest: () -> Unit,
 ) {
-<<<<<<< HEAD
-    val tabTitles = mutableListOf(
-        stringResource(id = R.string.subtitle_dialog_header),
-        stringResource(id = R.string.audio_dialog_header),
-=======
     val tabTitles = persistentListOf(
         stringResource(MR.strings.subtitle_dialog_header),
         stringResource(MR.strings.audio_dialog_header),
->>>>>>> bae79508
     )
     if (isEpisodeOnline == true) {
         tabTitles.add(0, stringResource(MR.strings.quality_dialog_header))
@@ -72,7 +62,7 @@
 
     TabbedDialog(
         onDismissRequest = onDismissRequest,
-        tabTitles = tabTitles.toPersistentList(),
+        tabTitles = tabTitles,
         onOverflowMenuClicked = onSettingsClicked,
         overflowIcon = Icons.Outlined.Settings,
         hideSystemBars = true,
