package eu.kanade.tachiyomi.ui.base.presenter

import android.os.Bundle
import eu.kanade.core.prefs.PreferenceMutableState
import eu.kanade.tachiyomi.core.preference.Preference
import kotlinx.coroutines.CoroutineScope
import kotlinx.coroutines.MainScope
import kotlinx.coroutines.cancel
import nucleus.presenter.RxPresenter
import rx.Observable

open class BasePresenter<V> : RxPresenter<V>() {

    var presenterScope: CoroutineScope = MainScope()

    /**
     * Query from the view where applicable
     */
    var query: String = ""

    override fun onCreate(savedState: Bundle?) {
        try {
            super.onCreate(savedState)
        } catch (e: NullPointerException) {
            // Swallow this error. This should be fixed in the library but since it's not critical
            // (only used by restartables) it should be enough. It saves me a fork.
        }
    }

    override fun onDestroy() {
        super.onDestroy()
        presenterScope.cancel()
    }

    // We're trying to avoid using Rx, so we "undeprecate" this
    @Suppress("DEPRECATION")
    override fun getView(): V? {
        return super.getView()
    }

    fun <T> Preference<T>.asState() = PreferenceMutableState(this, presenterScope)

    /**
     * Subscribes an observable with [deliverLatestCache] and adds it to the presenter's lifecycle
     * subscription list.
     *
     * @param onNext function to execute when the observable emits an item.
     * @param onError function to execute when the observable throws an error.
     */
    fun <T> Observable<T>.subscribeLatestCache(onNext: (V, T) -> Unit, onError: ((V, Throwable) -> Unit) = { _, _ -> }) = compose(deliverLatestCache<T>()).subscribe(split(onNext, onError)).apply { add(this) }
<<<<<<< HEAD

    /**
     * Subscribes an observable with [deliverLatestCache] and adds it to the presenter's lifecycle
     * subscription list.
     *
     * @param onNext function to execute when the observable emits an item.
     * @param onError function to execute when the observable throws an error.
     */
    fun <T> Observable<T>.subscribeLatestAnimeCache(onNext: (V, T) -> Unit, onError: ((V, Throwable) -> Unit)? = null) = compose(deliverLatestCache<T>()).subscribe(split(onNext, onError)).apply { add(this) }

    /**
     * Subscribes an observable with [deliverReplay] and adds it to the presenter's lifecycle
     * subscription list.
     *
     * @param onNext function to execute when the observable emits an item.
     * @param onError function to execute when the observable throws an error.
     */
    fun <T> Observable<T>.subscribeReplay(onNext: (V, T) -> Unit, onError: ((V, Throwable) -> Unit) = { _, _ -> }) = compose(deliverReplay<T>()).subscribe(split(onNext, onError)).apply { add(this) }
=======
>>>>>>> 8417f5a6
}<|MERGE_RESOLUTION|>--- conflicted
+++ resolved
@@ -48,25 +48,4 @@
      * @param onError function to execute when the observable throws an error.
      */
     fun <T> Observable<T>.subscribeLatestCache(onNext: (V, T) -> Unit, onError: ((V, Throwable) -> Unit) = { _, _ -> }) = compose(deliverLatestCache<T>()).subscribe(split(onNext, onError)).apply { add(this) }
-<<<<<<< HEAD
-
-    /**
-     * Subscribes an observable with [deliverLatestCache] and adds it to the presenter's lifecycle
-     * subscription list.
-     *
-     * @param onNext function to execute when the observable emits an item.
-     * @param onError function to execute when the observable throws an error.
-     */
-    fun <T> Observable<T>.subscribeLatestAnimeCache(onNext: (V, T) -> Unit, onError: ((V, Throwable) -> Unit)? = null) = compose(deliverLatestCache<T>()).subscribe(split(onNext, onError)).apply { add(this) }
-
-    /**
-     * Subscribes an observable with [deliverReplay] and adds it to the presenter's lifecycle
-     * subscription list.
-     *
-     * @param onNext function to execute when the observable emits an item.
-     * @param onError function to execute when the observable throws an error.
-     */
-    fun <T> Observable<T>.subscribeReplay(onNext: (V, T) -> Unit, onError: ((V, Throwable) -> Unit) = { _, _ -> }) = compose(deliverReplay<T>()).subscribe(split(onNext, onError)).apply { add(this) }
-=======
->>>>>>> 8417f5a6
 }