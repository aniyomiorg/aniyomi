package eu.kanade.tachiyomi.ui.more

import androidx.compose.runtime.Composable
import androidx.compose.ui.input.nestedscroll.NestedScrollConnection
import eu.kanade.presentation.more.about.AboutScreen
import eu.kanade.tachiyomi.BuildConfig
import eu.kanade.tachiyomi.R
import eu.kanade.tachiyomi.data.preference.PreferencesHelper
import eu.kanade.tachiyomi.data.updater.AppUpdateChecker
import eu.kanade.tachiyomi.data.updater.AppUpdateResult
import eu.kanade.tachiyomi.ui.base.controller.BasicComposeController
import eu.kanade.tachiyomi.ui.base.controller.NoAppBarElevationController
import eu.kanade.tachiyomi.ui.base.controller.pushController
import eu.kanade.tachiyomi.util.lang.launchNow
import eu.kanade.tachiyomi.util.lang.toDateTimestampString
import eu.kanade.tachiyomi.util.system.logcat
import eu.kanade.tachiyomi.util.system.toast
import logcat.LogPriority
import uy.kohesive.injekt.injectLazy
import java.text.DateFormat
import java.text.SimpleDateFormat
import java.util.Locale
import java.util.TimeZone

class AboutController : BasicComposeController(), NoAppBarElevationController {

    private val preferences: PreferencesHelper by injectLazy()
    private val updateChecker by lazy { AppUpdateChecker() }

    override fun getTitle() = resources?.getString(R.string.pref_category_about)

<<<<<<< HEAD
    override fun setupPreferenceScreen(screen: PreferenceScreen) = screen.apply {
        titleRes = R.string.pref_category_about

        add(MoreHeaderPreference(context))

        preference {
            key = "pref_about_version"
            titleRes = R.string.version
            summary = when {
                BuildConfig.DEBUG -> {
                    "Debug ${BuildConfig.COMMIT_SHA} (${getFormattedBuildTime()})"
                }
                BuildConfig.PREVIEW -> {
                    "Preview r${BuildConfig.COMMIT_COUNT} (${BuildConfig.COMMIT_SHA}, ${getFormattedBuildTime()})"
                }
                else -> {
                    "Stable ${BuildConfig.VERSION_NAME} (${getFormattedBuildTime()})"
                }
            }

            onClick {
                activity?.let {
                    val deviceInfo = CrashLogUtil(it).getDebugInfo()
                    it.copyToClipboard("Debug information", deviceInfo)
                }
            }
        }
        if (BuildConfig.INCLUDE_UPDATER) {
            preference {
                key = "pref_about_check_for_updates"
                titleRes = R.string.check_for_updates

                onClick { checkVersion() }
            }
        }
        if (!BuildConfig.DEBUG) {
            preference {
                key = "pref_about_whats_new"
                titleRes = R.string.whats_new

                onClick {
                    openInBrowser(RELEASE_URL)
                }
            }
        }
        preference {
            key = "pref_about_help_translate"
            titleRes = R.string.help_translate

            onClick {
                openInBrowser("https://aniyomi.jmir.xyz/help/contribution/#translation")
            }
        }
        preference {
            key = "pref_about_licenses"
            titleRes = R.string.licenses
            onClick {
                router.pushController(LicensesController().withFadeTransaction())
            }
        }
        preference {
            key = "pref_about_privacy_policy"
            titleRes = R.string.privacy_policy
            onClick {
                openInBrowser("https://aniyomi.jmir.xyz/privacy")
            }
        }

        add(AboutLinksPreference(context))
=======
    @Composable
    override fun ComposeContent(nestedScrollInterop: NestedScrollConnection) {
        AboutScreen(
            nestedScrollInterop = nestedScrollInterop,
            checkVersion = this::checkVersion,
            getFormattedBuildTime = this::getFormattedBuildTime,
            onClickLicenses = { router.pushController(LicensesController()) },
        )
>>>>>>> 6d802063
    }

    /**
     * Checks version and shows a user prompt if an update is available.
     */
    private fun checkVersion() {
        if (activity == null) return

        activity!!.toast(R.string.update_check_look_for_updates)

        launchNow {
            try {
                when (val result = updateChecker.checkForUpdate(activity!!, isUserPrompt = true)) {
                    is AppUpdateResult.NewUpdate -> {
                        NewUpdateDialogController(result).showDialog(router)
                    }
                    is AppUpdateResult.NoNewUpdate -> {
                        activity?.toast(R.string.update_check_no_new_updates)
                    }
                    else -> {}
                }
            } catch (error: Exception) {
                activity?.toast(error.message)
                logcat(LogPriority.ERROR, error)
            }
        }
    }

    private fun getFormattedBuildTime(): String {
        return try {
            val inputDf = SimpleDateFormat("yyyy-MM-dd'T'HH:mm'Z'", Locale.US)
            inputDf.timeZone = TimeZone.getTimeZone("UTC")
            val buildTime = inputDf.parse(BuildConfig.BUILD_TIME)

            val outputDf = DateFormat.getDateTimeInstance(
                DateFormat.MEDIUM,
                DateFormat.SHORT,
                Locale.getDefault(),
            )
            outputDf.timeZone = TimeZone.getDefault()

            buildTime!!.toDateTimestampString(preferences.dateFormat())
        } catch (e: Exception) {
            BuildConfig.BUILD_TIME
        }
    }
}<|MERGE_RESOLUTION|>--- conflicted
+++ resolved
@@ -29,77 +29,6 @@
 
     override fun getTitle() = resources?.getString(R.string.pref_category_about)
 
-<<<<<<< HEAD
-    override fun setupPreferenceScreen(screen: PreferenceScreen) = screen.apply {
-        titleRes = R.string.pref_category_about
-
-        add(MoreHeaderPreference(context))
-
-        preference {
-            key = "pref_about_version"
-            titleRes = R.string.version
-            summary = when {
-                BuildConfig.DEBUG -> {
-                    "Debug ${BuildConfig.COMMIT_SHA} (${getFormattedBuildTime()})"
-                }
-                BuildConfig.PREVIEW -> {
-                    "Preview r${BuildConfig.COMMIT_COUNT} (${BuildConfig.COMMIT_SHA}, ${getFormattedBuildTime()})"
-                }
-                else -> {
-                    "Stable ${BuildConfig.VERSION_NAME} (${getFormattedBuildTime()})"
-                }
-            }
-
-            onClick {
-                activity?.let {
-                    val deviceInfo = CrashLogUtil(it).getDebugInfo()
-                    it.copyToClipboard("Debug information", deviceInfo)
-                }
-            }
-        }
-        if (BuildConfig.INCLUDE_UPDATER) {
-            preference {
-                key = "pref_about_check_for_updates"
-                titleRes = R.string.check_for_updates
-
-                onClick { checkVersion() }
-            }
-        }
-        if (!BuildConfig.DEBUG) {
-            preference {
-                key = "pref_about_whats_new"
-                titleRes = R.string.whats_new
-
-                onClick {
-                    openInBrowser(RELEASE_URL)
-                }
-            }
-        }
-        preference {
-            key = "pref_about_help_translate"
-            titleRes = R.string.help_translate
-
-            onClick {
-                openInBrowser("https://aniyomi.jmir.xyz/help/contribution/#translation")
-            }
-        }
-        preference {
-            key = "pref_about_licenses"
-            titleRes = R.string.licenses
-            onClick {
-                router.pushController(LicensesController().withFadeTransaction())
-            }
-        }
-        preference {
-            key = "pref_about_privacy_policy"
-            titleRes = R.string.privacy_policy
-            onClick {
-                openInBrowser("https://aniyomi.jmir.xyz/privacy")
-            }
-        }
-
-        add(AboutLinksPreference(context))
-=======
     @Composable
     override fun ComposeContent(nestedScrollInterop: NestedScrollConnection) {
         AboutScreen(
@@ -108,7 +37,6 @@
             getFormattedBuildTime = this::getFormattedBuildTime,
             onClickLicenses = { router.pushController(LicensesController()) },
         )
->>>>>>> 6d802063
     }
 
     /**
