package eu.kanade.tachiyomi.ui.more

import androidx.preference.PreferenceScreen
import eu.kanade.tachiyomi.BuildConfig
import eu.kanade.tachiyomi.R
import eu.kanade.tachiyomi.data.updater.AppUpdateChecker
import eu.kanade.tachiyomi.data.updater.AppUpdateResult
import eu.kanade.tachiyomi.ui.base.controller.NoAppBarElevationController
import eu.kanade.tachiyomi.ui.base.controller.openInBrowser
import eu.kanade.tachiyomi.ui.base.controller.withFadeTransaction
import eu.kanade.tachiyomi.ui.more.licenses.LicensesController
import eu.kanade.tachiyomi.ui.setting.SettingsController
import eu.kanade.tachiyomi.util.CrashLogUtil
import eu.kanade.tachiyomi.util.lang.launchNow
import eu.kanade.tachiyomi.util.lang.toDateTimestampString
import eu.kanade.tachiyomi.util.preference.add
import eu.kanade.tachiyomi.util.preference.onClick
import eu.kanade.tachiyomi.util.preference.preference
import eu.kanade.tachiyomi.util.preference.titleRes
import eu.kanade.tachiyomi.util.system.copyToClipboard
import eu.kanade.tachiyomi.util.system.logcat
import eu.kanade.tachiyomi.util.system.toast
import logcat.LogPriority
import java.text.DateFormat
import java.text.SimpleDateFormat
import java.util.Locale
import java.util.TimeZone

class AboutController : SettingsController(), NoAppBarElevationController {

    private val updateChecker by lazy { AppUpdateChecker() }

    private val dateFormat: DateFormat = preferences.dateFormat()

    override fun setupPreferenceScreen(screen: PreferenceScreen) = screen.apply {
        titleRes = R.string.pref_category_about

        add(MoreHeaderPreference(context))

        preference {
            key = "pref_about_version"
            titleRes = R.string.version
            summary = when {
                BuildConfig.DEBUG -> {
                    "Debug ${BuildConfig.COMMIT_SHA} (${getFormattedBuildTime()})"
                }
                BuildConfig.PREVIEW -> {
                    "Preview r${BuildConfig.COMMIT_COUNT} (${BuildConfig.COMMIT_SHA}, ${getFormattedBuildTime()})"
                }
                else -> {
                    "Stable ${BuildConfig.VERSION_NAME} (${getFormattedBuildTime()})"
                }
            }

            onClick {
                activity?.let {
                    val deviceInfo = CrashLogUtil(it).getDebugInfo()
                    it.copyToClipboard("Debug information", deviceInfo)
                }
            }
        }
        if (BuildConfig.INCLUDE_UPDATER) {
            preference {
                key = "pref_about_check_for_updates"
                titleRes = R.string.check_for_updates

                onClick { checkVersion() }
            }
        }
<<<<<<< HEAD
        preference {
            key = "pref_about_whats_new"
            titleRes = R.string.whats_new

            onClick {
                val url = if (BuildConfig.DEBUG) {
                    "https://github.com/jmir1/aniyomi-preview/releases/tag/r${BuildConfig.COMMIT_COUNT}"
                } else {
                    "https://github.com/jmir1/aniyomi/releases/tag/v${BuildConfig.VERSION_NAME}"
=======
        if (!BuildConfig.DEBUG) {
            preference {
                key = "pref_about_whats_new"
                titleRes = R.string.whats_new

                onClick {
                    val url = if (BuildConfig.PREVIEW) {
                        "https://github.com/tachiyomiorg/tachiyomi-preview/releases/tag/r${BuildConfig.COMMIT_COUNT}"
                    } else {
                        "https://github.com/tachiyomiorg/tachiyomi/releases/tag/v${BuildConfig.VERSION_NAME}"
                    }
                    openInBrowser(url)
>>>>>>> 082eef70
                }
            }
        }
        preference {
            key = "pref_about_help_translate"
            titleRes = R.string.help_translate

            onClick {
                openInBrowser("https://tachiyomi.org/help/contribution/#translation")
            }
        }
        preference {
            key = "pref_about_licenses"
            titleRes = R.string.licenses
            onClick {
                router.pushController(LicensesController().withFadeTransaction())
            }
        }

        add(AboutLinksPreference(context))
    }

    /**
     * Checks version and shows a user prompt if an update is available.
     */
    private fun checkVersion() {
        if (activity == null) return

        activity?.toast(R.string.update_check_look_for_updates)

        launchNow {
            try {
                when (val result = updateChecker.checkForUpdate()) {
                    is AppUpdateResult.NewUpdate -> {
                        NewUpdateDialogController(result).showDialog(router)
                    }
                    is AppUpdateResult.NoNewUpdate -> {
                        activity?.toast(R.string.update_check_no_new_updates)
                    }
                }
            } catch (error: Exception) {
                activity?.toast(error.message)
                logcat(LogPriority.ERROR, error)
            }
        }
    }

    private fun getFormattedBuildTime(): String {
        return try {
            val inputDf = SimpleDateFormat("yyyy-MM-dd'T'HH:mm'Z'", Locale.US)
            inputDf.timeZone = TimeZone.getTimeZone("UTC")
            val buildTime = inputDf.parse(BuildConfig.BUILD_TIME)

            val outputDf = DateFormat.getDateTimeInstance(
                DateFormat.MEDIUM,
                DateFormat.SHORT,
                Locale.getDefault()
            )
            outputDf.timeZone = TimeZone.getDefault()

            buildTime!!.toDateTimestampString(dateFormat)
        } catch (e: Exception) {
            BuildConfig.BUILD_TIME
        }
    }
}<|MERGE_RESOLUTION|>--- conflicted
+++ resolved
@@ -67,17 +67,6 @@
                 onClick { checkVersion() }
             }
         }
-<<<<<<< HEAD
-        preference {
-            key = "pref_about_whats_new"
-            titleRes = R.string.whats_new
-
-            onClick {
-                val url = if (BuildConfig.DEBUG) {
-                    "https://github.com/jmir1/aniyomi-preview/releases/tag/r${BuildConfig.COMMIT_COUNT}"
-                } else {
-                    "https://github.com/jmir1/aniyomi/releases/tag/v${BuildConfig.VERSION_NAME}"
-=======
         if (!BuildConfig.DEBUG) {
             preference {
                 key = "pref_about_whats_new"
@@ -85,12 +74,11 @@
 
                 onClick {
                     val url = if (BuildConfig.PREVIEW) {
-                        "https://github.com/tachiyomiorg/tachiyomi-preview/releases/tag/r${BuildConfig.COMMIT_COUNT}"
+                        "https://github.com/jmir1/aniyomi-preview/releases/tag/r${BuildConfig.COMMIT_COUNT}"
                     } else {
-                        "https://github.com/tachiyomiorg/tachiyomi/releases/tag/v${BuildConfig.VERSION_NAME}"
+                        "https://github.com/jmir1/aniyomi/releases/tag/v${BuildConfig.VERSION_NAME}"
                     }
                     openInBrowser(url)
->>>>>>> 082eef70
                 }
             }
         }
