package eu.kanade.tachiyomi.ui.more

import androidx.preference.PreferenceScreen
import eu.kanade.tachiyomi.BuildConfig
import eu.kanade.tachiyomi.R
import eu.kanade.tachiyomi.data.updater.AppUpdateChecker
import eu.kanade.tachiyomi.data.updater.AppUpdateResult
import eu.kanade.tachiyomi.data.updater.RELEASE_URL
import eu.kanade.tachiyomi.ui.base.controller.NoAppBarElevationController
import eu.kanade.tachiyomi.ui.base.controller.openInBrowser
import eu.kanade.tachiyomi.ui.base.controller.withFadeTransaction
import eu.kanade.tachiyomi.ui.more.licenses.LicensesController
import eu.kanade.tachiyomi.ui.setting.SettingsController
import eu.kanade.tachiyomi.util.CrashLogUtil
import eu.kanade.tachiyomi.util.lang.launchNow
import eu.kanade.tachiyomi.util.lang.toDateTimestampString
import eu.kanade.tachiyomi.util.preference.add
import eu.kanade.tachiyomi.util.preference.onClick
import eu.kanade.tachiyomi.util.preference.preference
import eu.kanade.tachiyomi.util.preference.titleRes
import eu.kanade.tachiyomi.util.system.copyToClipboard
import eu.kanade.tachiyomi.util.system.logcat
import eu.kanade.tachiyomi.util.system.toast
import logcat.LogPriority
import java.text.DateFormat
import java.text.SimpleDateFormat
import java.util.Locale
import java.util.TimeZone

class AboutController : SettingsController(), NoAppBarElevationController {

    private val updateChecker by lazy { AppUpdateChecker() }

    private val dateFormat: DateFormat = preferences.dateFormat()

    override fun setupPreferenceScreen(screen: PreferenceScreen) = screen.apply {
        titleRes = R.string.pref_category_about

        add(MoreHeaderPreference(context))

        preference {
            key = "pref_about_version"
            titleRes = R.string.version
            summary = when {
                BuildConfig.DEBUG -> {
                    "Debug ${BuildConfig.COMMIT_SHA} (${getFormattedBuildTime()})"
                }
                BuildConfig.PREVIEW -> {
                    "Preview r${BuildConfig.COMMIT_COUNT} (${BuildConfig.COMMIT_SHA}, ${getFormattedBuildTime()})"
                }
                else -> {
                    "Stable ${BuildConfig.VERSION_NAME} (${getFormattedBuildTime()})"
                }
            }

            onClick {
                activity?.let {
                    val deviceInfo = CrashLogUtil(it).getDebugInfo()
                    it.copyToClipboard("Debug information", deviceInfo)
                }
            }
        }
        if (BuildConfig.INCLUDE_UPDATER) {
            preference {
                key = "pref_about_check_for_updates"
                titleRes = R.string.check_for_updates

                onClick { checkVersion() }
            }
        }
        if (!BuildConfig.DEBUG) {
            preference {
                key = "pref_about_whats_new"
                titleRes = R.string.whats_new

                onClick {
<<<<<<< HEAD
                    val url = if (BuildConfig.PREVIEW) {
                        "https://github.com/jmir1/aniyomi-preview/releases/tag/r${BuildConfig.COMMIT_COUNT}"
                    } else {
                        "https://github.com/jmir1/aniyomi/releases/tag/v${BuildConfig.VERSION_NAME}"
                    }
                    openInBrowser(url)
=======
                    openInBrowser(RELEASE_URL)
>>>>>>> 8f00d34b
                }
            }
        }
        preference {
            key = "pref_about_help_translate"
            titleRes = R.string.help_translate

            onClick {
                openInBrowser("https://tachiyomi.org/help/contribution/#translation")
            }
        }
        preference {
            key = "pref_about_licenses"
            titleRes = R.string.licenses
            onClick {
                router.pushController(LicensesController().withFadeTransaction())
            }
        }

        add(AboutLinksPreference(context))
    }

    /**
     * Checks version and shows a user prompt if an update is available.
     */
    private fun checkVersion() {
        if (activity == null) return

        activity!!.toast(R.string.update_check_look_for_updates)

        launchNow {
            try {
                when (val result = updateChecker.checkForUpdate(activity!!)) {
                    is AppUpdateResult.NewUpdate -> {
                        NewUpdateDialogController(result).showDialog(router)
                    }
                    is AppUpdateResult.NoNewUpdate -> {
                        activity?.toast(R.string.update_check_no_new_updates)
                    }
                }
            } catch (error: Exception) {
                activity?.toast(error.message)
                logcat(LogPriority.ERROR, error)
            }
        }
    }

    private fun getFormattedBuildTime(): String {
        return try {
            val inputDf = SimpleDateFormat("yyyy-MM-dd'T'HH:mm'Z'", Locale.US)
            inputDf.timeZone = TimeZone.getTimeZone("UTC")
            val buildTime = inputDf.parse(BuildConfig.BUILD_TIME)

            val outputDf = DateFormat.getDateTimeInstance(
                DateFormat.MEDIUM,
                DateFormat.SHORT,
                Locale.getDefault()
            )
            outputDf.timeZone = TimeZone.getDefault()

            buildTime!!.toDateTimestampString(dateFormat)
        } catch (e: Exception) {
            BuildConfig.BUILD_TIME
        }
    }
}<|MERGE_RESOLUTION|>--- conflicted
+++ resolved
@@ -74,16 +74,7 @@
                 titleRes = R.string.whats_new
 
                 onClick {
-<<<<<<< HEAD
-                    val url = if (BuildConfig.PREVIEW) {
-                        "https://github.com/jmir1/aniyomi-preview/releases/tag/r${BuildConfig.COMMIT_COUNT}"
-                    } else {
-                        "https://github.com/jmir1/aniyomi/releases/tag/v${BuildConfig.VERSION_NAME}"
-                    }
-                    openInBrowser(url)
-=======
                     openInBrowser(RELEASE_URL)
->>>>>>> 8f00d34b
                 }
             }
         }
