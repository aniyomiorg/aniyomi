package eu.kanade.tachiyomi.ui.more

import android.app.Dialog
import android.os.Bundle
import androidx.core.os.bundleOf
import androidx.preference.PreferenceScreen
import com.afollestad.materialdialogs.MaterialDialog
import com.mikepenz.aboutlibraries.LibsBuilder
import eu.kanade.tachiyomi.BuildConfig
import eu.kanade.tachiyomi.R
import eu.kanade.tachiyomi.data.updater.UpdateResult
import eu.kanade.tachiyomi.data.updater.UpdaterService
import eu.kanade.tachiyomi.data.updater.github.GithubUpdateChecker
import eu.kanade.tachiyomi.ui.base.controller.DialogController
import eu.kanade.tachiyomi.ui.base.controller.NoToolbarElevationController
import eu.kanade.tachiyomi.ui.base.controller.openInBrowser
import eu.kanade.tachiyomi.ui.setting.SettingsController
import eu.kanade.tachiyomi.util.CrashLogUtil
import eu.kanade.tachiyomi.util.lang.launchNow
import eu.kanade.tachiyomi.util.lang.toDateTimestampString
import eu.kanade.tachiyomi.util.preference.add
import eu.kanade.tachiyomi.util.preference.onClick
import eu.kanade.tachiyomi.util.preference.preference
import eu.kanade.tachiyomi.util.preference.preferenceCategory
import eu.kanade.tachiyomi.util.preference.titleRes
import eu.kanade.tachiyomi.util.system.copyToClipboard
import eu.kanade.tachiyomi.util.system.openInBrowser
import eu.kanade.tachiyomi.util.system.toast
import timber.log.Timber
import java.text.DateFormat
import java.text.ParseException
import java.text.SimpleDateFormat
import java.util.Locale
import java.util.TimeZone

class AboutController : SettingsController(), NoToolbarElevationController {

    private val updateChecker by lazy { GithubUpdateChecker() }

    private val dateFormat: DateFormat = preferences.dateFormat()

    private val isUpdaterEnabled = BuildConfig.INCLUDE_UPDATER

    override fun setupPreferenceScreen(screen: PreferenceScreen) = screen.apply {
        titleRes = R.string.pref_category_about

        add(MoreHeaderPreference(context))

<<<<<<< HEAD
                onClick { checkVersion() }
            }
        }
        preference {
            key = "pref_about_whats_new"
            titleRes = R.string.whats_new

            onClick {
                val url = if (BuildConfig.DEBUG) {
                    "https://github.com/jmir1/tachiyomi-mi-preview/releases/tag/r${BuildConfig.COMMIT_COUNT}"
                } else {
                    "https://github.com/jmir1/tachiyomi-mi/releases/tag/v${BuildConfig.VERSION_NAME}"
                }
                openInBrowser(url)
            }
        }

        preferenceCategory {
            preference {
                key = "pref_about_website"
                titleRes = R.string.website
                "https://tachiyomi.org".also {
                    summary = it
                    onClick { openInBrowser(it) }
                }
            }
            preference {
                key = "pref_about_facebook"
                title = "Tachiyomi Facebook"
                "https://facebook.com/tachiyomiorg".also {
                    summary = it
                    onClick { openInBrowser(it) }
                }
            }
            preference {
                key = "pref_about_twitter"
                title = "Tachiyomi Twitter"
                "https://twitter.com/tachiyomiorg".also {
                    summary = it
                    onClick { openInBrowser(it) }
                }
            }
            preference {
                key = "pref_about_discord"
                title = "Tachiyomi-MI Discord"
                "https://discord.gg/F32UjdJZrR".also {
                    summary = it
                    onClick { openInBrowser(it) }
                }
            }
            preference {
                key = "pref_about_github"
                title = "GitHub"
                "https://github.com/jmir1/tachiyomi-mi".also {
                    summary = it
                    onClick { openInBrowser(it) }
=======
        add(AboutLinksPreference(context))

        preferenceCategory {
            preference {
                key = "pref_about_version"
                titleRes = R.string.version
                summary = if (BuildConfig.DEBUG) {
                    "Preview r${BuildConfig.COMMIT_COUNT} (${BuildConfig.COMMIT_SHA}, ${getFormattedBuildTime()})"
                } else {
                    "Stable ${BuildConfig.VERSION_NAME} (${getFormattedBuildTime()})"
                }

                onClick {
                    activity?.let {
                        val deviceInfo = CrashLogUtil(it).getDebugInfo()
                        it.copyToClipboard("Debug information", deviceInfo)
                    }
                }
            }
            if (isUpdaterEnabled) {
                preference {
                    key = "pref_about_check_for_updates"
                    titleRes = R.string.check_for_updates

                    onClick { checkVersion() }
                }
            }
            preference {
                key = "pref_about_whats_new"
                titleRes = R.string.whats_new

                onClick {
                    val url = if (BuildConfig.DEBUG) {
                        "https://github.com/tachiyomiorg/tachiyomi-preview/releases/tag/r${BuildConfig.COMMIT_COUNT}"
                    } else {
                        "https://github.com/tachiyomiorg/tachiyomi/releases/tag/v${BuildConfig.VERSION_NAME}"
                    }
                    openInBrowser(url)
>>>>>>> cf99446a
                }
            }
            preference {
                key = "pref_about_licenses"
                titleRes = R.string.licenses
                onClick {
                    LibsBuilder()
                        .withActivityTitle(activity!!.getString(R.string.licenses))
                        .withAboutIconShown(false)
                        .withAboutVersionShown(false)
                        .withLicenseShown(true)
                        .withEdgeToEdge(true)
                        .start(activity!!)
                }
            }
        }
    }

    /**
     * Checks version and shows a user prompt if an update is available.
     */
    private fun checkVersion() {
        if (activity == null) return

        activity?.toast(R.string.update_check_look_for_updates)

        launchNow {
            try {
                when (val result = updateChecker.checkForUpdate()) {
                    is UpdateResult.NewUpdate<*> -> {
                        val body = result.release.info
                        val url = result.release.downloadLink

                        // Create confirmation window
                        NewUpdateDialogController(body, url).showDialog(router)
                    }
                    is UpdateResult.NoNewUpdate -> {
                        activity?.toast(R.string.update_check_no_new_updates)
                    }
                }
            } catch (error: Exception) {
                activity?.toast(error.message)
                Timber.e(error)
            }
        }
    }

    class NewUpdateDialogController(bundle: Bundle? = null) : DialogController(bundle) {

        constructor(body: String, url: String) : this(
            bundleOf(BODY_KEY to body, URL_KEY to url)
        )

        override fun onCreateDialog(savedViewState: Bundle?): Dialog {
            return MaterialDialog(activity!!)
                .title(res = R.string.update_check_notification_update_available)
                .message(text = args.getString(BODY_KEY) ?: "")
                .positiveButton(R.string.update_check_confirm) {
                    val appContext = applicationContext
                    if (appContext != null) {
                        // Start download
                        val url = args.getString(URL_KEY) ?: ""
                        UpdaterService.start(appContext, url)
                    }
                }
                .negativeButton(R.string.update_check_ignore)
        }

        private companion object {
            const val BODY_KEY = "NewUpdateDialogController.body"
            const val URL_KEY = "NewUpdateDialogController.key"
        }
    }

    private fun getFormattedBuildTime(): String {
        return try {
            val inputDf = SimpleDateFormat("yyyy-MM-dd'T'HH:mm'Z'", Locale.US)
            inputDf.timeZone = TimeZone.getTimeZone("UTC")
            val buildTime = inputDf.parse(BuildConfig.BUILD_TIME)

            val outputDf = DateFormat.getDateTimeInstance(
                DateFormat.MEDIUM,
                DateFormat.SHORT,
                Locale.getDefault()
            )
            outputDf.timeZone = TimeZone.getDefault()

            buildTime!!.toDateTimestampString(dateFormat)
        } catch (e: ParseException) {
            BuildConfig.BUILD_TIME
        }
    }
}<|MERGE_RESOLUTION|>--- conflicted
+++ resolved
@@ -46,64 +46,6 @@
 
         add(MoreHeaderPreference(context))
 
-<<<<<<< HEAD
-                onClick { checkVersion() }
-            }
-        }
-        preference {
-            key = "pref_about_whats_new"
-            titleRes = R.string.whats_new
-
-            onClick {
-                val url = if (BuildConfig.DEBUG) {
-                    "https://github.com/jmir1/tachiyomi-mi-preview/releases/tag/r${BuildConfig.COMMIT_COUNT}"
-                } else {
-                    "https://github.com/jmir1/tachiyomi-mi/releases/tag/v${BuildConfig.VERSION_NAME}"
-                }
-                openInBrowser(url)
-            }
-        }
-
-        preferenceCategory {
-            preference {
-                key = "pref_about_website"
-                titleRes = R.string.website
-                "https://tachiyomi.org".also {
-                    summary = it
-                    onClick { openInBrowser(it) }
-                }
-            }
-            preference {
-                key = "pref_about_facebook"
-                title = "Tachiyomi Facebook"
-                "https://facebook.com/tachiyomiorg".also {
-                    summary = it
-                    onClick { openInBrowser(it) }
-                }
-            }
-            preference {
-                key = "pref_about_twitter"
-                title = "Tachiyomi Twitter"
-                "https://twitter.com/tachiyomiorg".also {
-                    summary = it
-                    onClick { openInBrowser(it) }
-                }
-            }
-            preference {
-                key = "pref_about_discord"
-                title = "Tachiyomi-MI Discord"
-                "https://discord.gg/F32UjdJZrR".also {
-                    summary = it
-                    onClick { openInBrowser(it) }
-                }
-            }
-            preference {
-                key = "pref_about_github"
-                title = "GitHub"
-                "https://github.com/jmir1/tachiyomi-mi".also {
-                    summary = it
-                    onClick { openInBrowser(it) }
-=======
         add(AboutLinksPreference(context))
 
         preferenceCategory {
@@ -137,12 +79,11 @@
 
                 onClick {
                     val url = if (BuildConfig.DEBUG) {
-                        "https://github.com/tachiyomiorg/tachiyomi-preview/releases/tag/r${BuildConfig.COMMIT_COUNT}"
+                        "https://github.com/jmir1/tachiyomi-mi-preview/releases/tag/r${BuildConfig.COMMIT_COUNT}"
                     } else {
-                        "https://github.com/tachiyomiorg/tachiyomi/releases/tag/v${BuildConfig.VERSION_NAME}"
+                        "https://github.com/jmir1/tachiyomi-mi/releases/tag/v${BuildConfig.VERSION_NAME}"
                     }
                     openInBrowser(url)
->>>>>>> cf99446a
                 }
             }
             preference {
