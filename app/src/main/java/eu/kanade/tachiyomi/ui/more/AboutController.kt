package eu.kanade.tachiyomi.ui.more

import android.app.Dialog
import android.os.Bundle
import androidx.core.os.bundleOf
import androidx.preference.PreferenceScreen
import com.afollestad.materialdialogs.MaterialDialog
import com.mikepenz.aboutlibraries.LibsBuilder
import eu.kanade.tachiyomi.BuildConfig
import eu.kanade.tachiyomi.R
import eu.kanade.tachiyomi.data.updater.UpdateResult
import eu.kanade.tachiyomi.data.updater.UpdaterService
import eu.kanade.tachiyomi.data.updater.github.GithubUpdateChecker
import eu.kanade.tachiyomi.ui.base.controller.DialogController
import eu.kanade.tachiyomi.ui.base.controller.NoToolbarElevationController
import eu.kanade.tachiyomi.ui.base.controller.openInBrowser
import eu.kanade.tachiyomi.ui.setting.SettingsController
import eu.kanade.tachiyomi.util.CrashLogUtil
import eu.kanade.tachiyomi.util.lang.launchNow
import eu.kanade.tachiyomi.util.lang.toDateTimestampString
import eu.kanade.tachiyomi.util.preference.add
import eu.kanade.tachiyomi.util.preference.onClick
import eu.kanade.tachiyomi.util.preference.preference
import eu.kanade.tachiyomi.util.preference.titleRes
import eu.kanade.tachiyomi.util.system.copyToClipboard
import eu.kanade.tachiyomi.util.system.openInBrowser
import eu.kanade.tachiyomi.util.system.toast
import timber.log.Timber
import java.text.DateFormat
import java.text.ParseException
import java.text.SimpleDateFormat
import java.util.Locale
import java.util.TimeZone

class AboutController : SettingsController(), NoToolbarElevationController {

    private val updateChecker by lazy { GithubUpdateChecker() }

    private val dateFormat: DateFormat = preferences.dateFormat()

    private val isUpdaterEnabled = BuildConfig.INCLUDE_UPDATER

    override fun setupPreferenceScreen(screen: PreferenceScreen) = screen.apply {
        titleRes = R.string.pref_category_about

        add(MoreHeaderPreference(context))

        preference {
            key = "pref_about_version"
            titleRes = R.string.version
            summary = if (BuildConfig.DEBUG) {
                "Preview r${BuildConfig.COMMIT_COUNT} (${BuildConfig.COMMIT_SHA}, ${getFormattedBuildTime()})"
            } else {
                "Stable ${BuildConfig.VERSION_NAME} (${getFormattedBuildTime()})"
            }

            onClick {
                activity?.let {
                    val deviceInfo = CrashLogUtil(it).getDebugInfo()
                    it.copyToClipboard("Debug information", deviceInfo)
                }
            }
        }
        if (isUpdaterEnabled) {
            preference {
<<<<<<< HEAD
                key = "pref_about_whats_new"
                titleRes = R.string.whats_new

                onClick {
                    val url = if (BuildConfig.DEBUG) {
                        "https://github.com/jmir1/tachiyomi-mi-preview/releases/tag/r${BuildConfig.COMMIT_COUNT}"
                    } else {
                        "https://github.com/jmir1/tachiyomi-mi/releases/tag/v${BuildConfig.VERSION_NAME}"
                    }
                    openInBrowser(url)
                }
=======
                key = "pref_about_check_for_updates"
                titleRes = R.string.check_for_updates

                onClick { checkVersion() }
>>>>>>> 8af8c57b
            }
        }
        preference {
            key = "pref_about_whats_new"
            titleRes = R.string.whats_new

            onClick {
                val url = if (BuildConfig.DEBUG) {
                    "https://github.com/tachiyomiorg/tachiyomi-preview/releases/tag/r${BuildConfig.COMMIT_COUNT}"
                } else {
                    "https://github.com/tachiyomiorg/tachiyomi/releases/tag/v${BuildConfig.VERSION_NAME}"
                }
                openInBrowser(url)
            }
        }
        preference {
            key = "pref_about_licenses"
            titleRes = R.string.licenses
            onClick {
                LibsBuilder()
                    .withActivityTitle(activity!!.getString(R.string.licenses))
                    .withAboutIconShown(false)
                    .withAboutVersionShown(false)
                    .withLicenseShown(true)
                    .withEdgeToEdge(true)
                    .start(activity!!)
            }
        }

        add(AboutLinksPreference(context))
    }

    /**
     * Checks version and shows a user prompt if an update is available.
     */
    private fun checkVersion() {
        if (activity == null) return

        activity?.toast(R.string.update_check_look_for_updates)

        launchNow {
            try {
                when (val result = updateChecker.checkForUpdate()) {
                    is UpdateResult.NewUpdate<*> -> {
                        val body = result.release.info
                        val url = result.release.downloadLink

                        // Create confirmation window
                        NewUpdateDialogController(body, url).showDialog(router)
                    }
                    is UpdateResult.NoNewUpdate -> {
                        activity?.toast(R.string.update_check_no_new_updates)
                    }
                }
            } catch (error: Exception) {
                activity?.toast(error.message)
                Timber.e(error)
            }
        }
    }

    class NewUpdateDialogController(bundle: Bundle? = null) : DialogController(bundle) {

        constructor(body: String, url: String) : this(
            bundleOf(BODY_KEY to body, URL_KEY to url)
        )

        override fun onCreateDialog(savedViewState: Bundle?): Dialog {
            return MaterialDialog(activity!!)
                .title(res = R.string.update_check_notification_update_available)
                .message(text = args.getString(BODY_KEY) ?: "")
                .positiveButton(R.string.update_check_confirm) {
                    val appContext = applicationContext
                    if (appContext != null) {
                        // Start download
                        val url = args.getString(URL_KEY) ?: ""
                        UpdaterService.start(appContext, url)
                    }
                }
                .negativeButton(R.string.update_check_ignore)
        }

        private companion object {
            const val BODY_KEY = "NewUpdateDialogController.body"
            const val URL_KEY = "NewUpdateDialogController.key"
        }
    }

    private fun getFormattedBuildTime(): String {
        return try {
            val inputDf = SimpleDateFormat("yyyy-MM-dd'T'HH:mm'Z'", Locale.US)
            inputDf.timeZone = TimeZone.getTimeZone("UTC")
            val buildTime = inputDf.parse(BuildConfig.BUILD_TIME)

            val outputDf = DateFormat.getDateTimeInstance(
                DateFormat.MEDIUM,
                DateFormat.SHORT,
                Locale.getDefault()
            )
            outputDf.timeZone = TimeZone.getDefault()

            buildTime!!.toDateTimestampString(dateFormat)
        } catch (e: ParseException) {
            BuildConfig.BUILD_TIME
        }
    }
}<|MERGE_RESOLUTION|>--- conflicted
+++ resolved
@@ -63,24 +63,10 @@
         }
         if (isUpdaterEnabled) {
             preference {
-<<<<<<< HEAD
-                key = "pref_about_whats_new"
-                titleRes = R.string.whats_new
-
-                onClick {
-                    val url = if (BuildConfig.DEBUG) {
-                        "https://github.com/jmir1/tachiyomi-mi-preview/releases/tag/r${BuildConfig.COMMIT_COUNT}"
-                    } else {
-                        "https://github.com/jmir1/tachiyomi-mi/releases/tag/v${BuildConfig.VERSION_NAME}"
-                    }
-                    openInBrowser(url)
-                }
-=======
                 key = "pref_about_check_for_updates"
                 titleRes = R.string.check_for_updates
 
                 onClick { checkVersion() }
->>>>>>> 8af8c57b
             }
         }
         preference {
@@ -89,9 +75,9 @@
 
             onClick {
                 val url = if (BuildConfig.DEBUG) {
-                    "https://github.com/tachiyomiorg/tachiyomi-preview/releases/tag/r${BuildConfig.COMMIT_COUNT}"
+                    "https://github.com/jmir1/tachiyomi-mi-preview/releases/tag/r${BuildConfig.COMMIT_COUNT}"
                 } else {
-                    "https://github.com/tachiyomiorg/tachiyomi/releases/tag/v${BuildConfig.VERSION_NAME}"
+                    "https://github.com/jmir1/tachiyomi-mi/releases/tag/v${BuildConfig.VERSION_NAME}"
                 }
                 openInBrowser(url)
             }
