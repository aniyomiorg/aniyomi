package eu.kanade.tachiyomi.ui.more.licenses

import android.view.LayoutInflater
import android.view.View
import androidx.recyclerview.widget.LinearLayoutManager
import com.mikepenz.aboutlibraries.Libs
import com.mikepenz.aboutlibraries.util.toStringArray
import dev.chrisbanes.insetter.applyInsetter
import eu.davidea.flexibleadapter.FlexibleAdapter
import eu.kanade.tachiyomi.R
import eu.kanade.tachiyomi.databinding.LicensesControllerBinding
import eu.kanade.tachiyomi.ui.base.controller.BaseController
import eu.kanade.tachiyomi.util.lang.launchUI
import eu.kanade.tachiyomi.util.lang.withIOContext
import eu.kanade.tachiyomi.util.system.openInBrowser

class LicensesController :
    BaseController<LicensesControllerBinding>(),
    FlexibleAdapter.OnItemClickListener {

    private var adapter: LicensesAdapter? = null

    override fun getTitle(): String? {
        return resources?.getString(R.string.licenses)
    }

    override fun createBinding(inflater: LayoutInflater) = LicensesControllerBinding.inflate(inflater)

    override fun onViewCreated(view: View) {
        super.onViewCreated(view)
        binding.recycler.applyInsetter {
            type(navigationBars = true) {
                padding()
            }
        }
        binding.progress.applyInsetter {
            type(navigationBars = true) {
                padding()
            }
        }

        binding.recycler.layoutManager = LinearLayoutManager(view.context)
        adapter = LicensesAdapter(this)
        binding.recycler.adapter = adapter

        viewScope.launchUI {
            val licenseItems = withIOContext {
<<<<<<< HEAD
                val fields = resolveTachiRClass()?.fields?.toStringArray()
                    ?: return@withIOContext null
                Libs(view.context, fields).libraries
                    .sortedBy { it.libraryName.lowercase() }
=======
                Libs(view.context).libraries
                    .sortedWith(compareBy(String.CASE_INSENSITIVE_ORDER, { it.libraryName }))
>>>>>>> 93833969
                    .map { LicensesItem(it) }
            } ?: return@launchUI
            binding.progress.hide()
            adapter?.updateDataSet(licenseItems)
        }
    }

    private fun resolveTachiRClass(): Class<*>? {
        var packageName = "eu.kanade.tachiyomi"
        do {
            try {
                return Class.forName("$packageName.R\$string")
            } catch (e: ClassNotFoundException) {
                packageName = if (packageName.contains(".")) packageName.substring(0, packageName.lastIndexOf('.')) else ""
            }
        } while (packageName.isNotEmpty())

        return null
    }

    override fun onDestroyView(view: View) {
        adapter = null
        super.onDestroyView(view)
    }

    override fun onItemClick(view: View, position: Int): Boolean {
        val adapter = adapter ?: return false

        val item = adapter.getItem(position) ?: return false
        openLicenseWebsite(item)
        return true
    }

    private fun openLicenseWebsite(item: LicensesItem) {
        val website = item.library.libraryWebsite
        if (website.isNotEmpty()) {
            activity?.openInBrowser(website)
        }
    }
}<|MERGE_RESOLUTION|>--- conflicted
+++ resolved
@@ -45,15 +45,10 @@
 
         viewScope.launchUI {
             val licenseItems = withIOContext {
-<<<<<<< HEAD
                 val fields = resolveTachiRClass()?.fields?.toStringArray()
                     ?: return@withIOContext null
                 Libs(view.context, fields).libraries
-                    .sortedBy { it.libraryName.lowercase() }
-=======
-                Libs(view.context).libraries
                     .sortedWith(compareBy(String.CASE_INSENSITIVE_ORDER, { it.libraryName }))
->>>>>>> 93833969
                     .map { LicensesItem(it) }
             } ?: return@launchUI
             binding.progress.hide()
