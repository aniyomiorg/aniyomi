package eu.kanade.tachiyomi.ui.browse.source.browse

import android.content.res.Configuration
import android.os.Bundle
import android.view.LayoutInflater
import android.view.Menu
import android.view.MenuInflater
import android.view.MenuItem
import android.view.View
import android.view.ViewGroup
import androidx.core.view.isVisible
import androidx.core.view.updatePadding
import androidx.recyclerview.widget.GridLayoutManager
import androidx.recyclerview.widget.LinearLayoutManager
import androidx.recyclerview.widget.RecyclerView
import com.fredporciuncula.flow.preferences.Preference
import com.google.android.material.dialog.MaterialAlertDialogBuilder
import com.google.android.material.floatingactionbutton.ExtendedFloatingActionButton
import com.google.android.material.snackbar.Snackbar
import dev.chrisbanes.insetter.applyInsetter
import eu.davidea.flexibleadapter.FlexibleAdapter
import eu.davidea.flexibleadapter.items.IFlexible
import eu.kanade.domain.category.model.Category
import eu.kanade.domain.manga.model.Manga
import eu.kanade.domain.manga.model.toDbManga
import eu.kanade.domain.source.model.Source
import eu.kanade.tachiyomi.R
import eu.kanade.tachiyomi.data.preference.PreferencesHelper
import eu.kanade.tachiyomi.databinding.SourceControllerBinding
import eu.kanade.tachiyomi.source.CatalogueSource
import eu.kanade.tachiyomi.source.LocalSource
import eu.kanade.tachiyomi.source.model.Filter
import eu.kanade.tachiyomi.source.model.FilterList
import eu.kanade.tachiyomi.source.online.HttpSource
import eu.kanade.tachiyomi.ui.base.controller.FabController
import eu.kanade.tachiyomi.ui.base.controller.SearchableNucleusController
import eu.kanade.tachiyomi.ui.base.controller.pushController
import eu.kanade.tachiyomi.ui.browse.source.globalsearch.GlobalSearchController
import eu.kanade.tachiyomi.ui.library.ChangeMangaCategoriesDialog
import eu.kanade.tachiyomi.ui.library.setting.DisplayModeSetting
import eu.kanade.tachiyomi.ui.main.MainActivity
import eu.kanade.tachiyomi.ui.manga.AddDuplicateMangaDialog
import eu.kanade.tachiyomi.ui.manga.MangaController
import eu.kanade.tachiyomi.ui.more.MoreController
import eu.kanade.tachiyomi.ui.webview.WebViewActivity
import eu.kanade.tachiyomi.util.lang.launchIO
import eu.kanade.tachiyomi.util.lang.withUIContext
import eu.kanade.tachiyomi.util.preference.asImmediateFlow
import eu.kanade.tachiyomi.util.system.connectivityManager
import eu.kanade.tachiyomi.util.system.logcat
import eu.kanade.tachiyomi.util.system.openInBrowser
import eu.kanade.tachiyomi.util.system.toast
import eu.kanade.tachiyomi.util.view.inflate
import eu.kanade.tachiyomi.util.view.shrinkOnScroll
import eu.kanade.tachiyomi.util.view.snack
import eu.kanade.tachiyomi.widget.AutofitRecyclerView
import eu.kanade.tachiyomi.widget.EmptyView
import eu.kanade.tachiyomi.widget.materialdialogs.QuadStateTextView
import kotlinx.coroutines.Job
import kotlinx.coroutines.flow.drop
import kotlinx.coroutines.flow.launchIn
import kotlinx.coroutines.flow.onEach
import logcat.LogPriority
import uy.kohesive.injekt.injectLazy

open class BrowseSourceController(bundle: Bundle) :
    SearchableNucleusController<SourceControllerBinding, BrowseSourcePresenter>(bundle),
    FabController,
    FlexibleAdapter.OnItemClickListener,
    FlexibleAdapter.OnItemLongClickListener,
    FlexibleAdapter.EndlessScrollListener,
    ChangeMangaCategoriesDialog.Listener {

    constructor(sourceId: Long, query: String? = null) : this(
        Bundle().apply {
            putLong(SOURCE_ID_KEY, sourceId)
            query?.let { query ->
                putString(SEARCH_QUERY_KEY, query)
            }
        },
    )

    constructor(source: CatalogueSource, query: String? = null) : this(source.id, query)

    constructor(source: Source, query: String? = null) : this(source.id, query)

    private val preferences: PreferencesHelper by injectLazy()

    /**
     * Adapter containing the list of manga from the catalogue.
     */
    protected var adapter: FlexibleAdapter<IFlexible<*>>? = null

    private var actionFab: ExtendedFloatingActionButton? = null
    private var actionFabScrollListener: RecyclerView.OnScrollListener? = null

    /**
     * Snackbar containing an error message when a request fails.
     */
    private var snack: Snackbar? = null

    /**
     * Sheet containing filter items.
     */
    private var filterSheet: SourceFilterSheet? = null

    /**
     * Recycler view with the list of results.
     */
    private var recycler: RecyclerView? = null

    /**
     * Subscription for the number of manga per row.
     */
    private var numColumnsJob: Job? = null

    /**
     * Endless loading item.
     */
    private var progressItem: ProgressItem? = null

    init {
        setHasOptionsMenu(true)
    }

    override fun getTitle(): String? {
        return presenter.source.name
    }

    override fun createPresenter(): BrowseSourcePresenter {
        return BrowseSourcePresenter(args.getLong(SOURCE_ID_KEY), args.getString(SEARCH_QUERY_KEY))
    }

    override fun createBinding(inflater: LayoutInflater) = SourceControllerBinding.inflate(inflater)

    override fun onViewCreated(view: View) {
        super.onViewCreated(view)

        // Initialize adapter, scroll listener and recycler views
        adapter = FlexibleAdapter(null, this)
        setupRecycler(view)

        binding.progress.isVisible = true
    }

    open fun initFilterSheet() {
        if (presenter.sourceFilters.isEmpty()) {
            return
        }

        filterSheet = SourceFilterSheet(
            activity!!,
            onFilterClicked = {
                showProgressBar()
                adapter?.clear()
                presenter.setSourceFilter(presenter.sourceFilters)
            },
            onResetClicked = {
                presenter.appliedFilters = FilterList()
                val newFilters = presenter.source.getFilterList()
                presenter.sourceFilters = newFilters
                filterSheet?.setFilters(presenter.filterItems)
            },
        )
        filterSheet?.setFilters(presenter.filterItems)

        filterSheet?.setOnShowListener { actionFab?.hide() }
        filterSheet?.setOnDismissListener { actionFab?.show() }

        actionFab?.setOnClickListener { filterSheet?.show() }

        actionFab?.show()
    }

    override fun configureFab(fab: ExtendedFloatingActionButton) {
        actionFab = fab

        fab.setText(R.string.action_filter)
        fab.setIconResource(R.drawable.ic_filter_list_24dp)

        // Controlled by initFilterSheet()
        fab.hide()
        initFilterSheet()
    }

    override fun cleanupFab(fab: ExtendedFloatingActionButton) {
        fab.setOnClickListener(null)
        actionFabScrollListener?.let { recycler?.removeOnScrollListener(it) }
        actionFab = null
    }

    override fun onDestroyView(view: View) {
        numColumnsJob?.cancel()
        numColumnsJob = null
        adapter = null
        snack = null
        recycler = null
        super.onDestroyView(view)
    }

    private fun setupRecycler(view: View) {
        numColumnsJob?.cancel()

        var oldPosition = RecyclerView.NO_POSITION
        val oldRecycler = binding.catalogueView.getChildAt(1)
        if (oldRecycler is RecyclerView) {
            oldPosition = (oldRecycler.layoutManager as LinearLayoutManager).findFirstVisibleItemPosition()
            oldRecycler.adapter = null

            binding.catalogueView.removeView(oldRecycler)
        }

        val recycler = if (preferences.sourceDisplayMode().get() == DisplayModeSetting.LIST) {
            RecyclerView(view.context).apply {
                id = R.id.recycler
                layoutManager = LinearLayoutManager(context)
                layoutParams = RecyclerView.LayoutParams(ViewGroup.LayoutParams.MATCH_PARENT, ViewGroup.LayoutParams.MATCH_PARENT)
            }
        } else {
            (binding.catalogueView.inflate(R.layout.source_recycler_autofit) as AutofitRecyclerView).apply {
                numColumnsJob = getColumnsPreferenceForCurrentOrientation().asImmediateFlow { spanCount = it }
                    .drop(1)
                    // Set again the adapter to recalculate the covers height
                    .onEach { adapter = this@BrowseSourceController.adapter }
                    .launchIn(viewScope)

                (layoutManager as GridLayoutManager).spanSizeLookup = object : GridLayoutManager.SpanSizeLookup() {
                    override fun getSpanSize(position: Int): Int {
                        return when (adapter?.getItemViewType(position)) {
                            R.layout.source_compact_grid_item, R.layout.source_comfortable_grid_item -> 1
                            else -> spanCount
                        }
                    }
                }
            }
        }

        if (filterSheet != null) {
            // Add bottom padding if filter FAB is visible
            recycler.updatePadding(bottom = view.resources.getDimensionPixelOffset(R.dimen.fab_list_padding))
            recycler.clipToPadding = false

            actionFab?.shrinkOnScroll(recycler)
        }

        recycler.applyInsetter {
            type(navigationBars = true) {
                padding()
            }
        }
        recycler.setHasFixedSize(true)
        recycler.adapter = adapter

        binding.catalogueView.addView(recycler, 1)

        if (oldPosition != RecyclerView.NO_POSITION) {
            recycler.layoutManager?.scrollToPosition(oldPosition)
        }
        this.recycler = recycler
    }

    override fun onCreateOptionsMenu(menu: Menu, inflater: MenuInflater) {
        createOptionsMenu(menu, inflater, R.menu.source_browse, R.id.action_search)
        val searchItem = menu.findItem(R.id.action_search)

        searchItem.fixExpand(
            onExpand = { invalidateMenuOnExpand() },
            onCollapse = {
                if (router.backstackSize >= 2 && router.backstack[router.backstackSize - 2].controller is GlobalSearchController) {
                    router.popController(this)
                } else {
                    nonSubmittedQuery = ""
                    searchWithQuery("")
                }

                true
            },
        )

        val displayItem = when (preferences.sourceDisplayMode().get()) {
            DisplayModeSetting.LIST -> R.id.action_list
            DisplayModeSetting.COMFORTABLE_GRID -> R.id.action_comfortable_grid
            else -> R.id.action_compact_grid
        }
        menu.findItem(displayItem).isChecked = true
    }

    override fun onSearchViewQueryTextSubmit(query: String?) {
        searchWithQuery(query ?: "")
    }

    override fun onPrepareOptionsMenu(menu: Menu) {
        super.onPrepareOptionsMenu(menu)

        val isHttpSource = presenter.source is HttpSource
        menu.findItem(R.id.action_open_in_web_view).isVisible = isHttpSource

        val isLocalSource = presenter.source is LocalSource
        menu.findItem(R.id.action_local_source_help).isVisible = isLocalSource
    }

    override fun onOptionsItemSelected(item: MenuItem): Boolean {
        when (item.itemId) {
            R.id.action_search -> expandActionViewFromInteraction = true
            R.id.action_compact_grid -> setDisplayMode(DisplayModeSetting.COMPACT_GRID)
            R.id.action_comfortable_grid -> setDisplayMode(DisplayModeSetting.COMFORTABLE_GRID)
            R.id.action_list -> setDisplayMode(DisplayModeSetting.LIST)
            R.id.action_open_in_web_view -> openInWebView()
            R.id.action_local_source_help -> openLocalSourceHelpGuide()
        }
        return super.onOptionsItemSelected(item)
    }

    private fun openInWebView() {
        val source = presenter.source as? HttpSource ?: return

        val activity = activity ?: return
        val intent = WebViewActivity.newIntent(activity, source.baseUrl, source.id, presenter.source.name)
        startActivity(intent)
    }

    private fun openLocalSourceHelpGuide() {
        activity?.openInBrowser(LocalSource.HELP_URL)
    }

    /**
     * Restarts the request with a new query.
     *
     * @param newQuery the new query.
     */
    fun searchWithQuery(newQuery: String) {
        // If text didn't change, do nothing
        if (presenter.query == newQuery) {
            return
        }

        showProgressBar()
        adapter?.clear()

        presenter.restartPager(newQuery, presenter.sourceFilters)
    }

    /**
     * Attempts to restart the request with a new genre-filtered query.
     * If the genre name can't be found the filters,
     * the standard searchWithQuery search method is used instead.
     *
     * @param genreName the name of the genre
     */
    fun searchWithGenre(genreName: String) {
        presenter.sourceFilters = presenter.source.getFilterList()

        var filterList: FilterList? = null

        filter@ for (sourceFilter in presenter.sourceFilters) {
            if (sourceFilter is Filter.Group<*>) {
                for (filter in sourceFilter.state) {
                    if (filter is Filter<*> && filter.name.equals(genreName, true)) {
                        when (filter) {
                            is Filter.TriState -> filter.state = 1
                            is Filter.CheckBox -> filter.state = true
                            else -> {}
                        }
                        filterList = presenter.sourceFilters
                        break@filter
                    }
                }
            } else if (sourceFilter is Filter.Select<*>) {
                val index = sourceFilter.values.filterIsInstance<String>()
                    .indexOfFirst { it.equals(genreName, true) }

                if (index != -1) {
                    sourceFilter.state = index
                    filterList = presenter.sourceFilters
                    break
                }
            }
        }

        if (filterList != null) {
            filterSheet?.setFilters(presenter.filterItems)

            showProgressBar()

            adapter?.clear()
            presenter.restartPager("", filterList)
        } else {
            searchWithQuery(genreName)
        }
    }

    /**
     * Called from the presenter when the network request is received.
     *
     * @param page the current page.
     * @param mangas the list of manga of the page.
     */
    fun onAddPage(page: Int, mangas: List<SourceItem>) {
        val adapter = adapter ?: return
        hideProgressBar()
        if (page == 1) {
            adapter.clear()
            resetProgressItem()
        }
        adapter.onLoadMoreComplete(mangas)
    }

    /**
     * Called from the presenter when the network request fails.
     *
     * @param error the error received.
     */
    fun onAddPageError(error: Throwable) {
        logcat(LogPriority.ERROR, error)
        val adapter = adapter ?: return
        adapter.onLoadMoreComplete(null)
        hideProgressBar()

        snack?.dismiss()

        val message = getErrorMessage(error)
        val retryAction = View.OnClickListener {
            // If not the first page, show bottom progress bar.
            if (adapter.mainItemCount > 0 && progressItem != null) {
                adapter.addScrollableFooterWithDelay(progressItem!!, 0, true)
            } else {
                showProgressBar()
            }
            presenter.requestNext()
        }

        if (adapter.isEmpty) {
            val actions = if (presenter.source is LocalSource) {
                listOf(
                    EmptyView.Action(R.string.local_source_help_guide, R.drawable.ic_help_24dp) { openLocalSourceHelpGuide() },
                )
            } else {
                listOf(
                    EmptyView.Action(R.string.action_retry, R.drawable.ic_refresh_24dp, retryAction),
                    EmptyView.Action(R.string.action_open_in_web_view, R.drawable.ic_public_24dp) { openInWebView() },
                    EmptyView.Action(R.string.label_help, R.drawable.ic_help_24dp) { activity?.openInBrowser(MoreController.URL_HELP) },
                )
            }

            binding.emptyView.show(message, actions)
        } else {
            snack = (activity as? MainActivity)?.binding?.rootCoordinator?.snack(message, Snackbar.LENGTH_INDEFINITE) {
                setAction(R.string.action_retry, retryAction)
            }
        }
    }

    private fun getErrorMessage(error: Throwable): String {
        if (error is NoResultsException) {
            return binding.catalogueView.context.getString(R.string.no_results_found)
        }

        return when {
            error.message == null -> ""
            error.message!!.startsWith("HTTP error") -> "${error.message}: ${binding.catalogueView.context.getString(R.string.http_error_hint)}"
            else -> error.message!!
        }
    }

    /**
     * Sets a new progress item and reenables the scroll listener.
     */
    private fun resetProgressItem() {
        progressItem = ProgressItem()
        adapter?.endlessTargetCount = 0
        adapter?.setEndlessScrollListener(this, progressItem!!)
    }

    /**
     * Called by the adapter when scrolled near the bottom.
     */
    override fun onLoadMore(lastPosition: Int, currentPage: Int) {
        if (presenter.hasNextPage()) {
            presenter.requestNext()
        } else {
            adapter?.onLoadMoreComplete(null)
            adapter?.endlessTargetCount = 1
        }
    }

    override fun noMoreLoad(newItemsSize: Int) {
    }

    /**
     * Called from the presenter when a manga is initialized.
     *
     * @param manga the manga initialized
     */
    fun onMangaInitialized(manga: Manga) {
        getHolder(manga)?.setImage(manga)
    }

    /**
     * Sets the current display mode.
     *
     * @param mode the mode to change to
     */
    private fun setDisplayMode(mode: DisplayModeSetting) {
        val view = view ?: return
        val adapter = adapter ?: return

        preferences.sourceDisplayMode().set(mode)
        activity?.invalidateOptionsMenu()
        setupRecycler(view)

        // Initialize mangas if not on a metered connection
        if (!view.context.connectivityManager.isActiveNetworkMetered) {
            val mangas = (0 until adapter.itemCount).mapNotNull {
                (adapter.getItem(it) as? SourceItem)?.manga
            }
            presenter.initializeMangas(mangas)
        }
    }

    /**
     * Returns a preference for the number of manga per row based on the current orientation.
     *
     * @return the preference.
     */
    private fun getColumnsPreferenceForCurrentOrientation(): Preference<Int> {
        return if (resources?.configuration?.orientation == Configuration.ORIENTATION_PORTRAIT) {
            preferences.portraitColumns()
        } else {
            preferences.landscapeColumns()
        }
    }

    /**
     * Returns the view holder for the given manga.
     *
     * @param manga the manga to find.
     * @return the holder of the manga or null if it's not bound.
     */
    private fun getHolder(manga: Manga): SourceHolder<*>? {
        val adapter = adapter ?: return null

        adapter.allBoundViewHolders.forEach { holder ->
            val item = adapter.getItem(holder.bindingAdapterPosition) as? SourceItem
            if (item != null && item.manga.id == manga.id) {
                return holder as SourceHolder<*>
            }
        }

        return null
    }

    /**
     * Shows the progress bar.
     */
    private fun showProgressBar() {
        binding.emptyView.hide()
        binding.progress.isVisible = true
        snack?.dismiss()
        snack = null
    }

    /**
     * Hides active progress bars.
     */
    private fun hideProgressBar() {
        binding.emptyView.hide()
        binding.progress.isVisible = false
    }

    /**
     * Called when a manga is clicked.
     *
     * @param position the position of the element clicked.
     * @return true if the item should be selected, false otherwise.
     */
    override fun onItemClick(view: View, position: Int): Boolean {
        val item = adapter?.getItem(position) as? SourceItem ?: return false
        router.pushController(MangaController(item.manga.id, true))

        return false
    }

    /**
     * Called when a manga is long clicked.
     *
     * Adds the manga to the default category if none is set it shows a list of categories for the user to put the manga
     * in, the list consists of the default category plus the user's categories. The default category is preselected on
     * new manga, and on already favorited manga the manga's categories are preselected.
     *
     * @param position the position of the element clicked.
     */
    override fun onItemLongClick(position: Int) {
        val activity = activity ?: return
        val manga = (adapter?.getItem(position) as? SourceItem?)?.manga ?: return
        launchIO {
            val duplicateManga = presenter.getDuplicateLibraryManga(manga)

            withUIContext {
                if (manga.favorite) {
                    MaterialAlertDialogBuilder(activity)
                        .setTitle(manga.title)
                        .setItems(arrayOf(activity.getString(R.string.remove_from_library))) { _, which ->
                            when (which) {
                                0 -> {
                                    presenter.changeMangaFavorite(manga.toDbManga())
                                    adapter?.notifyItemChanged(position)
                                    activity.toast(activity.getString(R.string.manga_removed_library))
                                }
                            }
                        }
                        .show()
                } else {
                    if (duplicateManga != null) {
                        AddDuplicateMangaDialog(this@BrowseSourceController, duplicateManga) {
                            addToLibrary(
                                manga,
                                position,
                            )
                        }
                            .showDialog(router)
                    } else {
                        addToLibrary(manga, position)
                    }
                }
            }
        }
    }

    private fun addToLibrary(newManga: Manga, position: Int) {
        val activity = activity ?: return
        launchIO {
            val categories = presenter.getCategories()
            val defaultCategoryId = preferences.defaultCategory()
            val defaultCategory = categories.find { it.id == defaultCategoryId.toLong() }

            withUIContext {
                when {
                    // Default category set
                    defaultCategory != null -> {
                        presenter.moveMangaToCategory(newManga.toDbManga(), defaultCategory)

                        presenter.changeMangaFavorite(newManga.toDbManga())
                        adapter?.notifyItemChanged(position)
                        activity.toast(activity.getString(R.string.manga_added_library))
                    }

                    // Automatic 'Default' or no categories
                    defaultCategoryId == 0 || categories.isEmpty() -> {
                        presenter.moveMangaToCategory(newManga.toDbManga(), null)

                        presenter.changeMangaFavorite(newManga.toDbManga())
                        adapter?.notifyItemChanged(position)
                        activity.toast(activity.getString(R.string.manga_added_library))
                    }

                    // Choose a category
                    else -> {
                        val ids = presenter.getMangaCategoryIds(newManga)
                        val preselected = categories.map {
                            if (it.id in ids) {
                                QuadStateTextView.State.CHECKED.ordinal
                            } else {
                                QuadStateTextView.State.UNCHECKED.ordinal
                            }
                        }.toTypedArray()

<<<<<<< HEAD
                        ChangeMangaCategoriesDialog(
                            this@BrowseSourceController,
                            listOf(newManga),
                            categories.map { it.toDbCategory() },
                            preselected.toIntArray(),
                        )
=======
                        ChangeMangaCategoriesDialog(this@BrowseSourceController, listOf(newManga), categories, preselected)
>>>>>>> 9385b86e
                            .showDialog(router)
                    }
                }
            }
        }
    }

    /**
     * Update manga to use selected categories.
     *
     * @param mangas The list of manga to move to categories.
     * @param categories The list of categories where manga will be placed.
     */
    override fun updateCategoriesForMangas(mangas: List<Manga>, addCategories: List<Category>, removeCategories: List<Category>) {
        val manga = mangas.firstOrNull() ?: return

        presenter.changeMangaFavorite(manga.toDbManga())
        presenter.updateMangaCategories(manga.toDbManga(), addCategories)

        val position = adapter?.currentItems?.indexOfFirst { it -> (it as SourceItem).manga.id == manga.id }
        if (position != null) {
            adapter?.notifyItemChanged(position)
        }
        activity?.toast(activity?.getString(R.string.manga_added_library))
    }

    protected companion object {
        const val SOURCE_ID_KEY = "sourceId"
        const val SEARCH_QUERY_KEY = "searchQuery"
    }
}<|MERGE_RESOLUTION|>--- conflicted
+++ resolved
@@ -664,16 +664,7 @@
                             }
                         }.toTypedArray()
 
-<<<<<<< HEAD
-                        ChangeMangaCategoriesDialog(
-                            this@BrowseSourceController,
-                            listOf(newManga),
-                            categories.map { it.toDbCategory() },
-                            preselected.toIntArray(),
-                        )
-=======
-                        ChangeMangaCategoriesDialog(this@BrowseSourceController, listOf(newManga), categories, preselected)
->>>>>>> 9385b86e
+                        ChangeMangaCategoriesDialog(this@BrowseSourceController, listOf(newManga), categories, preselected.toIntArray())
                             .showDialog(router)
                     }
                 }
