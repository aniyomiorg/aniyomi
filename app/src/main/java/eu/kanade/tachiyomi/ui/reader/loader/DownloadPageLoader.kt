package eu.kanade.tachiyomi.ui.reader.loader

import android.app.Application
import android.net.Uri
import com.hippo.unifile.UniFile
import eu.kanade.tachiyomi.data.database.models.manga.toDomainChapter
import eu.kanade.tachiyomi.data.download.manga.MangaDownloadManager
import eu.kanade.tachiyomi.data.download.manga.MangaDownloadProvider
import eu.kanade.tachiyomi.source.MangaSource
import eu.kanade.tachiyomi.source.model.Page
import eu.kanade.tachiyomi.ui.reader.model.ReaderChapter
import eu.kanade.tachiyomi.ui.reader.model.ReaderPage
<<<<<<< HEAD
import tachiyomi.core.storage.toTempFile
import tachiyomi.domain.entries.manga.model.Manga
=======
import tachiyomi.core.storage.UniFileTempFileManager
import tachiyomi.domain.manga.model.Manga
>>>>>>> a3ef3604
import uy.kohesive.injekt.injectLazy

/**
 * Loader used to load a chapter from the downloaded chapters.
 */
internal class DownloadPageLoader(
    private val chapter: ReaderChapter,
    private val manga: Manga,
<<<<<<< HEAD
    private val source: MangaSource,
    private val downloadManager: MangaDownloadManager,
    private val downloadProvider: MangaDownloadProvider,
=======
    private val source: Source,
    private val downloadManager: DownloadManager,
    private val downloadProvider: DownloadProvider,
    private val tempFileManager: UniFileTempFileManager,
>>>>>>> a3ef3604
) : PageLoader() {

    private val context: Application by injectLazy()

    private var zipPageLoader: ZipPageLoader? = null

    override var isLocal: Boolean = true

    override suspend fun getPages(): List<ReaderPage> {
        val dbChapter = chapter.chapter
        val chapterPath = downloadProvider.findChapterDir(
            dbChapter.name,
            dbChapter.scanlator,
            manga.title,
            source,
        )
        return if (chapterPath?.isFile == true) {
            getPagesFromArchive(chapterPath)
        } else {
            getPagesFromDirectory()
        }
    }

    override fun recycle() {
        super.recycle()
        zipPageLoader?.recycle()
    }

    private suspend fun getPagesFromArchive(file: UniFile): List<ReaderPage> {
        val loader = ZipPageLoader(tempFileManager.createTempFile(file)).also { zipPageLoader = it }
        return loader.getPages()
    }

    private fun getPagesFromDirectory(): List<ReaderPage> {
        val pages = downloadManager.buildPageList(
            source,
            manga,
            chapter.chapter.toDomainChapter()!!,
        )
        return pages.map { page ->
            ReaderPage(page.index, page.url, page.imageUrl) {
                context.contentResolver.openInputStream(page.uri ?: Uri.EMPTY)!!
            }.apply {
                status = Page.State.READY
            }
        }
    }

    override suspend fun loadPage(page: ReaderPage) {
        zipPageLoader?.loadPage(page)
    }
}<|MERGE_RESOLUTION|>--- conflicted
+++ resolved
@@ -10,13 +10,8 @@
 import eu.kanade.tachiyomi.source.model.Page
 import eu.kanade.tachiyomi.ui.reader.model.ReaderChapter
 import eu.kanade.tachiyomi.ui.reader.model.ReaderPage
-<<<<<<< HEAD
-import tachiyomi.core.storage.toTempFile
 import tachiyomi.domain.entries.manga.model.Manga
-=======
 import tachiyomi.core.storage.UniFileTempFileManager
-import tachiyomi.domain.manga.model.Manga
->>>>>>> a3ef3604
 import uy.kohesive.injekt.injectLazy
 
 /**
@@ -25,16 +20,10 @@
 internal class DownloadPageLoader(
     private val chapter: ReaderChapter,
     private val manga: Manga,
-<<<<<<< HEAD
     private val source: MangaSource,
     private val downloadManager: MangaDownloadManager,
     private val downloadProvider: MangaDownloadProvider,
-=======
-    private val source: Source,
-    private val downloadManager: DownloadManager,
-    private val downloadProvider: DownloadProvider,
     private val tempFileManager: UniFileTempFileManager,
->>>>>>> a3ef3604
 ) : PageLoader() {
 
     private val context: Application by injectLazy()
