package eu.kanade.tachiyomi.ui.player

import android.animation.ObjectAnimator
import android.annotation.SuppressLint
import android.content.BroadcastReceiver
import android.content.Context
import android.content.Intent
import android.content.IntentFilter
import android.content.res.Configuration
import android.graphics.Color
import android.media.AudioFocusRequest
import android.media.AudioManager
import android.net.Uri
import android.os.Build
import android.os.Bundle
import android.os.Handler
import android.os.Looper
import android.os.ParcelFileDescriptor
import android.util.DisplayMetrics
import android.view.KeyEvent
import android.view.MotionEvent
import android.view.View
import android.view.ViewAnimationUtils
import android.view.WindowManager
import android.view.animation.AnimationUtils
import android.widget.ImageView
import androidx.activity.viewModels
import androidx.annotation.RequiresApi
import androidx.compose.runtime.collectAsState
import androidx.compose.runtime.getValue
import androidx.constraintlayout.widget.ConstraintLayout
import androidx.core.view.GestureDetectorCompat
import androidx.core.view.WindowInsetsCompat
import androidx.core.view.WindowInsetsControllerCompat
import androidx.core.view.isVisible
import androidx.core.view.updateLayoutParams
import androidx.lifecycle.lifecycleScope
import androidx.lifecycle.viewModelScope
import eu.kanade.tachiyomi.R
import eu.kanade.tachiyomi.animesource.model.Track
import eu.kanade.tachiyomi.animesource.model.Video
import eu.kanade.tachiyomi.animesource.online.AnimeHttpSource
import eu.kanade.tachiyomi.data.notification.NotificationReceiver
import eu.kanade.tachiyomi.data.notification.Notifications
import eu.kanade.tachiyomi.databinding.PlayerActivityBinding
import eu.kanade.tachiyomi.ui.base.activity.BaseActivity
import eu.kanade.tachiyomi.ui.player.settings.PlayerChaptersSheet
import eu.kanade.tachiyomi.ui.player.settings.PlayerOptionsSheet
import eu.kanade.tachiyomi.ui.player.settings.PlayerPreferences
import eu.kanade.tachiyomi.ui.player.settings.PlayerScreenshotSheet
import eu.kanade.tachiyomi.ui.player.settings.PlayerSettingsSheet
import eu.kanade.tachiyomi.ui.player.settings.PlayerTracksBuilder
import eu.kanade.tachiyomi.ui.player.viewer.ACTION_MEDIA_CONTROL
import eu.kanade.tachiyomi.ui.player.viewer.CONTROL_TYPE_NEXT
import eu.kanade.tachiyomi.ui.player.viewer.CONTROL_TYPE_PAUSE
import eu.kanade.tachiyomi.ui.player.viewer.CONTROL_TYPE_PLAY
import eu.kanade.tachiyomi.ui.player.viewer.CONTROL_TYPE_PREVIOUS
import eu.kanade.tachiyomi.ui.player.viewer.EXTRA_CONTROL_TYPE
import eu.kanade.tachiyomi.ui.player.viewer.EpisodeListDialog
import eu.kanade.tachiyomi.ui.player.viewer.GestureHandler
import eu.kanade.tachiyomi.ui.player.viewer.HwDecState
import eu.kanade.tachiyomi.ui.player.viewer.PictureInPictureHandler
import eu.kanade.tachiyomi.ui.player.viewer.PipState
import eu.kanade.tachiyomi.ui.player.viewer.SeekState
import eu.kanade.tachiyomi.ui.player.viewer.SetAsCover
import eu.kanade.tachiyomi.util.AniSkipApi
import eu.kanade.tachiyomi.util.SkipType
import eu.kanade.tachiyomi.util.Stamp
import eu.kanade.tachiyomi.util.system.LocaleHelper
import eu.kanade.tachiyomi.util.system.powerManager
import eu.kanade.tachiyomi.util.system.toShareIntent
import eu.kanade.tachiyomi.util.system.toast
import eu.kanade.tachiyomi.util.view.setComposeContent
import `is`.xyz.mpv.MPVLib
import `is`.xyz.mpv.MPVView.Chapter
import `is`.xyz.mpv.Utils
import kotlinx.coroutines.flow.launchIn
import kotlinx.coroutines.flow.onEach
import kotlinx.coroutines.flow.update
import kotlinx.coroutines.launch
import kotlinx.coroutines.runBlocking
import logcat.LogPriority
import tachiyomi.core.util.lang.launchNonCancellable
import tachiyomi.core.util.lang.launchUI
import tachiyomi.core.util.lang.withUIContext
import tachiyomi.core.util.system.logcat
import uy.kohesive.injekt.Injekt
import uy.kohesive.injekt.api.get
import java.io.File
import java.io.InputStream
import kotlin.math.abs
import kotlin.math.roundToInt

class PlayerActivity : BaseActivity() {

    internal val viewModel by viewModels<PlayerViewModel>()

    internal val playerPreferences: PlayerPreferences = Injekt.get()

    companion object {
        fun newIntent(context: Context, animeId: Long?, episodeId: Long?): Intent {
            return Intent(context, PlayerActivity::class.java).apply {
                putExtra("animeId", animeId)
                putExtra("episodeId", episodeId)
                addFlags(Intent.FLAG_ACTIVITY_CLEAR_TOP)
            }
        }
    }

    override fun onNewIntent(intent: Intent) {
        val animeId = intent.extras!!.getLong("animeId", -1)
        val episodeId = intent.extras!!.getLong("episodeId", -1)
        if (animeId == -1L || episodeId == -1L) {
            finish()
            return
        }
        NotificationReceiver.dismissNotification(
            this,
            animeId.hashCode(),
            Notifications.ID_NEW_EPISODES,
        )

        viewModel.saveCurrentEpisodeWatchingProgress()

        lifecycleScope.launchNonCancellable {
            viewModel.mutableState.update {
                it.copy(isLoadingEpisode = true)
            }

            val initResult = viewModel.init(animeId, episodeId)
            if (!initResult.second.getOrDefault(false)) {
                val exception =
                    initResult.second.exceptionOrNull() ?: IllegalStateException("Unknown error")
                withUIContext {
                    setInitialEpisodeError(exception)
                }
            }
            lifecycleScope.launch { setVideoList(quality = 0, initResult.first!!) }
        }
        super.onNewIntent(intent)
    }

    internal val pip = PictureInPictureHandler(this, playerPreferences.enablePip().get())

    private val playerObserver = PlayerObserver(this)

    private var mReceiver: BroadcastReceiver? = null

    lateinit var binding: PlayerActivityBinding

    internal val player get() = binding.player

    internal val playerControls get() = binding.playerControls

    private var audioManager: AudioManager? = null
    private var fineVolume = 0F
    private var maxVolume = 0

    private var brightness = 0F

    internal var deviceWidth = 0
    internal var deviceHeight = 0

    private var audioFocusRestore: () -> Unit = {}

    private val audioFocusChangeListener = AudioManager.OnAudioFocusChangeListener { type ->
        when (type) {
            AudioManager.AUDIOFOCUS_LOSS,
            AudioManager.AUDIOFOCUS_LOSS_TRANSIENT,
            -> {
                // loss can occur in addition to ducking, so remember the old callback
                val oldRestore = audioFocusRestore
                val wasPlayerPaused = player.paused ?: false
                player.paused = true
                audioFocusRestore = {
                    oldRestore()
                    if (!wasPlayerPaused) player.paused = false
                }
            }

            AudioManager.AUDIOFOCUS_LOSS_TRANSIENT_CAN_DUCK -> {
                MPVLib.command(arrayOf("multiply", "volume", 0.5F.toString()))
                audioFocusRestore = {
                    MPVLib.command(arrayOf("multiply", "volume", 2F.toString()))
                }
            }

            AudioManager.AUDIOFOCUS_GAIN -> {
                audioFocusRestore()
                audioFocusRestore = {}
            }
        }
    }

    private var hasAudioFocus = false

    private val audioFocusRequest = if (Build.VERSION.SDK_INT >= Build.VERSION_CODES.O) {
        AudioFocusRequest.Builder(AudioManager.AUDIOFOCUS_GAIN)
            .setOnAudioFocusChangeListener(audioFocusChangeListener)
            .build()
    } else {
        null
    }

    private var playerSettingsSheet: PlayerSettingsSheet? = null

    @Suppress("DEPRECATION")
    private fun requestAudioFocus() {
        if (hasAudioFocus) return
        hasAudioFocus = true
        if (Build.VERSION.SDK_INT >= Build.VERSION_CODES.O) {
            audioManager!!.requestAudioFocus(audioFocusRequest!!)
        } else {
            audioManager!!.requestAudioFocus(
                audioFocusChangeListener,
                AudioManager.STREAM_MUSIC,
                AudioManager.AUDIOFOCUS_GAIN,
            )
        }
    }

    @Suppress("DEPRECATION")
    private fun abandonAudioFocus() {
        if (!hasAudioFocus) return
        hasAudioFocus = false
        if (Build.VERSION.SDK_INT >= Build.VERSION_CODES.O) {
            audioManager!!.abandonAudioFocusRequest(audioFocusRequest!!)
        } else {
            audioManager!!.abandonAudioFocus(audioFocusChangeListener)
        }
    }

    private fun setAudioFocus(paused: Boolean) {
        if (paused) {
            abandonAudioFocus()
        } else {
            requestAudioFocus()
        }
    }

    internal var initialSeek = -1

    private val animationHandler = Handler(Looper.getMainLooper())

    private var currentVideoList: List<Video>? = null

    private var playerIsDestroyed = true

    private var subTracks: Array<Track> = emptyArray()

    private var selectedSub = 0

    private var hadPreviousSubs = false

    private var audioTracks: Array<Track> = emptyArray()

    private var selectedAudio = 0

    private var hadPreviousAudio = false

    private var videoChapters: List<Chapter> = emptyList()
        set(value) {
            field = value
            runOnUiThread {
                playerControls.seekbar.updateSeekbar(chapters = value)
            }
        }

    override fun dispatchTouchEvent(ev: MotionEvent?): Boolean {
        playerControls.resetControlsFade()
        return super.dispatchTouchEvent(ev)
    }

    // Create Player -- Start --

    @SuppressLint("ClickableViewAccessibility")
    override fun onCreate(savedInstanceState: Bundle?) {
        registerSecureActivity(this)
        Utils.copyAssets(this)
        super.onCreate(savedInstanceState)

        setupPlayerControls()
        setupPlayerMPV()
        setupPlayerAudio()
        setupPlayerBrightness()
        loadDeviceDimensions()

        Thread.setDefaultUncaughtExceptionHandler { _, throwable ->
            toast(throwable.message)
            logcat(LogPriority.ERROR, throwable)
            finish()
        }

        viewModel.eventFlow
            .onEach { event ->
                when (event) {
                    is PlayerViewModel.Event.SavedImage -> {
                        onSaveImageResult(event.result)
                    }

                    is PlayerViewModel.Event.ShareImage -> {
                        onShareImageResult(event.uri, event.seconds)
                    }

                    is PlayerViewModel.Event.SetCoverResult -> {
                        onSetAsCoverResult(event.result)
                    }

                    is PlayerViewModel.Event.SetAnimeSkipIntro -> {
                        refreshUi()
                    }
                }
            }
            .launchIn(lifecycleScope)

        onNewIntent(this.intent)

        binding.dialogRoot.setComposeContent {
            val state by viewModel.state.collectAsState()
            val onDismissRequest = viewModel::closeDialog
            when (state.dialog) {
                is PlayerViewModel.Dialog.EpisodeListSelector -> {
                    if (state.anime != null) {
                        EpisodeListDialog(
                            displayMode = state.anime!!.displayMode,
                            episodeList = viewModel.currentEpisodeList,
                            currentEpisodeIndex = viewModel.getCurrentEpisodeIndex(),
                            relativeTime = viewModel.relativeTime,
                            dateFormat = viewModel.dateFormat,
                            onBookmarkClicked = viewModel::bookmarkEpisode,
                            onEpisodeClicked = this::changeEpisode,
                            onDismissRequest = onDismissRequest,
                        )
                    }
                }

                null -> {}
            }
        }

        playerIsDestroyed = false
    }

    private fun setupPlayerControls() {
        binding = PlayerActivityBinding.inflate(layoutInflater)
        setContentView(binding.root)

        window.statusBarColor = 70000000
        if (Build.VERSION.SDK_INT >= Build.VERSION_CODES.O_MR1) {
            window.navigationBarColor = 70000000
        }

        refreshUi()

        if (playerPreferences.hideControls().get()) {
            playerControls.hideControls(true)
        } else {
            playerControls.showAndFadeControls()
        }
        playerControls.toggleAutoplay(playerPreferences.autoplayEnabled().get())
    }

    private fun setupPlayerMPV() {
        val mpvConfFile = File("${applicationContext.filesDir.path}/mpv.conf")
        playerPreferences.mpvConf().get().let { mpvConfFile.writeText(it) }

        val logLevel = if (viewModel.networkPreferences.verboseLogging().get()) "info" else "warn"
        player.initialize(applicationContext.filesDir.path, logLevel)
        MPVLib.observeProperty("chapter-list", MPVLib.mpvFormat.MPV_FORMAT_NONE)
        mpvUpdateHwDec(HwDecState.get(playerPreferences.standardHwDec().get()))
        MPVLib.setOptionString("keep-open", "always")
        MPVLib.setOptionString("ytdl", "no")

        MPVLib.addLogObserver(playerObserver)
        player.addObserver(playerObserver)
    }

    private fun setupPlayerAudio() {
        audioManager = getSystemService(Context.AUDIO_SERVICE) as AudioManager

        val useDeviceVolume = playerPreferences.playerVolumeValue()
            .get() == -1.0F || !playerPreferences.rememberPlayerVolume().get()
        fineVolume = if (useDeviceVolume) {
            audioManager!!.getStreamVolume(AudioManager.STREAM_MUSIC).toFloat()
        } else {
            playerPreferences.playerVolumeValue().get()
        }

        verticalScrollRight(0F)

        maxVolume = audioManager!!.getStreamMaxVolume(AudioManager.STREAM_MUSIC)
        playerControls.binding.volumeBar.max = maxVolume
        playerControls.binding.volumeBar.secondaryProgress = maxVolume

        volumeControlStream = AudioManager.STREAM_MUSIC
    }

    private fun setupPlayerBrightness() {
        val useDeviceBrightness = playerPreferences.playerBrightnessValue()
            .get() == -1.0F || !playerPreferences.rememberPlayerBrightness().get()
        brightness = if (useDeviceBrightness) {
            Utils.getScreenBrightness(this) ?: 0.5F
        } else {
            playerPreferences.playerBrightnessValue().get()
        }
        verticalScrollLeft(0F)
    }

    @Suppress("DEPRECATION")
    private fun loadDeviceDimensions() {
        this@PlayerActivity.requestedOrientation =
            playerPreferences.defaultPlayerOrientationType().get()
        val dm = DisplayMetrics()
        windowManager.defaultDisplay.getRealMetrics(dm)
        deviceWidth = dm.widthPixels
        deviceHeight = dm.heightPixels
        if (deviceWidth <= deviceHeight) {
            switchControlsOrientation(false)
        } else {
            switchControlsOrientation(true)
        }
    }

    // Create Player -- End --

    // Override PlayerActivity lifecycle -- Start --

    override fun onSaveInstanceState(outState: Bundle) {
        if (!isChangingConfigurations) {
            viewModel.onSaveInstanceStateNonConfigurationChange()
        }
        super.onSaveInstanceState(outState)
    }

    override fun onResume() {
        super.onResume()
        refreshUi()
        if (pip.supportedAndEnabled && PipState.mode == PipState.ON) {
            player.paused?.let {
                pip.update(
                    !it,
                )
            }
        }
    }

    override fun onPause() {
        viewModel.saveCurrentEpisodeWatchingProgress()
        super.onPause()
    }

    override fun onStop() {
        viewModel.saveCurrentEpisodeWatchingProgress()
        if (!playerIsDestroyed) {
            player.paused = true
        }
        if (pip.supportedAndEnabled && PipState.mode == PipState.ON && powerManager.isInteractive) {
            finishAndRemoveTask()
        }

        super.onStop()
    }

    override fun finishAndRemoveTask() {
        viewModel.deletePendingEpisodes()
        super.finishAndRemoveTask()
    }

    override fun onDestroy() {
        playerPreferences.playerVolumeValue().set(fineVolume)
        playerPreferences.playerBrightnessValue().set(brightness)
        MPVLib.removeLogObserver(playerObserver)
        if (!playerIsDestroyed) {
            playerIsDestroyed = true
            player.removeObserver(playerObserver)
            player.destroy()
        }
        abandonAudioFocus()
        super.onDestroy()
    }

    @Suppress("DEPRECATION")
    @Deprecated("Deprecated in Java")
    override fun onBackPressed() {
        if (pip.supportedAndEnabled) {
            if (player.paused == false && playerPreferences.pipOnExit().get()) {
                pip.start()
            } else {
                finishAndRemoveTask()
                super.onBackPressed()
            }
        } else {
            finishAndRemoveTask()
            super.onBackPressed()
        }
    }

    override fun onUserLeaveHint() {
        if (player.paused == false && playerPreferences.pipOnExit().get()) pip.start()
        super.onUserLeaveHint()
    }

    override fun onConfigurationChanged(newConfig: Configuration) {
        super.onConfigurationChanged(newConfig)
        if (PipState.mode != PipState.STARTED) {
            if (newConfig.orientation == Configuration.ORIENTATION_LANDSCAPE) {
                switchControlsOrientation(true)
            } else if (newConfig.orientation == Configuration.ORIENTATION_PORTRAIT) {
                switchControlsOrientation(false)
            }
        }
    }

    // Override PlayerActivity lifecycle -- End --

    /**
     * Function to handle Player UI on orientation changes
     * Affects the top row in portrait and landscape mode
     * @param isLandscape whether the new orientation is landscape
     */
    private fun switchControlsOrientation(isLandscape: Boolean) {
        viewModel.viewModelScope.launchUI {
            refreshUi()
            if (isLandscape) {
                if (deviceWidth <= deviceHeight) {
                    deviceWidth = deviceHeight.also { deviceHeight = deviceWidth }
                }

                playerControls.binding.episodeListBtn.updateLayoutParams<ConstraintLayout.LayoutParams> {
                    rightToLeft = playerControls.binding.toggleAutoplay.id
                    rightToRight = ConstraintLayout.LayoutParams.UNSET
                }
                playerControls.binding.playerOverflow.updateLayoutParams<ConstraintLayout.LayoutParams> {
                    topToTop = ConstraintLayout.LayoutParams.PARENT_ID
                    topToBottom = ConstraintLayout.LayoutParams.UNSET
                }
                playerControls.binding.toggleAutoplay.updateLayoutParams<ConstraintLayout.LayoutParams> {
                    leftToLeft = ConstraintLayout.LayoutParams.UNSET
                    leftToRight = playerControls.binding.episodeListBtn.id
                }
            } else {
                if (deviceWidth >= deviceHeight) {
                    deviceWidth = deviceHeight.also { deviceHeight = deviceWidth }
                }

                playerControls.binding.episodeListBtn.updateLayoutParams<ConstraintLayout.LayoutParams> {
                    rightToLeft = ConstraintLayout.LayoutParams.UNSET
                    rightToRight = ConstraintLayout.LayoutParams.PARENT_ID
                }
                playerControls.binding.playerOverflow.updateLayoutParams<ConstraintLayout.LayoutParams> {
                    topToTop = ConstraintLayout.LayoutParams.UNSET
                    topToBottom = playerControls.binding.episodeListBtn.id
                }
                playerControls.binding.toggleAutoplay.updateLayoutParams<ConstraintLayout.LayoutParams> {
                    leftToLeft = ConstraintLayout.LayoutParams.PARENT_ID
                    leftToRight = ConstraintLayout.LayoutParams.UNSET
                }
            }
            setupGestures()
            playerControls.setViewMode(showText = false)
            if (pip.supportedAndEnabled) player.paused?.let { pip.update(!it) }
            viewModel.closeDialog()
            if (playerSettingsSheet?.isShowing == true) {
                playerSettingsSheet!!.dismiss()
            }
        }
    }

    /**
     * Sets up the gesture detector and connects it to the player
     */
    @SuppressLint("ClickableViewAccessibility")
    private fun setupGestures() {
        val gestures = GestureHandler(this, deviceWidth.toFloat(), deviceHeight.toFloat())
        val mDetector = GestureDetectorCompat(this, gestures)
        player.setOnTouchListener { v, event ->
            gestures.onTouch(v, event)
            mDetector.onTouchEvent(event)
        }
    }

    /**
     * Switches to the episode based on [episodeId],
     * @param episodeId id of the episode to switch the player to
     * @param autoPlay whether the episode is switching due to auto play
     */
    internal fun changeEpisode(episodeId: Long?, autoPlay: Boolean = false) {
        animationHandler.removeCallbacks(nextEpisodeRunnable)
        viewModel.closeDialog()
        if (playerSettingsSheet?.isShowing == true) {
            playerSettingsSheet!!.dismiss()
        }

        player.paused = true
        showLoadingIndicator(true)
        videoChapters = emptyList()
        aniskipStamps = emptyList()

        lifecycleScope.launch {
            viewModel.mutableState.update { it.copy(isLoadingEpisode = true) }

            val pipEpisodeToasts = playerPreferences.pipEpisodeToasts().get()

            when (val switchMethod = viewModel.loadEpisode(episodeId)) {
                null -> {
                    if (viewModel.currentAnime != null && !autoPlay) {
                        launchUI { toast(R.string.no_next_episode) }
                    }
                    showLoadingIndicator(false)
                }

                else -> {
                    if (switchMethod.first != null) {
                        when {
                            switchMethod.first!!.isEmpty() -> setInitialEpisodeError(Exception("Video list is empty."))
                            else -> setVideoList(quality = 0, switchMethod.first!!)
                        }
                    } else {
                        logcat(LogPriority.ERROR) { "Error getting links" }
                    }

                    if (PipState.mode == PipState.ON && pipEpisodeToasts) {
                        launchUI { toast(switchMethod.second) }
                    }
                }
            }
        }
    }

    internal fun showLoadingIndicator(visible: Boolean) {
        viewModel.viewModelScope.launchUI {
            binding.loadingIndicator.isVisible = visible
            playerControls.binding.playBtn.isVisible = !visible
        }
    }

    private fun isSeeking(seeking: Boolean) {
        val position = player.timePos ?: return
        val cachePosition = MPVLib.getPropertyInt("demuxer-cache-time") ?: -1
        showLoadingIndicator(position >= cachePosition && seeking)
    }

    @Suppress("UNUSED_PARAMETER")
    @SuppressLint("SourceLockedOrientationActivity")
    fun rotatePlayer(view: View) {
        if (this.resources.configuration.orientation == Configuration.ORIENTATION_PORTRAIT) {
            this.requestedOrientation = playerPreferences.defaultPlayerOrientationLandscape().get()
        } else {
            this.requestedOrientation = playerPreferences.defaultPlayerOrientationPortrait().get()
        }
    }

    private val doubleTapPlayPauseRunnable = Runnable {
        AnimationUtils.loadAnimation(this, R.anim.player_fade_out).also { fadeAnimation ->
            binding.playPauseView.startAnimation(fadeAnimation)
            binding.playPauseView.visibility = View.GONE
        }
    }

    internal fun doubleTapPlayPause() {
        animationHandler.removeCallbacks(doubleTapPlayPauseRunnable)
        playerControls.playPause()

        if (!playerControls.binding.unlockedView.isVisible) {
            when {
                player.paused!! -> {
                    binding.playPauseView.setImageResource(R.drawable.ic_pause_64dp)
                }

                !player.paused!! -> {
                    binding.playPauseView.setImageResource(R.drawable.ic_play_arrow_64dp)
                }
            }

            AnimationUtils.loadAnimation(this, R.anim.player_fade_in).also { fadeAnimation ->
                binding.playPauseView.startAnimation(fadeAnimation)
                binding.playPauseView.visibility = View.VISIBLE
            }

            animationHandler.postDelayed(doubleTapPlayPauseRunnable, 500L)
        } else {
            binding.playPauseView.visibility = View.GONE
        }
    }

    private lateinit var doubleTapBg: ImageView

    private val doubleTapSeekRunnable = Runnable {
        SeekState.mode = SeekState.NONE
        binding.secondsView.visibility = View.GONE
        doubleTapBg.visibility = View.GONE
        binding.secondsView.seconds = 0
        binding.secondsView.stop()
    }

    fun doubleTapSeek(
        time: Int,
        event: MotionEvent? = null,
        isDoubleTap: Boolean = true,
        isChapter: Boolean = false,
        text: String? = null,
    ) {
        if (SeekState.mode != SeekState.DOUBLE_TAP) {
            doubleTapBg = if (time < 0) binding.rewBg else binding.ffwdBg
        }

        val view = if (time < 0) binding.rewTap else binding.ffwdTap
        val width = if (time < 0) deviceWidth * 0.2F else deviceWidth * 0.8F
        val x = (event?.x?.toInt() ?: width.toInt()) - view.x.toInt()
        val y = (event?.y?.toInt() ?: (deviceHeight / 2)) - view.y.toInt()

        SeekState.mode = if (isDoubleTap) SeekState.DOUBLE_TAP else SeekState.NONE
        binding.secondsView.visibility = View.VISIBLE
        animationHandler.removeCallbacks(doubleTapSeekRunnable)
        animationHandler.postDelayed(doubleTapSeekRunnable, 750L)

        if (time < 0) {
            binding.secondsView.updateLayoutParams<ConstraintLayout.LayoutParams> {
                rightToRight = ConstraintLayout.LayoutParams.UNSET
                leftToLeft = ConstraintLayout.LayoutParams.PARENT_ID
            }
            binding.secondsView.isForward = false

            if (doubleTapBg != binding.rewBg) {
                doubleTapBg.visibility = View.GONE
                binding.secondsView.seconds = 0
                doubleTapBg = binding.rewBg
            }
            doubleTapBg.visibility = View.VISIBLE

            if (isChapter) {
                binding.secondsView.binding.doubleTapSeconds.text = text
            } else {
                binding.secondsView.seconds -= time
            }
        } else {
            binding.secondsView.updateLayoutParams<ConstraintLayout.LayoutParams> {
                rightToRight = ConstraintLayout.LayoutParams.PARENT_ID
                leftToLeft = ConstraintLayout.LayoutParams.UNSET
            }
            binding.secondsView.isForward = true

            if (doubleTapBg != binding.ffwdBg) {
                doubleTapBg.visibility = View.GONE
                binding.secondsView.seconds = 0
                doubleTapBg = binding.ffwdBg
            }
            doubleTapBg.visibility = View.VISIBLE

            if (isChapter) {
                binding.secondsView.binding.doubleTapSeconds.text = text
            } else {
                binding.secondsView.seconds += time
            }
        }
        if (!isChapter) {
            playerControls.hideUiForSeek()
        }
        binding.secondsView.start()
        ViewAnimationUtils.createCircularReveal(
            view,
            x,
            y,
            0f,
            kotlin.math.max(view.height, view.width).toFloat(),
        ).setDuration(500).start()

        ObjectAnimator.ofFloat(view, "alpha", 0f, 0.15f).setDuration(500).start()
        ObjectAnimator.ofFloat(view, "alpha", 0.15f, 0.15f, 0f).setDuration(1000).start()

        MPVLib.command(arrayOf("seek", time.toString(), "relative+exact"))
    }

    // Gesture Functions -- Start --

    internal fun initSeek() {
        initialSeek = player.timePos ?: -1
    }

    internal fun horizontalScroll(diff: Float, final: Boolean = false) {
        // disable seeking when timePos is not available
        val duration = player.duration ?: 0
        if (duration == 0 || initialSeek < 0) {
            return
        }
        val newPos = (initialSeek + diff.toInt()).coerceIn(0, duration)
        if (playerPreferences.playerSmoothSeek().get() && final) {
            player.timePos =
                newPos
        } else {
            MPVLib.command(arrayOf("seek", newPos.toString(), "absolute+keyframes"))
        }
        val newDiff = newPos - initialSeek

        playerControls.showSeekText(newPos, newDiff)
    }

    fun verticalScrollRight(diff: Float) {
        if (diff != 0F) {
            fineVolume =
                (fineVolume + (diff * maxVolume)).coerceIn(0F, maxVolume.toFloat())
        }
        val newVolume = fineVolume.toInt()
        audioManager!!.setStreamVolume(AudioManager.STREAM_MUSIC, newVolume, 0)

        playerControls.showVolumeBar(diff != 0F, newVolume)
    }

    fun verticalScrollLeft(diff: Float) {
        if (diff != 0F) brightness = (brightness + diff).coerceIn(-0.75F, 1F)
        window.attributes = window.attributes.apply {
            // value of 0 and 0.01 is broken somehow
            screenBrightness = brightness.coerceAtLeast(0.02F)
        }

        if (brightness < 0) {
            binding.brightnessOverlay.visibility = View.VISIBLE
            val alpha = (abs(brightness) * 256).toInt()
            binding.brightnessOverlay.setBackgroundColor(Color.argb(alpha, 0, 0, 0))
        } else {
            binding.brightnessOverlay.visibility = View.GONE
        }
        val finalBrightness = (brightness * 100).roundToInt()

        playerControls.showBrightnessBar(diff != 0F, finalBrightness)
    }

    // Gesture Functions -- End --

    override fun onKeyDown(keyCode: Int, event: KeyEvent?): Boolean {
        when (keyCode) {
            KeyEvent.KEYCODE_VOLUME_UP -> {
                verticalScrollRight(1 / maxVolume.toFloat())
                return true
            }

            KeyEvent.KEYCODE_VOLUME_DOWN -> {
                verticalScrollRight(-1 / maxVolume.toFloat())
                return true
            }
            // Not entirely sure how to handle these KeyCodes yet, need to learn some more
            /**
             KeyEvent.KEYCODE_MEDIA_NEXT -> {
             switchEpisode(false)
             return true
             }

             KeyEvent.KEYCODE_MEDIA_PREVIOUS -> {
             switchEpisode(true)
             return true
             }
             KeyEvent.KEYCODE_MEDIA_PLAY -> {
             player.paused = true
             doubleTapPlayPause()
             return true
             }
             KeyEvent.KEYCODE_MEDIA_PAUSE -> {
             player.paused = false
             doubleTapPlayPause()
             return true
             }
             KeyEvent.KEYCODE_MEDIA_PLAY_PAUSE -> {
             doubleTapPlayPause()
             return true
             }
             */
            else -> {}
        }
        return super.onKeyDown(keyCode, event)
    }

    @Suppress("UNUSED_PARAMETER")
    fun openTracksSheet(view: View) {
        val qualityTracks = currentVideoList?.map { Track("", it.quality) }?.toTypedArray()
            ?.takeUnless { it.isEmpty() }
        val subTracks = subTracks.takeUnless { it.isEmpty() }
        val audioTracks = audioTracks.takeUnless { it.isEmpty() }

        if (qualityTracks == null || subTracks == null || audioTracks == null) return
        if (playerSettingsSheet?.isShowing == true) return

        playerControls.hideControls(true)
        playerSettingsSheet = PlayerSettingsSheet(this@PlayerActivity).apply { show() }
    }

    private var selectedQuality = 0

    internal fun qualityTracksTab(dismissSheet: () -> Unit): PlayerTracksBuilder {
        val videoTracks = currentVideoList!!.map {
            Track("", it.quality)
        }.toTypedArray().takeUnless { it.isEmpty() }!!

        return PlayerTracksBuilder(
            activity = this,
            changeTrackMethod = ::changeQuality,
            tracks = videoTracks,
            preselectedTrack = selectedQuality,
            dismissSheet = dismissSheet,
            trackSettings = null,
        )
    }

    private fun changeQuality(quality: Int) {
        if (playerIsDestroyed) return
        if (selectedQuality == quality) return
        showLoadingIndicator(true)
        logcat(LogPriority.INFO) { "Changing quality" }
        setVideoList(quality, currentVideoList)
    }

    private fun setChapter(chapter: Chapter) {
        val seekDifference = chapter.time.roundToInt() - (player.timePos ?: 0)
        doubleTapSeek(
            time = seekDifference,
            isDoubleTap = false,
            isChapter = true,
            text = chapter.title.takeIf { !it.isNullOrBlank() }
                ?: Utils.prettyTime(chapter.time.roundToInt()),
        )
    }

    @Suppress("UNUSED_PARAMETER")
    fun pickChapter(view: View) {
        playerControls.hideControls(true)
        PlayerChaptersSheet(
            activity = this@PlayerActivity,
            textRes = R.string.chapter_dialog_header,
            seekToChapterMethod = ::setChapter,
            chapters = videoChapters,
        ).show()
    }

    internal fun subtitleTracksTab(dismissTab: () -> Unit): PlayerTracksBuilder {
        val subTracks = subTracks.takeUnless { it.isEmpty() }!!

        playerControls.hideControls(true)
        return PlayerTracksBuilder(
            activity = this,
            changeTrackMethod = ::setSub,
            tracks = subTracks,
            preselectedTrack = selectedSub,
            dismissSheet = dismissTab,
            trackSettings = null,
        )
    }

    private fun setSub(index: Int) {
        if (selectedSub == index || selectedSub > subTracks.lastIndex) return
        selectedSub = index
        if (index == 0) {
            player.sid = -1
            return
        }
        val tracks = player.tracks.getValue("sub")
        val selectedLoadedTrack = tracks.firstOrNull {
            it.name == subTracks[index].url ||
                it.mpvId.toString() == subTracks[index].url
        }
        selectedLoadedTrack?.let { player.sid = it.mpvId }
            ?: MPVLib.command(
                arrayOf(
                    "sub-add",
                    subTracks[index].url,
                    "select",
                    subTracks[index].url,
                ),
            )
    }

    internal fun audioTracksTab(dismissTab: () -> Unit): PlayerTracksBuilder {
        val audioTracks = audioTracks.takeUnless { it.isEmpty() }!!

        playerControls.hideControls(true)
        return PlayerTracksBuilder(
            activity = this,
            changeTrackMethod = ::setAudio,
            tracks = audioTracks,
            preselectedTrack = selectedAudio,
            dismissSheet = dismissTab,
            trackSettings = null,
        )
    }

    private fun setAudio(index: Int) {
        if (selectedAudio == index || selectedAudio > audioTracks.lastIndex) return
        selectedAudio = index
        if (index == 0) {
            player.aid = -1
            return
        }
        val tracks = player.tracks.getValue("audio")
        val selectedLoadedTrack = tracks.firstOrNull {
            it.name == audioTracks[index].url ||
                it.mpvId.toString() == audioTracks[index].url
        }
        selectedLoadedTrack?.let { player.aid = it.mpvId }
            ?: MPVLib.command(
                arrayOf(
                    "audio-add",
                    audioTracks[index].url,
                    "select",
                    audioTracks[index].url,
                ),
            )
    }

    fun openScreenshotSheet() {
        playerControls.hideControls(true)
        PlayerScreenshotSheet(this@PlayerActivity).show()
    }

    @Suppress("UNUSED_PARAMETER")
    fun openOptionsSheet(view: View) {
        playerControls.hideControls(true)
        PlayerOptionsSheet(this@PlayerActivity).show()
    }

    var stats: Boolean = false
    var statsPage: Int = 0
        set(value) {
            val newValue = when (value) {
                0 -> 1
                1 -> 2
                2 -> 3
                else -> 1
            }
            if (!stats) toggleStats()
            MPVLib.command(arrayOf("script-binding", "stats/display-page-$newValue"))
            field = newValue - 1
        }

    fun toggleStats() {
        MPVLib.command(arrayOf("script-binding", "stats/display-stats-toggle"))
        stats = !stats
    }

    private fun takeScreenshot(): InputStream? {
        val filename = cacheDir.path + "/${System.currentTimeMillis()}_mpv_screenshot_tmp.png"
        val subtitleFlag = if (playerPreferences.screenshotSubtitles().get()) {
            "subtitles"
        } else {
            "video"
        }
        MPVLib.command(arrayOf("screenshot-to-file", filename, subtitleFlag))
        val tempFile = File(filename).takeIf { it.exists() } ?: return null
        val newFile = File(cacheDir.path + "/mpv_screenshot.png")
        newFile.delete()
        tempFile.renameTo(newFile)
        return newFile.takeIf { it.exists() }?.inputStream()
    }

    /**
     * Called from the options sheet. It delegates the call to the presenter to do some IO, which
     * will call [onShareImageResult] with the path the image was saved on when it's ready.
     */
    fun shareImage() {
        viewModel.shareImage({ takeScreenshot()!! }, player.timePos)
    }

    /**
     * Called from the presenter when a screenshot is ready to be shared. It shows Android's
     * default sharing tool.
     */
    private fun onShareImageResult(uri: Uri, seconds: String) {
        val anime = viewModel.currentAnime ?: return
        val episode = viewModel.currentEpisode ?: return

        val intent = uri.toShareIntent(
            context = applicationContext,
            message = getString(R.string.share_screenshot_info, anime.title, episode.name, seconds),
        )
        startActivity(Intent.createChooser(intent, getString(R.string.action_share)))
    }

    /**
     * Called from the options sheet. It delegates saving the screenshot on
     * external storage to the presenter.
     */
    fun saveImage() {
        viewModel.saveImage({ takeScreenshot()!! }, player.timePos)
    }

    /**
     * Called from the presenter when a screenshot is saved or fails. It shows a message
     * or logs the event depending on the [result].
     */
    private fun onSaveImageResult(result: PlayerViewModel.SaveImageResult) {
        when (result) {
            is PlayerViewModel.SaveImageResult.Success -> {
                toast(R.string.picture_saved)
            }

            is PlayerViewModel.SaveImageResult.Error -> {
                logcat(LogPriority.ERROR, result.error)
            }
        }
    }

    /**
     * Called from the options sheet. It delegates setting the screenshot
     * as the cover to the presenter.
     */
    fun setAsCover() {
        viewModel.setAsCover(takeScreenshot())
    }

    /**
     * Called from the presenter when a screenshot is set as cover or fails.
     * It shows a different message depending on the [result].
     */
    private fun onSetAsCoverResult(result: SetAsCover) {
        toast(
            when (result) {
                SetAsCover.Success -> R.string.cover_updated
                SetAsCover.AddToLibraryFirst -> R.string.notification_first_add_to_library
                SetAsCover.Error -> R.string.notification_cover_update_failed
            },
        )
    }

    @Suppress("UNUSED_PARAMETER")
    fun switchDecoder(view: View) {
        val newHwDec = when (HwDecState.get(player.hwdecActive)) {
            HwDecState.HW -> if (HwDecState.isHwSupported) HwDecState.HW_PLUS else HwDecState.SW
            HwDecState.HW_PLUS -> HwDecState.SW
            HwDecState.SW -> HwDecState.HW
        }
        mpvUpdateHwDec(newHwDec)
        refreshUi()
    }

    @Suppress("UNUSED_PARAMETER")
    fun cycleSpeed(view: View) {
        player.cycleSpeed()
        refreshUi()
    }

    @Suppress("UNUSED_PARAMETER")
    fun skipIntro(view: View) {
        if (skipType != null) {
            // this stops the counter
            if (waitingAniSkip > 0 && netflixStyle) {
                waitingAniSkip = -1
                return
            }
            skipType.let {
                MPVLib.command(
                    arrayOf(
                        "seek",
                        "${aniSkipInterval!!.first { it.skipType == skipType }.interval.endTime}",
                        "absolute",
                    ),
                )
            }
            AniSkipApi.PlayerUtils(binding, aniSkipInterval!!).skipAnimation(skipType!!)
        } else if (playerControls.binding.controlsSkipIntroBtn.text != "") {
            doubleTapSeek(viewModel.getAnimeSkipIntroLength(), isDoubleTap = false)
            playerControls.resetControlsFade()
        }
    }

    /**
     * Updates the player UI text and controls in a separate thread
     */
    internal fun refreshUi() {
        viewModel.viewModelScope.launchUI {
            setVisibilities()
            player.timePos?.let { playerControls.updatePlaybackPos(it) }
            player.duration?.let { playerControls.updatePlaybackDuration(it) }
            updatePlaybackStatus(player.paused ?: return@launchUI)
            player.loadTracks()
            playerControls.updateEpisodeText()
            playerControls.updatePlaylistButtons()
            playerControls.updateDecoderButton()
            playerControls.updateSpeedButton()
        }
    }

    @Suppress("DEPRECATION")
    private fun setVisibilities() {
        val windowInsetsController by lazy { WindowInsetsControllerCompat(window, binding.root) }
        binding.root.systemUiVisibility =
            View.SYSTEM_UI_FLAG_IMMERSIVE_STICKY or
            View.SYSTEM_UI_FLAG_LAYOUT_STABLE or
            View.SYSTEM_UI_FLAG_LAYOUT_HIDE_NAVIGATION or
            View.SYSTEM_UI_FLAG_LOW_PROFILE
        windowInsetsController.hide(WindowInsetsCompat.Type.systemBars())
        windowInsetsController.systemBarsBehavior =
            WindowInsetsControllerCompat.BEHAVIOR_SHOW_TRANSIENT_BARS_BY_SWIPE
        window.addFlags(WindowManager.LayoutParams.FLAG_DRAWS_SYSTEM_BAR_BACKGROUNDS)
        if (Build.VERSION.SDK_INT >= Build.VERSION_CODES.P && playerPreferences.playerFullscreen()
            .get()
        ) {
            window.attributes.layoutInDisplayCutoutMode =
                WindowManager.LayoutParams.LAYOUT_IN_DISPLAY_CUTOUT_MODE_SHORT_EDGES
        }
    }

    private fun updatePlaybackStatus(paused: Boolean) {
        if (pip.supportedAndEnabled && PipState.mode == PipState.ON) pip.update(!paused)
        val r = if (paused) R.drawable.ic_play_arrow_64dp else R.drawable.ic_pause_64dp
        playerControls.binding.playBtn.setImageResource(r)

        if (paused) {
            window.clearFlags(WindowManager.LayoutParams.FLAG_KEEP_SCREEN_ON)
        } else {
            window.addFlags(WindowManager.LayoutParams.FLAG_KEEP_SCREEN_ON)
        }
    }

    @Suppress("DEPRECATION")
    @Deprecated("Deprecated in Java")
    @RequiresApi(Build.VERSION_CODES.O)
    override fun onPictureInPictureModeChanged(isInPictureInPictureMode: Boolean) {
        PipState.mode = if (isInPictureInPictureMode) PipState.ON else PipState.OFF

        playerControls.lockControls(locked = PipState.mode == PipState.ON)
        super.onPictureInPictureModeChanged(isInPictureInPictureMode)

        if (PipState.mode == PipState.ON) {
            // On Android TV it is required to hide controller in this PIP change callback
            playerControls.hideControls(true)
            binding.loadingIndicator.indicatorSize = binding.loadingIndicator.indicatorSize / 2
            mReceiver = object : BroadcastReceiver() {
                override fun onReceive(context: Context?, intent: Intent?) {
                    if (intent == null || ACTION_MEDIA_CONTROL != intent.action) {
                        return
                    }
                    when (intent.getIntExtra(EXTRA_CONTROL_TYPE, 0)) {
                        CONTROL_TYPE_PLAY -> {
                            player.paused = false
                        }

                        CONTROL_TYPE_PAUSE -> {
                            player.paused = true
                        }

                        CONTROL_TYPE_PREVIOUS -> {
                            changeEpisode(viewModel.getAdjacentEpisodeId(previous = true))
                        }

                        CONTROL_TYPE_NEXT -> {
                            changeEpisode(viewModel.getAdjacentEpisodeId(previous = false))
                        }
                    }
                }
            }
            registerReceiver(mReceiver, IntentFilter(ACTION_MEDIA_CONTROL))
        } else {
            if (player.paused!!) playerControls.hideControls(false)
            binding.loadingIndicator.indicatorSize = binding.loadingIndicator.indicatorSize * 2
            if (mReceiver != null) {
                unregisterReceiver(mReceiver)
                mReceiver = null
            }
        }
    }

    /**
     * Called from the presenter if the initial load couldn't load the videos of the episode. In
     * this case the activity is closed and a toast is shown to the user.
     */
    private fun setInitialEpisodeError(error: Throwable) {
        toast(error.message)
        logcat(LogPriority.ERROR, error)
        finish()
    }

    private fun setVideoList(quality: Int, videos: List<Video>?, fromStart: Boolean = false) {
        if (playerIsDestroyed) return
        currentVideoList = videos
        currentVideoList?.getOrNull(quality)?.let {
            selectedQuality = quality
            setHttpOptions(it)
            if (viewModel.state.value.isLoadingEpisode) {
                viewModel.currentEpisode?.let { episode ->
                    val preservePos = playerPreferences.preserveWatchingPosition().get()
                    if ((episode.seen && !preservePos) || fromStart) {
                        episode.last_second_seen = 1L
                    }
                    MPVLib.command(arrayOf("set", "start", "${episode.last_second_seen / 1000F}"))
                    playerControls.updatePlaybackDuration(episode.total_seconds.toInt() / 1000)
                }
            } else {
                player.timePos?.let {
                    MPVLib.command(arrayOf("set", "start", "${player.timePos}"))
                }
            }
            subTracks = arrayOf(Track("nothing", "Off")) + it.subtitleTracks.toTypedArray()
            audioTracks = arrayOf(Track("nothing", "Off")) + it.audioTracks.toTypedArray()
            MPVLib.command(arrayOf("loadfile", parseVideoUrl(it.videoUrl)))
        }
        refreshUi()
    }

    private fun parseVideoUrl(videoUrl: String?): String? {
        val uri = Uri.parse(videoUrl)
        return openContentFd(uri) ?: videoUrl
    }

    private fun openContentFd(uri: Uri): String? {
        if (uri.scheme != "content") return null
        val resolver = applicationContext.contentResolver
        logcat { "Resolving content URI: $uri" }
        val fd = try {
            val desc = resolver.openFileDescriptor(uri, "r")
            desc!!.detachFd()
        } catch (e: Exception) {
            logcat { "Failed to open content fd: $e" }
            return null
        }
        // Find out real file path and see if we can read it directly
        try {
            val path = File("/proc/self/fd/$fd").canonicalPath
            if (!path.startsWith("/proc") && File(path).canRead()) {
                logcat { "Found real file path: $path" }
                ParcelFileDescriptor.adoptFd(fd).close() // we don't need that anymore
                return path
            }
        } catch (_: Exception) {
        }
        // Else, pass the fd to mpv
        return "fdclose://$fd"
    }

    private fun setHttpOptions(video: Video) {
        if (viewModel.isEpisodeOnline() != true) return
        val source = viewModel.currentSource as AnimeHttpSource

        val headers = (video.headers ?: source.headers)
            .toMultimap()
            .mapValues { it.value.firstOrNull() ?: "" }
            .toMutableMap()

        val httpHeaderString = headers.map {
            it.key + ": " + it.value.replace(",", "\\,")
        }.joinToString(",")

        MPVLib.setOptionString("http-header-fields", httpHeaderString)

        // need to fix the cache
        // MPVLib.setOptionString("cache-on-disk", "yes")
        // val cacheDir = File(applicationContext.filesDir, "media").path
        // MPVLib.setOptionString("cache-dir", cacheDir)
    }

    private fun clearTracks() {
        val count = MPVLib.getPropertyInt("track-list/count")!!
        // Note that because events are async, properties might disappear at any moment
        // so use ?: continue instead of !!
        for (i in 0 until count) {
            val type = MPVLib.getPropertyString("track-list/$i/type") ?: continue
            if (!player.tracks.containsKey(type)) {
                continue
            }
            val mpvId = MPVLib.getPropertyInt("track-list/$i/id") ?: continue
            when (type) {
                "video" -> MPVLib.command(arrayOf("video-remove", "$mpvId"))
                "audio" -> MPVLib.command(arrayOf("audio-remove", "$mpvId"))
                "sub" -> MPVLib.command(arrayOf("sub-remove", "$mpvId"))
            }
        }
    }

    // TODO: exception java.util.ConcurrentModificationException:
    // at java.lang.Object java.util.ArrayList$Itr.next() (ArrayList.java:860)
    // at void eu.kanade.tachiyomi.ui.player.PlayerActivity.fileLoaded() (PlayerActivity.kt:1874)
    // at void eu.kanade.tachiyomi.ui.player.PlayerActivity.event(int) (PlayerActivity.kt:1566)
    // at void is.xyz.mpv.MPVLib.event(int) (MPVLib.java:86)
    @SuppressLint("SourceLockedOrientationActivity")
    internal fun fileLoaded() {
        val localLangName = LocaleHelper.getSimpleLocaleDisplayName()
        MPVLib.setPropertyDouble("speed", playerPreferences.playerSpeed().get().toDouble())
        clearTracks()
        player.loadTracks()
        subTracks += player.tracks.getOrElse("sub") { emptyList() }
            .drop(1).map { track ->
                Track(track.mpvId.toString(), track.name)
            }.toTypedArray()
        audioTracks += player.tracks.getOrElse("audio") { emptyList() }
            .drop(1).map { track ->
                Track(track.mpvId.toString(), track.name)
            }.toTypedArray()
        if (hadPreviousSubs) {
            subTracks.getOrNull(selectedSub)?.let { sub ->
                MPVLib.command(arrayOf("sub-add", sub.url, "select", sub.url))
            }
        } else {
            currentVideoList?.getOrNull(selectedQuality)
                ?.subtitleTracks?.let { tracks ->
                    val langIndex = tracks.indexOfFirst {
                        it.lang.contains(localLangName)
                    }
                    val requestedLanguage = if (langIndex == -1) 0 else langIndex
                    tracks.getOrNull(requestedLanguage)?.let { sub ->
                        hadPreviousSubs = true
                        selectedSub = requestedLanguage + 1
                        MPVLib.command(arrayOf("sub-add", sub.url, "select", sub.url))
                    }
                } ?: run {
                val mpvSub = player.tracks.getOrElse("sub") { emptyList() }
                    .firstOrNull { player.sid == it.mpvId }
                selectedSub = mpvSub?.let {
                    subTracks.indexOfFirst { it.url == mpvSub.mpvId.toString() }
                }?.coerceAtLeast(0) ?: 0
            }
        }
        if (hadPreviousAudio) {
            audioTracks.getOrNull(selectedAudio)?.let { audio ->
                MPVLib.command(arrayOf("audio-add", audio.url, "select", audio.url))
            }
        } else {
            currentVideoList?.getOrNull(selectedQuality)
                ?.audioTracks?.let { tracks ->
                    val langIndex = tracks.indexOfFirst {
                        it.lang.contains(localLangName)
                    }
                    val requestedLanguage = if (langIndex == -1) 0 else langIndex
                    tracks.getOrNull(requestedLanguage)?.let { audio ->
                        hadPreviousAudio = true
                        selectedAudio = requestedLanguage + 1
                        MPVLib.command(arrayOf("audio-add", audio.url, "select", audio.url))
                    }
                } ?: run {
                val mpvAudio = player.tracks.getOrElse("audio") { emptyList() }
                    .firstOrNull { player.aid == it.mpvId }
                selectedAudio = mpvAudio?.let {
                    audioTracks.indexOfFirst { it.url == mpvAudio.mpvId.toString() }
                }?.coerceAtLeast(0) ?: 0
            }
        }

        viewModel.viewModelScope.launchUI {
            if (playerPreferences.adjustOrientationVideoDimensions().get()) {
                if ((player.videoW ?: 1) / (player.videoH ?: 1) >= 1) {
                    this@PlayerActivity.requestedOrientation =
                        playerPreferences.defaultPlayerOrientationLandscape().get()
                    switchControlsOrientation(true)
                } else {
                    this@PlayerActivity.requestedOrientation =
                        playerPreferences.defaultPlayerOrientationPortrait().get()
                    switchControlsOrientation(false)
                }
            }

            viewModel.mutableState.update {
                it.copy(isLoadingEpisode = false)
            }
        }
        // aniSkip stuff
        waitingAniSkip = playerPreferences.waitingTimeAniSkip().get()
        runBlocking {
<<<<<<< HEAD
            if (!aniSkipEnable) {
                aniSkipInterval = viewModel.aniSkipResponse(player.duration)
                playerControls.binding.playbackSeekbar.setStamps(aniSkipInterval)
=======
            aniSkipInterval = viewModel.aniSkipResponse(player.duration)
            aniSkipInterval?.let {
                aniskipStamps = it
                updateChapters(it, player.duration)
>>>>>>> 27a4014d
            }
        }
    }

    private var aniskipStamps: List<Stamp> = emptyList()

    private fun updateChapters(stamps: List<Stamp>? = null, duration: Int? = null) {
        val aniskipStamps = stamps ?: aniskipStamps
        val sortedAniskipStamps = aniskipStamps.sortedBy { it.interval.startTime }
        val aniskipChapters = sortedAniskipStamps.mapIndexed { i, it ->
            val startTime = if (i == 0 && it.interval.startTime < 1.0) {
                0.0
            } else {
                it.interval.startTime
            }
            val startChapter = Chapter(
                index = -2, // Index -2 is used to indicate that this is an AniSkip chapter
                title = it.skipType.getString(),
                time = startTime,
            )
            val nextStart = sortedAniskipStamps.getOrNull(i + 1)?.interval?.startTime
            val isNotLastChapter = abs(it.interval.endTime - (duration?.toDouble() ?: -2.0)) > 1.0
            val isNotAdjacent = nextStart == null || (abs(it.interval.endTime - nextStart) > 1.0)
            if (isNotLastChapter && isNotAdjacent) {
                val endChapter = Chapter(
                    index = -1,
                    title = null,
                    time = it.interval.endTime,
                )
                return@mapIndexed listOf(startChapter, endChapter)
            } else {
                listOf(startChapter)
            }
        }.flatten()
        val playerChapters = player.loadChapters().filter { playerChapter ->
            aniskipChapters.none { aniskipChapter ->
                abs(aniskipChapter.time - playerChapter.time) < 1.0 && aniskipChapter.index == -2
            }
        }.sortedBy { it.time }.mapIndexed { i, it ->
            if (i == 0 && it.time < 1.0) {
                Chapter(
                    it.index,
                    it.title,
                    0.0,
                )
            } else {
                it
            }
        }
        val filteredAniskipChapters = aniskipChapters.filter { aniskipChapter ->
            playerChapters.none { playerChapter ->
                abs(aniskipChapter.time - playerChapter.time) < 1.0 && aniskipChapter.index != -2
            }
        }
        val startChapter = if ((playerChapters + filteredAniskipChapters).isNotEmpty() &&
            playerChapters.none { it.time == 0.0 } &&
            filteredAniskipChapters.none { it.time == 0.0 }
        ) {
            listOf(
                Chapter(
                    index = -1,
                    title = null,
                    time = 0.0,
                ),
            )
        } else {
            emptyList()
        }
        val combinedChapters = (startChapter + playerChapters + filteredAniskipChapters).sortedBy { it.time }
        runOnUiThread { binding.playerControls.binding.chaptersBtn.isVisible = combinedChapters.isNotEmpty() }
        videoChapters = combinedChapters
    }

    private val aniSkipEnable = playerPreferences.aniSkipEnabled().get()
    private val netflixStyle = playerPreferences.enableNetflixStyleAniSkip().get()

    private var aniSkipInterval: List<Stamp>? = null
    private var waitingAniSkip = playerPreferences.waitingTimeAniSkip().get()

    private var skipType: SkipType? = null

    private suspend fun aniSkipStuff(position: Long) {
        if (!aniSkipEnable) return
        // if it doesn't find any interval it will show the +85 button
        if (aniSkipInterval == null) return

        val autoSkipAniSkip = playerPreferences.autoSkipAniSkip().get()

        skipType =
            aniSkipInterval?.firstOrNull { it.interval.startTime <= position && it.interval.endTime > position }?.skipType
        skipType?.let { skipType ->
            val aniSkipPlayerUtils = AniSkipApi.PlayerUtils(binding, aniSkipInterval!!)
            if (netflixStyle) {
                // show a toast with the seconds before the skip
                if (waitingAniSkip == playerPreferences.waitingTimeAniSkip().get()) {
                    toast(
                        "AniSkip: ${
                        getString(
                            R.string.player_aniskip_dontskip_toast,
                            waitingAniSkip,
                        )
                        }",
                    )
                }
                aniSkipPlayerUtils.showSkipButton(skipType, waitingAniSkip)
                waitingAniSkip--
            } else if (autoSkipAniSkip) {
                skipType.let {
                    MPVLib.command(
                        arrayOf(
                            "seek",
                            "${aniSkipInterval!!.first { it.skipType == skipType }.interval.endTime}",
                            "absolute",
                        ),
                    )
                }
            } else {
                aniSkipPlayerUtils.showSkipButton(skipType)
            }
        } ?: run {
            refreshUi()
        }
    }

    // mpv events

    internal fun mpvUpdateAspect(aspect: String, pan: String) {
        MPVLib.setOptionString("video-aspect-override", aspect)
        MPVLib.setOptionString("panscan", pan)
    }

    internal fun mpvUpdateHwDec(hwDec: HwDecState) {
        MPVLib.setOptionString("hwdec", hwDec.mpvValue)
        HwDecState.mode = hwDec
    }

    internal fun eventPropertyUi(property: String, value: Long) {
        when (property) {
            "demuxer-cache-time" -> playerControls.updateBufferPosition(value.toInt())
            "time-pos" -> {
                playerControls.updatePlaybackPos(value.toInt())
                viewModel.viewModelScope.launchUI { aniSkipStuff(value) }
            }

            "duration" -> playerControls.updatePlaybackDuration(value.toInt())
        }
    }

    internal fun eventPropertyUi(property: String, value: Boolean) {
        when (property) {
            "seeking" -> isSeeking(value)
            "paused-for-cache" -> showLoadingIndicator(value)
            "pause" -> {
                if (!isFinishing) {
                    setAudioFocus(value)
                    updatePlaybackStatus(value)
                }
            }

            "eof-reached" -> endFile(value)
        }
    }

<<<<<<< HEAD
    private val nextEpisodeRunnable = Runnable { changeEpisode(viewModel.getAdjacentEpisodeId(previous = false), autoPlay = true) }
=======
    internal fun eventPropertyUi(property: String) {
        when (property) {
            "chapter-list" -> updateChapters()
        }
    }

    private val nextEpisodeRunnable = Runnable { switchEpisode(previous = false, autoPlay = true) }
>>>>>>> 27a4014d

    private fun endFile(eofReached: Boolean) {
        animationHandler.removeCallbacks(nextEpisodeRunnable)
        if (eofReached && playerPreferences.autoplayEnabled().get()) {
            animationHandler.postDelayed(nextEpisodeRunnable, 1000L)
        }
    }
}<|MERGE_RESOLUTION|>--- conflicted
+++ resolved
@@ -114,11 +114,7 @@
             finish()
             return
         }
-        NotificationReceiver.dismissNotification(
-            this,
-            animeId.hashCode(),
-            Notifications.ID_NEW_EPISODES,
-        )
+        NotificationReceiver.dismissNotification(this, animeId.hashCode(), Notifications.ID_NEW_EPISODES)
 
         viewModel.saveCurrentEpisodeWatchingProgress()
 
@@ -129,8 +125,7 @@
 
             val initResult = viewModel.init(animeId, episodeId)
             if (!initResult.second.getOrDefault(false)) {
-                val exception =
-                    initResult.second.exceptionOrNull() ?: IllegalStateException("Unknown error")
+                val exception = initResult.second.exceptionOrNull() ?: IllegalStateException("Unknown error")
                 withUIContext {
                     setInitialEpisodeError(exception)
                 }
@@ -177,14 +172,12 @@
                     if (!wasPlayerPaused) player.paused = false
                 }
             }
-
             AudioManager.AUDIOFOCUS_LOSS_TRANSIENT_CAN_DUCK -> {
                 MPVLib.command(arrayOf("multiply", "volume", 0.5F.toString()))
                 audioFocusRestore = {
                     MPVLib.command(arrayOf("multiply", "volume", 2F.toString()))
                 }
             }
-
             AudioManager.AUDIOFOCUS_GAIN -> {
                 audioFocusRestore()
                 audioFocusRestore = {}
@@ -297,15 +290,12 @@
                     is PlayerViewModel.Event.SavedImage -> {
                         onSaveImageResult(event.result)
                     }
-
                     is PlayerViewModel.Event.ShareImage -> {
                         onShareImageResult(event.uri, event.seconds)
                     }
-
                     is PlayerViewModel.Event.SetCoverResult -> {
                         onSetAsCoverResult(event.result)
                     }
-
                     is PlayerViewModel.Event.SetAnimeSkipIntro -> {
                         refreshUi()
                     }
@@ -378,8 +368,7 @@
     private fun setupPlayerAudio() {
         audioManager = getSystemService(Context.AUDIO_SERVICE) as AudioManager
 
-        val useDeviceVolume = playerPreferences.playerVolumeValue()
-            .get() == -1.0F || !playerPreferences.rememberPlayerVolume().get()
+        val useDeviceVolume = playerPreferences.playerVolumeValue().get() == -1.0F || !playerPreferences.rememberPlayerVolume().get()
         fineVolume = if (useDeviceVolume) {
             audioManager!!.getStreamVolume(AudioManager.STREAM_MUSIC).toFloat()
         } else {
@@ -396,8 +385,7 @@
     }
 
     private fun setupPlayerBrightness() {
-        val useDeviceBrightness = playerPreferences.playerBrightnessValue()
-            .get() == -1.0F || !playerPreferences.rememberPlayerBrightness().get()
+        val useDeviceBrightness = playerPreferences.playerBrightnessValue().get() == -1.0F || !playerPreferences.rememberPlayerBrightness().get()
         brightness = if (useDeviceBrightness) {
             Utils.getScreenBrightness(this) ?: 0.5F
         } else {
@@ -408,8 +396,7 @@
 
     @Suppress("DEPRECATION")
     private fun loadDeviceDimensions() {
-        this@PlayerActivity.requestedOrientation =
-            playerPreferences.defaultPlayerOrientationType().get()
+        this@PlayerActivity.requestedOrientation = playerPreferences.defaultPlayerOrientationType().get()
         val dm = DisplayMetrics()
         windowManager.defaultDisplay.getRealMetrics(dm)
         deviceWidth = dm.widthPixels
@@ -435,13 +422,7 @@
     override fun onResume() {
         super.onResume()
         refreshUi()
-        if (pip.supportedAndEnabled && PipState.mode == PipState.ON) {
-            player.paused?.let {
-                pip.update(
-                    !it,
-                )
-            }
-        }
+        if (pip.supportedAndEnabled && PipState.mode == PipState.ON) player.paused?.let { pip.update(!it) }
     }
 
     override fun onPause() {
@@ -757,13 +738,7 @@
             playerControls.hideUiForSeek()
         }
         binding.secondsView.start()
-        ViewAnimationUtils.createCircularReveal(
-            view,
-            x,
-            y,
-            0f,
-            kotlin.math.max(view.height, view.width).toFloat(),
-        ).setDuration(500).start()
+        ViewAnimationUtils.createCircularReveal(view, x, y, 0f, kotlin.math.max(view.height, view.width).toFloat()).setDuration(500).start()
 
         ObjectAnimator.ofFloat(view, "alpha", 0f, 0.15f).setDuration(500).start()
         ObjectAnimator.ofFloat(view, "alpha", 0.15f, 0.15f, 0f).setDuration(1000).start()
@@ -784,22 +759,14 @@
             return
         }
         val newPos = (initialSeek + diff.toInt()).coerceIn(0, duration)
-        if (playerPreferences.playerSmoothSeek().get() && final) {
-            player.timePos =
-                newPos
-        } else {
-            MPVLib.command(arrayOf("seek", newPos.toString(), "absolute+keyframes"))
-        }
+        if (playerPreferences.playerSmoothSeek().get() && final) player.timePos = newPos else MPVLib.command(arrayOf("seek", newPos.toString(), "absolute+keyframes"))
         val newDiff = newPos - initialSeek
 
         playerControls.showSeekText(newPos, newDiff)
     }
 
     fun verticalScrollRight(diff: Float) {
-        if (diff != 0F) {
-            fineVolume =
-                (fineVolume + (diff * maxVolume)).coerceIn(0F, maxVolume.toFloat())
-        }
+        if (diff != 0F) fineVolume = (fineVolume + (diff * maxVolume)).coerceIn(0F, maxVolume.toFloat())
         val newVolume = fineVolume.toInt()
         audioManager!!.setStreamVolume(AudioManager.STREAM_MUSIC, newVolume, 0)
 
@@ -833,7 +800,6 @@
                 verticalScrollRight(1 / maxVolume.toFloat())
                 return true
             }
-
             KeyEvent.KEYCODE_VOLUME_DOWN -> {
                 verticalScrollRight(-1 / maxVolume.toFloat())
                 return true
@@ -871,8 +837,7 @@
 
     @Suppress("UNUSED_PARAMETER")
     fun openTracksSheet(view: View) {
-        val qualityTracks = currentVideoList?.map { Track("", it.quality) }?.toTypedArray()
-            ?.takeUnless { it.isEmpty() }
+        val qualityTracks = currentVideoList?.map { Track("", it.quality) }?.toTypedArray()?.takeUnless { it.isEmpty() }
         val subTracks = subTracks.takeUnless { it.isEmpty() }
         val audioTracks = audioTracks.takeUnless { it.isEmpty() }
 
@@ -957,14 +922,7 @@
                 it.mpvId.toString() == subTracks[index].url
         }
         selectedLoadedTrack?.let { player.sid = it.mpvId }
-            ?: MPVLib.command(
-                arrayOf(
-                    "sub-add",
-                    subTracks[index].url,
-                    "select",
-                    subTracks[index].url,
-                ),
-            )
+            ?: MPVLib.command(arrayOf("sub-add", subTracks[index].url, "select", subTracks[index].url))
     }
 
     internal fun audioTracksTab(dismissTab: () -> Unit): PlayerTracksBuilder {
@@ -994,14 +952,7 @@
                 it.mpvId.toString() == audioTracks[index].url
         }
         selectedLoadedTrack?.let { player.aid = it.mpvId }
-            ?: MPVLib.command(
-                arrayOf(
-                    "audio-add",
-                    audioTracks[index].url,
-                    "select",
-                    audioTracks[index].url,
-                ),
-            )
+            ?: MPVLib.command(arrayOf("audio-add", audioTracks[index].url, "select", audioTracks[index].url))
     }
 
     fun openScreenshotSheet() {
@@ -1089,7 +1040,6 @@
             is PlayerViewModel.SaveImageResult.Success -> {
                 toast(R.string.picture_saved)
             }
-
             is PlayerViewModel.SaveImageResult.Error -> {
                 logcat(LogPriority.ERROR, result.error)
             }
@@ -1143,15 +1093,7 @@
                 waitingAniSkip = -1
                 return
             }
-            skipType.let {
-                MPVLib.command(
-                    arrayOf(
-                        "seek",
-                        "${aniSkipInterval!!.first { it.skipType == skipType }.interval.endTime}",
-                        "absolute",
-                    ),
-                )
-            }
+            skipType.let { MPVLib.command(arrayOf("seek", "${aniSkipInterval!!.first{it.skipType == skipType}.interval.endTime}", "absolute")) }
             AniSkipApi.PlayerUtils(binding, aniSkipInterval!!).skipAnimation(skipType!!)
         } else if (playerControls.binding.controlsSkipIntroBtn.text != "") {
             doubleTapSeek(viewModel.getAnimeSkipIntroLength(), isDoubleTap = false)
@@ -1185,12 +1127,9 @@
             View.SYSTEM_UI_FLAG_LAYOUT_HIDE_NAVIGATION or
             View.SYSTEM_UI_FLAG_LOW_PROFILE
         windowInsetsController.hide(WindowInsetsCompat.Type.systemBars())
-        windowInsetsController.systemBarsBehavior =
-            WindowInsetsControllerCompat.BEHAVIOR_SHOW_TRANSIENT_BARS_BY_SWIPE
+        windowInsetsController.systemBarsBehavior = WindowInsetsControllerCompat.BEHAVIOR_SHOW_TRANSIENT_BARS_BY_SWIPE
         window.addFlags(WindowManager.LayoutParams.FLAG_DRAWS_SYSTEM_BAR_BACKGROUNDS)
-        if (Build.VERSION.SDK_INT >= Build.VERSION_CODES.P && playerPreferences.playerFullscreen()
-            .get()
-        ) {
+        if (Build.VERSION.SDK_INT >= Build.VERSION_CODES.P && playerPreferences.playerFullscreen().get()) {
             window.attributes.layoutInDisplayCutoutMode =
                 WindowManager.LayoutParams.LAYOUT_IN_DISPLAY_CUTOUT_MODE_SHORT_EDGES
         }
@@ -1230,15 +1169,12 @@
                         CONTROL_TYPE_PLAY -> {
                             player.paused = false
                         }
-
                         CONTROL_TYPE_PAUSE -> {
                             player.paused = true
                         }
-
                         CONTROL_TYPE_PREVIOUS -> {
                             changeEpisode(viewModel.getAdjacentEpisodeId(previous = true))
                         }
-
                         CONTROL_TYPE_NEXT -> {
                             changeEpisode(viewModel.getAdjacentEpisodeId(previous = false))
                         }
@@ -1317,8 +1253,7 @@
                 ParcelFileDescriptor.adoptFd(fd).close() // we don't need that anymore
                 return path
             }
-        } catch (_: Exception) {
-        }
+        } catch (_: Exception) {}
         // Else, pass the fd to mpv
         return "fdclose://$fd"
     }
@@ -1433,12 +1368,10 @@
         viewModel.viewModelScope.launchUI {
             if (playerPreferences.adjustOrientationVideoDimensions().get()) {
                 if ((player.videoW ?: 1) / (player.videoH ?: 1) >= 1) {
-                    this@PlayerActivity.requestedOrientation =
-                        playerPreferences.defaultPlayerOrientationLandscape().get()
+                    this@PlayerActivity.requestedOrientation = playerPreferences.defaultPlayerOrientationLandscape().get()
                     switchControlsOrientation(true)
                 } else {
-                    this@PlayerActivity.requestedOrientation =
-                        playerPreferences.defaultPlayerOrientationPortrait().get()
+                    this@PlayerActivity.requestedOrientation = playerPreferences.defaultPlayerOrientationPortrait().get()
                     switchControlsOrientation(false)
                 }
             }
@@ -1450,16 +1383,12 @@
         // aniSkip stuff
         waitingAniSkip = playerPreferences.waitingTimeAniSkip().get()
         runBlocking {
-<<<<<<< HEAD
             if (!aniSkipEnable) {
                 aniSkipInterval = viewModel.aniSkipResponse(player.duration)
-                playerControls.binding.playbackSeekbar.setStamps(aniSkipInterval)
-=======
-            aniSkipInterval = viewModel.aniSkipResponse(player.duration)
-            aniSkipInterval?.let {
-                aniskipStamps = it
-                updateChapters(it, player.duration)
->>>>>>> 27a4014d
+                aniSkipInterval?.let {
+                    aniskipStamps = it
+                    updateChapters(it, player.duration)
+                }
             }
         }
     }
@@ -1555,27 +1484,12 @@
             if (netflixStyle) {
                 // show a toast with the seconds before the skip
                 if (waitingAniSkip == playerPreferences.waitingTimeAniSkip().get()) {
-                    toast(
-                        "AniSkip: ${
-                        getString(
-                            R.string.player_aniskip_dontskip_toast,
-                            waitingAniSkip,
-                        )
-                        }",
-                    )
+                    toast("AniSkip: ${getString(R.string.player_aniskip_dontskip_toast,waitingAniSkip)}")
                 }
                 aniSkipPlayerUtils.showSkipButton(skipType, waitingAniSkip)
                 waitingAniSkip--
             } else if (autoSkipAniSkip) {
-                skipType.let {
-                    MPVLib.command(
-                        arrayOf(
-                            "seek",
-                            "${aniSkipInterval!!.first { it.skipType == skipType }.interval.endTime}",
-                            "absolute",
-                        ),
-                    )
-                }
+                skipType.let { MPVLib.command(arrayOf("seek", "${aniSkipInterval!!.first{it.skipType == skipType}.interval.endTime}", "absolute")) }
             } else {
                 aniSkipPlayerUtils.showSkipButton(skipType)
             }
@@ -1603,7 +1517,6 @@
                 playerControls.updatePlaybackPos(value.toInt())
                 viewModel.viewModelScope.launchUI { aniSkipStuff(value) }
             }
-
             "duration" -> playerControls.updatePlaybackDuration(value.toInt())
         }
     }
@@ -1618,22 +1531,17 @@
                     updatePlaybackStatus(value)
                 }
             }
-
             "eof-reached" -> endFile(value)
         }
     }
 
-<<<<<<< HEAD
-    private val nextEpisodeRunnable = Runnable { changeEpisode(viewModel.getAdjacentEpisodeId(previous = false), autoPlay = true) }
-=======
     internal fun eventPropertyUi(property: String) {
         when (property) {
             "chapter-list" -> updateChapters()
         }
     }
 
-    private val nextEpisodeRunnable = Runnable { switchEpisode(previous = false, autoPlay = true) }
->>>>>>> 27a4014d
+    private val nextEpisodeRunnable = Runnable { changeEpisode(viewModel.getAdjacentEpisodeId(previous = false), autoPlay = true) }
 
     private fun endFile(eofReached: Boolean) {
         animationHandler.removeCallbacks(nextEpisodeRunnable)
