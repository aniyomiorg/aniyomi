--- conflicted
+++ resolved
@@ -292,20 +292,9 @@
 
     private var hadPreviousAudio = false
 
-<<<<<<< HEAD
     private var videoChapters
         get() = viewModel.state.value.videoChapters
         set(value) { viewModel.mutableState.update { it.copy(videoChapters = value) } }
-=======
-    private var videoChapters: List<VideoChapter> = emptyList()
-        set(value) {
-            field = value
-            runOnUiThread {
-                playerControls.seekbar.updateSeekbar(chapters = value)
-                playerControls.chapterText.updateCurrentChapterText(chapters = value)
-            }
-        }
->>>>>>> 0bd1bb37
 
     override fun dispatchTouchEvent(ev: MotionEvent?): Boolean {
         playerControls.resetControlsFade()
