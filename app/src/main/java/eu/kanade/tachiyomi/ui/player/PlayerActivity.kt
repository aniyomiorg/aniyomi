--- conflicted
+++ resolved
@@ -527,15 +527,13 @@
             3 -> MPVLib.setOptionString("vf", "format=yuv420p")
         }
 
-<<<<<<< HEAD
         val currentPlayerStatisticsPage = playerPreferences.playerStatisticsPage().get()
         if (currentPlayerStatisticsPage != 0) {
             MPVLib.command(arrayOf("script-binding", "stats/display-stats-toggle"))
             MPVLib.command(arrayOf("script-binding", "stats/display-page-$currentPlayerStatisticsPage"))
         }
-=======
+
         MPVLib.setOptionString("input-default-bindings", "yes")
->>>>>>> 418137c7
 
         MPVLib.addLogObserver(playerObserver)
         player.addObserver(playerObserver)
@@ -1205,8 +1203,6 @@
         return super.onKeyDown(keyCode, event)
     }
 
-<<<<<<< HEAD
-=======
     // Removing this causes mpv to repeat the last repeated input
     // that's not specified in onKeyDown indefinitely for some reason
     override fun onKeyUp(keyCode: Int, event: KeyEvent?): Boolean {
@@ -1214,180 +1210,6 @@
         return super.onKeyUp(keyCode, event)
     }
 
-    @Suppress("UNUSED_PARAMETER")
-    fun openTracksSheet(view: View) {
-        val qualityTracks = currentVideoList?.map { Track("", it.quality) }?.toTypedArray()?.takeUnless { it.isEmpty() }
-        val subTracks = subTracks.takeUnless { it.isEmpty() }
-        val audioTracks = audioTracks.takeUnless { it.isEmpty() }
-
-        if (qualityTracks == null || subTracks == null || audioTracks == null) return
-        if (playerSettingsSheet?.isShowing == true) return
-
-        playerControls.hideControls(true)
-        playerSettingsSheet = PlayerSettingsSheet(this@PlayerActivity).apply { show() }
-    }
-
-    private var selectedQuality = 0
-
-    internal fun qualityTracksTab(dismissSheet: () -> Unit): PlayerTracksBuilder {
-        val videoTracks = currentVideoList!!.map {
-            Track("", it.quality)
-        }.toTypedArray().takeUnless { it.isEmpty() }!!
-
-        return PlayerTracksBuilder(
-            activity = this,
-            changeTrackMethod = ::changeQuality,
-            tracks = videoTracks,
-            preselectedTrack = selectedQuality,
-            dismissSheet = dismissSheet,
-            trackSettings = null,
-        )
-    }
-
-    private fun changeQuality(quality: Int) {
-        if (playerIsDestroyed) return
-        if (selectedQuality == quality) return
-        showLoadingIndicator(true)
-        logcat(LogPriority.INFO) { "Changing quality" }
-        setVideoList(quality, currentVideoList)
-    }
-
-    private fun setChapter(chapter: Chapter) {
-        val seekDifference = chapter.time.roundToInt() - (player.timePos ?: 0)
-        doubleTapSeek(
-            time = seekDifference,
-            isDoubleTap = false,
-            isChapter = true,
-            text = chapter.title.takeIf { !it.isNullOrBlank() }
-                ?: Utils.prettyTime(chapter.time.roundToInt()),
-        )
-    }
-
-    @Suppress("UNUSED_PARAMETER")
-    fun pickChapter(view: View) {
-        playerControls.hideControls(true)
-        PlayerChaptersSheet(
-            activity = this@PlayerActivity,
-            textRes = R.string.chapter_dialog_header,
-            seekToChapterMethod = ::setChapter,
-            chapters = videoChapters,
-        ).show()
-    }
-
-    internal fun subtitleTracksTab(dismissTab: () -> Unit): PlayerTracksBuilder {
-        val subTracks = subTracks.takeUnless { it.isEmpty() }!!
-
-        playerControls.hideControls(true)
-        return PlayerTracksBuilder(
-            activity = this,
-            changeTrackMethod = ::setSub,
-            tracks = subTracks,
-            preselectedTrack = selectedSub,
-            dismissSheet = dismissTab,
-            trackSettings = null,
-        )
-    }
-
-    private fun setSub(index: Int) {
-        if (selectedSub == index || selectedSub > subTracks.lastIndex) return
-        selectedSub = index
-        if (index == 0) {
-            player.sid = -1
-            return
-        }
-        val tracks = player.tracks.getValue("sub")
-        val selectedLoadedTrack = tracks.firstOrNull {
-            it.name == subTracks[index].url ||
-                it.mpvId.toString() == subTracks[index].url
-        }
-        selectedLoadedTrack?.let { player.sid = it.mpvId }
-            ?: MPVLib.command(arrayOf("sub-add", subTracks[index].url, "select", subTracks[index].url))
-    }
-
-    internal fun audioTracksTab(dismissTab: () -> Unit): PlayerTracksBuilder {
-        val audioTracks = audioTracks.takeUnless { it.isEmpty() }!!
-
-        playerControls.hideControls(true)
-        return PlayerTracksBuilder(
-            activity = this,
-            changeTrackMethod = ::setAudio,
-            tracks = audioTracks,
-            preselectedTrack = selectedAudio,
-            dismissSheet = dismissTab,
-            trackSettings = null,
-        )
-    }
-
-    private fun setAudio(index: Int) {
-        if (selectedAudio == index || selectedAudio > audioTracks.lastIndex) return
-        selectedAudio = index
-        if (index == 0) {
-            player.aid = -1
-            return
-        }
-        val tracks = player.tracks.getValue("audio")
-        val selectedLoadedTrack = tracks.firstOrNull {
-            it.name == audioTracks[index].url ||
-                it.mpvId.toString() == audioTracks[index].url
-        }
-        selectedLoadedTrack?.let { player.aid = it.mpvId }
-            ?: MPVLib.command(arrayOf("audio-add", audioTracks[index].url, "select", audioTracks[index].url))
-    }
-
-    fun openScreenshotSheet() {
-        playerControls.hideControls(true)
-        PlayerScreenshotSheet(this@PlayerActivity).show()
-    }
-
-    @Suppress("UNUSED_PARAMETER")
-    fun openOptionsSheet(view: View) {
-        playerControls.hideControls(true)
-        PlayerOptionsSheet(this@PlayerActivity).show()
-    }
-
-    var stats: Boolean = false
-    var statsPage: Int = 0
-        set(value) {
-            val newValue = when (value) {
-                0 -> 1
-                1 -> 2
-                2 -> 3
-                else -> 1
-            }
-            if (!stats) toggleStats()
-            MPVLib.command(arrayOf("script-binding", "stats/display-page-$newValue"))
-            field = newValue - 1
-        }
-
-    fun toggleStats() {
-        MPVLib.command(arrayOf("script-binding", "stats/display-stats-toggle"))
-        stats = !stats
-    }
-
-    private fun takeScreenshot(): InputStream? {
-        val filename = cacheDir.path + "/${System.currentTimeMillis()}_mpv_screenshot_tmp.png"
-        val subtitleFlag = if (playerPreferences.screenshotSubtitles().get()) {
-            "subtitles"
-        } else {
-            "video"
-        }
-        MPVLib.command(arrayOf("screenshot-to-file", filename, subtitleFlag))
-        val tempFile = File(filename).takeIf { it.exists() } ?: return null
-        val newFile = File(cacheDir.path + "/mpv_screenshot.png")
-        newFile.delete()
-        tempFile.renameTo(newFile)
-        return newFile.takeIf { it.exists() }?.inputStream()
-    }
-
-    /**
-     * Called from the options sheet. It delegates the call to the presenter to do some IO, which
-     * will call [onShareImageResult] with the path the image was saved on when it's ready.
-     */
-    fun shareImage() {
-        viewModel.shareImage({ takeScreenshot()!! }, player.timePos)
-    }
-
->>>>>>> 418137c7
     /**
      * Called from the presenter when a screenshot is ready to be shared. It shows Android's
      * default sharing tool.
