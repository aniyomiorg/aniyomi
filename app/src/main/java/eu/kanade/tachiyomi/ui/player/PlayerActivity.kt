/*
 * Copyright 2024 Abdallah Mehiz
 * https://github.com/abdallahmehiz/mpvKt
 *
 * Licensed under the Apache License, Version 2.0 (the "License");
 * you may not use this file except in compliance with the License.
 * You may obtain a copy of the License at
 *
 *      http://www.apache.org/licenses/LICENSE-2.0
 *
 * Unless required by applicable law or agreed to in writing, software
 * distributed under the License is distributed on an "AS IS" BASIS,
 * WITHOUT WARRANTIES OR CONDITIONS OF ANY KIND, either express or implied.
 * See the License for the specific language governing permissions and
 * limitations under the License.
 */

/**
 * Code is a mix between PlayerActivity from mpvKt and the former
 * PlayerActivity from Aniyomi.
 */

package eu.kanade.tachiyomi.ui.player

import android.annotation.SuppressLint
import android.app.PictureInPictureParams
import android.content.BroadcastReceiver
import android.content.Context
import android.content.Intent
import android.content.IntentFilter
import android.content.pm.ActivityInfo
import android.content.pm.PackageManager
import android.content.res.AssetManager
import android.content.res.Configuration
import android.graphics.Rect
import android.media.AudioManager
import android.media.session.MediaSession
import android.media.session.PlaybackState
import android.net.Uri
import android.os.Build
import android.os.Bundle
import android.util.Rational
import android.view.KeyEvent
import android.view.View
import android.view.WindowManager
import androidx.activity.enableEdgeToEdge
import androidx.activity.viewModels
import androidx.compose.ui.Modifier
import androidx.compose.ui.layout.boundsInWindow
import androidx.compose.ui.layout.onGloballyPositioned
import androidx.core.net.toUri
import androidx.core.view.WindowCompat
import androidx.core.view.WindowInsetsCompat
import androidx.core.view.WindowInsetsControllerCompat
import androidx.lifecycle.lifecycleScope
import androidx.lifecycle.viewModelScope
import androidx.media.AudioAttributesCompat
import androidx.media.AudioFocusRequestCompat
import androidx.media.AudioManagerCompat
import com.hippo.unifile.UniFile
import eu.kanade.domain.connections.service.ConnectionsPreferences
import eu.kanade.presentation.theme.TachiyomiTheme
import eu.kanade.tachiyomi.animesource.model.ChapterType
import eu.kanade.tachiyomi.animesource.model.Hoster
import eu.kanade.tachiyomi.animesource.model.SerializableHoster.Companion.serialize
import eu.kanade.tachiyomi.animesource.model.Video
import eu.kanade.tachiyomi.animesource.online.AnimeHttpSource
import eu.kanade.tachiyomi.data.connections.discord.DiscordRPCService
import eu.kanade.tachiyomi.data.connections.discord.PlayerData
import eu.kanade.tachiyomi.data.notification.NotificationReceiver
import eu.kanade.tachiyomi.data.notification.Notifications
import eu.kanade.tachiyomi.data.torrentServer.service.TorrentServerService
import eu.kanade.tachiyomi.databinding.PlayerLayoutBinding
import eu.kanade.tachiyomi.network.NetworkPreferences
import eu.kanade.tachiyomi.source.anime.isNsfw
import eu.kanade.tachiyomi.torrentServer.TorrentServerApi
import eu.kanade.tachiyomi.torrentServer.TorrentServerUtils
import eu.kanade.tachiyomi.ui.base.activity.BaseActivity
import eu.kanade.tachiyomi.ui.player.controls.PlayerControls
import eu.kanade.tachiyomi.ui.player.settings.AdvancedPlayerPreferences
import eu.kanade.tachiyomi.ui.player.settings.AudioPreferences
import eu.kanade.tachiyomi.ui.player.settings.GesturePreferences
import eu.kanade.tachiyomi.ui.player.settings.PlayerPreferences
import eu.kanade.tachiyomi.ui.player.utils.ChapterUtils
import eu.kanade.tachiyomi.ui.player.utils.ChapterUtils.Companion.getStringRes
import eu.kanade.tachiyomi.util.system.powerManager
import eu.kanade.tachiyomi.util.system.toShareIntent
import eu.kanade.tachiyomi.util.system.toast
import `is`.xyz.mpv.MPVLib
import kotlinx.coroutines.CoroutineScope
import kotlinx.coroutines.DelicateCoroutinesApi
import kotlinx.coroutines.Dispatchers
import kotlinx.coroutines.flow.launchIn
import kotlinx.coroutines.flow.onEach
import kotlinx.coroutines.flow.update
import kotlinx.coroutines.launch
import kotlinx.coroutines.runBlocking
import kotlinx.serialization.json.Json
import logcat.LogPriority
import tachiyomi.core.common.i18n.stringResource
import tachiyomi.core.common.util.lang.launchIO
import tachiyomi.core.common.util.lang.launchNonCancellable
import tachiyomi.core.common.util.lang.launchUI
import tachiyomi.core.common.util.lang.withUIContext
import tachiyomi.core.common.util.system.logcat
import tachiyomi.domain.custombuttons.model.CustomButton
import tachiyomi.domain.storage.service.StorageManager
import tachiyomi.i18n.MR
import tachiyomi.i18n.aniyomi.AYMR
import uy.kohesive.injekt.Injekt
import uy.kohesive.injekt.api.get
import java.io.IOException
import java.io.InputStream
import java.io.OutputStream
import java.util.Calendar
import kotlin.math.ceil
import kotlin.math.floor

class PlayerActivity : BaseActivity() {
    private val viewModel by viewModels<PlayerViewModel>(factoryProducer = { PlayerViewModelProviderFactory(this) })
    private val binding by lazy { PlayerLayoutBinding.inflate(layoutInflater) }
    private val playerObserver by lazy { PlayerObserver(this) }
    val player by lazy { binding.player }
    val windowInsetsController by lazy { WindowCompat.getInsetsController(window, window.decorView) }
    val audioManager by lazy { getSystemService(Context.AUDIO_SERVICE) as AudioManager }

    private var mediaSession: MediaSession? = null
    private val gesturePreferences: GesturePreferences by lazy { viewModel.gesturePreferences }
    private val playerPreferences: PlayerPreferences by lazy { viewModel.playerPreferences }
    private val audioPreferences: AudioPreferences = Injekt.get()
    private val advancedPlayerPreferences: AdvancedPlayerPreferences = Injekt.get()
    private val networkPreferences: NetworkPreferences = Injekt.get()
    private val storageManager: StorageManager = Injekt.get()

    // Cast -->
    val castManager: CastManager by lazy { CastManager(this, Injekt.get()) }
    // <-- Cast

    private var audioFocusRequest: AudioFocusRequestCompat? = null
    private var restoreAudioFocus: () -> Unit = {}

    private var pipRect: Rect? = null
    val isPipSupportedAndEnabled by lazy {
        packageManager.hasSystemFeature(PackageManager.FEATURE_PICTURE_IN_PICTURE) &&
            playerPreferences.enablePip().get()
    }

    private var pipReceiver: BroadcastReceiver? = null

    private val noisyReceiver = object : BroadcastReceiver() {
        var initialized = false
        override fun onReceive(context: Context?, intent: Intent?) {
            if (intent?.action == AudioManager.ACTION_AUDIO_BECOMING_NOISY) {
                viewModel.pause()
                window.clearFlags(WindowManager.LayoutParams.FLAG_KEEP_SCREEN_ON)
            }
        }
    }

    companion object {
        fun newIntent(
            context: Context,
            animeId: Long?,
            episodeId: Long?,
            hostList: List<Hoster>? = null,
            hostIndex: Int? = null,
            vidIndex: Int? = null,
        ): Intent {
            return Intent(context, PlayerActivity::class.java).apply {
                putExtra("animeId", animeId)
                putExtra("episodeId", episodeId)
                hostIndex?.let { putExtra("hostIndex", it) }
                vidIndex?.let { putExtra("vidIndex", it) }
                hostList?.let { putExtra("hostList", it.serialize()) }
                addFlags(Intent.FLAG_ACTIVITY_CLEAR_TOP)
            }
        }

        internal const val MPV_DIR = "mpv"
        private const val MPV_FONTS_DIR = "fonts"
        private const val MPV_SCRIPTS_DIR = "scripts"
        private const val MPV_SCRIPTS_OPTS_DIR = "script-opts"
        private const val MPV_SHADERS_DIR = "shaders"
    }

    // AM (CONNECTIONS) -->
    private val connectionsPreferences: ConnectionsPreferences = Injekt.get()
    // <-- AM (CONNECTIONS)

    @SuppressLint("MissingSuperCall")
    override fun onNewIntent(intent: Intent) {
        super.onNewIntent(intent)

        val animeId = intent.extras?.getLong("animeId") ?: -1
        val episodeId = intent.extras?.getLong("episodeId") ?: -1
        val hostList = intent.extras?.getString("hostList") ?: ""
        val hostIndex = intent.extras?.getInt("hostIndex") ?: -1
        val vidIndex = intent.extras?.getInt("vidIndex") ?: -1
        if (animeId == -1L || episodeId == -1L) {
            finish()
            return
        }
        NotificationReceiver.dismissNotification(
            this,
            animeId.hashCode(),
            Notifications.ID_NEW_EPISODES,
        )

        viewModel.saveCurrentEpisodeWatchingProgress()

        lifecycleScope.launchNonCancellable {
            viewModel.updateIsLoadingEpisode(true)
            viewModel.updateIsLoadingHosters(true)

            val initResult = viewModel.init(animeId, episodeId, hostList, hostIndex, vidIndex)
            if (!initResult.second.getOrDefault(false)) {
                val exception = initResult.second.exceptionOrNull() ?: IllegalStateException(
                    "Unknown error",
                )
                withUIContext {
                    setInitialEpisodeError(exception)
                }
            }

            viewModel.updateIsLoadingHosters(false)

            lifecycleScope.launch {
                viewModel.loadHosters(
                    source = viewModel.currentSource.value!!,
                    hosterList = initResult.first.hosterList ?: emptyList(),
                    hosterIndex = initResult.first.videoIndex.first,
                    videoIndex = initResult.first.videoIndex.second,
                )
            }
        }

        setIntent(intent)
    }

    @SuppressLint("ClickableViewAccessibility")
    override fun onCreate(savedInstanceState: Bundle?) {
        enableEdgeToEdge()
        registerSecureActivity(this)
        super.onCreate(savedInstanceState)
        setContentView(binding.root)

        setupPlayerMPV()
        setupPlayerAudio()
        setupMediaSession()
        setupPlayerOrientation()

        Thread.setDefaultUncaughtExceptionHandler { _, throwable ->
            runOnUiThread {
                toast(throwable.message)
            }
            logcat(LogPriority.ERROR, throwable)
            finish()
        }

        viewModel.eventFlow
            .onEach { event ->
                when (event) {
                    is PlayerViewModel.Event.SavedImage -> {
                        onSaveImageResult(event.result)
                    }
                    is PlayerViewModel.Event.ShareImage -> {
                        onShareImageResult(event.uri, event.seconds)
                    }
                    is PlayerViewModel.Event.SetCoverResult -> {
                        onSetAsCoverResult(event.result)
                    }
                }
            }
            .launchIn(lifecycleScope)
        viewModel.viewModelScope.launchIO {
            // AM (DISCORD) -->
            updateDiscordRPC(exitingPlayer = false)

            // <-- AM (DISCORD)
        }
        // Cast -->
        castManager
        // <-- Cast

        binding.controls.setContent {
            TachiyomiTheme {
                PlayerControls(
                    viewModel = viewModel,
                    castManager = castManager, // Pass the castManager instance
                    onBackPress = {
                        if (isPipSupportedAndEnabled && player.paused == false && playerPreferences.pipOnExit().get()) {
                            enterPictureInPictureMode(createPipParams())
                        } else {
                            finish()
                        }
                    },
                    modifier = Modifier.onGloballyPositioned {
                        pipRect = run {
                            val boundsInWindow = it.boundsInWindow()
                            Rect(
                                boundsInWindow.left.toInt(),
                                boundsInWindow.top.toInt(),
                                boundsInWindow.right.toInt(),
                                boundsInWindow.bottom.toInt(),
                            )
                        }
                    },
                )
            }
        }

        onNewIntent(this.intent)
    }

    override fun onDestroy() {
        player.isExiting = true

        audioFocusRequest?.let {
            AudioManagerCompat.abandonAudioFocusRequest(audioManager, it)
        }
        audioFocusRequest = null

        mediaSession?.let {
            it.isActive = false
            it.release()
        }

        if (noisyReceiver.initialized) {
            unregisterReceiver(noisyReceiver)
            noisyReceiver.initialized = false
        }

        MPVLib.removeLogObserver(playerObserver)
        MPVLib.removeObserver(playerObserver)
        player.destroy()
        castManager.cleanup()

        // AM (DISCORD) -->
        updateDiscordRPC(exitingPlayer = true)
        // <-- AM (DISCORD)
        super.onDestroy()
    }

    override fun onPause() {
        // Mantener sesión Cast activa
        castManager.maintainCastSessionBackground()
        viewModel.saveCurrentEpisodeWatchingProgress()

        updateDiscordRPC(exitingPlayer = false)

        if (isInPictureInPictureMode) {
            super.onPause()
            return
        }

        player.isExiting = true
        if (isFinishing) {
            viewModel.deletePendingEpisodes()
            MPVLib.command(arrayOf("stop"))
        } else {
            viewModel.pause()
        }

        super.onPause()
    }

    override fun onStop() {
        window.attributes.screenBrightness.let {
            if (playerPreferences.rememberPlayerBrightness().get() && it != -1f) {
                playerPreferences.playerBrightnessValue().set(it)
            }
        }

        if (isInPictureInPictureMode && powerManager.isInteractive) {
            viewModel.deletePendingEpisodes()
        }

        super.onStop()
    }

    @SuppressLint("MissingSuperCall")
    override fun onUserLeaveHint() {
        if (isPipSupportedAndEnabled && player.paused == false && playerPreferences.pipOnExit().get()) {
            enterPictureInPictureMode()
        }
        super.onUserLeaveHint()
    }

    @Deprecated("Deprecated in Java")
    override fun onBackPressed() {
        if (isPipSupportedAndEnabled && player.paused == false && playerPreferences.pipOnExit().get()) {
            if (viewModel.sheetShown.value == Sheets.None &&
                viewModel.panelShown.value == Panels.None &&
                viewModel.dialogShown.value == Dialogs.None
            ) {
                enterPictureInPictureMode()
            }
        } else {
            super.onBackPressed()
        }
    }

    override fun onStart() {
        super.onStart()
        setPictureInPictureParams(createPipParams())
        WindowCompat.setDecorFitsSystemWindows(window, false)
        window.setFlags(
            WindowManager.LayoutParams.FLAG_LAYOUT_NO_LIMITS,
            WindowManager.LayoutParams.FLAG_LAYOUT_NO_LIMITS,
        )
        window.addFlags(WindowManager.LayoutParams.FLAG_KEEP_SCREEN_ON)
        binding.root.systemUiVisibility =
            View.SYSTEM_UI_FLAG_IMMERSIVE_STICKY or
            View.SYSTEM_UI_FLAG_LAYOUT_STABLE or
            View.SYSTEM_UI_FLAG_HIDE_NAVIGATION or
            View.SYSTEM_UI_FLAG_LOW_PROFILE
        windowInsetsController.hide(WindowInsetsCompat.Type.systemBars())
        windowInsetsController.hide(WindowInsetsCompat.Type.navigationBars())
        windowInsetsController.systemBarsBehavior = WindowInsetsControllerCompat.BEHAVIOR_SHOW_TRANSIENT_BARS_BY_SWIPE
        window.addFlags(WindowManager.LayoutParams.FLAG_DRAWS_SYSTEM_BAR_BACKGROUNDS)
        if (Build.VERSION.SDK_INT >= Build.VERSION_CODES.P) {
            window.attributes.layoutInDisplayCutoutMode = if (playerPreferences.playerFullscreen().get()) {
                WindowManager.LayoutParams.LAYOUT_IN_DISPLAY_CUTOUT_MODE_SHORT_EDGES
            } else {
                WindowManager.LayoutParams.LAYOUT_IN_DISPLAY_CUTOUT_MODE_NEVER
            }
        }

        if (playerPreferences.rememberPlayerBrightness().get()) {
            playerPreferences.playerBrightnessValue().get().let {
                if (it != -1f) viewModel.changeBrightnessTo(it)
            }
        }
        updateDiscordRPC(exitingPlayer = false)

        castManager.apply {
            registerSessionListener()
            if (castState.value == CastManager.CastState.CONNECTED) {
                updateCastState(CastManager.CastState.CONNECTED)
            }
            viewModel.isCasting.value = castState.value == CastManager.CastState.CONNECTED
        }
    }

    private fun executeMPVCommand(commands: Array<String>) {
        if (!player.isExiting) {
            MPVLib.command(commands)
        }
    }

    private fun UniFile.writeText(text: String) {
        this.openOutputStream().use {
            it.write(text.toByteArray())
        }
    }

    private fun setupPlayerMPV() {
        val logLevel = if (networkPreferences.verboseLogging().get()) "info" else "warn"

        val mpvDir = UniFile.fromFile(applicationContext.filesDir)!!.createDirectory(MPV_DIR)!!

        val mpvConfFile = mpvDir.createFile("mpv.conf")!!
        advancedPlayerPreferences.mpvConf().get().let { mpvConfFile.writeText(it) }
        val mpvInputFile = mpvDir.createFile("input.conf")!!
        advancedPlayerPreferences.mpvInput().get().let { mpvInputFile.writeText(it) }

        copyUserFiles(mpvDir)
        copyAssets(mpvDir)
        copyFontsDirectory(mpvDir)

        MPVLib.setOptionString("sub-ass-force-margins", "yes")
        MPVLib.setOptionString("sub-use-margins", "yes")

        player.initialize(
            configDir = mpvDir.filePath!!,
            cacheDir = applicationContext.cacheDir.path,
            logLvl = logLevel,
        )
        MPVLib.addLogObserver(playerObserver)
        MPVLib.addObserver(playerObserver)
    }

    private fun copyUserFiles(mpvDir: UniFile) {
        // First, delete all present scripts
        val scriptsDir = { mpvDir.createDirectory(MPV_SCRIPTS_DIR) }
        val scriptOptsDir = { mpvDir.createDirectory(MPV_SCRIPTS_OPTS_DIR) }
        val shadersDir = { mpvDir.createDirectory(MPV_SHADERS_DIR) }

        scriptsDir()?.delete()
        scriptOptsDir()?.delete()
        shadersDir()?.delete()

        // Then, copy the user files from the Aniyomi directory
        if (advancedPlayerPreferences.mpvUserFiles().get()) {
            storageManager.getScriptsDirectory()?.listFiles()?.forEach { file ->
                val outFile = scriptsDir()?.createFile(file.name)
                outFile?.let {
                    file.openInputStream().copyTo(it.openOutputStream())
                }
            }
            storageManager.getScriptOptsDirectory()?.listFiles()?.forEach { file ->
                val outFile = scriptOptsDir()?.createFile(file.name)
                outFile?.let {
                    file.openInputStream().copyTo(it.openOutputStream())
                }
            }
            storageManager.getShadersDirectory()?.listFiles()?.forEach { file ->
                val outFile = shadersDir()?.createFile(file.name)
                outFile?.let {
                    file.openInputStream().copyTo(it.openOutputStream())
                }
            }
        }

        // Copy over the bridge file
        val luaFile = scriptsDir()?.createFile("aniyomi.lua")
        val luaBridge = assets.open("aniyomi.lua")
        luaFile?.openOutputStream()?.bufferedWriter()?.use { scriptLua ->
            luaBridge.bufferedReader().use { scriptLua.write(it.readText()) }
        }
    }

    private fun copyAssets(mpvDir: UniFile) {
        val assetManager = this.assets
        val files = arrayOf("subfont.ttf", "cacert.pem")
        for (filename in files) {
            var ins: InputStream? = null
            var out: OutputStream? = null
            try {
                ins = assetManager.open(filename, AssetManager.ACCESS_STREAMING)
                val outFile = mpvDir.createFile(filename)!!
                // Note that .available() officially returns an *estimated* number of bytes available
                // this is only true for generic streams, asset streams return the full file size
                if (outFile.length() == ins.available().toLong()) {
                    logcat(LogPriority.VERBOSE) { "Skipping copy of asset file (exists same size): $filename" }
                    continue
                }
                out = outFile.openOutputStream()
                ins.copyTo(out)
                logcat(LogPriority.WARN) { "Copied asset file: $filename" }
            } catch (e: IOException) {
                logcat(LogPriority.ERROR, e) { "Failed to copy asset file: $filename" }
            } finally {
                ins?.close()
                out?.close()
            }
        }
    }

    private fun copyFontsDirectory(mpvDir: UniFile) {
        // TODO: I think this is a bad hack.
        //  We need to find a way to let MPV directly access our fonts directory.
        CoroutineScope(Dispatchers.IO).launchIO {
            val fontsDirectory = mpvDir.createDirectory(MPV_FONTS_DIR)!!

            storageManager.getFontsDirectory()?.listFiles()?.forEach { font ->
                val outFile = fontsDirectory.createFile(font.name)
                outFile?.let {
                    font.openInputStream().copyTo(it.openOutputStream())
                }
            }

            MPVLib.setPropertyString("sub-fonts-dir", fontsDirectory.filePath!!)
            MPVLib.setPropertyString("osd-fonts-dir", fontsDirectory.filePath!!)
        }
    }

    fun setupCustomButtons(buttons: List<CustomButton>) {
        CoroutineScope(Dispatchers.IO).launchIO {
            val scriptsDir = {
                UniFile.fromFile(applicationContext.filesDir)
                    ?.createDirectory(MPV_DIR)
                    ?.createDirectory(MPV_SCRIPTS_DIR)
            }

            val primaryButtonId = viewModel.primaryButton.value?.id ?: 0L

            val customButtonsContent = buildString {
                append(
                    """
                        local lua_modules = mp.find_config_file('scripts')
                        if lua_modules then
                            package.path = package.path .. ';' .. lua_modules .. '/?.lua;' .. lua_modules .. '/?/init.lua;' .. '${scriptsDir()!!}' .. '/?.lua'
                        end
                        local aniyomi = require 'aniyomi'
                    """.trimIndent(),
                )

                buttons.forEach { button ->
                    append(
                        """
                            ${button.getButtonOnStartup(primaryButtonId)}
                            function button${button.id}()
                                ${button.getButtonContent(primaryButtonId)}
                            end
                            mp.register_script_message('call_button_${button.id}', button${button.id})
                            function button${button.id}long()
                                ${button.getButtonLongPressContent(primaryButtonId)}
                            end
                            mp.register_script_message('call_button_${button.id}_long', button${button.id}long)
                        """.trimIndent(),
                    )
                }
            }

            val file = scriptsDir()?.createFile("custombuttons.lua")
            file?.openOutputStream()?.bufferedWriter()?.use {
                it.write(customButtonsContent)
            }

            file?.let {
                MPVLib.command(arrayOf("load-script", it.filePath))
            }
        }
    }

    private fun setupPlayerAudio() {
        with(audioPreferences) {
            audioChannels().get().let { MPVLib.setPropertyString(it.property, it.value) }

            val request = AudioFocusRequestCompat.Builder(AudioManagerCompat.AUDIOFOCUS_GAIN).also {
                it.setAudioAttributes(
                    AudioAttributesCompat.Builder().setUsage(AudioAttributesCompat.USAGE_MEDIA)
                        .setContentType(AudioAttributesCompat.CONTENT_TYPE_MUSIC).build(),
                )
                it.setOnAudioFocusChangeListener(audioFocusChangeListener)
            }.build()
            AudioManagerCompat.requestAudioFocus(audioManager, request).let {
                if (it == AudioManager.AUDIOFOCUS_REQUEST_FAILED) return@let
                audioFocusRequest = request
            }
        }
    }

    private val audioFocusChangeListener = AudioManager.OnAudioFocusChangeListener {
        when (it) {
            AudioManager.AUDIOFOCUS_LOSS,
            AudioManager.AUDIOFOCUS_LOSS_TRANSIENT,
            -> {
                val oldRestore = restoreAudioFocus
                val wasPlayerPaused = player.paused ?: false
                viewModel.pause()
                restoreAudioFocus = {
                    oldRestore()
                    if (!wasPlayerPaused) viewModel.unpause()
                }
            }

            AudioManager.AUDIOFOCUS_LOSS_TRANSIENT_CAN_DUCK -> {
                MPVLib.command(arrayOf("multiply", "volume", "0.5"))
                restoreAudioFocus = {
                    MPVLib.command(arrayOf("multiply", "volume", "2"))
                }
            }

            AudioManager.AUDIOFOCUS_GAIN -> {
                restoreAudioFocus()
                restoreAudioFocus = {}
            }

            AudioManager.AUDIOFOCUS_REQUEST_FAILED -> {
                logcat(LogPriority.DEBUG) { "didn't get audio focus" }
            }
        }
    }

    override fun onResume() {
        castManager.apply {
            reconnect()
            registerSessionListener()
        }

        updateDiscordRPC(exitingPlayer = false)

        if (!player.isExiting) {
            super.onResume()
            return
        }

        player.isExiting = false
        super.onResume()

        viewModel.currentVolume.update {
            audioManager.getStreamVolume(AudioManager.STREAM_MUSIC).also {
                if (it < viewModel.maxVolume) viewModel.changeMPVVolumeTo(100)
            }
        }
    }

    override fun onConfigurationChanged(newConfig: Configuration) {
        if (!isInPictureInPictureMode) {
            viewModel.changeVideoAspect(playerPreferences.aspectState().get())
        } else {
            viewModel.hideControls()
        }
        super.onConfigurationChanged(newConfig)
    }

    fun showToast(message: String) {
        runOnUiThread { toast(message) }
    }

    // A bunch of observers

    internal fun onObserverEvent(property: String, value: Long) {
        if (player.isExiting) return
        when (property) {
            "time-pos" -> {
                viewModel.updatePlayBackPos(value.toFloat())
                viewModel.setChapter(value.toFloat())
            }
            "demuxer-cache-time" -> viewModel.updateReadAhead(value = value)
            "volume" -> viewModel.setMPVVolume(value.toInt())
            "volume-max" -> viewModel.volumeBoostCap = value.toInt() - 100
            // "chapter" -> viewModel.updateChapter(value)
            "duration" -> viewModel.duration.update { value.toFloat() }
            "user-data/current-anime/intro-length" -> viewModel.setAnimeSkipIntroLength(value)
        }
    }

    internal fun onObserverEvent(property: String) {
        if (player.isExiting) return
        when (property) {
            "chapter-list" -> {
                viewModel.loadChapters()
                viewModel.updateChapter(0)
            }
            "track-list" -> viewModel.loadTracks()
        }
    }

    internal fun onObserverEvent(property: String, value: Boolean) {
        if (player.isExiting) return
        when (property) {
            "pause" -> {
                if (value && player.paused == true) {
                    viewModel.pause()
                    window.clearFlags(WindowManager.LayoutParams.FLAG_KEEP_SCREEN_ON)
                } else if (!value && player.paused == false) {
                    viewModel.unpause()
                    window.addFlags(WindowManager.LayoutParams.FLAG_KEEP_SCREEN_ON)
                }

                runCatching {
                    setPictureInPictureParams(createPipParams())
                }
                updateDiscordRPC(exitingPlayer = false)
            }

            "paused-for-cache" -> {
                viewModel.isLoading.update { value }
            }

            "seeking" -> {
                viewModel.isLoading.update { value }
            }

            "eof-reached" -> {
                endFile(value)
            }
        }
    }

    val trackId: (String) -> Int? = {
        when (it) {
            "auto" -> null
            "no" -> -1
            else -> it.toInt()
        }
    }

    internal fun onObserverEvent(property: String, value: String) {
        if (player.isExiting) return
        when (property.substringBeforeLast("/")) {
            "aid" -> trackId(value)?.let { viewModel.updateAudio(it) }
            "sid" -> trackId(value)?.let { viewModel.updateSubtitle(it, viewModel.selectedSubtitles.value.second) }
            "secondary-sid" -> trackId(value)?.let {
                viewModel.updateSubtitle(viewModel.selectedSubtitles.value.first, it)
            }
            "hwdec", "hwdec-current" -> viewModel.getDecoder()
            "user-data/aniyomi" -> viewModel.handleLuaInvocation(property, value)
        }
    }

    @SuppressLint("NewApi")
    internal fun onObserverEvent(property: String, value: Double) {
        if (player.isExiting) return
        when (property) {
            "speed" -> viewModel.playbackSpeed.update { value.toFloat() }
            "video-params/aspect" -> if (isPipSupportedAndEnabled) createPipParams()
        }
    }

    internal fun event(eventId: Int) {
        if (player.isExiting) return
        when (eventId) {
            MPVLib.mpvEventId.MPV_EVENT_FILE_LOADED -> {
                viewModel.viewModelScope.launchIO { fileLoaded() }
            }
            MPVLib.mpvEventId.MPV_EVENT_SEEK -> viewModel.isLoading.update { true }
            MPVLib.mpvEventId.MPV_EVENT_PLAYBACK_RESTART -> player.isExiting = false
        }
    }

    fun createPipParams(): PictureInPictureParams {
        val builder = PictureInPictureParams.Builder()
        if (Build.VERSION.SDK_INT >= Build.VERSION_CODES.TIRAMISU) {
            val anime = viewModel.currentAnime.value
            val episode = viewModel.currentEpisode.value

            if (anime != null && episode != null) {
                builder.setTitle(anime.title).setSubtitle(episode.name)
            }
        }
        if (Build.VERSION.SDK_INT >= Build.VERSION_CODES.S) {
            val autoEnter = playerPreferences.pipOnExit().get()
            builder.setAutoEnterEnabled(player.paused == false && autoEnter)
            builder.setSeamlessResizeEnabled(player.paused == false && autoEnter)
        }
        builder.setActions(
            createPipActions(
                context = this,
                isPaused = player.paused ?: true,
                replaceWithPrevious = playerPreferences.pipReplaceWithPrevious().get(),
                playlistCount = viewModel.currentPlaylist.value.size,
                playlistPosition = viewModel.getCurrentEpisodeIndex(),
            ),
        )
        builder.setSourceRectHint(pipRect)
        player.videoH?.let {
            val height = it
            val width = it * player.getVideoOutAspect()!!
            val rational = Rational(height, width.toInt()).toFloat()
            if (rational in 0.42..2.38) builder.setAspectRatio(Rational(width.toInt(), height))
        }
        return builder.build()
    }

    @SuppressLint("UnspecifiedRegisterReceiverFlag")
    override fun onPictureInPictureModeChanged(isInPictureInPictureMode: Boolean, newConfig: Configuration) {
        if (!isInPictureInPictureMode) {
            pipReceiver?.let {
                unregisterReceiver(pipReceiver)
                pipReceiver = null
            }
        } else {
            setPictureInPictureParams(createPipParams())
            viewModel.hideControls()
            viewModel.hideSeekBar()
            viewModel.isBrightnessSliderShown.update { false }
            viewModel.isVolumeSliderShown.update { false }
            viewModel.sheetShown.update { Sheets.None }
            pipReceiver = object : BroadcastReceiver() {
                override fun onReceive(context: Context?, intent: Intent?) {
                    if (intent == null || intent.action != PIP_INTENTS_FILTER) return
                    when (intent.getIntExtra(PIP_INTENT_ACTION, 0)) {
                        PIP_PAUSE -> viewModel.pause()
                        PIP_PLAY -> viewModel.unpause()
                        PIP_NEXT -> viewModel.changeEpisode(false)
                        PIP_PREVIOUS -> viewModel.changeEpisode(true)
                        PIP_SKIP -> viewModel.seekBy(10)
                    }
                    setPictureInPictureParams(createPipParams())
                }
            }
            if (Build.VERSION.SDK_INT >= Build.VERSION_CODES.TIRAMISU) {
                registerReceiver(pipReceiver, IntentFilter(PIP_INTENTS_FILTER), RECEIVER_NOT_EXPORTED)
            } else {
                registerReceiver(pipReceiver, IntentFilter(PIP_INTENTS_FILTER))
            }
        }

        super.onPictureInPictureModeChanged(isInPictureInPictureMode, newConfig)
    }

    private fun setupPlayerOrientation() {
        if (player.isExiting) return
        requestedOrientation = when (playerPreferences.defaultPlayerOrientationType().get()) {
            PlayerOrientation.Free -> ActivityInfo.SCREEN_ORIENTATION_SENSOR
            PlayerOrientation.Video -> if ((player.getVideoOutAspect() ?: 0.0) > 1.0) {
                ActivityInfo.SCREEN_ORIENTATION_SENSOR_LANDSCAPE
            } else {
                ActivityInfo.SCREEN_ORIENTATION_SENSOR_PORTRAIT
            }

            PlayerOrientation.Portrait -> ActivityInfo.SCREEN_ORIENTATION_PORTRAIT
            PlayerOrientation.ReversePortrait -> ActivityInfo.SCREEN_ORIENTATION_REVERSE_PORTRAIT
            PlayerOrientation.SensorPortrait -> ActivityInfo.SCREEN_ORIENTATION_SENSOR_PORTRAIT
            PlayerOrientation.Landscape -> ActivityInfo.SCREEN_ORIENTATION_LANDSCAPE
            PlayerOrientation.ReverseLandscape -> ActivityInfo.SCREEN_ORIENTATION_REVERSE_PORTRAIT
            PlayerOrientation.SensorLandscape -> ActivityInfo.SCREEN_ORIENTATION_SENSOR_LANDSCAPE
        }
    }

    override fun onKeyDown(keyCode: Int, event: KeyEvent?): Boolean {
        when (keyCode) {
            KeyEvent.KEYCODE_VOLUME_UP -> {
                viewModel.changeVolumeBy(1)
                viewModel.displayVolumeSlider()
            }
            KeyEvent.KEYCODE_VOLUME_DOWN -> {
                viewModel.changeVolumeBy(-1)
                viewModel.displayVolumeSlider()
            }
            KeyEvent.KEYCODE_DPAD_RIGHT -> viewModel.handleLeftDoubleTap()
            KeyEvent.KEYCODE_DPAD_LEFT -> viewModel.handleRightDoubleTap()
            KeyEvent.KEYCODE_SPACE -> viewModel.pauseUnpause()
            KeyEvent.KEYCODE_MEDIA_STOP -> finishAndRemoveTask()

            KeyEvent.KEYCODE_MEDIA_REWIND -> viewModel.handleLeftDoubleTap()
            KeyEvent.KEYCODE_MEDIA_FAST_FORWARD -> viewModel.handleRightDoubleTap()

            // other keys should be bound by the user in input.conf ig
            else -> {
                event?.let { player.onKey(it) }
                super.onKeyDown(keyCode, event)
            }
        }
        return true
    }

    override fun onKeyUp(keyCode: Int, event: KeyEvent?): Boolean {
        if (player.onKey(event!!)) return true
        return super.onKeyUp(keyCode, event)
    }

    private fun setupMediaSession() {
        val previousAction = gesturePreferences.mediaPreviousGesture().get()
        val playAction = gesturePreferences.mediaPlayPauseGesture().get()
        val nextAction = gesturePreferences.mediaNextGesture().get()

        mediaSession = MediaSession(this, "PlayerActivity").apply {
            setCallback(
                object : MediaSession.Callback() {
                    override fun onPlay() {
                        when (playAction) {
                            SingleActionGesture.None -> {}
                            SingleActionGesture.Seek -> {}
                            SingleActionGesture.PlayPause -> {
                                super.onPlay()
                                viewModel.unpause()
                                window.addFlags(WindowManager.LayoutParams.FLAG_KEEP_SCREEN_ON)
                            }
                            SingleActionGesture.Custom -> {
                                MPVLib.command(arrayOf("keypress", CustomKeyCodes.MediaPlay.keyCode))
                            }

                            SingleActionGesture.Switch -> {}
                        }
                    }

                    override fun onPause() {
                        // Cast -->
                        castManager.apply {
                            if (!isInPictureInPictureMode) {
                                unregisterSessionListener()
                            }

                            // Si está transmitiendo, mantener sesión activa
                            if (castState.value == CastManager.CastState.CONNECTED) {
                                maintainCastSessionBackground()
                            }
                        }
                        //
                        when (playAction) {
                            SingleActionGesture.None -> {}
                            SingleActionGesture.Seek -> {}
                            SingleActionGesture.PlayPause -> {
                                super.onPause()
                                viewModel.pause()
                                window.clearFlags(WindowManager.LayoutParams.FLAG_KEEP_SCREEN_ON)
                            }
                            SingleActionGesture.Custom -> {
                                MPVLib.command(arrayOf("keypress", CustomKeyCodes.MediaPlay.keyCode))
                            }

                            SingleActionGesture.Switch -> {}
                        }
                    }

                    override fun onSkipToPrevious() {
                        when (previousAction) {
                            SingleActionGesture.None -> {}
                            SingleActionGesture.Seek -> {
                                viewModel.leftSeek()
                            }
                            SingleActionGesture.PlayPause -> {
                                viewModel.pauseUnpause()
                            }
                            SingleActionGesture.Custom -> {
                                MPVLib.command(arrayOf("keypress", CustomKeyCodes.MediaPrevious.keyCode))
                            }

                            SingleActionGesture.Switch -> viewModel.changeEpisode(true)
                        }
                    }

                    override fun onSkipToNext() {
                        when (nextAction) {
                            SingleActionGesture.None -> {}
                            SingleActionGesture.Seek -> {
                                viewModel.rightSeek()
                            }
                            SingleActionGesture.PlayPause -> {
                                viewModel.pauseUnpause()
                            }
                            SingleActionGesture.Custom -> {
                                MPVLib.command(arrayOf("keypress", CustomKeyCodes.MediaNext.keyCode))
                            }

                            SingleActionGesture.Switch -> viewModel.changeEpisode(false)
                        }
                    }

                    override fun onStop() {
                        super.onStop()
                        isActive = false
                        this@PlayerActivity.onStop()
                    }
                },
            )
            setPlaybackState(
                PlaybackState.Builder()
                    .setActions(
                        PlaybackState.ACTION_PLAY or
                            PlaybackState.ACTION_PAUSE or
                            PlaybackState.ACTION_STOP or
                            PlaybackState.ACTION_SKIP_TO_PREVIOUS or
                            PlaybackState.ACTION_SKIP_TO_NEXT,
                    )
                    .build(),
            )
            isActive = true
        }

        val filter = IntentFilter().apply { addAction(AudioManager.ACTION_AUDIO_BECOMING_NOISY) }
        registerReceiver(noisyReceiver, filter)
        noisyReceiver.initialized = true
    }

    // ==== END MPVKT ====

    override fun onSaveInstanceState(outState: Bundle) {
        if (!isChangingConfigurations) {
            viewModel.onSaveInstanceStateNonConfigurationChange()
        }
        super.onSaveInstanceState(outState)
    }

    /**
     * Switches to the episode based on [episodeId],
     * @param episodeId id of the episode to switch the player to
     * @param autoPlay whether the episode is switching due to auto play
     */
    internal fun changeEpisode(episodeId: Long?, autoPlay: Boolean = false) {
        viewModel.sheetShown.update { _ -> Sheets.None }
        viewModel.panelShown.update { _ -> Panels.None }
        viewModel.pause()
        viewModel.isLoading.update { _ -> true }
        viewModel.resetHosterState()

        lifecycleScope.launch {
            viewModel.updateIsLoadingEpisode(true)
            viewModel.updateIsLoadingHosters(true)
            viewModel.cancelHosterVideoLinksJob()

            val pipEpisodeToasts = playerPreferences.pipEpisodeToasts().get()
            val switchMethod = viewModel.loadEpisode(episodeId)

            viewModel.updateIsLoadingHosters(false)

            when (switchMethod) {
                null -> {
                    if (viewModel.currentAnime.value != null && !autoPlay) {
                        launchUI { toast(AYMR.strings.no_next_episode) }
                    }
                    viewModel.isLoading.update { _ -> false }
                }

                else -> {
                    if (switchMethod.hosterList != null) {
                        when {
                            switchMethod.hosterList.isEmpty() -> setInitialEpisodeError(
                                PlayerViewModel.ExceptionWithStringResource(
                                    "Hoster list is empty",
                                    AYMR.strings.no_hosters,
                                ),
                            )
                            else -> {
                                viewModel.loadHosters(
                                    source = switchMethod.source,
                                    hosterList = switchMethod.hosterList,
                                    hosterIndex = -1,
                                    videoIndex = -1,
                                )
                            }
                        }
                    } else {
                        logcat(LogPriority.ERROR) { "Error getting links" }
                    }

                    if (isInPictureInPictureMode && pipEpisodeToasts) {
                        launchUI { toast(switchMethod.episodeTitle) }
                    }
                }
            }
        }

        viewModel.updateHasPreviousEpisode(
            viewModel.getCurrentEpisodeIndex() != 0,
        )
        viewModel.updateHasNextEpisode(
            viewModel.getCurrentEpisodeIndex() != viewModel.currentPlaylist.value.size - 1,
        )
    }

    @OptIn(DelicateCoroutinesApi::class)
    fun setVideo(video: Video?, position: Long? = null) {
        if (player.isExiting) return
        if (video == null) return

        setHttpOptions(video)

        if (viewModel.isLoadingEpisode.value) {
            viewModel.currentEpisode.value?.let { episode ->
                val preservePos = playerPreferences.preserveWatchingPosition().get()
                val resumePosition = position
                    ?: if (episode.seen && !preservePos) {
                        0L
                    } else {
                        episode.last_second_seen
                    }
                MPVLib.command(arrayOf("set", "start", "${resumePosition / 1000F}"))
            }
        } else {
            player.timePos?.let {
                MPVLib.command(arrayOf("set", "start", "${player.timePos}"))
            }
        }
        if (video.videoUrl.startsWith(TorrentServerUtils.hostUrl) ||
            video.videoUrl.startsWith("magnet") ||
            video.videoUrl.endsWith(".torrent")
        ) {
            launchIO {
                TorrentServerService.start()
                TorrentServerService.wait(10)
                torrentLinkHandler(video.videoUrl!!, video.quality)
            }
        } else {
            MPVLib.command(arrayOf("loadfile", parseVideoUrl(video?.videoUrl)))
        }
        updateDiscordRPC(exitingPlayer = false)
    }

<<<<<<< HEAD
        val videoOptions = video.mpvArgs.joinToString(",") { (option, value) ->
            "$option=\"$value\""
        }

        MPVLib.command(
            arrayOf(
                "loadfile",
                parseVideoUrl(video.videoUrl),
                "replace",
                "0",
                videoOptions,
            ),
        )
=======
    private fun torrentLinkHandler(videoUrl: String, quality: String) {
        var index = 0

        // check if link is from localSource
        if (videoUrl.startsWith("content://")) {
            val videoInputStream = applicationContext.contentResolver.openInputStream(Uri.parse(videoUrl))
            val torrent = TorrentServerApi.uploadTorrent(videoInputStream!!, quality, "", "", false)
            val torrentUrl = TorrentServerUtils.getTorrentPlayLink(torrent, 0)
            MPVLib.command(arrayOf("loadfile", torrentUrl))
            return
        }

        // check if link is from magnet, in that check if index is present
        if (videoUrl.startsWith("magnet")) {
            if (videoUrl.contains("index=")) {
                index = try {
                    videoUrl.substringAfter("index=").toInt()
                } catch (e: NumberFormatException) {
                    0
                }
            }
        }

        val currentTorrent = TorrentServerApi.addTorrent(videoUrl, quality, "", "", false)
        val videoTorrentUrl = TorrentServerUtils.getTorrentPlayLink(currentTorrent, index)
        MPVLib.command(arrayOf("loadfile", videoTorrentUrl))
>>>>>>> b9a1b44e
    }

    /**
     * Called from the presenter if the initial load couldn't load the videos of the episode. In
     * this case the activity is closed and a toast is shown to the user.
     */
    private fun setInitialEpisodeError(error: Throwable) {
        if (error is PlayerViewModel.ExceptionWithStringResource) {
            toast(error.stringResource)
        } else {
            toast(error.message)
        }
        logcat(LogPriority.ERROR, error)
        finish()
    }

    private fun parseVideoUrl(videoUrl: String?): String? {
        return videoUrl?.toUri()?.resolveUri(this)
            ?: videoUrl
    }

    private fun setHttpOptions(video: Video) {
        if (viewModel.isEpisodeOnline() != true) return
        val source = viewModel.currentSource.value as? AnimeHttpSource ?: return

        val headers = (video.headers ?: source.headers)
            .toMultimap()
            .mapValues { it.value.firstOrNull() ?: "" }
            .toMutableMap()

        val httpHeaderString = headers.map {
            it.key + ": " + it.value.replace(",", "\\,")
        }.joinToString(",")

        MPVLib.setOptionString("http-header-fields", httpHeaderString)

        // need to fix the cache
        // MPVLib.setOptionString("cache-on-disk", "yes")
        // val cacheDir = File(applicationContext.filesDir, "media").path
        // MPVLib.setOptionString("cache-dir", cacheDir)
    }

    /**
     * Called from the presenter when a screenshot is ready to be shared. It shows Android's
     * default sharing tool.
     */
    private fun onShareImageResult(uri: Uri, seconds: String) {
        val anime = viewModel.currentAnime.value ?: return
        val episode = viewModel.currentEpisode.value ?: return

        val intent = uri.toShareIntent(
            context = applicationContext,
            message = stringResource(AYMR.strings.share_screenshot_info, anime.title, episode.name, seconds),
        )
        startActivity(Intent.createChooser(intent, stringResource(MR.strings.action_share)))
    }

    /**
     * Called from the presenter when a screenshot is saved or fails. It shows a message
     * or logs the event depending on the [result].
     */
    private fun onSaveImageResult(result: PlayerViewModel.SaveImageResult) {
        when (result) {
            is PlayerViewModel.SaveImageResult.Success -> {
                toast(MR.strings.picture_saved)
            }
            is PlayerViewModel.SaveImageResult.Error -> {
                logcat(LogPriority.ERROR, result.error)
            }
        }
    }

    /**
     * Called from the presenter when a screenshot is set as cover or fails.
     * It shows a different message depending on the [result].
     */
    private fun onSetAsCoverResult(result: SetAsCover) {
        toast(
            when (result) {
                SetAsCover.Success -> MR.strings.cover_updated
                SetAsCover.AddToLibraryFirst -> MR.strings.notification_first_add_to_library
                SetAsCover.Error -> MR.strings.notification_cover_update_failed
            },
        )
    }

    // TODO: exception java.util.ConcurrentModificationException:
    //  UPDATE: MAY HAVE BEEN FIXED
    // at java.lang.Object java.util.ArrayList$Itr.next() (ArrayList.java:860)
    // at void eu.kanade.tachiyomi.ui.player.PlayerActivity.fileLoaded() (PlayerActivity.kt:1874)
    // at void eu.kanade.tachiyomi.ui.player.PlayerActivity.event(int) (PlayerActivity.kt:1566)
    // at void is.xyz.mpv.MPVLib.event(int) (MPVLib.java:86)
    private fun fileLoaded() {
        if (player.isExiting) return
        setMpvOptions()
        setMpvMediaTitle()
        setupPlayerOrientation()
        setupChapters()
        setupTracks()

        // aniSkip stuff
        viewModel.waitingSkipIntro = playerPreferences.waitingTimeIntroSkip().get()
        runBlocking {
            if (
                viewModel.introSkipEnabled &&
                playerPreferences.aniSkipEnabled().get() &&
                !(playerPreferences.disableAniSkipOnChapters().get() && viewModel.chapters.value.isNotEmpty())
            ) {
                viewModel.aniSkipResponse(player.duration)?.let {
                    viewModel.updateChapters(
                        ChapterUtils.mergeChapters(
                            currentChapters = viewModel.chapters.value,
                            stamps = it,
                            duration = player.duration,
                        ),
                    )
                    viewModel.setChapter(viewModel.pos.value)
                }
            }
        }
    }

    private fun setMpvOptions() {
        if (player.isExiting) return
        val video = viewModel.currentVideo.value ?: return

        // Only check for `MPV_ARGS_TAG` on downloaded videos
        if (listOf("file", "content", "data").none { video.videoUrl.startsWith(it) }) {
            return
        }

        try {
            val metadata = Json.decodeFromString<Map<String, String>>(
                MPVLib.getPropertyString("metadata"),
            )

            val opts = metadata[Video.MPV_ARGS_TAG]
                ?.split(";")
                ?.map { it.split("=", limit = 2) }
                ?: return

            opts.forEach { (option, value) ->
                MPVLib.setPropertyString(option, value)
            }
        } catch (e: Exception) {
            logcat(LogPriority.ERROR, e) { "Failed to read video metadata" }
        }
    }

    private fun setupTracks() {
        if (player.isExiting) return
        viewModel.isLoadingTracks.update { _ -> true }

        val audioTracks = viewModel.currentVideo.value?.audioTracks?.takeIf { it.isNotEmpty() }
        val subtitleTracks = viewModel.currentVideo.value?.subtitleTracks?.takeIf { it.isNotEmpty() }

        // If no external audio or subtitle tracks are present, loadTracks() won't be
        // called and we need to call onFinishLoadingTracks() manually
        if (audioTracks == null && subtitleTracks == null) {
            viewModel.onFinishLoadingTracks()
            return
        }

        audioTracks?.forEach { audio ->
            executeMPVCommand(arrayOf("audio-add", audio.url, "auto", audio.lang))
        }
        subtitleTracks?.forEach { sub ->
            executeMPVCommand(arrayOf("sub-add", sub.url, "auto", sub.lang))
        }

        viewModel.isLoadingTracks.update { _ -> false }
    }

    private fun setupChapters() {
        if (player.isExiting) return

        val timestamps = viewModel.currentVideo.value?.timestamps?.takeIf { it.isNotEmpty() }
            ?.map { timestamp ->
                if (timestamp.name.isEmpty() && timestamp.type != ChapterType.Other) {
                    timestamp.copy(
                        name = timestamp.type.getStringRes()?.let(::stringResource) ?: "",
                    )
                } else {
                    timestamp
                }
            }
            ?: return

        viewModel.updateChapters(
            ChapterUtils.mergeChapters(
                currentChapters = viewModel.chapters.value,
                stamps = timestamps,
                duration = player.duration,
            ),
        )
        viewModel.setChapter(viewModel.pos.value)
    }

    private fun setMpvMediaTitle() {
        if (player.isExiting) return
        val anime = viewModel.currentAnime.value ?: return
        val episode = viewModel.currentEpisode.value ?: return

        // Write to mpv table
        MPVLib.setPropertyString("user-data/current-anime/episode-title", episode.name)

        val epNumber = episode.episode_number.let { number ->
            if (ceil(number) == floor(number)) number.toInt() else number
        }.toString().padStart(2, '0')

        val title = stringResource(
            AYMR.strings.mpv_media_title,
            anime.title,
            epNumber,
            episode.name,
        )

        MPVLib.setPropertyString("force-media-title", title)
    }

    private fun endFile(eofReached: Boolean) {
        if (eofReached && playerPreferences.autoplayEnabled().get()) {
            viewModel.changeEpisode(previous = false, autoPlay = true)
        }
    }

    // AM (DISCORD) -->
    private fun updateDiscordRPC(exitingPlayer: Boolean) {
        if (!connectionsPreferences.enableDiscordRPC().get()) return

        viewModel.viewModelScope.launchIO {
            try {
                if (!exitingPlayer) {
                    val timePos = player.timePos ?: return@launchIO
                    val duration = player.duration ?: 1440

                    val currentPosition = timePos.toLong() * 1000
                    val startTimestamp = Calendar.getInstance().apply {
                        timeInMillis = System.currentTimeMillis() - currentPosition
                    }
                    val endTimestamp = Calendar.getInstance().apply {
                        timeInMillis = startTimestamp.timeInMillis
                        add(Calendar.SECOND, duration)
                    }

                    val anime = viewModel.currentAnime.value ?: return@launchIO
                    val episode = viewModel.currentEpisode.value ?: return@launchIO

                    DiscordRPCService.setPlayerActivity(
                        context = this@PlayerActivity,
                        PlayerData(
                            incognitoMode = viewModel.currentSource.value?.isNsfw() == true || viewModel.incognitoMode,
                            animeId = anime.id,
                            animeTitle = anime.ogTitle,
                            thumbnailUrl = anime.thumbnailUrl ?: "",
                            episodeNumber = if (connectionsPreferences.useChapterTitles().get()) {
                                episode.name
                            } else {
                                episode.episode_number.toString()
                            },
                            startTimestamp = startTimestamp.timeInMillis,
                            endTimestamp = endTimestamp.timeInMillis,
                        ),
                    )
                } else {
                    val lastUsedScreen = DiscordRPCService.lastUsedScreen
                    DiscordRPCService.setAnimeScreen(this@PlayerActivity, lastUsedScreen)
                }
            } catch (e: Exception) {
                logcat(LogPriority.ERROR) { "Error updating Discord RPC: ${e.message}" }
            }
        }
    }
}<|MERGE_RESOLUTION|>--- conflicted
+++ resolved
@@ -175,12 +175,6 @@
                 addFlags(Intent.FLAG_ACTIVITY_CLEAR_TOP)
             }
         }
-
-        internal const val MPV_DIR = "mpv"
-        private const val MPV_FONTS_DIR = "fonts"
-        private const val MPV_SCRIPTS_DIR = "scripts"
-        private const val MPV_SCRIPTS_OPTS_DIR = "script-opts"
-        private const val MPV_SHADERS_DIR = "shaders"
     }
 
     // AM (CONNECTIONS) -->
@@ -1147,26 +1141,23 @@
                 torrentLinkHandler(video.videoUrl!!, video.quality)
             }
         } else {
-            MPVLib.command(arrayOf("loadfile", parseVideoUrl(video?.videoUrl)))
-        }
-        updateDiscordRPC(exitingPlayer = false)
-    }
-
-<<<<<<< HEAD
-        val videoOptions = video.mpvArgs.joinToString(",") { (option, value) ->
+            val videoOptions = video.mpvArgs.joinToString(",") { (option, value) ->
             "$option=\"$value\""
         }
 
         MPVLib.command(
             arrayOf(
                 "loadfile",
-                parseVideoUrl(video.videoUrl),
+                parseVideoUrl(video?.videoUrl),
                 "replace",
                 "0",
                 videoOptions,
             ),
         )
-=======
+        }
+        updateDiscordRPC(exitingPlayer = false)
+    }
+
     private fun torrentLinkHandler(videoUrl: String, quality: String) {
         var index = 0
 
@@ -1193,7 +1184,6 @@
         val currentTorrent = TorrentServerApi.addTorrent(videoUrl, quality, "", "", false)
         val videoTorrentUrl = TorrentServerUtils.getTorrentPlayLink(currentTorrent, index)
         MPVLib.command(arrayOf("loadfile", videoTorrentUrl))
->>>>>>> b9a1b44e
     }
 
     /**
