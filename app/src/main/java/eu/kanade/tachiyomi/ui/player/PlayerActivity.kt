package eu.kanade.tachiyomi.ui.player

import android.animation.ObjectAnimator
import android.annotation.SuppressLint
import android.content.BroadcastReceiver
import android.content.Context
import android.content.Intent
import android.content.IntentFilter
import android.content.res.AssetManager
import android.content.res.Configuration
import android.graphics.Color
import android.media.AudioFocusRequest
import android.media.AudioManager
import android.net.Uri
import android.os.Build
import android.os.Bundle
import android.os.Environment
import android.os.Handler
import android.os.Looper
import android.os.ParcelFileDescriptor
import android.support.v4.media.session.MediaControllerCompat
import android.support.v4.media.session.MediaSessionCompat
import android.support.v4.media.session.PlaybackStateCompat
import android.util.DisplayMetrics
import android.view.KeyEvent
import android.view.MotionEvent
import android.view.View
import android.view.ViewAnimationUtils
import android.view.WindowManager
import android.view.animation.AnimationUtils
import android.widget.ImageView
import androidx.activity.viewModels
import androidx.compose.runtime.collectAsState
import androidx.compose.runtime.getValue
import androidx.constraintlayout.widget.ConstraintLayout
import androidx.core.view.GestureDetectorCompat
import androidx.core.view.WindowInsetsCompat
import androidx.core.view.WindowInsetsControllerCompat
import androidx.core.view.isVisible
import androidx.core.view.updateLayoutParams
import androidx.lifecycle.lifecycleScope
import androidx.lifecycle.viewModelScope
import com.google.android.gms.cast.MediaInfo
import com.google.android.gms.cast.MediaLoadRequestData
import com.google.android.gms.cast.MediaMetadata
import com.google.android.gms.cast.framework.CastContext
import com.google.android.gms.cast.framework.CastSession
import com.google.android.gms.cast.framework.SessionManagerListener
import com.google.android.gms.common.images.WebImage
import com.hippo.unifile.UniFile
import eu.kanade.domain.base.BasePreferences
import eu.kanade.domain.connections.service.ConnectionsPreferences
import eu.kanade.tachiyomi.R
import eu.kanade.tachiyomi.animesource.model.SerializableVideo.Companion.serialize
import eu.kanade.tachiyomi.animesource.model.Track
import eu.kanade.tachiyomi.animesource.model.Video
import eu.kanade.tachiyomi.animesource.online.AnimeHttpSource
import eu.kanade.tachiyomi.data.connections.discord.DiscordRPCService
import eu.kanade.tachiyomi.data.connections.discord.PlayerData
import eu.kanade.tachiyomi.data.notification.NotificationReceiver
import eu.kanade.tachiyomi.data.notification.Notifications
import eu.kanade.tachiyomi.data.torrentServer.TorrentServerApi
import eu.kanade.tachiyomi.data.torrentServer.TorrentServerUtils
import eu.kanade.tachiyomi.data.torrentServer.service.TorrentServerService
import eu.kanade.tachiyomi.databinding.PlayerActivityBinding
import eu.kanade.tachiyomi.source.anime.isNsfw
import eu.kanade.tachiyomi.ui.base.activity.BaseActivity
import eu.kanade.tachiyomi.ui.player.settings.PlayerPreferences
import eu.kanade.tachiyomi.ui.player.settings.PlayerSettingsScreenModel
import eu.kanade.tachiyomi.ui.player.settings.dialogs.EpisodeListDialog
import eu.kanade.tachiyomi.ui.player.settings.dialogs.SkipIntroLengthDialog
import eu.kanade.tachiyomi.ui.player.settings.dialogs.SpeedPickerDialog
import eu.kanade.tachiyomi.ui.player.settings.sheets.PlayerSettingsSheet
import eu.kanade.tachiyomi.ui.player.settings.sheets.ScreenshotOptionsSheet
import eu.kanade.tachiyomi.ui.player.settings.sheets.StreamsCatalogSheet
import eu.kanade.tachiyomi.ui.player.settings.sheets.VideoChaptersSheet
import eu.kanade.tachiyomi.ui.player.settings.sheets.subtitle.SubtitleSettingsSheet
import eu.kanade.tachiyomi.ui.player.settings.sheets.subtitle.toHexString
import eu.kanade.tachiyomi.ui.player.viewer.ACTION_MEDIA_CONTROL
import eu.kanade.tachiyomi.ui.player.viewer.AspectState
import eu.kanade.tachiyomi.ui.player.viewer.EXTRA_CONTROL_TYPE
import eu.kanade.tachiyomi.ui.player.viewer.GestureHandler
import eu.kanade.tachiyomi.ui.player.viewer.PIP_NEXT
import eu.kanade.tachiyomi.ui.player.viewer.PIP_PAUSE
import eu.kanade.tachiyomi.ui.player.viewer.PIP_PLAY
import eu.kanade.tachiyomi.ui.player.viewer.PIP_PREVIOUS
import eu.kanade.tachiyomi.ui.player.viewer.PIP_SKIP
import eu.kanade.tachiyomi.ui.player.viewer.PictureInPictureHandler
import eu.kanade.tachiyomi.ui.player.viewer.PipState
import eu.kanade.tachiyomi.ui.player.viewer.SeekState
import eu.kanade.tachiyomi.ui.player.viewer.SetAsCover
import eu.kanade.tachiyomi.ui.player.viewer.VideoDebanding
import eu.kanade.tachiyomi.util.AniSkipApi
import eu.kanade.tachiyomi.util.SkipType
import eu.kanade.tachiyomi.util.Stamp
import eu.kanade.tachiyomi.util.system.LocaleHelper
import eu.kanade.tachiyomi.util.system.powerManager
import eu.kanade.tachiyomi.util.system.toShareIntent
import eu.kanade.tachiyomi.util.system.toast
import eu.kanade.tachiyomi.util.view.setComposeContent
import `is`.xyz.mpv.MPVLib
import `is`.xyz.mpv.Utils
import kotlinx.coroutines.CoroutineScope
import kotlinx.coroutines.Dispatchers
import kotlinx.coroutines.flow.launchIn
import kotlinx.coroutines.flow.onEach
import kotlinx.coroutines.flow.update
import kotlinx.coroutines.launch
import kotlinx.coroutines.runBlocking
import logcat.LogPriority
import tachiyomi.core.common.i18n.stringResource
import tachiyomi.core.common.util.lang.launchIO
import tachiyomi.core.common.util.lang.launchNonCancellable
import tachiyomi.core.common.util.lang.launchUI
import tachiyomi.core.common.util.lang.withIOContext
import tachiyomi.core.common.util.lang.withUIContext
import tachiyomi.core.common.util.system.logcat
import tachiyomi.domain.storage.service.StorageManager
import tachiyomi.i18n.MR
import uy.kohesive.injekt.Injekt
import uy.kohesive.injekt.api.get
import java.io.File
import java.io.FileOutputStream
import java.io.IOException
import java.io.InputStream
import java.io.OutputStream
import kotlin.math.abs
import kotlin.math.roundToInt
import `is`.xyz.mpv.MPVView.Chapter as VideoChapter

class PlayerActivity : BaseActivity() {

    internal val viewModel by viewModels<PlayerViewModel>()

    internal val playerPreferences: PlayerPreferences = Injekt.get()

    private val storageManager: StorageManager = Injekt.get()

    companion object {
        fun newIntent(
            context: Context,
            animeId: Long?,
            episodeId: Long?,
            vidList: List<Video>? = null,
            vidIndex: Int? = null,
        ): Intent {
            return Intent(context, PlayerActivity::class.java).apply {
                putExtra("animeId", animeId)
                putExtra("episodeId", episodeId)
                vidIndex?.let { putExtra("vidIndex", it) }
                vidList?.let { putExtra("vidList", it.serialize()) }
                addFlags(Intent.FLAG_ACTIVITY_CLEAR_TOP)
            }
        }
    }

    // AM (CONNECTIONS) -->
    private val connectionsPreferences: ConnectionsPreferences = Injekt.get()
    // <-- AM (CONNECTIONS)

    override fun onNewIntent(intent: Intent) {
        val animeId = intent.extras!!.getLong("animeId", -1)
        val episodeId = intent.extras!!.getLong("episodeId", -1)
        val vidList = intent.extras!!.getString("vidList", "")
        val vidIndex = intent.extras!!.getInt("vidIndex", 0)
        if (animeId == -1L || episodeId == -1L) {
            finish()
            return
        }
        NotificationReceiver.dismissNotification(
            this,
            animeId.hashCode(),
            Notifications.ID_NEW_EPISODES,
        )

        viewModel.saveCurrentEpisodeWatchingProgress()

        lifecycleScope.launchNonCancellable {
            viewModel.mutableState.update {
                it.copy(isLoadingEpisode = true)
            }

            val initResult = viewModel.init(animeId, episodeId, vidList, vidIndex)
            if (!initResult.second.getOrDefault(false)) {
                val exception = initResult.second.exceptionOrNull() ?: IllegalStateException(
                    "Unknown error",
                )
                withUIContext {
                    setInitialEpisodeError(exception)
                }
            }
            lifecycleScope.launch {
                setVideoList(
                    qualityIndex = initResult.first.videoIndex,
                    videos = initResult.first.videoList,
                    position = initResult.first.position,
                )
            }
        }
        super.onNewIntent(intent)
    }

    private val playerObserver = PlayerObserver(this)

    private var mReceiver: BroadcastReceiver? = null

    lateinit var binding: PlayerActivityBinding

    private lateinit var mediaSession: MediaSessionCompat

    private val playbackStateBuilder = PlaybackStateCompat.Builder()

    private lateinit var headsetReceiver: BroadcastReceiver

    private var mCastContext: CastContext? = null
    private var mSessionManagerListener: SessionManagerListener<CastSession>? = null
    internal var mCastSession: CastSession? = null
    private var isInCastMode: Boolean = false

    internal val player get() = binding.player

    internal val playerControls get() = binding.playerControls

    private var audioManager: AudioManager? = null
    private var fineVolume = 0F
    private var maxVolume = 0

    private var brightness = 0F

    internal var deviceWidth = 0
    internal var deviceHeight = 0

    private var audioFocusRestore: () -> Unit = {}

    private val audioFocusChangeListener = AudioManager.OnAudioFocusChangeListener { type ->
        when (type) {
            AudioManager.AUDIOFOCUS_LOSS,
            AudioManager.AUDIOFOCUS_LOSS_TRANSIENT,
            -> {
                // loss can occur in addition to ducking, so remember the old callback
                val oldRestore = audioFocusRestore
                val wasPlayerPaused = player.paused ?: false
                player.paused = true
                audioFocusRestore = {
                    oldRestore()
                    if (!wasPlayerPaused) player.paused = false
                }
            }
            AudioManager.AUDIOFOCUS_LOSS_TRANSIENT_CAN_DUCK -> {
                MPVLib.command(arrayOf("multiply", "volume", 0.5F.toString()))
                audioFocusRestore = {
                    MPVLib.command(arrayOf("multiply", "volume", 2F.toString()))
                }
            }
            AudioManager.AUDIOFOCUS_GAIN -> {
                audioFocusRestore()
                audioFocusRestore = {}
            }
        }
    }

    private var hasAudioFocus = false

    private val audioFocusRequest = AudioFocusRequest.Builder(AudioManager.AUDIOFOCUS_GAIN)
        .setOnAudioFocusChangeListener(audioFocusChangeListener)
        .build()

    private fun requestAudioFocus() {
        if (hasAudioFocus) return
        hasAudioFocus = true
        audioManager!!.requestAudioFocus(audioFocusRequest!!)
    }

    private fun abandonAudioFocus() {
        if (!hasAudioFocus) return
        hasAudioFocus = false
        audioManager!!.abandonAudioFocusRequest(audioFocusRequest!!)
    }

    private fun setAudioFocus(paused: Boolean) {
        if (paused) {
            abandonAudioFocus()
        } else {
            requestAudioFocus()
        }
    }

    internal var initialSeek = -1

    private val animationHandler = Handler(Looper.getMainLooper())

    private val streams: PlayerViewModel.VideoStreams
        get() = viewModel.state.value.videoStreams

    private var currentVideoList: List<Video>? = null
        set(list) {
            field = list
            streams.quality.tracks = field?.map { Track("", it.quality) }?.toTypedArray() ?: emptyArray()
        }

    private var playerIsDestroyed = true

    private var hadPreviousSubs = false

    private var hadPreviousAudio = false

    private var videoChapters: List<VideoChapter> = emptyList()
        set(value) {
            field = value
            runOnUiThread {
                playerControls.seekbar.updateSeekbar(chapters = value)
                playerControls.chapterText.updateCurrentChapterText(chapters = value)
            }
        }

    override fun dispatchTouchEvent(ev: MotionEvent?): Boolean {
        playerControls.resetControlsFade()
        return super.dispatchTouchEvent(ev)
    }

    // Create Player -- Start --

    @SuppressLint("ClickableViewAccessibility")
    override fun onCreate(savedInstanceState: Bundle?) {
        registerSecureActivity(this)
        overridePendingTransition(R.anim.shared_axis_x_push_enter, R.anim.shared_axis_x_push_exit)
        super.onCreate(savedInstanceState)

        setupPlayerControls()
        setupMediaSession()
        setupPlayerMPV()
        setupPlayerAudio()
        setupPlayerSubtitles()
        setupPlayerBrightness()
        loadDeviceDimensions()

        Thread.setDefaultUncaughtExceptionHandler { _, throwable ->
            toast(throwable.message)
            logcat(LogPriority.ERROR, throwable)
            finish()
        }

        viewModel.eventFlow
            .onEach { event ->
                when (event) {
                    is PlayerViewModel.Event.SavedImage -> {
                        onSaveImageResult(event.result)
                    }
                    is PlayerViewModel.Event.ShareImage -> {
                        onShareImageResult(event.uri, event.seconds)
                    }
                    is PlayerViewModel.Event.SetCoverResult -> {
                        onSetAsCoverResult(event.result)
                    }
                    is PlayerViewModel.Event.SetAnimeSkipIntro -> {
                        refreshUi()
                    }
                }
            }
            .launchIn(lifecycleScope)

        onNewIntent(this.intent)

        binding.dialogRoot.setComposeContent {
            val state by viewModel.state.collectAsState()

            when (state.dialog) {
                is PlayerViewModel.Dialog.EpisodeList -> {
                    if (state.anime != null) {
                        EpisodeListDialog(
                            displayMode = state.anime!!.displayMode,
                            episodeList = viewModel.currentPlaylist,
                            currentEpisodeIndex = viewModel.getCurrentEpisodeIndex(),
                            dateRelativeTime = viewModel.relativeTime,
                            dateFormat = viewModel.dateFormat,
                            onBookmarkClicked = viewModel::bookmarkEpisode,
                            onEpisodeClicked = this::changeEpisode,
                            onDismissRequest = pauseForDialogSheet(),
                        )
                    }
                }

                is PlayerViewModel.Dialog.SpeedPicker -> {
                    fun updateSpeed(speed: Float) {
                        playerPreferences.playerSpeed().set(speed)
                        MPVLib.setPropertyDouble("speed", speed.toDouble())
                    }
                    SpeedPickerDialog(
                        currentSpeed = MPVLib.getPropertyDouble("speed"),
                        onSpeedChanged = ::updateSpeed,
                        onDismissRequest = pauseForDialogSheet(),
                    )
                }

                is PlayerViewModel.Dialog.SkipIntroLength -> {
                    if (state.anime != null) {
                        SkipIntroLengthDialog(
                            currentSkipIntroLength = state.anime!!.skipIntroLength,
                            defaultSkipIntroLength = playerPreferences.defaultIntroLength().get(),
                            fromPlayer = true,
                            updateSkipIntroLength = viewModel::setAnimeSkipIntroLength,
                            onDismissRequest = pauseForDialogSheet(),
                        )
                    }
                }

                null -> {}
            }
        }

        binding.sheetRoot.setComposeContent {
            val state by viewModel.state.collectAsState()

            when (state.sheet) {
                is PlayerViewModel.Sheet.ScreenshotOptions -> {
                    ScreenshotOptionsSheet(
                        screenModel = PlayerSettingsScreenModel(
                            preferences = viewModel.playerPreferences,
                            hasSubTracks = streams.subtitle.tracks.size > 1,
                        ),
                        cachePath = cacheDir.path,
                        onSetAsCover = viewModel::setAsCover,
                        onShare = { viewModel.shareImage(it, player.timePos) },
                        onSave = { viewModel.saveImage(it, player.timePos) },
                        onDismissRequest = pauseForDialogSheet(),
                    )
                }

                is PlayerViewModel.Sheet.PlayerSettings -> {
                    PlayerSettingsSheet(
                        screenModel = PlayerSettingsScreenModel(viewModel.playerPreferences),
                        onDismissRequest = pauseForDialogSheet(),
                    )
                }

                is PlayerViewModel.Sheet.VideoChapters -> {
                    fun setChapter(videoChapter: VideoChapter, text: String) {
                        val seekDifference = videoChapter.time.roundToInt() - (player.timePos ?: 0)
                        doubleTapSeek(
                            time = seekDifference,
                            isDoubleTap = false,
                            videoChapterText = text,
                        )
                    }
                    VideoChaptersSheet(
                        timePosition = player.timePos ?: 0,
                        videoChapters = videoChapters,
                        onVideoChapterSelected = ::setChapter,
                        onDismissRequest = pauseForDialogSheet(),
                    )
                }

                is PlayerViewModel.Sheet.StreamsCatalog -> {
                    val qualityTracks = streams.quality.tracks.takeUnless { it.isEmpty() }
                    val subtitleTracks = streams.subtitle.tracks.takeUnless { it.isEmpty() }
                    val audioTracks = streams.audio.tracks.takeUnless { it.isEmpty() }

                    if (qualityTracks != null && subtitleTracks != null && audioTracks != null) {
                        fun onQualitySelected(qualityIndex: Int) {
                            if (playerIsDestroyed) return
                            if (streams.quality.index == qualityIndex) return
                            showLoadingIndicator(true)
                            viewModel.qualityIndex = qualityIndex
                            logcat(LogPriority.INFO) { "Changing quality" }
                            setVideoList(qualityIndex, currentVideoList)
                        }

                        fun onSubtitleSelected(index: Int) {
                            if (streams.subtitle.index == index ||
                                streams.subtitle.index > subtitleTracks.lastIndex
                            ) {
                                return
                            }
                            streams.subtitle.index = index
                            if (index == 0) {
                                player.sid = -1
                                return
                            }
                            val tracks = player.tracks.getValue("sub")
                            val selectedLoadedTrack = tracks.firstOrNull {
                                it.name == subtitleTracks[index].url ||
                                    it.mpvId.toString() == subtitleTracks[index].url
                            }
                            selectedLoadedTrack?.let { player.sid = it.mpvId }
                                ?: MPVLib.command(
                                    arrayOf(
                                        "sub-add",
                                        subtitleTracks[index].url,
                                        "select",
                                        subtitleTracks[index].url,
                                    ),
                                )
                        }

                        fun onAudioSelected(index: Int) {
                            if (streams.audio.index == index || streams.audio.index > audioTracks.lastIndex) return
                            streams.audio.index = index
                            if (index == 0) {
                                player.aid = -1
                                return
                            }
                            val tracks = player.tracks.getValue("audio")
                            val selectedLoadedTrack = tracks.firstOrNull {
                                it.name == audioTracks[index].url ||
                                    it.mpvId.toString() == audioTracks[index].url
                            }
                            selectedLoadedTrack?.let { player.aid = it.mpvId }
                                ?: MPVLib.command(
                                    arrayOf(
                                        "audio-add",
                                        audioTracks[index].url,
                                        "select",
                                        audioTracks[index].url,
                                    ),
                                )
                        }

                        StreamsCatalogSheet(
                            isEpisodeOnline = viewModel.isEpisodeOnline(),
                            videoStreams = viewModel.state.collectAsState().value.videoStreams,
                            openContentFd = ::openContentFd,
                            onQualitySelected = ::onQualitySelected,
                            onSubtitleSelected = ::onSubtitleSelected,
                            onAudioSelected = ::onAudioSelected,
                            onSettingsClicked = viewModel::showSubtitleSettings,
                            onDismissRequest = pauseForDialogSheet(),
                        )
                    }
                }

                is PlayerViewModel.Sheet.SubtitleSettings -> {
                    SubtitleSettingsSheet(
                        screenModel = PlayerSettingsScreenModel(
                            preferences = viewModel.playerPreferences,
                            hasSubTracks = streams.subtitle.tracks.size > 1,
                        ),
                        onDismissRequest = pauseForDialogSheet(fadeControls = true),
                    )
                }

                null -> {}
            }
        }

        playerIsDestroyed = false

        registerReceiver(
            headsetReceiver,
            IntentFilter(AudioManager.ACTION_AUDIO_BECOMING_NOISY),
        )

        mCastContext = CastContext.getSharedInstance(this)
        mCastSession = mCastContext!!.sessionManager.currentCastSession
        setupCastListener()
    }
    private fun copyAssets(configDir: String) {
        val assetManager = this.assets
        val files = arrayOf("subfont.ttf", "cacert.pem")
        for (filename in files) {
            var ins: InputStream? = null
            var out: OutputStream? = null
            try {
                ins = assetManager.open(filename, AssetManager.ACCESS_STREAMING)
                val outFile = File("$configDir/$filename")
                // Note that .available() officially returns an *estimated* number of bytes available
                // this is only true for generic streams, asset streams return the full file size
                if (outFile.length() == ins.available().toLong()) {
                    logcat(LogPriority.VERBOSE) { "Skipping copy of asset file (exists same size): $filename" }
                    continue
                }
                out = FileOutputStream(outFile)
                ins.copyTo(out)
                logcat(LogPriority.WARN) { "Copied asset file: $filename" }
            } catch (e: IOException) {
                logcat(LogPriority.ERROR, e) { "Failed to copy asset file: $filename" }
            } finally {
                ins?.close()
                out?.close()
            }
        }
    }

    private fun setupPlayerControls() {
        binding = PlayerActivityBinding.inflate(layoutInflater)
        setContentView(binding.root)

        window.statusBarColor = 70000000
        if (Build.VERSION.SDK_INT >= Build.VERSION_CODES.O_MR1) {
            window.navigationBarColor = 70000000
        }

        if (playerPreferences.defaultIntroLength().get() == 0) {
            playerControls.binding.controlsSkipIntroBtn.visibility = View.GONE
        }

        refreshUi()

        if (playerPreferences.hideControls().get()) {
            playerControls.hideControls(true)
        } else {
            playerControls.showAndFadeControls()
        }
        playerControls.toggleAutoplay(playerPreferences.autoplayEnabled().get())
    }

    private fun setupPlayerMPV() {
        val logLevel = if (viewModel.networkPreferences.verboseLogging().get()) "info" else "warn"
        val vo = if (playerPreferences.gpuNext().get()) "gpu-next" else "gpu"

        val configDir = if (Build.VERSION.SDK_INT >= Build.VERSION_CODES.R && Environment.isExternalStorageManager()) {
            storageManager.getMPVConfigDirectory()!!.filePath!!
        } else {
            if (playerPreferences.mpvScripts().get()) {
                copyScripts()
            }
            applicationContext.filesDir.path
        }

        val mpvConfFile = File("$configDir/mpv.conf")
        playerPreferences.mpvConf().get().let { mpvConfFile.writeText(it) }
        val mpvInputFile = File("$configDir/input.conf")
        playerPreferences.mpvInput().get().let { mpvInputFile.writeText(it) }

        copyAssets(configDir)

        player.initialize(
            configDir = configDir,
            cacheDir = applicationContext.cacheDir.path,
            logLvl = logLevel,
            vo = vo,
        )

        val speedProperty = MPVLib.getPropertyDouble("speed")
        val currentSpeed = if (speedProperty == 1.0) playerPreferences.playerSpeed().get().toDouble() else speedProperty
        MPVLib.setPropertyDouble("speed", currentSpeed)

        MPVLib.observeProperty("chapter-list", MPVLib.mpvFormat.MPV_FORMAT_NONE)
        MPVLib.setOptionString("keep-open", "always")
        MPVLib.setOptionString("ytdl", "no")

        MPVLib.setOptionString("hwdec", playerPreferences.hardwareDecoding().get().mpvValue)
        when (playerPreferences.videoDebanding().get()) {
            VideoDebanding.CPU -> MPVLib.setOptionString("vf", "gradfun=radius=12")
            VideoDebanding.GPU -> MPVLib.setOptionString("deband", "yes")
            VideoDebanding.YUV420P -> MPVLib.setOptionString("vf", "format=yuv420p")
            VideoDebanding.DISABLED -> {}
        }

        val currentPlayerStatisticsPage = playerPreferences.playerStatisticsPage().get()
        if (currentPlayerStatisticsPage != 0) {
            MPVLib.command(arrayOf("script-binding", "stats/display-stats-toggle"))
            MPVLib.command(
                arrayOf("script-binding", "stats/display-page-$currentPlayerStatisticsPage"),
            )
        }

        MPVLib.setOptionString("input-default-bindings", "yes")

        MPVLib.addLogObserver(playerObserver)
        player.addObserver(playerObserver)
    }

    private fun setupPlayerAudio() {
        with(playerPreferences) {
            audioManager = getSystemService(Context.AUDIO_SERVICE) as AudioManager
            val audioChannel = audioChannels().get()

            val useDeviceVolume = playerVolumeValue().get() == -1.0F || !rememberPlayerVolume().get()
            fineVolume = if (useDeviceVolume) {
                audioManager!!.getStreamVolume(AudioManager.STREAM_MUSIC).toFloat()
            } else {
                playerVolumeValue().get()
            }

            if (rememberAudioDelay().get()) {
                MPVLib.setPropertyDouble("audio-delay", (audioDelay().get() / 1000.0))
            }

            MPVLib.setOptionString(audioChannel.propertyName, audioChannel.propertyValue)
        }

        verticalScrollRight(0F)

        maxVolume = audioManager!!.getStreamMaxVolume(AudioManager.STREAM_MUSIC)
        playerControls.binding.volumeBar.max = maxVolume
        playerControls.binding.volumeBar.secondaryProgress = maxVolume

        volumeControlStream = AudioManager.STREAM_MUSIC
    }

    private fun setupPlayerSubtitles() {
        with(playerPreferences) {
            val overrideType = if (overrideSubsASS().get()) "force" else "no"
            MPVLib.setPropertyString("sub-ass-override", overrideType)

            if (rememberSubtitlesDelay().get()) {
                MPVLib.setPropertyDouble("sub-delay", subtitlesDelay().get() / 1000.0)
            }

            copyFontsDirectory()

            if (playerPreferences.subtitleFont().get().trim() != "") {
                MPVLib.setPropertyString("sub-font", playerPreferences.subtitleFont().get())
            } else {
                MPVLib.setPropertyString("sub-font", "Sans Serif")
            }

            MPVLib.setPropertyString("sub-bold", if (boldSubtitles().get()) "yes" else "no")
            MPVLib.setPropertyString("sub-italic", if (italicSubtitles().get()) "yes" else "no")
            MPVLib.setPropertyInt("sub-font-size", subtitleFontSize().get())
            MPVLib.setPropertyString("sub-color", textColorSubtitles().get().toHexString())
            MPVLib.setPropertyString("sub-border-color", borderColorSubtitles().get().toHexString())
            MPVLib.setPropertyString(
                "sub-back-color",
                backgroundColorSubtitles().get().toHexString(),
            )
        }
    }

    private fun copyFontsDirectory() {
        // TODO: I think this is a bad hack.
        //  We need to find a way to let MPV directly access our fonts directory.
        CoroutineScope(Dispatchers.IO).launchIO {
            storageManager.getFontsDirectory()?.listFiles()?.forEach { font ->
                val outFile = UniFile.fromFile(applicationContext.filesDir)?.createFile(font.name)
                outFile?.let {
                    font.openInputStream().copyTo(it.openOutputStream())
                }
            }
            MPVLib.setPropertyString(
                "sub-fonts-dir",
                applicationContext.filesDir.path,
            )
            MPVLib.setPropertyString(
                "osd-fonts-dir",
                applicationContext.filesDir.path,
            )
        }
    }

    private fun copyScripts() {
        CoroutineScope(Dispatchers.IO).launchIO {
            // First, delete all present scripts
            val scriptsDir = {
                UniFile.fromFile(applicationContext.filesDir)?.createDirectory("scripts")
            }
            val scriptOptsDir = {
                UniFile.fromFile(applicationContext.filesDir)?.createDirectory("script-opts")
            }
            scriptsDir()?.delete()
            scriptOptsDir()?.delete()

            // Then, copy the scripts from the Aniyomi directory
            storageManager.getScriptsDirectory()?.listFiles()?.forEach { file ->
                val outFile = scriptsDir()?.createFile(file.name)
                outFile?.let {
                    file.openInputStream().copyTo(it.openOutputStream())
                }
            }
            storageManager.getScriptOptsDirectory()?.listFiles()?.forEach { file ->
                val outFile = scriptOptsDir()?.createFile(file.name)
                outFile?.let {
                    file.openInputStream().copyTo(it.openOutputStream())
                }
            }
        }
    }

    private fun setupPlayerBrightness() {
        val useDeviceBrightness =
            playerPreferences.playerBrightnessValue().get() == -1.0F ||
                !playerPreferences.rememberPlayerBrightness().get()

        brightness = if (useDeviceBrightness) {
            Utils.getScreenBrightness(this) ?: 0.5F
        } else {
            playerPreferences.playerBrightnessValue().get()
        }
        verticalScrollLeft(0F)
    }

    @Suppress("DEPRECATION")
    private fun setupMediaSession() {
        mediaSession = MediaSessionCompat(this, "Aniyomi_Player_Session").apply {
            // Enable callbacks from MediaButtons and TransportControls
            setFlags(
                MediaSessionCompat.FLAG_HANDLES_MEDIA_BUTTONS or
                    MediaSessionCompat.FLAG_HANDLES_TRANSPORT_CONTROLS,
            )

            // Do not let MediaButtons restart the player when the app is not visible
            setMediaButtonReceiver(null)

            setPlaybackState(
                with(playbackStateBuilder) {
                    setState(
                        PlaybackStateCompat.STATE_NONE,
                        0L,
                        0.0F,
                    )
                    build()
                },
            )

            // Implement methods that handle callbacks from a media controller
            setCallback(
                object : MediaSessionCompat.Callback() {
                    override fun onPlay() {
                        pauseByIntents(false)
                    }

                    override fun onPause() {
                        pauseByIntents(true)
                    }

                    override fun onSkipToPrevious() {
                        if (playerPreferences.mediaChapterSeek().get()) {
                            if (player.loadChapters().isNotEmpty()) {
                                doubleTapSeek(
                                    -1,
                                    videoChapterText = stringResource(MR.strings.go_to_previous_chapter),
                                    chapterSeek = "-1",
                                )
                            }
                        } else {
                            changeEpisode(viewModel.getAdjacentEpisodeId(previous = true))
                        }
                    }

                    override fun onSkipToNext() {
                        if (playerPreferences.mediaChapterSeek().get()) {
                            if (player.loadChapters().isNotEmpty()) {
                                doubleTapSeek(
                                    1,
                                    videoChapterText = stringResource(MR.strings.go_to_next_chapter),
                                    chapterSeek = "1",
                                )
                            } else {
                                doubleTapSeek(viewModel.getAnimeSkipIntroLength())
                            }
                        } else {
                            changeEpisode(viewModel.getAdjacentEpisodeId(previous = false))
                        }
                    }
                },
            )
        }

        MediaControllerCompat(this, mediaSession).also { mediaController ->
            MediaControllerCompat.setMediaController(this, mediaController)
        }

        headsetReceiver = object : BroadcastReceiver() {
            override fun onReceive(context: Context, intent: Intent) {
                if (intent.action == AudioManager.ACTION_AUDIO_BECOMING_NOISY) {
                    pauseByIntents(true)
                }
            }
        }
    }

    private fun pauseByIntents(pause: Boolean) {
        player.paused = pause
        playerControls.toggleControls(!pause)
        updatePlaybackState(pause = pause)
    }

    private fun updatePlaybackState(cachePause: Boolean = false, pause: Boolean = false) {
        val state = when {
            player.timePos?.let { it < 0 } ?: true ||
                player.duration?.let { it <= 0 } ?: true -> PlaybackStateCompat.STATE_CONNECTING
            cachePause -> PlaybackStateCompat.STATE_BUFFERING
            pause or (player.paused == true) -> PlaybackStateCompat.STATE_PAUSED
            else -> PlaybackStateCompat.STATE_PLAYING
        }
        var actions = PlaybackStateCompat.ACTION_PLAY or
            PlaybackStateCompat.ACTION_PLAY_PAUSE or
            PlaybackStateCompat.ACTION_PAUSE
        if (viewModel.currentPlaylist.size > 1) {
            actions = actions or PlaybackStateCompat.ACTION_SKIP_TO_PREVIOUS or
                PlaybackStateCompat.ACTION_SKIP_TO_NEXT
        }

        mediaSession.setPlaybackState(
            with(playbackStateBuilder) {
                setState(
                    state,
                    player.timePos?.toLong() ?: 0L,
                    player.playbackSpeed?.toFloat() ?: 1.0f,
                )
                setActions(actions)
                build()
            },
        )
    }

    @Suppress("DEPRECATION")
    private fun loadDeviceDimensions() {
        this@PlayerActivity.requestedOrientation = playerPreferences.defaultPlayerOrientationType().get()
        val dm = DisplayMetrics()
        windowManager.defaultDisplay.getRealMetrics(dm)
        deviceWidth = dm.widthPixels
        deviceHeight = dm.heightPixels
        if (deviceWidth <= deviceHeight) {
            switchControlsOrientation(false)
        } else {
            switchControlsOrientation(true)
        }

        val aspectProperty = MPVLib.getPropertyString("video-aspect-override").toDouble()
        AspectState.mode = if (aspectProperty != -1.0 && aspectProperty != (deviceWidth / deviceHeight).toDouble()) {
            AspectState.CUSTOM
        } else {
            playerPreferences.aspectState().get()
        }

        playerControls.setViewMode(showText = false)
    }

    private fun pauseForDialogSheet(fadeControls: Boolean = false): () -> Unit {
        val wasPlayerPaused = player.paused ?: true // default to not changing state
        player.paused = true
        if (!fadeControls) playerControls.fadeOutControlsRunnable.run()
        return {
            if (!wasPlayerPaused) {
                player.paused = false
            } else {
                playerControls.showAndFadeControls()
            }
            viewModel.closeDialogSheet()
            refreshUi()
        }
    }

    // Create Player -- End --

    // Override PlayerActivity lifecycle -- Start --

    override fun onSaveInstanceState(outState: Bundle) {
        if (!isChangingConfigurations) {
            viewModel.onSaveInstanceStateNonConfigurationChange()
        }
        super.onSaveInstanceState(outState)
    }

    override fun onResume() {
        mCastContext!!.sessionManager.addSessionManagerListener(
            mSessionManagerListener!!,
            CastSession::class.java,
        )
        isInCastMode = mCastSession != null && mCastSession!!.isConnected

        super.onResume()
        refreshUi()
    }

    override fun onPause() {
        viewModel.saveCurrentEpisodeWatchingProgress()
        mCastContext!!.sessionManager.removeSessionManagerListener(
            mSessionManagerListener!!,
            CastSession::class.java,
        )
        super.onPause()
    }

    override fun onStop() {
        viewModel.saveCurrentEpisodeWatchingProgress()
        if (!playerIsDestroyed) {
            player.paused = true
        }
        if (PipState.mode == PipState.ON && powerManager.isInteractive) {
            finishAndRemoveTask()
        }

        super.onStop()
    }

    override fun finishAndRemoveTask() {
        viewModel.deletePendingEpisodes()
        super.finishAndRemoveTask()
    }

    override fun finish() {
        super.finish()
        overridePendingTransition(R.anim.shared_axis_x_pop_enter, R.anim.shared_axis_x_pop_exit)
    }

    override fun onDestroy() {
        mediaSession.isActive = false
        mediaSession.release()
        unregisterReceiver(headsetReceiver)

        playerPreferences.playerVolumeValue().set(fineVolume)
        playerPreferences.playerBrightnessValue().set(brightness)
        MPVLib.removeLogObserver(playerObserver)
        if (!playerIsDestroyed) {
            playerIsDestroyed = true
            player.removeObserver(playerObserver)
            player.destroy()
        }
        abandonAudioFocus()
        // AM (DISCORD) -->
        updateDiscordRPC(exitingPlayer = true)
        // <-- AM (DISCORD)
        super.onDestroy()
    }

    @Deprecated("Deprecated in Java")
    override fun onBackPressed() {
        if (supportedAndEnabled) {
            if (player.paused == false && playerPreferences.pipOnExit().get()) {
                updatePip(true)
            } else {
                finishAndRemoveTask()
                super.onBackPressed()
            }
        } else {
            finishAndRemoveTask()
            super.onBackPressed()
        }
    }

    override fun onUserLeaveHint() {
        if (player.paused == false &&
            playerPreferences.pipOnExit().get() &&
            Build.VERSION.SDK_INT < Build.VERSION_CODES.S
        ) {
            updatePip(start = true)
        }
        super.onUserLeaveHint()
    }

    override fun onConfigurationChanged(newConfig: Configuration) {
        super.onConfigurationChanged(newConfig)
        if (PipState.mode != PipState.STARTED) {
            if (newConfig.orientation == Configuration.ORIENTATION_LANDSCAPE) {
                switchControlsOrientation(true)
            } else if (newConfig.orientation == Configuration.ORIENTATION_PORTRAIT) {
                switchControlsOrientation(false)
            }
        }
    }

    // Override PlayerActivity lifecycle -- End --

    /**
     * Function to handle Player UI on orientation changes
     * Affects the top row in portrait and landscape mode
     * @param isLandscape whether the new orientation is landscape
     */
    private fun switchControlsOrientation(isLandscape: Boolean) {
        viewModel.viewModelScope.launchUI {
            refreshUi()
            if (isLandscape) {
                if (deviceWidth <= deviceHeight) {
                    deviceWidth = deviceHeight.also { deviceHeight = deviceWidth }
                }

                playerControls.binding.episodeListBtn.updateLayoutParams<ConstraintLayout.LayoutParams> {
                    rightToLeft = playerControls.binding.toggleAutoplay.id
                    rightToRight = ConstraintLayout.LayoutParams.UNSET
                }
                playerControls.binding.settingsBtn.updateLayoutParams<ConstraintLayout.LayoutParams> {
                    topToTop = ConstraintLayout.LayoutParams.PARENT_ID
                    topToBottom = ConstraintLayout.LayoutParams.UNSET
                }
                playerControls.binding.toggleAutoplay.updateLayoutParams<ConstraintLayout.LayoutParams> {
                    leftToLeft = ConstraintLayout.LayoutParams.UNSET
                    leftToRight = playerControls.binding.episodeListBtn.id
                }
            } else {
                if (deviceWidth >= deviceHeight) {
                    deviceWidth = deviceHeight.also { deviceHeight = deviceWidth }
                }

                playerControls.binding.episodeListBtn.updateLayoutParams<ConstraintLayout.LayoutParams> {
                    rightToLeft = ConstraintLayout.LayoutParams.UNSET
                    rightToRight = ConstraintLayout.LayoutParams.PARENT_ID
                }
                playerControls.binding.settingsBtn.updateLayoutParams<ConstraintLayout.LayoutParams> {
                    topToTop = ConstraintLayout.LayoutParams.UNSET
                    topToBottom = playerControls.binding.episodeListBtn.id
                }
                playerControls.binding.toggleAutoplay.updateLayoutParams<ConstraintLayout.LayoutParams> {
                    leftToLeft = ConstraintLayout.LayoutParams.PARENT_ID
                    leftToRight = ConstraintLayout.LayoutParams.UNSET
                }
            }
            setupGestures()
            viewModel.closeDialogSheet()
        }
    }

    /**
     * Sets up the gesture detector and connects it to the player
     */
    @SuppressLint("ClickableViewAccessibility")
    private fun setupGestures() {
        val gestures = GestureHandler(this, deviceWidth.toFloat(), deviceHeight.toFloat())
        val mDetector = GestureDetectorCompat(this, gestures)
        player.setOnTouchListener { v, event ->
            gestures.onTouch(v, event)
            mDetector.onTouchEvent(event)
        }
    }

    /**
     * Switches to the episode based on [episodeId],
     * @param episodeId id of the episode to switch the player to
     * @param autoPlay whether the episode is switching due to auto play
     */
    internal fun changeEpisode(episodeId: Long?, autoPlay: Boolean = false) {
        animationHandler.removeCallbacks(nextEpisodeRunnable)
        viewModel.closeDialogSheet()

        player.paused = true
        showLoadingIndicator(true)
        videoChapters = emptyList()
        aniskipStamps = emptyList()

        lifecycleScope.launch {
            viewModel.mutableState.update { it.copy(isLoadingEpisode = true) }

            val pipEpisodeToasts = playerPreferences.pipEpisodeToasts().get()

            when (val switchMethod = viewModel.loadEpisode(episodeId)) {
                null -> {
                    if (viewModel.currentAnime != null && !autoPlay) {
                        launchUI { toast(MR.strings.no_next_episode) }
                    }
                    showLoadingIndicator(false)
                }

                else -> {
                    if (switchMethod.first != null) {
                        when {
                            switchMethod.first!!.isEmpty() -> setInitialEpisodeError(
                                Exception("Video list is empty."),
                            )
                            else -> setVideoList(qualityIndex = 0, switchMethod.first!!)
                        }
                    } else {
                        logcat(LogPriority.ERROR) { "Error getting links" }
                    }

                    if (PipState.mode == PipState.ON && pipEpisodeToasts) {
                        launchUI { toast(switchMethod.second) }
                    }
                }
            }
        }
    }

    internal fun showLoadingIndicator(visible: Boolean) {
        viewModel.viewModelScope.launchUI {
            binding.loadingIndicator.isVisible = visible
            playerControls.binding.playBtn.isVisible = !visible
        }
    }

    private fun isSeeking(seeking: Boolean) {
        val position = player.timePos ?: return
        val cachePosition = MPVLib.getPropertyInt("demuxer-cache-time") ?: -1
        showLoadingIndicator(position >= cachePosition && seeking)
    }

    @Suppress("UNUSED_PARAMETER")
    @SuppressLint("SourceLockedOrientationActivity")
    fun rotatePlayer(view: View) {
        if (this.resources.configuration.orientation == Configuration.ORIENTATION_PORTRAIT) {
            this.requestedOrientation = playerPreferences.defaultPlayerOrientationLandscape().get()
        } else {
            this.requestedOrientation = playerPreferences.defaultPlayerOrientationPortrait().get()
        }
    }

    private val doubleTapPlayPauseRunnable = Runnable {
        AnimationUtils.loadAnimation(this, R.anim.player_fade_out).also { fadeAnimation ->
            binding.playPauseView.startAnimation(fadeAnimation)
            binding.playPauseView.visibility = View.GONE
        }
    }

    internal fun doubleTapPlayPause() {
        animationHandler.removeCallbacks(doubleTapPlayPauseRunnable)
        playerControls.playPause()

        if (!playerControls.binding.unlockedView.isVisible) {
            when {
                player.paused!! -> {
                    binding.playPauseView.setImageResource(R.drawable.ic_pause_64dp)
                }

                !player.paused!! -> {
                    binding.playPauseView.setImageResource(R.drawable.ic_play_arrow_64dp)
                }
            }

            AnimationUtils.loadAnimation(this, R.anim.player_fade_in).also { fadeAnimation ->
                binding.playPauseView.startAnimation(fadeAnimation)
                binding.playPauseView.visibility = View.VISIBLE
            }

            animationHandler.postDelayed(doubleTapPlayPauseRunnable, 500L)
        } else {
            binding.playPauseView.visibility = View.GONE
        }
    }

    private lateinit var doubleTapBg: ImageView

    private val doubleTapSeekRunnable = Runnable {
        SeekState.mode = SeekState.NONE
        binding.secondsView.visibility = View.GONE
        doubleTapBg.visibility = View.GONE
        binding.secondsView.seconds = 0
        binding.secondsView.stop()
    }

    fun doubleTapSeek(
        time: Int,
        event: MotionEvent? = null,
        isDoubleTap: Boolean = true,
        videoChapterText: String? = null,
        chapterSeek: String? = null,
    ) {
        if (SeekState.mode != SeekState.DOUBLE_TAP) {
            doubleTapBg = if (time < 0) binding.rewBg else binding.ffwdBg
        }

        val view = if (time < 0) binding.rewTap else binding.ffwdTap
        val width = if (time < 0) deviceWidth * 0.2F else deviceWidth * 0.8F
        val x = (event?.x?.toInt() ?: width.toInt()) - view.x.toInt()
        val y = (event?.y?.toInt() ?: (deviceHeight / 2)) - view.y.toInt()

        SeekState.mode = if (isDoubleTap) SeekState.DOUBLE_TAP else SeekState.NONE
        binding.secondsView.visibility = View.VISIBLE
        animationHandler.removeCallbacks(doubleTapSeekRunnable)
        animationHandler.postDelayed(doubleTapSeekRunnable, 750L)

        if (time < 0) {
            binding.secondsView.updateLayoutParams<ConstraintLayout.LayoutParams> {
                rightToRight = ConstraintLayout.LayoutParams.UNSET
                leftToLeft = ConstraintLayout.LayoutParams.PARENT_ID
            }
            binding.secondsView.isForward = false

            if (doubleTapBg != binding.rewBg) {
                doubleTapBg.visibility = View.GONE
                binding.secondsView.seconds = 0
                doubleTapBg = binding.rewBg
            }
            doubleTapBg.visibility = View.VISIBLE

            if (videoChapterText != null) {
                binding.secondsView.binding.doubleTapSeconds.text = videoChapterText
            } else {
                binding.secondsView.seconds -= time
            }
        } else {
            binding.secondsView.updateLayoutParams<ConstraintLayout.LayoutParams> {
                rightToRight = ConstraintLayout.LayoutParams.PARENT_ID
                leftToLeft = ConstraintLayout.LayoutParams.UNSET
            }
            binding.secondsView.isForward = true

            if (doubleTapBg != binding.ffwdBg) {
                doubleTapBg.visibility = View.GONE
                binding.secondsView.seconds = 0
                doubleTapBg = binding.ffwdBg
            }
            doubleTapBg.visibility = View.VISIBLE

            if (videoChapterText != null) {
                binding.secondsView.binding.doubleTapSeconds.text = videoChapterText
            } else {
                binding.secondsView.seconds += time
            }
        }
        if (videoChapterText == null || chapterSeek != null) {
            playerControls.hideUiForSeek()
        }
        binding.secondsView.start()
        ViewAnimationUtils.createCircularReveal(
            view,
            x,
            y,
            0f,
            kotlin.math.max(view.height, view.width).toFloat(),
        ).setDuration(500).start()

        ObjectAnimator.ofFloat(view, "alpha", 0f, 0.15f).setDuration(500).start()
        ObjectAnimator.ofFloat(view, "alpha", 0.15f, 0.15f, 0f).setDuration(1000).start()

        if (chapterSeek == null) {
            MPVLib.command(arrayOf("seek", time.toString(), "relative+exact"))
        } else {
            MPVLib.command(arrayOf("add", "chapter", chapterSeek))
        }
    }

    // Gesture Functions -- Start --

    internal fun initSeek() {
        initialSeek = player.timePos ?: -1
    }

    internal fun horizontalScroll(diff: Float, final: Boolean = false) {
        // disable seeking when timePos is not available
        val duration = player.duration ?: 0
        if (duration == 0 || initialSeek < 0) {
            return
        }
        val newPos = (initialSeek + diff.toInt()).coerceIn(0, duration)
        if (playerPreferences.playerSmoothSeek().get() && final) {
            player.timePos = newPos
        } else {
            MPVLib.command(
                arrayOf("seek", newPos.toString(), "absolute+keyframes"),
            )
        }
        val newDiff = newPos - initialSeek

        playerControls.showSeekText(newPos, newDiff)
    }

    fun verticalScrollRight(diff: Float) {
        if (diff != 0F) {
            fineVolume = (fineVolume + (diff * maxVolume)).coerceIn(
                0F,
                maxVolume.toFloat(),
            )
        }
        val newVolume = fineVolume.toInt()
        audioManager!!.setStreamVolume(AudioManager.STREAM_MUSIC, newVolume, 0)

        playerControls.showVolumeBar(diff != 0F, newVolume)
    }

    fun verticalScrollLeft(diff: Float) {
        if (diff != 0F) brightness = (brightness + diff).coerceIn(-0.75F, 1F)
        window.attributes = window.attributes.apply {
            // value of 0 and 0.01 is broken somehow
            screenBrightness = brightness.coerceAtLeast(0.02F)
        }

        if (brightness < 0) {
            binding.brightnessOverlay.visibility = View.VISIBLE
            val alpha = (abs(brightness) * 256).toInt()
            binding.brightnessOverlay.setBackgroundColor(Color.argb(alpha, 0, 0, 0))
        } else {
            binding.brightnessOverlay.visibility = View.GONE
        }
        val finalBrightness = (brightness * 100).roundToInt()

        playerControls.showBrightnessBar(diff != 0F, finalBrightness)
    }

    // Gesture Functions -- End --

    override fun onKeyDown(keyCode: Int, event: KeyEvent?): Boolean {
        when (keyCode) {
            KeyEvent.KEYCODE_VOLUME_UP -> {
                verticalScrollRight(1 / maxVolume.toFloat())
                return true
            }
            KeyEvent.KEYCODE_VOLUME_DOWN -> {
                verticalScrollRight(-1 / maxVolume.toFloat())
                return true
            }
            // Not entirely sure how to handle these KeyCodes yet, need to learn some more
            /**
             KeyEvent.KEYCODE_MEDIA_NEXT -> {
             switchEpisode(false)
             return true
             }

             KeyEvent.KEYCODE_MEDIA_PREVIOUS -> {
             switchEpisode(true)
             return true
             }
             KeyEvent.KEYCODE_MEDIA_PLAY -> {
             player.paused = true
             doubleTapPlayPause()
             return true
             }
             KeyEvent.KEYCODE_MEDIA_PAUSE -> {
             player.paused = false
             doubleTapPlayPause()
             return true
             }
             KeyEvent.KEYCODE_MEDIA_PLAY_PAUSE -> {
             doubleTapPlayPause()
             return true
             }
             */
            KeyEvent.KEYCODE_DPAD_RIGHT -> {
                doubleTapSeek(playerPreferences.skipLengthPreference().get())
                return true
            }
            KeyEvent.KEYCODE_DPAD_LEFT -> {
                doubleTapSeek(-playerPreferences.skipLengthPreference().get())
                return true
            }
            KeyEvent.KEYCODE_SPACE -> {
                doubleTapPlayPause()
                return true
            }
            // add other keycodes as needed
            else -> {
                if (player.onKey(event!!)) return true
            }
        }
        return super.onKeyDown(keyCode, event)
    }

    // Removing this causes mpv to repeat the last repeated input
    // that's not specified in onKeyDown indefinitely for some reason
    override fun onKeyUp(keyCode: Int, event: KeyEvent?): Boolean {
        if (player.onKey(event!!)) return true
        return super.onKeyUp(keyCode, event)
    }

    /**
     * Called from the presenter when a screenshot is ready to be shared. It shows Android's
     * default sharing tool.
     */
    private fun onShareImageResult(uri: Uri, seconds: String) {
        val anime = viewModel.currentAnime ?: return
        val episode = viewModel.currentEpisode ?: return

        val intent = uri.toShareIntent(
            context = applicationContext,
            message = stringResource(MR.strings.share_screenshot_info, anime.title, episode.name, seconds),
        )
        startActivity(Intent.createChooser(intent, stringResource(MR.strings.action_share)))
    }

    /**
     * Called from the presenter when a screenshot is saved or fails. It shows a message
     * or logs the event depending on the [result].
     */
    private fun onSaveImageResult(result: PlayerViewModel.SaveImageResult) {
        when (result) {
            is PlayerViewModel.SaveImageResult.Success -> {
                toast(MR.strings.picture_saved)
            }
            is PlayerViewModel.SaveImageResult.Error -> {
                logcat(LogPriority.ERROR, result.error)
            }
        }
    }

    /**
     * Called from the presenter when a screenshot is set as cover or fails.
     * It shows a different message depending on the [result].
     */
    private fun onSetAsCoverResult(result: SetAsCover) {
        toast(
            when (result) {
                SetAsCover.Success -> MR.strings.cover_updated
                SetAsCover.AddToLibraryFirst -> MR.strings.notification_first_add_to_library
                SetAsCover.Error -> MR.strings.notification_cover_update_failed
            },
        )
    }

    @Suppress("UNUSED_PARAMETER")
    fun cycleSpeed(view: View) {
        player.cycleSpeed()
        refreshUi()
    }

    @Suppress("UNUSED_PARAMETER")
    fun skipIntro(view: View) {
        if (skipType != null) {
            // this stops the counter
            if (waitingAniSkip > 0 && netflixStyle) {
                waitingAniSkip = -1
                return
            }
            skipType.let {
                MPVLib.command(
                    arrayOf(
                        "seek",
                        "${aniSkipInterval!!.first{it.skipType == skipType}.interval.endTime}",
                        "absolute",
                    ),
                )
            }
            AniSkipApi.PlayerUtils(binding, aniSkipInterval!!).skipAnimation(skipType!!)
        } else if (playerControls.binding.controlsSkipIntroBtn.text != "") {
            doubleTapSeek(viewModel.getAnimeSkipIntroLength(), isDoubleTap = false)
            playerControls.resetControlsFade()
        }
    }

    /**
     * Updates the player UI text and controls in a separate thread
     */
    internal fun refreshUi() {
        viewModel.viewModelScope.launchUI {
            setVisibilities()
            player.timePos?.let { playerControls.updatePlaybackPos(it) }
            player.duration?.let { playerControls.updatePlaybackDuration(it) }
            updatePlaybackStatus(player.paused ?: return@launchUI)
            updatePip(start = false)
            playerControls.updateEpisodeText()
            playerControls.updatePlaylistButtons()
            playerControls.updateSpeedButton()
            // AM (DISCORD) -->
            updateDiscordRPC(exitingPlayer = false)
            // <-- AM (DISCORD)
            withIOContext { player.loadTracks() }
        }
    }

    @Suppress("DEPRECATION")
    private fun setVisibilities() {
        val windowInsetsController by lazy { WindowInsetsControllerCompat(window, binding.root) }
        binding.root.systemUiVisibility =
            View.SYSTEM_UI_FLAG_IMMERSIVE_STICKY or
            View.SYSTEM_UI_FLAG_LAYOUT_STABLE or
            View.SYSTEM_UI_FLAG_LAYOUT_HIDE_NAVIGATION or
            View.SYSTEM_UI_FLAG_LOW_PROFILE
        windowInsetsController.hide(WindowInsetsCompat.Type.systemBars())
        windowInsetsController.systemBarsBehavior = WindowInsetsControllerCompat.BEHAVIOR_SHOW_TRANSIENT_BARS_BY_SWIPE
        window.addFlags(WindowManager.LayoutParams.FLAG_DRAWS_SYSTEM_BAR_BACKGROUNDS)
        if (Build.VERSION.SDK_INT >= Build.VERSION_CODES.P && playerPreferences.playerFullscreen().get()) {
            window.attributes.layoutInDisplayCutoutMode =
                WindowManager.LayoutParams.LAYOUT_IN_DISPLAY_CUTOUT_MODE_SHORT_EDGES
        }
    }

    private fun updatePlaybackStatus(paused: Boolean) {
        val r = if (paused) R.drawable.ic_play_arrow_64dp else R.drawable.ic_pause_64dp
        playerControls.binding.playBtn.setImageResource(r)

        if (paused) {
            window.clearFlags(WindowManager.LayoutParams.FLAG_KEEP_SCREEN_ON)
        } else {
            window.addFlags(WindowManager.LayoutParams.FLAG_KEEP_SCREEN_ON)
        }
    }

    // TODO: Move into function once compose is implemented
    val supportedAndEnabled = Injekt.get<BasePreferences>().deviceHasPip() && playerPreferences.enablePip().get()
    internal fun updatePip(start: Boolean) {
        val anime = viewModel.currentAnime ?: return
        val episode = viewModel.currentEpisode ?: return
        val paused = player.paused ?: return
        val videoAspect = player.videoAspect ?: return
        if (supportedAndEnabled) {
            PictureInPictureHandler().update(
                context = this,
                title = anime.title,
                subtitle = episode.name,
                paused = paused,
                replaceWithPrevious = playerPreferences.pipReplaceWithPrevious().get(),
                pipOnExit = playerPreferences.pipOnExit().get() && !paused,
                videoAspect = videoAspect * 10000,
                playlistCount = viewModel.getCurrentEpisodeIndex(),
                playlistPosition = viewModel.currentPlaylist.size,
            ).let {
                setPictureInPictureParams(it)
                if (PipState.mode == PipState.OFF && start) {
                    PipState.mode = PipState.STARTED
                    playerControls.hideControls(hide = true)
                    enterPictureInPictureMode(it)
                }
            }
        }
    }

    @Deprecated("Deprecated in Java")
    override fun onPictureInPictureModeChanged(isInPictureInPictureMode: Boolean) {
        PipState.mode = if (isInPictureInPictureMode) PipState.ON else PipState.OFF

        playerControls.lockControls(locked = PipState.mode == PipState.ON)
        super.onPictureInPictureModeChanged(isInPictureInPictureMode)

        if (PipState.mode == PipState.ON) {
            // On Android TV it is required to hide controller in this PIP change callback
            playerControls.hideControls(true)
            binding.loadingIndicator.indicatorSize = binding.loadingIndicator.indicatorSize / 2
            mReceiver = object : BroadcastReceiver() {
                override fun onReceive(context: Context?, intent: Intent?) {
                    if (intent == null || ACTION_MEDIA_CONTROL != intent.action) {
                        return
                    }
                    when (intent.getIntExtra(EXTRA_CONTROL_TYPE, 0)) {
                        PIP_PLAY -> {
                            player.paused = false
                        }
                        PIP_PAUSE -> {
                            player.paused = true
                        }
                        PIP_PREVIOUS -> {
                            changeEpisode(viewModel.getAdjacentEpisodeId(previous = true))
                        }
                        PIP_NEXT -> {
                            changeEpisode(viewModel.getAdjacentEpisodeId(previous = false))
                        }
                        PIP_SKIP -> {
                            doubleTapSeek(time = 10)
                        }
                    }
                }
            }
            if (Build.VERSION.SDK_INT >= Build.VERSION_CODES.TIRAMISU) {
                registerReceiver(mReceiver, IntentFilter(ACTION_MEDIA_CONTROL), RECEIVER_NOT_EXPORTED)
            } else {
                registerReceiver(mReceiver, IntentFilter(ACTION_MEDIA_CONTROL))
            }
        } else {
            if (player.paused!!) playerControls.hideControls(false)
            binding.loadingIndicator.indicatorSize = binding.loadingIndicator.indicatorSize * 2
            if (mReceiver != null) {
                unregisterReceiver(mReceiver)
                mReceiver = null
            }
        }
    }

    /**
     * Called from the presenter if the initial load couldn't load the videos of the episode. In
     * this case the activity is closed and a toast is shown to the user.
     */
    private fun setInitialEpisodeError(error: Throwable) {
        toast(error.message)
        logcat(LogPriority.ERROR, error)
        finish()
    }

    private fun setVideoList(
        qualityIndex: Int,
        videos: List<Video>?,
        fromStart: Boolean = false,
        position: Long? = null,
    ) {
        if (playerIsDestroyed) return
        currentVideoList = videos
        currentVideoList?.getOrNull(qualityIndex)?.let {
            streams.quality.index = qualityIndex
            setHttpOptions(it)
            viewModel.currentSource!!.isNsfw()
            if (viewModel.state.value.isLoadingEpisode) {
                viewModel.currentEpisode?.let { episode ->
                    val preservePos = playerPreferences.preserveWatchingPosition().get()
                    val resumePosition = position
                        ?: if ((episode.seen && !preservePos) || fromStart) {
                            0L
                        } else {
                            episode.last_second_seen
                        }
                    MPVLib.command(arrayOf("set", "start", "${resumePosition / 1000F}"))
                    playerControls.updatePlaybackDuration(resumePosition.toInt() / 1000)
                }
            } else {
                player.timePos?.let {
                    MPVLib.command(arrayOf("set", "start", "${player.timePos}"))
                }
            }
            streams.subtitle.tracks = arrayOf(Track("nothing", "None")) + it.subtitleTracks.toTypedArray()
            streams.audio.tracks = arrayOf(Track("nothing", "None")) + it.audioTracks.toTypedArray()
            if (it.videoUrl?.startsWith(TorrentServerUtils.hostUrl) == true ||
                it.videoUrl?.startsWith("magnet") == true ||
                it.videoUrl?.endsWith(".torrent") == true
            ) {
                launchIO {
                    TorrentServerService.start()
                    TorrentServerService.wait(10)
                    torrentLinkHandler(it.videoUrl!!, it.quality)
                }
            } else {
                MPVLib.command(arrayOf("loadfile", parseVideoUrl(it.videoUrl)))
            }
        }
        refreshUi()
    }

    private fun torrentLinkHandler(videoUrl: String, quality: String) {
        var index = 0

        // check if link is from localSource
        if (videoUrl.startsWith("content://")) {
            val videoInputStream = applicationContext.contentResolver.openInputStream(Uri.parse(videoUrl))
            val torrent = TorrentServerApi.uploadTorrent(videoInputStream!!, quality, "", "", false)
            val torrentUrl = TorrentServerUtils.getTorrentPlayLink(torrent, 0)
            MPVLib.command(arrayOf("loadfile", torrentUrl))
            return
        }

        // check if link is from magnet, in that check if index is present
        if (videoUrl.startsWith("magnet")) {
            if (videoUrl.contains("index=")) {
                index = try {
                    videoUrl.substringAfter("index=").toInt()
                } catch (e: NumberFormatException) {
                    0
                }
            }
        }

        val currentTorrent = TorrentServerApi.addTorrent(videoUrl, quality, "", "", false)
        val videoTorrentUrl = TorrentServerUtils.getTorrentPlayLink(currentTorrent, index)
        MPVLib.command(arrayOf("loadfile", videoTorrentUrl))
    }

    private fun parseVideoUrl(videoUrl: String?): String? {
        val uri = Uri.parse(videoUrl)
        return openContentFd(uri) ?: videoUrl
    }

    private fun openContentFd(uri: Uri): String? {
        if (uri.scheme != "content") return null
        val resolver = applicationContext.contentResolver
        logcat { "Resolving content URI: $uri" }
        val fd = try {
            val desc = resolver.openFileDescriptor(uri, "r")
            desc!!.detachFd()
        } catch (e: Exception) {
            logcat { "Failed to open content fd: $e" }
            return null
        }
        // Find out real file path and see if we can read it directly
        try {
            val path = File("/proc/self/fd/$fd").canonicalPath
            if (!path.startsWith("/proc") && File(path).canRead()) {
                logcat { "Found real file path: $path" }
                ParcelFileDescriptor.adoptFd(fd).close() // we don't need that anymore
                return path
            }
        } catch (_: Exception) {}
        // Else, pass the fd to mpv
        return "fdclose://$fd"
    }

    private fun setHttpOptions(video: Video) {
        if (viewModel.isEpisodeOnline() != true) return
        val source = viewModel.currentSource as AnimeHttpSource

        val headers = (video.headers ?: source.headers)
            .toMultimap()
            .mapValues { it.value.firstOrNull() ?: "" }
            .toMutableMap()

        val httpHeaderString = headers.map {
            it.key + ": " + it.value.replace(",", "\\,")
        }.joinToString(",")

        MPVLib.setOptionString("http-header-fields", httpHeaderString)

        // need to fix the cache
        // MPVLib.setOptionString("cache-on-disk", "yes")
        // val cacheDir = File(applicationContext.filesDir, "media").path
        // MPVLib.setOptionString("cache-dir", cacheDir)
    }

    private fun clearTracks() {
        val count = MPVLib.getPropertyInt("track-list/count")!!
        // Note that because events are async, properties might disappear at any moment
        // so use ?: continue instead of !!
        for (i in 0 until count) {
            val type = MPVLib.getPropertyString("track-list/$i/type") ?: continue
            if (!player.tracks.containsKey(type)) {
                continue
            }
            val mpvId = MPVLib.getPropertyInt("track-list/$i/id") ?: continue
            when (type) {
                "video" -> MPVLib.command(arrayOf("video-remove", "$mpvId"))
                "audio" -> MPVLib.command(arrayOf("audio-remove", "$mpvId"))
                "sub" -> MPVLib.command(arrayOf("sub-remove", "$mpvId"))
            }
        }
    }

    // TODO: exception java.util.ConcurrentModificationException:
    //  UPDATE: MAY HAVE BEEN FIXED
    // at java.lang.Object java.util.ArrayList$Itr.next() (ArrayList.java:860)
    // at void eu.kanade.tachiyomi.ui.player.PlayerActivity.fileLoaded() (PlayerActivity.kt:1874)
    // at void eu.kanade.tachiyomi.ui.player.PlayerActivity.event(int) (PlayerActivity.kt:1566)
    // at void is.xyz.mpv.MPVLib.event(int) (MPVLib.java:86)
    @SuppressLint("SourceLockedOrientationActivity")
    internal suspend fun fileLoaded() {
        val localLangName = LocaleHelper.getSimpleLocaleDisplayName()
        clearTracks()
        player.loadTracks()
        streams.subtitle.tracks += player.tracks.getOrElse("sub") { emptyList() }
            .drop(1).map { track ->
                Track(track.mpvId.toString(), track.name)
            }.toTypedArray()
        streams.audio.tracks += player.tracks.getOrElse("audio") { emptyList() }
            .drop(1).map { track ->
                Track(track.mpvId.toString(), track.name)
            }.toTypedArray()
        if (hadPreviousSubs) {
            streams.subtitle.tracks.getOrNull(streams.subtitle.index)?.let { sub ->
                MPVLib.command(arrayOf("sub-add", sub.url, "select", sub.url))
            }
        } else {
            currentVideoList?.getOrNull(streams.quality.index)
                ?.subtitleTracks?.let { tracks ->
                    val langIndex = tracks.indexOfFirst {
                        it.lang.contains(localLangName, true)
                    }
                    val requestedLanguage = if (langIndex == -1) 0 else langIndex
                    tracks.getOrNull(requestedLanguage)?.let { sub ->
                        hadPreviousSubs = true
                        streams.subtitle.index = requestedLanguage + 1
                        MPVLib.command(arrayOf("sub-add", sub.url, "select", sub.url))
                    }
                } ?: run {
                val mpvSub = player.tracks.getOrElse("sub") { emptyList() }
                    .firstOrNull { player.sid == it.mpvId }
                streams.subtitle.index = mpvSub?.let {
                    streams.subtitle.tracks.indexOfFirst { it.url == mpvSub.mpvId.toString() }
                }?.coerceAtLeast(0) ?: 0
            }
        }
        if (hadPreviousAudio) {
            streams.audio.tracks.getOrNull(streams.audio.index)?.let { audio ->
                MPVLib.command(arrayOf("audio-add", audio.url, "select", audio.url))
            }
        } else {
            currentVideoList?.getOrNull(streams.quality.index)
                ?.audioTracks?.let { tracks ->
                    val langIndex = tracks.indexOfFirst {
                        it.lang.contains(localLangName)
                    }
                    val requestedLanguage = if (langIndex == -1) 0 else langIndex
                    tracks.getOrNull(requestedLanguage)?.let { audio ->
                        hadPreviousAudio = true
                        streams.audio.index = requestedLanguage + 1
                        MPVLib.command(arrayOf("audio-add", audio.url, "select", audio.url))
                    }
                } ?: run {
                val mpvAudio = player.tracks.getOrElse("audio") { emptyList() }
                    .firstOrNull { player.aid == it.mpvId }
                streams.audio.index = mpvAudio?.let {
                    streams.audio.tracks.indexOfFirst { it.url == mpvAudio.mpvId.toString() }
                }?.coerceAtLeast(0) ?: 0
            }
        }

        viewModel.viewModelScope.launchUI {
            if (playerPreferences.adjustOrientationVideoDimensions().get()) {
                if ((player.videoW ?: 1) / (player.videoH ?: 1) >= 1) {
                    this@PlayerActivity.requestedOrientation =
                        playerPreferences.defaultPlayerOrientationLandscape().get()

                    switchControlsOrientation(true)
                } else {
                    this@PlayerActivity.requestedOrientation =
                        playerPreferences.defaultPlayerOrientationPortrait().get()

                    switchControlsOrientation(false)
                }
            }

            viewModel.mutableState.update {
                it.copy(isLoadingEpisode = false)
            }
        }
        // aniSkip stuff
        waitingAniSkip = playerPreferences.waitingTimeAniSkip().get()
        runBlocking {
            if (aniSkipEnable) {
                aniSkipInterval = viewModel.aniSkipResponse(player.duration)
                aniSkipInterval?.let {
                    aniskipStamps = it
                    updateChapters(it, player.duration)
                }
            }
        }
    }

    private var aniskipStamps: List<Stamp> = emptyList()

    private fun updateChapters(stamps: List<Stamp>? = null, duration: Int? = null) {
        val aniskipStamps = stamps ?: aniskipStamps
        val sortedAniskipStamps = aniskipStamps.sortedBy { it.interval.startTime }
        val aniskipChapters = sortedAniskipStamps.mapIndexed { i, it ->
            val startTime = if (i == 0 && it.interval.startTime < 1.0) {
                0.0
            } else {
                it.interval.startTime
            }
            val startChapter = VideoChapter(
                index = -2, // Index -2 is used to indicate that this is an AniSkip chapter
                title = it.skipType.getString(),
                time = startTime,
            )
            val nextStart = sortedAniskipStamps.getOrNull(i + 1)?.interval?.startTime
            val isNotLastChapter = abs(it.interval.endTime - (duration?.toDouble() ?: -2.0)) > 1.0
            val isNotAdjacent = nextStart == null || (abs(it.interval.endTime - nextStart) > 1.0)
            if (isNotLastChapter && isNotAdjacent) {
                val endChapter = VideoChapter(
                    index = -1,
                    title = null,
                    time = it.interval.endTime,
                )
                return@mapIndexed listOf(startChapter, endChapter)
            } else {
                listOf(startChapter)
            }
        }.flatten()
        val playerChapters = player.loadChapters().filter { playerChapter ->
            aniskipChapters.none { aniskipChapter ->
                abs(aniskipChapter.time - playerChapter.time) < 1.0 && aniskipChapter.index == -2
            }
        }.sortedBy { it.time }.mapIndexed { i, it ->
            if (i == 0 && it.time < 1.0) {
                VideoChapter(
                    it.index,
                    it.title,
                    0.0,
                )
            } else {
                it
            }
        }
        val filteredAniskipChapters = aniskipChapters.filter { aniskipChapter ->
            playerChapters.none { playerChapter ->
                abs(aniskipChapter.time - playerChapter.time) < 1.0 && aniskipChapter.index != -2
            }
        }
        val startChapter = if ((playerChapters + filteredAniskipChapters).isNotEmpty() &&
            playerChapters.none { it.time == 0.0 } &&
            filteredAniskipChapters.none { it.time == 0.0 }
        ) {
            listOf(
                VideoChapter(
                    index = -1,
                    title = null,
                    time = 0.0,
                ),
            )
        } else {
            emptyList()
        }
        val combinedChapters = (startChapter + playerChapters + filteredAniskipChapters).sortedBy { it.time }
        videoChapters = combinedChapters
    }

    private val aniSkipEnable = playerPreferences.aniSkipEnabled().get()
    private val netflixStyle = playerPreferences.enableNetflixStyleAniSkip().get()

    private var aniSkipInterval: List<Stamp>? = null
    private var waitingAniSkip = playerPreferences.waitingTimeAniSkip().get()

    private var skipType: SkipType? = null

    private suspend fun aniSkipStuff(position: Long) {
        if (!aniSkipEnable) return
        // if it doesn't find any interval it will show the +85 button
        if (aniSkipInterval == null) return

        val autoSkipAniSkip = playerPreferences.autoSkipAniSkip().get()

        skipType =
            aniSkipInterval
                ?.firstOrNull {
                    it.interval.startTime <= position &&
                        it.interval.endTime > position
                }?.skipType
        skipType?.let { skipType ->
            val aniSkipPlayerUtils = AniSkipApi.PlayerUtils(binding, aniSkipInterval!!)
            if (netflixStyle) {
                // show a toast with the seconds before the skip
                if (waitingAniSkip == playerPreferences.waitingTimeAniSkip().get()) {
                    toast(
                        "AniSkip: ${stringResource(MR.strings.player_aniskip_dontskip_toast,waitingAniSkip)}",
                    )
                }
                aniSkipPlayerUtils.showSkipButton(skipType, waitingAniSkip)
                waitingAniSkip--
            } else if (autoSkipAniSkip) {
                skipType.let {
                    MPVLib.command(
                        arrayOf(
                            "seek",
                            "${aniSkipInterval!!.first{it.skipType == skipType}.interval.endTime}",
                            "absolute",
                        ),
                    )
                }
            } else {
                aniSkipPlayerUtils.showSkipButton(skipType)
            }
        } ?: run {
            refreshUi()
        }
    }

    // mpv events

    internal fun eventPropertyUi(property: String, value: Long) {
        when (property) {
            "demuxer-cache-time" -> playerControls.updateBufferPosition(value.toInt())
            "time-pos" -> {
                playerControls.updatePlaybackPos(value.toInt())
                viewModel.viewModelScope.launchUI { aniSkipStuff(value) }
                updatePlaybackState()
            }
            "duration" -> {
                playerControls.updatePlaybackDuration(value.toInt())
                mediaSession.isActive = true
                updatePlaybackState()
            }
        }
    }

    internal fun eventPropertyUi(property: String, value: Boolean) {
        when (property) {
            "seeking" -> isSeeking(value)
            "paused-for-cache" -> {
                showLoadingIndicator(value)
                updatePlaybackState(cachePause = true)
            }
            "pause" -> {
                if (!isFinishing) {
                    setAudioFocus(value)
                    updatePlaybackStatus(value)
                    updatePlaybackState(pause = true)
                    refreshUi()
                }
            }
            "eof-reached" -> endFile(value)
        }
    }

    internal fun eventPropertyUi(property: String) {
        when (property) {
            "chapter-list" -> updateChapters()
        }
    }

    private val nextEpisodeRunnable = Runnable {
        changeEpisode(
            viewModel.getAdjacentEpisodeId(previous = false),
            autoPlay = true,
        )
    }

    private fun endFile(eofReached: Boolean) {
        animationHandler.removeCallbacks(nextEpisodeRunnable)
        if (eofReached && playerPreferences.autoplayEnabled().get()) {
            animationHandler.postDelayed(nextEpisodeRunnable, 1000L)
        }
    }

    // AM (DISCORD) -->
    private fun updateDiscordRPC(exitingPlayer: Boolean) {
        if (connectionsPreferences.enableDiscordRPC().get()) {
            viewModel.viewModelScope.launchIO {
                if (!exitingPlayer) {
                    DiscordRPCService.setPlayerActivity(
                        context = this@PlayerActivity,
                        PlayerData(
                            incognitoMode = viewModel.currentSource.isNsfw() || viewModel.incognitoMode,
                            animeId = viewModel.currentAnime?.id,
                            // AM (CU)>
                            animeTitle = viewModel.currentAnime?.ogTitle,
                            thumbnailUrl = viewModel.currentAnime?.thumbnailUrl,
                            episodeNumber =
                            if (connectionsPreferences.useChapterTitles().get()) {
                                viewModel.currentEpisode?.name.toString()
                            } else {
                                viewModel.state.value.episode?.episode_number.toString()
                            },
                        ),
                    )
                } else {
                    val lastUsedScreen = DiscordRPCService.lastUsedScreen
                    DiscordRPCService.setAnimeScreen(this@PlayerActivity, lastUsedScreen)
                }
            }
        }
    }
    // <-- AM (DISCORD)
<<<<<<< HEAD
=======

    // -- CAST --

    private fun setupCastListener() {
        mSessionManagerListener = object : SessionManagerListener<CastSession> {
            override fun onSessionEnded(session: CastSession, error: Int) {
                onApplicationDisconnected()
            }

            override fun onSessionResumed(session: CastSession, wasSuspended: Boolean) {
                onApplicationConnected(session)
            }

            override fun onSessionResumeFailed(session: CastSession, error: Int) {
                onApplicationDisconnected()
            }

            override fun onSessionStarted(session: CastSession, sessionId: String) {
                onApplicationConnected(session)
            }

            override fun onSessionStartFailed(session: CastSession, error: Int) {
                onApplicationDisconnected()
            }

            override fun onSessionStarting(session: CastSession) {}
            override fun onSessionEnding(session: CastSession) {}
            override fun onSessionResuming(session: CastSession, sessionId: String) {}
            override fun onSessionSuspended(session: CastSession, reason: Int) {}

            private fun onApplicationConnected(castSession: CastSession) {
                mCastSession = castSession
                if (player.timePos != null) {
                    player.paused = true
                    loadRemoteMedia()
                }
                isInCastMode = true
                invalidateOptionsMenu()
            }

            private fun onApplicationDisconnected() {
                player.paused = true
                isInCastMode = false
                invalidateOptionsMenu()
            }
        }
    }

    private fun loadRemoteMedia() {
        if (mCastSession == null) {
            return
        }
        val remoteMediaClient = mCastSession!!.remoteMediaClient ?: return
        remoteMediaClient.load(
            MediaLoadRequestData.Builder()
                .setMediaInfo(buildMediaInfo())
                .setAutoplay(playerControls.binding.toggleAutoplay.isChecked)
                .setCurrentTime(player.timePos!!.toLong() * 1000).build(),
        )
    }

    private fun buildMediaInfo(): MediaInfo {
        val movieMetadata = MediaMetadata(MediaMetadata.MEDIA_TYPE_MOVIE)
        viewModel.currentAnime?.title?.let { movieMetadata.putString(MediaMetadata.KEY_TITLE, it) }
        viewModel.currentEpisode?.name?.let { movieMetadata.putString(MediaMetadata.KEY_SUBTITLE, it) }
        movieMetadata.addImage(WebImage(Uri.parse(viewModel.currentAnime!!.thumbnailUrl!!)))

        return currentVideoList?.getOrNull(0)?.videoUrl!!.let {
            MediaInfo.Builder(it)
                .setStreamType(MediaInfo.STREAM_TYPE_BUFFERED)
                .setContentType("videos/mp4")
                .setContentUrl(it)
                .setMetadata(movieMetadata)
                .setStreamDuration((player.duration!!).toLong())
                .build()
        }
    }
>>>>>>> cd1d3569
}<|MERGE_RESOLUTION|>--- conflicted
+++ resolved
@@ -2079,8 +2079,6 @@
         }
     }
     // <-- AM (DISCORD)
-<<<<<<< HEAD
-=======
 
     // -- CAST --
 
@@ -2158,5 +2156,4 @@
                 .build()
         }
     }
->>>>>>> cd1d3569
 }