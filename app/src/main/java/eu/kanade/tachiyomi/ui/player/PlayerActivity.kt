--- conflicted
+++ resolved
@@ -312,20 +312,6 @@
             }
             presenter.init(anime, episode)
         }
-<<<<<<< HEAD
-=======
-
-        playerIsDestroyed = false
-    }
-
-    /**
-     * Sets up the gestures to be used
-     */
-
-    @Suppress("DEPRECATION")
-    @SuppressLint("ClickableViewAccessibility")
-    private fun setupGestures() {
->>>>>>> a9ff9e79
         val dm = DisplayMetrics()
         windowManager.defaultDisplay.getRealMetrics(dm)
         width = dm.widthPixels
@@ -383,7 +369,6 @@
 
     override fun onConfigurationChanged(newConfig: Configuration) {
         super.onConfigurationChanged(newConfig)
-<<<<<<< HEAD
         if (!isPipStarted) {
             if (newConfig.orientation == ORIENTATION_LANDSCAPE) {
                 switchOrientation(true)
@@ -391,9 +376,6 @@
                 switchOrientation(false)
             }
         }
-=======
-        if (newConfig.orientation == ORIENTATION_PORTRAIT || newConfig.orientation == ORIENTATION_LANDSCAPE) launchUI { setupGestures(); setViewMode() }
->>>>>>> a9ff9e79
     }
 
     /**
@@ -825,11 +807,7 @@
     @RequiresApi(Build.VERSION_CODES.O)
     override fun onPictureInPictureModeChanged(isInPictureInPictureMode: Boolean, newConfig: Configuration?) {
         isInPipMode = isInPictureInPictureMode
-<<<<<<< HEAD
         isPipStarted = isInPipMode
-=======
-
->>>>>>> a9ff9e79
         super.onPictureInPictureModeChanged(isInPictureInPictureMode, newConfig)
 
         if (isInPictureInPictureMode) {
@@ -867,20 +845,13 @@
                 unregisterReceiver(mReceiver)
                 mReceiver = null
             }
-<<<<<<< HEAD
-            // launchUI { setupGestures(); setViewMode() }
-=======
->>>>>>> a9ff9e79
         }
     }
 
     @Suppress("DEPRECATION", "UNUSED_PARAMETER")
     fun startPiP(view: View) {
         if (packageManager.hasSystemFeature(PackageManager.FEATURE_PICTURE_IN_PICTURE) && Build.VERSION.SDK_INT >= Build.VERSION_CODES.O) {
-<<<<<<< HEAD
             isPipStarted = true
-=======
->>>>>>> a9ff9e79
             player.paused?.let { updatePictureInPictureActions(!it) }
                 ?.let { this.enterPictureInPictureMode(it) }
         }
