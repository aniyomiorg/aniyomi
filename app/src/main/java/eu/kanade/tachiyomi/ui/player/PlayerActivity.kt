--- conflicted
+++ resolved
@@ -336,7 +336,8 @@
     }
 
     override fun onPause() {
-<<<<<<< HEAD
+        // Mantener sesión Cast activa
+        castManager.maintainCastSessionBackground()
         viewModel.saveCurrentEpisodeWatchingProgress()
 
         if (isInPictureInPictureMode) {
@@ -349,15 +350,7 @@
             MPVLib.command(arrayOf("stop"))
         }
 
-=======
-        // Mantener sesión Cast activa
-        castManager.maintainCastSessionBackground()
-        if (!isInPictureInPictureMode) {
-            viewModel.pause()
-        }
-        viewModel.saveCurrentEpisodeWatchingProgress()
         updateDiscordRPC(exitingPlayer = false)
->>>>>>> 97b89290
         super.onPause()
     }
 
@@ -1092,7 +1085,7 @@
         )
     }
 
-<<<<<<< HEAD
+    @OptIn(DelicateCoroutinesApi::class)
     fun setVideo(video: Video?, position: Long? = null) {
         if (player.isExiting) return
         if (video == null) return
@@ -1115,39 +1108,6 @@
                 MPVLib.command(arrayOf("set", "start", "${player.timePos}"))
             }
         }
-
-        MPVLib.command(arrayOf("loadfile", parseVideoUrl(video.videoUrl)))
-=======
-    @OptIn(DelicateCoroutinesApi::class)
-    fun setVideoList(
-        qualityIndex: Int,
-        videos: List<Video>?,
-        fromStart: Boolean = false,
-        position: Long? = null,
-    ) {
-        if (player.isExiting) return
-        viewModel.updateVideoList(videos ?: emptyList())
-        if (videos == null) return
-
-        videos.getOrNull(qualityIndex)?.let {
-            viewModel.setVideoIndex(qualityIndex)
-            setHttpOptions(it)
-            if (viewModel.isLoadingEpisode.value) {
-                viewModel.currentEpisode.value?.let { episode ->
-                    val preservePos = playerPreferences.preserveWatchingPosition().get()
-                    val resumePosition = position
-                        ?: if ((episode.seen && !preservePos) || fromStart) {
-                            0L
-                        } else {
-                            episode.last_second_seen
-                        }
-                    MPVLib.command(arrayOf("set", "start", "${resumePosition / 1000F}"))
-                }
-            } else {
-                player.timePos?.let {
-                    MPVLib.command(arrayOf("set", "start", "${player.timePos}"))
-                }
-            }
             if (it.videoUrl?.startsWith(TorrentServerUtils.hostUrl) == true ||
                 it.videoUrl?.startsWith("magnet") == true ||
                 it.videoUrl?.endsWith(".torrent") == true
@@ -1158,9 +1118,8 @@
                     torrentLinkHandler(it.videoUrl!!, it.quality)
                 }
             } else {
-                MPVLib.command(arrayOf("loadfile", parseVideoUrl(it.videoUrl)))
-            }
-        }
+            MPVLib.command(arrayOf("loadfile", parseVideoUrl(video.videoUrl)))
+            }
         updateDiscordRPC(exitingPlayer = false)
     }
 
@@ -1190,7 +1149,6 @@
         val currentTorrent = TorrentServerApi.addTorrent(videoUrl, quality, "", "", false)
         val videoTorrentUrl = TorrentServerUtils.getTorrentPlayLink(currentTorrent, index)
         MPVLib.command(arrayOf("loadfile", videoTorrentUrl))
->>>>>>> 97b89290
     }
 
     /**
