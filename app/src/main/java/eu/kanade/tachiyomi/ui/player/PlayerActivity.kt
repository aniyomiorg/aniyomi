--- conflicted
+++ resolved
@@ -1186,13 +1186,8 @@
         finish()
     }
 
-<<<<<<< HEAD
-    fun parseVideoUrl(videoUrl: String?): String? {
+    private fun parseVideoUrl(videoUrl: String?): String? {
         return videoUrl?.toUri()?.resolveUri(this)
-=======
-    private fun parseVideoUrl(videoUrl: String?): String? {
-        return Uri.parse(videoUrl).resolveUri(this)
->>>>>>> cff8e58b
             ?: videoUrl
     }
 
