--- conflicted
+++ resolved
@@ -1512,8 +1512,6 @@
         }
     }
 
-<<<<<<< HEAD
-=======
     // TODO: Move into function once compose is implemented
     val supportedAndEnabled = Injekt.get<BasePreferences>().deviceHasPip() && playerPreferences.enablePip().get()
     internal fun updatePip(start: Boolean) {
@@ -1543,7 +1541,6 @@
         }
     }
 
->>>>>>> e1b758eb
     @Deprecated("Deprecated in Java")
     @RequiresApi(Build.VERSION_CODES.O)
     override fun onPictureInPictureModeChanged(isInPictureInPictureMode: Boolean) {
@@ -2024,85 +2021,6 @@
         }
     }
 
-<<<<<<< HEAD
-    // -- CAST --
-
-    private fun setupCastListener() {
-        mSessionManagerListener = object : SessionManagerListener<CastSession> {
-            override fun onSessionEnded(session: CastSession, error: Int) {
-                onApplicationDisconnected()
-            }
-
-            override fun onSessionResumed(session: CastSession, wasSuspended: Boolean) {
-                onApplicationConnected(session)
-            }
-
-            override fun onSessionResumeFailed(session: CastSession, error: Int) {
-                onApplicationDisconnected()
-            }
-
-            override fun onSessionStarted(session: CastSession, sessionId: String) {
-                onApplicationConnected(session)
-            }
-
-            override fun onSessionStartFailed(session: CastSession, error: Int) {
-                onApplicationDisconnected()
-            }
-
-            override fun onSessionStarting(session: CastSession) {}
-            override fun onSessionEnding(session: CastSession) {}
-            override fun onSessionResuming(session: CastSession, sessionId: String) {}
-            override fun onSessionSuspended(session: CastSession, reason: Int) {}
-
-            private fun onApplicationConnected(castSession: CastSession) {
-                mCastSession = castSession
-                if (player.timePos != null) {
-                    player.paused = true
-                    loadRemoteMedia()
-                }
-                isInCastMode = true
-                invalidateOptionsMenu()
-            }
-
-            private fun onApplicationDisconnected() {
-                player.paused = true
-                isInCastMode = false
-                invalidateOptionsMenu()
-            }
-        }
-    }
-
-    private fun loadRemoteMedia() {
-        if (mCastSession == null) {
-            return
-        }
-        val remoteMediaClient = mCastSession!!.remoteMediaClient ?: return
-        remoteMediaClient.load(
-            MediaLoadRequestData.Builder()
-                .setMediaInfo(buildMediaInfo())
-                .setAutoplay(playerControls.binding.toggleAutoplay.isChecked)
-                .setCurrentTime(player.timePos!!.toLong() * 1000).build(),
-        )
-    }
-
-    private fun buildMediaInfo(): MediaInfo {
-        val movieMetadata = MediaMetadata(MediaMetadata.MEDIA_TYPE_MOVIE)
-        viewModel.currentAnime?.title?.let { movieMetadata.putString(MediaMetadata.KEY_TITLE, it) }
-        viewModel.currentEpisode?.name?.let { movieMetadata.putString(MediaMetadata.KEY_SUBTITLE, it) }
-        movieMetadata.addImage(WebImage(Uri.parse(viewModel.currentAnime!!.thumbnailUrl!!)))
-        movieMetadata.addImage(WebImage(Uri.parse(viewModel.currentAnime!!.thumbnailUrl!!)))
-
-        return currentVideoList?.getOrNull(0)?.videoUrl!!.let {
-            MediaInfo.Builder(it)
-                .setStreamType(MediaInfo.STREAM_TYPE_BUFFERED)
-                .setContentType("videos/mp4")
-                .setContentUrl(it)
-                .setMetadata(movieMetadata)
-                .setStreamDuration((player.duration!!).toLong())
-                .build()
-        }
-    }
-=======
     // AM (DISCORD) -->
     private fun updateDiscordRPC(exitingPlayer: Boolean) {
         if (connectionsPreferences.enableDiscordRPC().get()) {
@@ -2132,5 +2050,82 @@
         }
     }
     // <-- AM (DISCORD)
->>>>>>> e1b758eb
+
+    // -- CAST --
+
+    private fun setupCastListener() {
+        mSessionManagerListener = object : SessionManagerListener<CastSession> {
+            override fun onSessionEnded(session: CastSession, error: Int) {
+                onApplicationDisconnected()
+            }
+
+            override fun onSessionResumed(session: CastSession, wasSuspended: Boolean) {
+                onApplicationConnected(session)
+            }
+
+            override fun onSessionResumeFailed(session: CastSession, error: Int) {
+                onApplicationDisconnected()
+            }
+
+            override fun onSessionStarted(session: CastSession, sessionId: String) {
+                onApplicationConnected(session)
+            }
+
+            override fun onSessionStartFailed(session: CastSession, error: Int) {
+                onApplicationDisconnected()
+            }
+
+            override fun onSessionStarting(session: CastSession) {}
+            override fun onSessionEnding(session: CastSession) {}
+            override fun onSessionResuming(session: CastSession, sessionId: String) {}
+            override fun onSessionSuspended(session: CastSession, reason: Int) {}
+
+            private fun onApplicationConnected(castSession: CastSession) {
+                mCastSession = castSession
+                if (player.timePos != null) {
+                    player.paused = true
+                    loadRemoteMedia()
+                }
+                isInCastMode = true
+                invalidateOptionsMenu()
+            }
+
+            private fun onApplicationDisconnected() {
+                player.paused = true
+                isInCastMode = false
+                invalidateOptionsMenu()
+            }
+        }
+    }
+
+    private fun loadRemoteMedia() {
+        if (mCastSession == null) {
+            return
+        }
+        val remoteMediaClient = mCastSession!!.remoteMediaClient ?: return
+        remoteMediaClient.load(
+            MediaLoadRequestData.Builder()
+                .setMediaInfo(buildMediaInfo())
+                .setAutoplay(playerControls.binding.toggleAutoplay.isChecked)
+                .setCurrentTime(player.timePos!!.toLong() * 1000).build(),
+        )
+    }
+
+    private fun buildMediaInfo(): MediaInfo {
+        val movieMetadata = MediaMetadata(MediaMetadata.MEDIA_TYPE_MOVIE)
+        viewModel.currentAnime?.title?.let { movieMetadata.putString(MediaMetadata.KEY_TITLE, it) }
+        viewModel.currentEpisode?.name?.let { movieMetadata.putString(MediaMetadata.KEY_SUBTITLE, it) }
+        movieMetadata.addImage(WebImage(Uri.parse(viewModel.currentAnime!!.thumbnailUrl!!)))
+        movieMetadata.addImage(WebImage(Uri.parse(viewModel.currentAnime!!.thumbnailUrl!!)))
+
+        return currentVideoList?.getOrNull(0)?.videoUrl!!.let {
+            MediaInfo.Builder(it)
+                .setStreamType(MediaInfo.STREAM_TYPE_BUFFERED)
+                .setContentType("videos/mp4")
+                .setContentUrl(it)
+                .setMetadata(movieMetadata)
+                .setStreamDuration((player.duration!!).toLong())
+                .build()
+        }
+    }
 }