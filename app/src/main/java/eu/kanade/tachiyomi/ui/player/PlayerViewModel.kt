/*
 * Copyright 2024 Abdallah Mehiz
 * https://github.com/abdallahmehiz/mpvKt
 *
 * Licensed under the Apache License, Version 2.0 (the "License");
 * you may not use this file except in compliance with the License.
 * You may obtain a copy of the License at
 *
 *      http://www.apache.org/licenses/LICENSE-2.0
 *
 * Unless required by applicable law or agreed to in writing, software
 * distributed under the License is distributed on an "AS IS" BASIS,
 * WITHOUT WARRANTIES OR CONDITIONS OF ANY KIND, either express or implied.
 * See the License for the specific language governing permissions and
 * limitations under the License.
 */

/**
 * Code is a mix between PlayerViewModel from mpvKt and the former
 * PlayerViewModel from Aniyomi.
 */

package eu.kanade.tachiyomi.ui.player

import android.app.Application
import android.content.pm.ActivityInfo
import android.media.AudioManager
import android.net.Uri
import android.provider.Settings
import android.util.DisplayMetrics
import androidx.compose.runtime.Immutable
import androidx.core.view.WindowInsetsCompat
import androidx.lifecycle.SavedStateHandle
import androidx.lifecycle.ViewModel
import androidx.lifecycle.ViewModelProvider
import androidx.lifecycle.createSavedStateHandle
import androidx.lifecycle.viewModelScope
import androidx.lifecycle.viewmodel.CreationExtras
import dev.icerock.moko.resources.StringResource
import eu.kanade.domain.base.BasePreferences
import eu.kanade.domain.entries.anime.interactor.SetAnimeViewerFlags
import eu.kanade.domain.items.episode.model.toDbEpisode
import eu.kanade.domain.track.anime.interactor.TrackEpisode
import eu.kanade.domain.track.service.TrackPreferences
import eu.kanade.domain.ui.UiPreferences
import eu.kanade.presentation.more.settings.screen.player.custombutton.CustomButtonFetchState
import eu.kanade.presentation.more.settings.screen.player.custombutton.getButtons
import eu.kanade.tachiyomi.animesource.AnimeSource
import eu.kanade.tachiyomi.animesource.model.Hoster
import eu.kanade.tachiyomi.animesource.model.SerializableHoster.Companion.toHosterList
import eu.kanade.tachiyomi.animesource.model.Video
import eu.kanade.tachiyomi.animesource.online.AnimeHttpSource
import eu.kanade.tachiyomi.data.database.models.anime.Episode
import eu.kanade.tachiyomi.data.database.models.anime.toDomainEpisode
import eu.kanade.tachiyomi.data.download.anime.AnimeDownloadManager
import eu.kanade.tachiyomi.data.download.anime.model.AnimeDownload
import eu.kanade.tachiyomi.data.saver.Image
import eu.kanade.tachiyomi.data.saver.ImageSaver
import eu.kanade.tachiyomi.data.saver.Location
import eu.kanade.tachiyomi.data.track.TrackerManager
import eu.kanade.tachiyomi.data.track.anilist.Anilist
import eu.kanade.tachiyomi.data.track.myanimelist.MyAnimeList
import eu.kanade.tachiyomi.ui.player.controls.components.IndexedSegment
import eu.kanade.tachiyomi.ui.player.controls.components.sheets.HosterState
import eu.kanade.tachiyomi.ui.player.controls.components.sheets.getChangedAt
import eu.kanade.tachiyomi.ui.player.loader.EpisodeLoader
import eu.kanade.tachiyomi.ui.player.loader.HosterLoader
import eu.kanade.tachiyomi.ui.player.settings.GesturePreferences
import eu.kanade.tachiyomi.ui.player.settings.PlayerPreferences
import eu.kanade.tachiyomi.ui.reader.SaveImageNotifier
import eu.kanade.tachiyomi.util.AniSkipApi
import eu.kanade.tachiyomi.util.SkipType
import eu.kanade.tachiyomi.util.Stamp
import eu.kanade.tachiyomi.util.TrackSelect
import eu.kanade.tachiyomi.util.editCover
import eu.kanade.tachiyomi.util.episode.filterDownloadedEpisodes
import eu.kanade.tachiyomi.util.lang.byteSize
import eu.kanade.tachiyomi.util.lang.takeBytes
import eu.kanade.tachiyomi.util.storage.DiskUtil
import eu.kanade.tachiyomi.util.storage.cacheImageDir
import eu.kanade.tachiyomi.util.system.toast
import `is`.xyz.mpv.MPVLib
import `is`.xyz.mpv.Utils
import kotlinx.collections.immutable.toImmutableList
import kotlinx.coroutines.Job
import kotlinx.coroutines.async
import kotlinx.coroutines.awaitAll
import kotlinx.coroutines.channels.Channel
import kotlinx.coroutines.coroutineScope
import kotlinx.coroutines.delay
import kotlinx.coroutines.flow.MutableStateFlow
import kotlinx.coroutines.flow.asStateFlow
import kotlinx.coroutines.flow.first
import kotlinx.coroutines.flow.receiveAsFlow
import kotlinx.coroutines.flow.update
import kotlinx.coroutines.launch
import kotlinx.coroutines.runBlocking
import logcat.LogPriority
import tachiyomi.core.common.i18n.stringResource
import tachiyomi.core.common.util.lang.launchIO
import tachiyomi.core.common.util.lang.launchNonCancellable
import tachiyomi.core.common.util.lang.withIOContext
import tachiyomi.core.common.util.lang.withUIContext
import tachiyomi.core.common.util.system.logcat
import tachiyomi.domain.category.anime.interactor.GetAnimeCategories
import tachiyomi.domain.custombuttons.interactor.GetCustomButtons
import tachiyomi.domain.custombuttons.model.CustomButton
import tachiyomi.domain.download.service.DownloadPreferences
import tachiyomi.domain.entries.anime.interactor.GetAnime
import tachiyomi.domain.entries.anime.model.Anime
import tachiyomi.domain.history.anime.interactor.GetNextEpisodes
import tachiyomi.domain.history.anime.interactor.UpsertAnimeHistory
import tachiyomi.domain.history.anime.model.AnimeHistoryUpdate
import tachiyomi.domain.items.episode.interactor.GetEpisodesByAnimeId
import tachiyomi.domain.items.episode.interactor.UpdateEpisode
import tachiyomi.domain.items.episode.model.EpisodeUpdate
import tachiyomi.domain.items.episode.service.getEpisodeSort
import tachiyomi.domain.source.anime.service.AnimeSourceManager
import tachiyomi.domain.track.anime.interactor.GetAnimeTracks
import tachiyomi.i18n.MR
import tachiyomi.source.local.entries.anime.isLocal
import uy.kohesive.injekt.Injekt
import uy.kohesive.injekt.api.get
import java.io.File
import java.io.InputStream
import java.util.Date
import java.util.concurrent.atomic.AtomicBoolean
import kotlin.coroutines.cancellation.CancellationException

class PlayerViewModelProviderFactory(
    private val activity: PlayerActivity,
) : ViewModelProvider.Factory {
    override fun <T : ViewModel> create(modelClass: Class<T>, extras: CreationExtras): T {
        return PlayerViewModel(activity, extras.createSavedStateHandle()) as T
    }
}

class PlayerViewModel @JvmOverloads constructor(
    private val activity: PlayerActivity,
    private val savedState: SavedStateHandle,
    private val sourceManager: AnimeSourceManager = Injekt.get(),
    private val downloadManager: AnimeDownloadManager = Injekt.get(),
    private val imageSaver: ImageSaver = Injekt.get(),
    private val downloadPreferences: DownloadPreferences = Injekt.get(),
    private val trackPreferences: TrackPreferences = Injekt.get(),
    private val trackEpisode: TrackEpisode = Injekt.get(),
    private val getAnime: GetAnime = Injekt.get(),
    private val getNextEpisodes: GetNextEpisodes = Injekt.get(),
    private val getEpisodesByAnimeId: GetEpisodesByAnimeId = Injekt.get(),
    private val getAnimeCategories: GetAnimeCategories = Injekt.get(),
    private val getTracks: GetAnimeTracks = Injekt.get(),
    private val upsertHistory: UpsertAnimeHistory = Injekt.get(),
    private val updateEpisode: UpdateEpisode = Injekt.get(),
    private val setAnimeViewerFlags: SetAnimeViewerFlags = Injekt.get(),
    internal val playerPreferences: PlayerPreferences = Injekt.get(),
    internal val gesturePreferences: GesturePreferences = Injekt.get(),
    private val basePreferences: BasePreferences = Injekt.get(),
    private val getCustomButtons: GetCustomButtons = Injekt.get(),
    private val trackSelect: TrackSelect = Injekt.get(),
    uiPreferences: UiPreferences = Injekt.get(),
) : ViewModel() {

    private val _currentPlaylist = MutableStateFlow<List<Episode>>(emptyList())
    val currentPlaylist = _currentPlaylist.asStateFlow()

    private val _hasPreviousEpisode = MutableStateFlow(false)
    val hasPreviousEpisode = _hasPreviousEpisode.asStateFlow()

    private val _hasNextEpisode = MutableStateFlow(false)
    val hasNextEpisode = _hasNextEpisode.asStateFlow()

    private val _currentEpisode = MutableStateFlow<Episode?>(null)
    val currentEpisode = _currentEpisode.asStateFlow()

    private val _currentAnime = MutableStateFlow<Anime?>(null)
    val currentAnime = _currentAnime.asStateFlow()

    private val _currentSource = MutableStateFlow<AnimeSource?>(null)
    val currentSource = _currentSource.asStateFlow()

    private val _isEpisodeOnline = MutableStateFlow(false)
    val isEpisodeOnline = _isEpisodeOnline.asStateFlow()

    private val _isLoadingEpisode = MutableStateFlow(false)
    val isLoadingEpisode = _isLoadingEpisode.asStateFlow()

    private val _currentDecoder = MutableStateFlow(getDecoderFromValue(MPVLib.getPropertyString("hwdec")))
    val currentDecoder = _currentDecoder.asStateFlow()

    val mediaTitle = MutableStateFlow("")
    val animeTitle = MutableStateFlow("")

    val isLoading = MutableStateFlow(true)
    val playbackSpeed = MutableStateFlow(playerPreferences.playerSpeed().get())

    private val _subtitleTracks = MutableStateFlow<List<VideoTrack>>(emptyList())
    val subtitleTracks = _subtitleTracks.asStateFlow()
    private val _selectedSubtitles = MutableStateFlow(Pair(-1, -1))
    val selectedSubtitles = _selectedSubtitles.asStateFlow()

    private val _audioTracks = MutableStateFlow<List<VideoTrack>>(emptyList())
    val audioTracks = _audioTracks.asStateFlow()
    private val _selectedAudio = MutableStateFlow(-1)
    val selectedAudio = _selectedAudio.asStateFlow()

    val isLoadingTracks = MutableStateFlow(true)
    val isCasting = MutableStateFlow(false)

    private val _hosterList = MutableStateFlow<List<Hoster>>(emptyList())
    val hosterList = _hosterList.asStateFlow()
    private val _isLoadingHosters = MutableStateFlow(true)
    val isLoadingHosters = _isLoadingHosters.asStateFlow()
    private val _hosterState = MutableStateFlow<List<HosterState>>(emptyList())
    val hosterState = _hosterState.asStateFlow()
    private val _hosterExpandedList = MutableStateFlow<List<Boolean>>(emptyList())
    val hosterExpandedList = _hosterExpandedList.asStateFlow()
    private val _selectedHosterVideoIndex = MutableStateFlow(Pair(-1, -1))
    val selectedHosterVideoIndex = _selectedHosterVideoIndex.asStateFlow()
    private val _currentVideo = MutableStateFlow<Video?>(null)
    val currentVideo = _currentVideo.asStateFlow()

    private val _chapters = MutableStateFlow<List<IndexedSegment>>(emptyList())
    val chapters = _chapters.asStateFlow()
    private val _currentChapter = MutableStateFlow<IndexedSegment?>(null)
    val currentChapter = _currentChapter.asStateFlow()

    private val _pos = MutableStateFlow(0f)
    val pos = _pos.asStateFlow()

    private var castProgressJob: Job? = null

    val duration = MutableStateFlow(0f)

    private val _readAhead = MutableStateFlow(0f)
    val readAhead = _readAhead.asStateFlow()

    private val _paused = MutableStateFlow(false)
    val paused = _paused.asStateFlow()

    // False because the video shouldn't start paused
    private val _pausedState = MutableStateFlow<Boolean?>(false)
    val pausedState = _pausedState.asStateFlow()

    private val _controlsShown = MutableStateFlow(!playerPreferences.hideControls().get())
    val controlsShown = _controlsShown.asStateFlow()
    private val _seekBarShown = MutableStateFlow(!playerPreferences.hideControls().get())
    val seekBarShown = _seekBarShown.asStateFlow()
    private val _areControlsLocked = MutableStateFlow(false)
    val areControlsLocked = _areControlsLocked.asStateFlow()

    val playerUpdate = MutableStateFlow<PlayerUpdates>(PlayerUpdates.None)
    val isBrightnessSliderShown = MutableStateFlow(false)
    val isVolumeSliderShown = MutableStateFlow(false)
    val currentBrightness = MutableStateFlow(
        runCatching {
            Settings.System.getFloat(activity.contentResolver, Settings.System.SCREEN_BRIGHTNESS)
                .normalize(0f, 255f, 0f, 1f)
        }.getOrElse { 0f },
    )
    val currentVolume = MutableStateFlow(activity.audioManager.getStreamVolume(AudioManager.STREAM_MUSIC))
    val currentMPVVolume = MutableStateFlow(MPVLib.getPropertyInt("volume"))
    var volumeBoostCap: Int = MPVLib.getPropertyInt("volume-max")

    // Pair(startingPosition, seekAmount)
    val gestureSeekAmount = MutableStateFlow<Pair<Int, Int>?>(null)

    val sheetShown = MutableStateFlow(Sheets.None)
    val panelShown = MutableStateFlow(Panels.None)
    val dialogShown = MutableStateFlow<Dialogs>(Dialogs.None)

    private val _dismissSheet = MutableStateFlow(false)
    val dismissSheet = _dismissSheet.asStateFlow()

    private val _seekText = MutableStateFlow<String?>(null)
    val seekText = _seekText.asStateFlow()
    private val _doubleTapSeekAmount = MutableStateFlow(0)
    val doubleTapSeekAmount = _doubleTapSeekAmount.asStateFlow()
    private val _isSeekingForwards = MutableStateFlow(false)
    val isSeekingForwards = _isSeekingForwards.asStateFlow()

    private var timerJob: Job? = null
    private val _remainingTime = MutableStateFlow(0)
    val remainingTime = _remainingTime.asStateFlow()

    private val _aniskipButton = MutableStateFlow<String?>(null)
    val aniskipButton = _aniskipButton.asStateFlow()

    val cachePath: String = activity.cacheDir.path

    private val _customButtons = MutableStateFlow<CustomButtonFetchState>(CustomButtonFetchState.Loading)
    val customButtons = _customButtons.asStateFlow()

    private val _primaryButtonTitle = MutableStateFlow("")
    val primaryButtonTitle = _primaryButtonTitle.asStateFlow()

    private val _primaryButton = MutableStateFlow<CustomButton?>(null)
    val primaryButton = _primaryButton.asStateFlow()

    private fun updateAniskipButton(value: String?) {
        _aniskipButton.update { _ -> value }
    }

    init {
        viewModelScope.launchIO {
            try {
                val buttons = getCustomButtons.getAll()
                buttons.firstOrNull { it.isFavorite }?.let {
                    _primaryButton.update { _ -> it }
                    // If the button text is not empty, it has been set buy a lua script in which
                    // case we don't want to override it
                    if (_primaryButtonTitle.value.isEmpty()) {
                        setPrimaryCustomButtonTitle(it)
                    }
                }
                activity.setupCustomButtons(buttons)
                _customButtons.update { _ -> CustomButtonFetchState.Success(buttons.toImmutableList()) }
            } catch (e: Exception) {
                logcat(LogPriority.ERROR, e)
                _customButtons.update { _ -> CustomButtonFetchState.Error(e.message ?: "Unable to fetch buttons") }
            }
        }
    }

    /**
     * Starts a sleep timer/cancels the current timer if [seconds] is less than 1.
     */
    fun startTimer(seconds: Int) {
        timerJob?.cancel()
        _remainingTime.value = seconds
        if (seconds < 1) return
        timerJob = viewModelScope.launch {
            for (time in seconds downTo 0) {
                _remainingTime.value = time
                delay(1000)
            }
            pause()
            withUIContext { Injekt.get<Application>().toast(MR.strings.toast_sleep_timer_ended) }
        }
    }

    fun isEpisodeOnline(): Boolean? {
        val anime = currentAnime.value ?: return null
        val episode = currentEpisode.value ?: return null
        val source = currentSource.value ?: return null
        return source is AnimeHttpSource &&
            !EpisodeLoader.isDownload(
                episode.toDomainEpisode()!!,
                anime,
            )
    }

    fun updateIsLoadingEpisode(value: Boolean) {
        _isLoadingEpisode.update { _ -> value }
    }

    private fun updateEpisodeList(episodeList: List<Episode>) {
        _currentPlaylist.update { _ -> filterEpisodeList(episodeList) }
    }

    fun getDecoder() {
        _currentDecoder.update { getDecoderFromValue(activity.player.hwdecActive) }
    }

    fun updateDecoder(decoder: Decoder) {
        MPVLib.setPropertyString("hwdec", decoder.value)
    }

    val getTrackLanguage: (Int) -> String = {
        if (it != -1) {
            MPVLib.getPropertyString("track-list/$it/lang") ?: ""
        } else {
            activity.stringResource(MR.strings.off)
        }
    }
    val getTrackTitle: (Int) -> String = {
        if (it != -1) {
            MPVLib.getPropertyString("track-list/$it/title") ?: ""
        } else {
            activity.stringResource(MR.strings.off)
        }
    }
    val getTrackMPVId: (Int) -> Int = {
        if (it != -1) {
            MPVLib.getPropertyInt("track-list/$it/id")
        } else {
            -1
        }
    }
    val getTrackType: (Int) -> String? = {
        MPVLib.getPropertyString("track-list/$it/type")
    }

    private var trackLoadingJob: Job? = null
    fun loadTracks() {
        trackLoadingJob?.cancel()
        trackLoadingJob = viewModelScope.launch {
            val possibleTrackTypes = listOf("audio", "sub")
            val subTracks = mutableListOf<VideoTrack>()
            val audioTracks = mutableListOf(
                VideoTrack(-1, activity.stringResource(MR.strings.off), null),
            )
            try {
                val tracksCount = MPVLib.getPropertyInt("track-list/count") ?: 0
                for (i in 0..<tracksCount) {
                    val type = getTrackType(i)
                    if (!possibleTrackTypes.contains(type) || type == null) continue
                    when (type) {
                        "sub" -> subTracks.add(VideoTrack(getTrackMPVId(i), getTrackTitle(i), getTrackLanguage(i)))
                        "audio" -> audioTracks.add(VideoTrack(getTrackMPVId(i), getTrackTitle(i), getTrackLanguage(i)))
                        else -> error("Unrecognized track type")
                    }
                }
            } catch (e: NullPointerException) {
                logcat(LogPriority.ERROR) { "Couldn't load tracks, probably cause mpv was destroyed" }
                return@launch
            }
            _subtitleTracks.update { subTracks }
            _audioTracks.update { audioTracks }

            if (!isLoadingTracks.value) {
                onFinishLoadingTracks()
            }
        }
    }

    /**
     * When all subtitle/audio tracks are loaded, select the preferred one based on preferences,
     * or select the first one in the list if trackSelect fails.
     */
    fun onFinishLoadingTracks() {
        val preferredSubtitle = trackSelect.getPreferredTrackIndex(subtitleTracks.value)
        (preferredSubtitle ?: subtitleTracks.value.firstOrNull())?.let {
            activity.player.sid = it.id
            activity.player.secondarySid = -1
        }

        val preferredAudio = trackSelect.getPreferredTrackIndex(audioTracks.value, subtitle = false)
        (preferredAudio ?: audioTracks.value.getOrNull(1))?.let {
            activity.player.aid = it.id
        }

        isLoadingTracks.update { _ -> true }
        updateIsLoadingEpisode(false)
        setPausedState()
    }

    @Immutable
    data class VideoTrack(
        val id: Int,
        val name: String,
        val language: String?,
    )

    fun loadChapters() {
        val chapters = mutableListOf<IndexedSegment>()
        val count = MPVLib.getPropertyInt("chapter-list/count")!!
        for (i in 0 until count) {
            val title = MPVLib.getPropertyString("chapter-list/$i/title")
            val time = MPVLib.getPropertyInt("chapter-list/$i/time")!!
            chapters.add(
                IndexedSegment(
                    name = title,
                    start = time.toFloat(),
                    index = 0,
                ),
            )
        }
        updateChapters(chapters.sortedBy { it.start })
    }

    fun updateChapters(chapters: List<IndexedSegment>) {
        _chapters.update { _ -> chapters }
    }

    fun selectChapter(index: Int) {
        val time = chapters.value[index].start
        seekTo(time.toInt())
    }

    fun updateChapter(index: Long) {
        if (chapters.value.isEmpty() || index == -1L) return
        _currentChapter.update { chapters.value.getOrNull(index.toInt()) ?: return }
    }

    fun addAudio(uri: Uri) {
        val url = uri.toString()
        val isContentUri = url.startsWith("content://")
        val path = (if (isContentUri) uri.openContentFd(activity) else url)
            ?: return
        val name = if (isContentUri) uri.getFileName(activity) else null
        if (name == null) {
            MPVLib.command(arrayOf("audio-add", path, "cached"))
        } else {
            MPVLib.command(arrayOf("audio-add", path, "cached", name))
        }
    }

    fun selectAudio(id: Int) {
        activity.player.aid = id
    }

    fun updateAudio(id: Int) {
        _selectedAudio.update { id }
    }

    fun addSubtitle(uri: Uri) {
        val url = uri.toString()
        val isContentUri = url.startsWith("content://")
        val path = (if (isContentUri) uri.openContentFd(activity) else url)
            ?: return
        val name = if (isContentUri) uri.getFileName(activity) else null
        if (name == null) {
            MPVLib.command(arrayOf("sub-add", path, "cached"))
        } else {
            MPVLib.command(arrayOf("sub-add", path, "cached", name))
        }
    }

    fun selectSub(id: Int) {
        val selectedSubs = selectedSubtitles.value
        _selectedSubtitles.update {
            when (id) {
                selectedSubs.first -> Pair(selectedSubs.second, -1)
                selectedSubs.second -> Pair(selectedSubs.first, -1)
                else -> {
                    if (selectedSubs.first != -1) {
                        Pair(selectedSubs.first, id)
                    } else {
                        Pair(id, -1)
                    }
                }
            }
        }
        activity.player.secondarySid = _selectedSubtitles.value.second
        activity.player.sid = _selectedSubtitles.value.first
    }

    fun updateSubtitle(sid: Int, secondarySid: Int) {
        _selectedSubtitles.update { Pair(sid, secondarySid) }
    }

    fun updatePlayBackPos(pos: Float) {
        onSecondReached(pos.toInt(), duration.value.toInt())
        _pos.update { pos }
    }

    fun updateReadAhead(value: Long) {
        _readAhead.update { value.toFloat() }
    }

    private fun updatePausedState() {
        if (pausedState.value == null) {
            _pausedState.update { _ -> paused.value }
        }
    }

    private fun setPausedState() {
        pausedState.value?.let {
            if (it) {
                pause()
            } else {
                unpause()
            }

            _pausedState.update { _ -> null }
        }
    }

    fun pauseUnpause() {
        if (paused.value) {
            unpause()
        } else {
            pause()
        }
    }

    fun pause() {
        activity.player.paused = true
        _paused.update { true }
        runCatching {
            activity.setPictureInPictureParams(activity.createPipParams())
        }
    }

    fun unpause() {
        activity.player.paused = false
        _paused.update { false }
    }

    private val showStatusBar = playerPreferences.showSystemStatusBar().get()
    fun showControls() {
        if (sheetShown.value != Sheets.None ||
            panelShown.value != Panels.None ||
            dialogShown.value != Dialogs.None
        ) {
            return
        }
        if (showStatusBar) {
            activity.windowInsetsController.show(WindowInsetsCompat.Type.statusBars())
        }
        _controlsShown.update { true }
    }

    fun hideControls() {
        activity.windowInsetsController.hide(WindowInsetsCompat.Type.statusBars())
        _controlsShown.update { false }
    }

    fun hideSeekBar() {
        _seekBarShown.update { false }
    }

    fun showSeekBar() {
        if (sheetShown.value != Sheets.None) return
        _seekBarShown.update { true }
    }

    fun lockControls() {
        _areControlsLocked.update { true }
    }

    fun unlockControls() {
        _areControlsLocked.update { false }
    }

    private fun dismissSheet() {
        _dismissSheet.update { _ -> true }
    }

    private fun resetDismissSheet() {
        _dismissSheet.update { _ -> false }
    }

    fun showSheet(sheet: Sheets) {
        sheetShown.update { sheet }
        if (sheet == Sheets.None) {
            resetDismissSheet()
            showControls()
        } else {
            hideControls()
            panelShown.update { Panels.None }
            dialogShown.update { Dialogs.None }
        }
    }

    fun showPanel(panel: Panels) {
        panelShown.update { panel }
        if (panel == Panels.None) {
            showControls()
        } else {
            hideControls()
            sheetShown.update { Sheets.None }
            dialogShown.update { Dialogs.None }
        }
    }

    fun showDialog(dialog: Dialogs) {
        dialogShown.update { dialog }
        if (dialog == Dialogs.None) {
            showControls()
        } else {
            hideControls()
            sheetShown.update { Sheets.None }
            panelShown.update { Panels.None }
        }
    }

    fun seekBy(offset: Int, precise: Boolean = false) {
        MPVLib.command(arrayOf("seek", offset.toString(), if (precise) "relative+exact" else "relative"))
    }

    fun seekTo(position: Int, precise: Boolean = true) {
        if (position !in 0..(activity.player.duration ?: 0)) return
        MPVLib.command(arrayOf("seek", position.toString(), if (precise) "absolute" else "absolute+keyframes"))
    }

    fun changeBrightnessTo(
        brightness: Float,
    ) {
        currentBrightness.update { _ -> brightness.coerceIn(-0.75f, 1f) }
        activity.window.attributes = activity.window.attributes.apply {
            screenBrightness = brightness.coerceIn(0f, 1f)
        }
    }

    fun displayBrightnessSlider() {
        isBrightnessSliderShown.update { true }
    }

    val maxVolume = activity.audioManager.getStreamMaxVolume(AudioManager.STREAM_MUSIC)
    fun changeVolumeBy(change: Int) {
        val mpvVolume = MPVLib.getPropertyInt("volume")
        if (volumeBoostCap > 0 && currentVolume.value == maxVolume) {
            if (mpvVolume == 100 && change < 0) changeVolumeTo(currentVolume.value + change)
            val finalMPVVolume = (mpvVolume + change).coerceAtLeast(100)
            if (finalMPVVolume in 100..volumeBoostCap + 100) {
                changeMPVVolumeTo(finalMPVVolume)
                return
            }
        }
        changeVolumeTo(currentVolume.value + change)
    }

    fun changeVolumeTo(volume: Int) {
        val newVolume = volume.coerceIn(0..maxVolume)
        activity.audioManager.setStreamVolume(
            AudioManager.STREAM_MUSIC,
            newVolume,
            0,
        )
        currentVolume.update { newVolume }
    }

    fun changeMPVVolumeTo(volume: Int) {
        MPVLib.setPropertyInt("volume", volume)
    }

    fun setMPVVolume(volume: Int) {
        if (volume != currentMPVVolume.value) displayVolumeSlider()
        currentMPVVolume.update { volume }
    }

    fun displayVolumeSlider() {
        isVolumeSliderShown.update { true }
    }

    fun setAutoPlay(value: Boolean) {
        val textRes = if (value) {
            MR.strings.enable_auto_play
        } else {
            MR.strings.disable_auto_play
        }
        playerUpdate.update { PlayerUpdates.ShowTextResource(textRes) }
        playerPreferences.autoplayEnabled().set(value)
    }

    @Suppress("DEPRECATION")
    fun changeVideoAspect(aspect: VideoAspect) {
        var ratio = -1.0
        var pan = 1.0
        when (aspect) {
            VideoAspect.Crop -> {
                pan = 1.0
            }

            VideoAspect.Fit -> {
                pan = 0.0
                MPVLib.setPropertyDouble("panscan", 0.0)
            }

            VideoAspect.Stretch -> {
                val dm = DisplayMetrics()
                activity.windowManager.defaultDisplay.getRealMetrics(dm)
                ratio = dm.widthPixels / dm.heightPixels.toDouble()
                pan = 0.0
            }
        }
        MPVLib.setPropertyDouble("panscan", pan)
        MPVLib.setPropertyDouble("video-aspect-override", ratio)
        playerPreferences.aspectState().set(aspect)
        playerUpdate.update { PlayerUpdates.AspectRatio }
    }

    fun cycleScreenRotations() {
        activity.requestedOrientation = when (activity.requestedOrientation) {
            ActivityInfo.SCREEN_ORIENTATION_LANDSCAPE,
            ActivityInfo.SCREEN_ORIENTATION_REVERSE_LANDSCAPE,
            ActivityInfo.SCREEN_ORIENTATION_SENSOR_LANDSCAPE,
            -> {
                playerPreferences.defaultPlayerOrientationType().set(PlayerOrientation.SensorPortrait)
                ActivityInfo.SCREEN_ORIENTATION_SENSOR_PORTRAIT
            }

            else -> {
                playerPreferences.defaultPlayerOrientationType().set(PlayerOrientation.SensorLandscape)
                ActivityInfo.SCREEN_ORIENTATION_SENSOR_LANDSCAPE
            }
        }
    }

    fun handleLuaInvocation(property: String, value: String) {
        val data = value
            .removePrefix("\"")
            .removeSuffix("\"")
            .ifEmpty { return }

        when (property.substringAfterLast("/")) {
            "show_text" -> playerUpdate.update { PlayerUpdates.ShowText(data) }
            "toggle_ui" -> {
                when (data) {
                    "show" -> showControls()
                    "toggle" -> {
                        if (controlsShown.value) hideControls() else showControls()
                    }
                    "hide" -> {
                        sheetShown.update { Sheets.None }
                        panelShown.update { Panels.None }
                        dialogShown.update { Dialogs.None }
                        hideControls()
                    }
                }
            }
            "show_panel" -> {
                when (data) {
                    "subtitle_settings" -> showPanel(Panels.SubtitleSettings)
                    "subtitle_delay" -> showPanel(Panels.SubtitleDelay)
                    "audio_delay" -> showPanel(Panels.AudioDelay)
                    "video_filters" -> showPanel(Panels.VideoFilters)
                }
            }
            "set_button_title" -> {
                _primaryButtonTitle.update { _ -> data }
            }
            "reset_button_title" -> {
                _customButtons.value.getButtons().firstOrNull { it.isFavorite }?.let {
                    setPrimaryCustomButtonTitle(it)
                }
            }
            "switch_episode" -> {
                when (data) {
                    "n" -> changeEpisode(false)
                    "p" -> changeEpisode(true)
                }
            }
            "launch_int_picker" -> {
                val (title, nameFormat, start, stop, step, pickerProperty) = data.split("|")
                val defaultValue = MPVLib.getPropertyInt(pickerProperty)
                showDialog(
                    Dialogs.IntegerPicker(
                        defaultValue = defaultValue,
                        minValue = start.toInt(),
                        maxValue = stop.toInt(),
                        step = step.toInt(),
                        nameFormat = nameFormat,
                        title = title,
                        onChange = { MPVLib.setPropertyInt(pickerProperty, it) },
                        onDismissRequest = { showDialog(Dialogs.None) },
                    ),
                )
            }
            "pause" -> {
                when (data) {
                    "pause" -> pause()
                    "unpause" -> unpause()
                    "pauseunpause" -> pauseUnpause()
                }
            }
            "seek_with_text" -> {
                val (seekValue, text) = data.split("|", limit = 2)
                if (seekValue.toFloat() < pos.value) {
                    leftSeekToWithText(seekValue.toInt(), text)
                } else {
                    rightSeekToWithText(seekValue.toInt(), text)
                }
            }
            "toggle_button" -> {
                when (data) {
                    "h" -> _primaryButton.update { null }
                    "s" -> {
                        if (_primaryButton.value == null) {
                            _primaryButton.update {
                                _customButtons.value.getButtons().firstOrNull { it.isFavorite }
                            }
                        }
                    }
                }
            }
            "seek_by" -> {
                val (dir, seekValue) = data.split("|")
                when (dir) {
                    "l" -> leftSeekBy(seekValue.toInt())
                    "r" -> rightSeekBy(seekValue.toInt())
                }
            }
        }

        MPVLib.setPropertyString(property, "")
    }

    private operator fun <T> List<T>.component6(): T = get(5)

    private val doubleTapToSeekDuration = gesturePreferences.skipLengthPreference().get()

    fun updateSeekAmount(amount: Int) {
        _doubleTapSeekAmount.update { _ -> amount }
    }

    fun updateSeekText(value: String?) {
        _seekText.update { _ -> value }
    }

    fun leftSeekBy(value: Int) {
        if (pos.value > 0) {
            _doubleTapSeekAmount.value -= value
        }
        _isSeekingForwards.value = false
        seekBy(-value, gesturePreferences.playerSmoothSeek().get())
        if (gesturePreferences.showSeekBar().get()) showSeekBar()
    }

    fun rightSeekBy(value: Int) {
        if (pos.value < duration.value) {
            _doubleTapSeekAmount.value += value
        }
        _isSeekingForwards.value = true
        seekBy(value, gesturePreferences.playerSmoothSeek().get())
        if (gesturePreferences.showSeekBar().get()) showSeekBar()
    }

    fun leftSeek() {
        leftSeekBy(doubleTapToSeekDuration)
    }

    fun rightSeek() {
        rightSeekBy(doubleTapToSeekDuration)
    }

    private fun leftSeekToWithText(seekValue: Int, text: String?) {
        _isSeekingForwards.value = false
        _doubleTapSeekAmount.value = -1
        _seekText.update { _ -> text }
        seekTo(seekValue)
        if (gesturePreferences.showSeekBar().get()) showSeekBar()
    }

    private fun rightSeekToWithText(seekDuration: Int, text: String?) {
        _isSeekingForwards.value = true
        _doubleTapSeekAmount.value = 1
        _seekText.update { _ -> text }
        seekTo(seekDuration)
        if (gesturePreferences.showSeekBar().get()) showSeekBar()
    }

    fun resetHosterState() {
        _pausedState.update { _ -> false }
        _hosterState.update { _ -> emptyList() }
        _hosterList.update { _ -> emptyList() }
        _hosterExpandedList.update { _ -> emptyList() }
        _selectedHosterVideoIndex.update { _ -> Pair(-1, -1) }
    }

    fun changeEpisode(previous: Boolean, autoPlay: Boolean = false) {
        if (previous && !hasPreviousEpisode.value) {
            activity.toast(activity.stringResource(MR.strings.no_prev_episode))
            return
        }

        if (!previous && !hasNextEpisode.value) {
            activity.toast(activity.stringResource(MR.strings.no_next_episode))
            return
        }

        activity.changeEpisode(
            episodeId = getAdjacentEpisodeId(previous = previous),
            autoPlay = autoPlay,
        )
    }

    fun handleLeftDoubleTap() {
        when (gesturePreferences.leftDoubleTapGesture().get()) {
            SingleActionGesture.Seek -> {
                leftSeek()
            }
            SingleActionGesture.PlayPause -> {
                pauseUnpause()
            }
            SingleActionGesture.Custom -> {
                MPVLib.command(arrayOf("keypress", CustomKeyCodes.DoubleTapLeft.keyCode))
            }
            SingleActionGesture.None -> {}
            SingleActionGesture.Switch -> changeEpisode(true)
        }
    }

    fun handleCenterDoubleTap() {
        when (gesturePreferences.centerDoubleTapGesture().get()) {
            SingleActionGesture.PlayPause -> {
                pauseUnpause()
            }
            SingleActionGesture.Custom -> {
                MPVLib.command(arrayOf("keypress", CustomKeyCodes.DoubleTapCenter.keyCode))
            }
            SingleActionGesture.Seek -> {}
            SingleActionGesture.None -> {}
            SingleActionGesture.Switch -> {}
        }
    }

    fun handleRightDoubleTap() {
        when (gesturePreferences.rightDoubleTapGesture().get()) {
            SingleActionGesture.Seek -> {
                rightSeek()
            }
            SingleActionGesture.PlayPause -> {
                pauseUnpause()
            }
            SingleActionGesture.Custom -> {
                MPVLib.command(arrayOf("keypress", CustomKeyCodes.DoubleTapRight.keyCode))
            }
            SingleActionGesture.None -> {}
            SingleActionGesture.Switch -> changeEpisode(false)
        }
    }

    override fun onCleared() {
        if (currentEpisode.value != null) {
            saveWatchingProgress(currentEpisode.value!!)
            episodeToDownload?.let {
                downloadManager.addDownloadsToStartOfQueue(listOf(it))
            }
        }
    }

    fun updateCastProgress(position: Float) {
        _pos.update { position }
    }

    fun resumeFromCast() {
        val lastPosition = _pos.value

        logcat { "Reanudando el video local desde: $lastPosition segundos" }

        if (lastPosition > 0) {
            seekTo(lastPosition.toInt()) // Mueve el reproductor local a la última posición
        }
    }

    // ====== OLD ======

    private val eventChannel = Channel<Event>()
    val eventFlow = eventChannel.receiveAsFlow()

    val incognitoMode = basePreferences.incognitoMode().get()
    private val downloadAheadAmount = downloadPreferences.autoDownloadWhileWatching().get()

    internal val relativeTime = uiPreferences.relativeTime().get()
    internal val dateFormat = UiPreferences.dateFormat(uiPreferences.dateFormat().get())

    /**
     * The position in the current video. Used to restore from process kill.
     */
    private var episodePosition = savedState.get<Long>("episode_position")
        set(value) {
            savedState["episode_position"] = value
            field = value
        }

    /**
     * The current video's quality index. Used to restore from process kill.
     */
    private var qualityIndex = savedState.get<Pair<Int, Int>>("quality_index") ?: Pair(-1, -1)
        set(value) {
            savedState["quality_index"] = value
            field = value
        }

    /**
     * The episode id of the currently loaded episode. Used to restore from process kill.
     */
    private var episodeId = savedState.get<Long>("episode_id") ?: -1L
        set(value) {
            savedState["episode_id"] = value
            field = value
        }

    private var episodeToDownload: AnimeDownload? = null

<<<<<<< HEAD
=======
    var currentVideoList: List<Video>? = null

>>>>>>> 97b89290
    private fun filterEpisodeList(episodes: List<Episode>): List<Episode> {
        val anime = currentAnime.value ?: return episodes
        val selectedEpisode = episodes.find { it.id == episodeId }
            ?: error("Requested episode of id $episodeId not found in episode list")

        val episodesForPlayer = episodes.filterNot {
            anime.unseenFilterRaw == Anime.EPISODE_SHOW_SEEN &&
                !it.seen ||
                anime.unseenFilterRaw == Anime.EPISODE_SHOW_UNSEEN &&
                it.seen ||
                anime.downloadedFilterRaw == Anime.EPISODE_SHOW_DOWNLOADED &&
                !downloadManager.isEpisodeDownloaded(
                    it.name,
                    it.scanlator,
                    anime.title,
                    anime.source,
                ) ||
                anime.downloadedFilterRaw == Anime.EPISODE_SHOW_NOT_DOWNLOADED &&
                downloadManager.isEpisodeDownloaded(
                    it.name,
                    it.scanlator,
                    anime.title,
                    anime.source,
                ) ||
                anime.bookmarkedFilterRaw == Anime.EPISODE_SHOW_BOOKMARKED &&
                !it.bookmark ||
                anime.bookmarkedFilterRaw == Anime.EPISODE_SHOW_NOT_BOOKMARKED &&
                it.bookmark
        }.toMutableList()

        if (episodesForPlayer.all { it.id != episodeId }) {
            episodesForPlayer += listOf(selectedEpisode)
        }

        return episodesForPlayer
    }

    fun getCurrentEpisodeIndex(): Int {
        return currentPlaylist.value.indexOfFirst { currentEpisode.value?.id == it.id }
    }

    private fun getAdjacentEpisodeId(previous: Boolean): Long {
        val newIndex = if (previous) getCurrentEpisodeIndex() - 1 else getCurrentEpisodeIndex() + 1

        return when {
            previous && getCurrentEpisodeIndex() == 0 -> -1L
            !previous && currentPlaylist.value.lastIndex == getCurrentEpisodeIndex() -> -1L
            else -> currentPlaylist.value.getOrNull(newIndex)?.id ?: -1L
        }
    }

    fun updateHasNextEpisode(value: Boolean) {
        _hasNextEpisode.update { _ -> value }
    }

    fun updateHasPreviousEpisode(value: Boolean) {
        _hasPreviousEpisode.update { _ -> value }
    }

    /**
     * Called when the activity is saved and not changing configurations. It updates the database
     * to persist the current progress of the active episode.
     */
    fun onSaveInstanceStateNonConfigurationChange() {
        val currentEpisode = currentEpisode.value ?: return
        viewModelScope.launchNonCancellable {
            saveEpisodeProgress(currentEpisode)
        }
    }

    // ====== Initialize anime, episode, hoster, and video list ======

    fun updateIsLoadingHosters(value: Boolean) {
        _isLoadingHosters.update { _ -> value }
    }

    /**
     * Whether this presenter is initialized yet.
     */
    private fun needsInit(): Boolean {
        return currentAnime.value == null || currentEpisode.value == null
    }

    data class InitResult(
        val hosterList: List<Hoster>?,
        val videoIndex: Pair<Int, Int>,
        val position: Long?,
    )

    private var currentHosterList: List<Hoster>? = null

    class ExceptionWithStringResource(
        message: String,
        val stringResource: StringResource,
    ) : Exception(message)

    suspend fun init(
        animeId: Long,
        initialEpisodeId: Long,
        hostList: String,
        hostIndex: Int,
        vidIndex: Int,
    ): Pair<InitResult, Result<Boolean>> {
        val defaultResult = InitResult(currentHosterList, qualityIndex, null)
        if (!needsInit()) return Pair(defaultResult, Result.success(true))
        return try {
            val anime = getAnime.await(animeId)
            if (anime != null) {
                _currentAnime.update { _ -> anime }
                animeTitle.update { _ -> anime.title }
                sourceManager.isInitialized.first { it }
                if (episodeId == -1L) episodeId = initialEpisodeId

                checkTrackers(anime)

                updateEpisodeList(initEpisodeList(anime))

                val episode = currentPlaylist.value.first { it.id == episodeId }
                val source = sourceManager.getOrStub(anime.source)

                _currentEpisode.update { _ -> episode }
                _currentSource.update { _ -> source }

                updateEpisode(episode)

                _hasPreviousEpisode.update { _ -> getCurrentEpisodeIndex() != 0 }
                _hasNextEpisode.update { _ -> getCurrentEpisodeIndex() != currentPlaylist.value.size - 1 }

                // Write to mpv table
                MPVLib.setPropertyString("user-data/current-anime/anime-title", anime.title)
                MPVLib.setPropertyInt("user-data/current-anime/intro-length", anime.skipIntroLength)
                MPVLib.setPropertyString(
                    "user-data/current-anime/category",
                    getAnimeCategories.await(anime.id).joinToString {
                        it.name
                    },
                )

                val currentEp = currentEpisode.value
                    ?: throw ExceptionWithStringResource("No episode loaded", MR.strings.no_episode_loaded)
                if (hostList.isNotBlank()) {
                    currentHosterList = hostList.toHosterList().ifEmpty {
                        currentHosterList = null
                        throw ExceptionWithStringResource(
                            "Hoster selected from empty list",
                            MR.strings.select_hoster_from_empty_list,
                        )
                    }
                    qualityIndex = Pair(hostIndex, vidIndex)
                } else {
                    EpisodeLoader.getHosters(currentEp.toDomainEpisode()!!, anime, source)
                        .takeIf { it.isNotEmpty() }
                        ?.also { currentHosterList = it }
                        ?: run {
                            currentHosterList = null
                            throw ExceptionWithStringResource("Hoster list is empty", MR.strings.no_hosters)
                        }
                }

                val result = InitResult(
                    hosterList = currentHosterList,
                    videoIndex = qualityIndex,
                    position = episodePosition,
                )
                Pair(result, Result.success(true))
            } else {
                // Unlikely but okay
                Pair(defaultResult, Result.success(false))
            }
        } catch (e: Throwable) {
            Pair(defaultResult, Result.failure(e))
        }
    }

    private fun updateEpisode(episode: Episode) {
        mediaTitle.update { _ -> episode.name }
        _isEpisodeOnline.update { _ -> isEpisodeOnline() == true }
        MPVLib.setPropertyDouble("user-data/current-anime/episode-number", episode.episode_number.toDouble())
    }

    private fun initEpisodeList(anime: Anime): List<Episode> {
        val episodes = runBlocking { getEpisodesByAnimeId.await(anime.id) }

        return episodes
            .sortedWith(getEpisodeSort(anime, sortDescending = false))
            .run {
                if (basePreferences.downloadedOnly().get()) {
                    filterDownloadedEpisodes(anime)
                } else {
                    this
                }
            }
            .map { it.toDbEpisode() }
    }

    private var hasTrackers: Boolean = false
    private val checkTrackers: (Anime) -> Unit = { anime ->
        val tracks = runBlocking { getTracks.await(anime.id) }
        hasTrackers = tracks.isNotEmpty()
    }

    private var getHosterVideoLinksJob: Job? = null

    fun cancelHosterVideoLinksJob() {
        getHosterVideoLinksJob?.cancel()
    }

    /**
     * Set the video list for hosters.
     */
    fun loadHosters(source: AnimeSource, hosterList: List<Hoster>, hosterIndex: Int, videoIndex: Int) {
        val hasFoundPreferredVideo = AtomicBoolean(false)

        _hosterList.update { _ -> hosterList }
        _hosterExpandedList.update { _ ->
            List(hosterList.size) { true }
        }

        getHosterVideoLinksJob?.cancel()
        getHosterVideoLinksJob = viewModelScope.launchIO {
            _hosterState.update { _ ->
                hosterList.map { hoster ->
                    if (hoster.videoList == null) {
                        HosterState.Loading(hoster.hosterName)
                    } else {
                        val videoList = hoster.videoList!!
                        HosterState.Ready(
                            hoster.hosterName,
                            videoList,
                            List(videoList.size) { Video.State.QUEUE },
                        )
                    }
                }
            }

            try {
                coroutineScope {
                    hosterList.mapIndexed { hosterIdx, hoster ->
                        async {
                            val hosterState = EpisodeLoader.loadHosterVideos(source, hoster)

                            _hosterState.updateAt(hosterIdx, hosterState)

                            if (hosterState is HosterState.Ready) {
                                if (hosterIdx == hosterIndex) {
                                    hosterState.videoList.getOrNull(videoIndex)?.let {
                                        hasFoundPreferredVideo.set(true)
                                        val success = loadVideo(source, it, hosterIndex, videoIndex)
                                        if (!success) {
                                            hasFoundPreferredVideo.set(false)
                                        }
                                    }
                                }

                                val prefIndex = hosterState.videoList.indexOfFirst { it.preferred }
                                if (prefIndex != -1 && hosterIndex == -1) {
                                    if (hasFoundPreferredVideo.compareAndSet(false, true)) {
                                        if (selectedHosterVideoIndex.value == Pair(-1, -1)) {
                                            val success =
                                                loadVideo(
                                                    source,
                                                    hosterState.videoList[prefIndex],
                                                    hosterIdx,
                                                    prefIndex,
                                                )
                                            if (!success) {
                                                hasFoundPreferredVideo.set(false)
                                            }
                                        }
                                    }
                                }
                            }
                        }
                    }.awaitAll()

                    if (hasFoundPreferredVideo.compareAndSet(false, true)) {
                        val (hosterIdx, videoIdx) = HosterLoader.selectBestVideo(hosterState.value)
                        if (hosterIdx == -1) {
                            throw ExceptionWithStringResource("No available videos", MR.strings.no_available_videos)
                        }

                        val video = (hosterState.value[hosterIdx] as HosterState.Ready).videoList[videoIdx]

                        loadVideo(source, video, hosterIdx, videoIdx)
                    }
                }
            } catch (e: CancellationException) {
                _hosterState.update { _ ->
                    hosterList.map { HosterState.Idle(it.hosterName) }
                }

                throw e
            }
        }
    }

    private suspend fun loadVideo(source: AnimeSource?, video: Video, hosterIndex: Int, videoIndex: Int): Boolean {
        val selectedHosterState = (_hosterState.value[hosterIndex] as? HosterState.Ready) ?: return false
        updateIsLoadingEpisode(true)

        val oldSelectedIndex = _selectedHosterVideoIndex.value
        _selectedHosterVideoIndex.update { _ -> Pair(hosterIndex, videoIndex) }

        _hosterState.updateAt(
            hosterIndex,
            selectedHosterState.getChangedAt(videoIndex, video, Video.State.LOAD_VIDEO),
        )

        // Pause until everything has loaded
        updatePausedState()
        pause()

        val resolvedVideo = if (selectedHosterState.videoState[videoIndex] != Video.State.READY) {
            HosterLoader.getResolvedVideo(source, video)
        } else {
            video
        }

        if (resolvedVideo == null || resolvedVideo.videoUrl.isEmpty()) {
            if (currentVideo.value == null) {
                _hosterState.updateAt(
                    hosterIndex,
                    selectedHosterState.getChangedAt(videoIndex, video, Video.State.ERROR),
                )

                val (newHosterIdx, newVideoIdx) = HosterLoader.selectBestVideo(hosterState.value)
                if (newHosterIdx == -1) {
                    if (_hosterState.value.any { it is HosterState.Loading }) {
                        _selectedHosterVideoIndex.update { _ -> Pair(-1, -1) }
                        return false
                    } else {
                        throw ExceptionWithStringResource("No available videos", MR.strings.no_available_videos)
                    }
                }

                val newVideo = (hosterState.value[newHosterIdx] as HosterState.Ready).videoList[newVideoIdx]

                return loadVideo(source, newVideo, newHosterIdx, newVideoIdx)
            } else {
                _selectedHosterVideoIndex.update { _ -> oldSelectedIndex }
                _hosterState.updateAt(
                    hosterIndex,
                    selectedHosterState.getChangedAt(videoIndex, video, Video.State.ERROR),
                )
                return false
            }
        }

        _hosterState.updateAt(
            hosterIndex,
            selectedHosterState.getChangedAt(videoIndex, resolvedVideo, Video.State.READY),
        )

        _currentVideo.update { _ -> resolvedVideo }

        qualityIndex = Pair(hosterIndex, videoIndex)

        activity.setVideo(resolvedVideo)
        return true
    }

    fun onVideoClicked(hosterIndex: Int, videoIndex: Int) {
        val hosterState = _hosterState.value[hosterIndex] as? HosterState.Ready
        val video = hosterState?.videoList
            ?.getOrNull(videoIndex)
            ?: return // Shouldn't happen, but just in case™

        val videoState = hosterState.videoState
            .getOrNull(videoIndex)
            ?: return

        if (videoState == Video.State.ERROR) {
            return
        }

        viewModelScope.launchIO {
            val success = loadVideo(currentSource.value, video, hosterIndex, videoIndex)
            if (success) {
                if (sheetShown.value == Sheets.QualityTracks) {
                    dismissSheet()
                }
            } else {
                updateIsLoadingEpisode(false)
            }
        }
    }

    fun onHosterClicked(index: Int) {
        when (hosterState.value[index]) {
            is HosterState.Ready -> {
                _hosterExpandedList.updateAt(index, !_hosterExpandedList.value[index])
            }
            is HosterState.Idle -> {
                val hosterName = hosterList.value[index].hosterName
                _hosterState.updateAt(index, HosterState.Loading(hosterName))

                viewModelScope.launchIO {
                    val hosterState = EpisodeLoader.loadHosterVideos(currentSource.value!!, hosterList.value[index])
                    _hosterState.updateAt(index, hosterState)
                }
            }
            is HosterState.Loading, is HosterState.Error -> {}
        }
    }

    private fun <T> MutableStateFlow<List<T>>.updateAt(index: Int, newValue: T) {
        this.update { values ->
            values.toMutableList().apply {
                this[index] = newValue
            }
        }
    }

    data class EpisodeLoadResult(
        val hosterList: List<Hoster>?,
        val episodeTitle: String,
        val source: AnimeSource,
    )

    suspend fun loadEpisode(episodeId: Long?): EpisodeLoadResult? {
        val anime = currentAnime.value ?: return null
        val source = sourceManager.getOrStub(anime.source)

        val chosenEpisode = currentPlaylist.value.firstOrNull { ep -> ep.id == episodeId } ?: return null

        _currentEpisode.update { _ -> chosenEpisode }
        updateEpisode(chosenEpisode)

        return withIOContext {
            try {
                val currentEpisode =
                    currentEpisode.value
                        ?: throw ExceptionWithStringResource("No episode loaded", MR.strings.no_episode_loaded)
                currentHosterList = EpisodeLoader.getHosters(
                    currentEpisode.toDomainEpisode()!!,
                    anime,
                    source,
                )

                this@PlayerViewModel.episodeId = currentEpisode.id!!
            } catch (e: Exception) {
                logcat(LogPriority.ERROR, e) { e.message ?: "Error getting links" }
            }

            EpisodeLoadResult(
                hosterList = currentHosterList,
                episodeTitle = anime.title + " - " + chosenEpisode.name,
                source = source,
            )
        }
    }

    /**
     * Called every time a second is reached in the player. Used to mark the flag of episode being
     * seen, update tracking services, enqueue downloaded episode deletion and download next episode.
     */
    private fun onSecondReached(position: Int, duration: Int) {
        if (isLoadingEpisode.value) return
        val currentEp = currentEpisode.value ?: return
        if (episodeId == -1L) return
        if (duration == 0) return

        val seconds = position * 1000L
        val totalSeconds = duration * 1000L
        // Save last second seen and mark as seen if needed
        currentEp.last_second_seen = seconds
        currentEp.total_seconds = totalSeconds

        episodePosition = seconds

        val progress = playerPreferences.progressPreference().get()
        val shouldTrack = !incognitoMode || hasTrackers
        if (seconds >= totalSeconds * progress && shouldTrack) {
            currentEp.seen = true
            updateTrackEpisodeSeen(currentEp)
            deleteEpisodeIfNeeded(currentEp)
        }

        saveWatchingProgress(currentEp)

        val inDownloadRange = seconds.toDouble() / totalSeconds > 0.35
        if (inDownloadRange) {
            downloadNextEpisodes()
        }
    }

    private fun downloadNextEpisodes() {
        if (downloadAheadAmount == 0) return
        val anime = currentAnime.value ?: return

        // Only download ahead if current + next episode is already downloaded too to avoid jank
        if (getCurrentEpisodeIndex() == currentPlaylist.value.lastIndex) return
        val currentEpisode = currentEpisode.value ?: return

        val nextEpisode = currentPlaylist.value[getCurrentEpisodeIndex() + 1]
        val episodesAreDownloaded =
            EpisodeLoader.isDownload(currentEpisode.toDomainEpisode()!!, anime) &&
                EpisodeLoader.isDownload(nextEpisode.toDomainEpisode()!!, anime)

        viewModelScope.launchIO {
            if (!episodesAreDownloaded) {
                return@launchIO
            }
            val episodesToDownload = getNextEpisodes.await(anime.id, nextEpisode.id!!)
                .take(downloadAheadAmount)
            downloadManager.downloadEpisodes(anime, episodesToDownload)
        }
    }

    /**
     * Determines if deleting option is enabled and nth to last episode actually exists.
     * If both conditions are satisfied enqueues episode for delete
     * @param chosenEpisode current episode, which is going to be marked as seen.
     */
    private fun deleteEpisodeIfNeeded(chosenEpisode: Episode) {
        // Determine which episode should be deleted and enqueue
        val currentEpisodePosition = currentPlaylist.value.indexOf(chosenEpisode)
        val removeAfterSeenSlots = downloadPreferences.removeAfterReadSlots().get()
        val episodeToDelete = currentPlaylist.value.getOrNull(
            currentEpisodePosition - removeAfterSeenSlots,
        )
        // If episode is completely seen no need to download it
        episodeToDownload = null

        // Check if deleting option is enabled and episode exists
        if (removeAfterSeenSlots != -1 && episodeToDelete != null) {
            enqueueDeleteSeenEpisodes(episodeToDelete)
        }
    }

    fun saveCurrentEpisodeWatchingProgress() {
        currentEpisode.value?.let { saveWatchingProgress(it) }
    }

    /**
     * Called when episode is changed in player or when activity is paused.
     */
    private fun saveWatchingProgress(episode: Episode) {
        viewModelScope.launchNonCancellable {
            saveEpisodeProgress(episode)
            saveEpisodeHistory(episode)
        }
    }

    /**
     * Saves this [episode] progress (last second seen and whether it's seen).
     * If incognito mode isn't on or has at least 1 tracker
     */
    private suspend fun saveEpisodeProgress(episode: Episode) {
        if (!incognitoMode || hasTrackers) {
            updateEpisode.await(
                EpisodeUpdate(
                    id = episode.id!!,
                    seen = episode.seen,
                    bookmark = episode.bookmark,
                    lastSecondSeen = episode.last_second_seen,
                    totalSeconds = episode.total_seconds,
                ),
            )
        }
    }

    /**
     * Saves this [episode] last seen history if incognito mode isn't on.
     */
    private suspend fun saveEpisodeHistory(episode: Episode) {
        if (!incognitoMode) {
            val episodeId = episode.id!!
            val seenAt = Date()
            upsertHistory.await(
                AnimeHistoryUpdate(episodeId, seenAt),
            )
        }
    }

    /**
     * Bookmarks the currently active episode.
     */
    fun bookmarkEpisode(episodeId: Long?, bookmarked: Boolean) {
        viewModelScope.launchNonCancellable {
            updateEpisode.await(
                EpisodeUpdate(
                    id = episodeId!!,
                    bookmark = bookmarked,
                ),
            )
        }
    }

    fun takeScreenshot(cachePath: String, showSubtitles: Boolean): InputStream? {
        val filename = cachePath + "/${System.currentTimeMillis()}_mpv_screenshot_tmp.png"
        val subtitleFlag = if (showSubtitles) "subtitles" else "video"

        MPVLib.command(arrayOf("screenshot-to-file", filename, subtitleFlag))
        val tempFile = File(filename).takeIf { it.exists() } ?: return null
        val newFile = File("$cachePath/mpv_screenshot.png")

        newFile.delete()
        tempFile.renameTo(newFile)
        return newFile.takeIf { it.exists() }?.inputStream()
    }

    /**
     * Saves the screenshot on the pictures directory and notifies the UI of the result.
     * There's also a notification to allow sharing the image somewhere else or deleting it.
     */
    fun saveImage(imageStream: () -> InputStream, timePos: Int?) {
        val anime = currentAnime.value ?: return

        val context = Injekt.get<Application>()
        val notifier = SaveImageNotifier(context)
        notifier.onClear()

        val seconds = timePos?.let { Utils.prettyTime(it) } ?: return
        val filename = generateFilename(anime, seconds) ?: return

        // Pictures directory.
        val relativePath = DiskUtil.buildValidFilename(anime.title)

        // Copy file in background.
        viewModelScope.launchNonCancellable {
            try {
                val uri = imageSaver.save(
                    image = Image.Page(
                        inputStream = imageStream,
                        name = filename,
                        location = Location.Pictures(relativePath),
                    ),
                )
                notifier.onComplete(uri)
                eventChannel.send(Event.SavedImage(SaveImageResult.Success(uri)))
            } catch (e: Throwable) {
                notifier.onError(e.message)
                eventChannel.send(Event.SavedImage(SaveImageResult.Error(e)))
            }
        }
    }

    /**
     * Shares the screenshot and notifies the UI with the path of the file to share.
     * The image must be first copied to the internal partition because there are many possible
     * formats it can come from, like a zipped chapter, in which case it's not possible to directly
     * get a path to the file and it has to be decompressed somewhere first. Only the last shared
     * image will be kept so it won't be taking lots of internal disk space.
     */
    fun shareImage(imageStream: () -> InputStream, timePos: Int?) {
        val anime = currentAnime.value ?: return

        val context = Injekt.get<Application>()
        val destDir = context.cacheImageDir

        val seconds = timePos?.let { Utils.prettyTime(it) } ?: return
        val filename = generateFilename(anime, seconds) ?: return

        try {
            viewModelScope.launchIO {
                destDir.deleteRecursively()
                val uri = imageSaver.save(
                    image = Image.Page(
                        inputStream = imageStream,
                        name = filename,
                        location = Location.Cache,
                    ),
                )
                eventChannel.send(Event.ShareImage(uri, seconds))
            }
        } catch (e: Throwable) {
            logcat(LogPriority.ERROR, e)
        }
    }

    /**
     * Sets the screenshot as cover and notifies the UI of the result.
     */
    fun setAsCover(imageStream: () -> InputStream) {
        val anime = currentAnime.value ?: return

        viewModelScope.launchNonCancellable {
            val result = try {
                anime.editCover(Injekt.get(), imageStream())
                if (anime.isLocal() || anime.favorite) {
                    SetAsCover.Success
                } else {
                    SetAsCover.AddToLibraryFirst
                }
            } catch (e: Exception) {
                SetAsCover.Error
            }
            eventChannel.send(Event.SetCoverResult(result))
        }
    }

    /**
     * Results of the save image feature.
     */
    sealed class SaveImageResult {
        class Success(val uri: Uri) : SaveImageResult()
        class Error(val error: Throwable) : SaveImageResult()
    }

    private fun updateTrackEpisodeSeen(episode: Episode) {
        if (basePreferences.incognitoMode().get() || !hasTrackers) return
        if (!trackPreferences.autoUpdateTrack().get()) return

        val anime = currentAnime.value ?: return
        val context = Injekt.get<Application>()

        viewModelScope.launchNonCancellable {
            trackEpisode.await(context, anime.id, episode.episode_number.toDouble())
        }
    }

    /**
     * Enqueues this [episode] to be deleted when [deletePendingEpisodes] is called. The download
     * manager handles persisting it across process deaths.
     */
    private fun enqueueDeleteSeenEpisodes(episode: Episode) {
        if (!episode.seen) return
        val anime = currentAnime.value ?: return
        viewModelScope.launchNonCancellable {
            downloadManager.enqueueEpisodesToDelete(listOf(episode.toDomainEpisode()!!), anime)
        }
    }

    /**
     * Deletes all the pending episodes. This operation will run in a background thread and errors
     * are ignored.
     */
    fun deletePendingEpisodes() {
        viewModelScope.launchNonCancellable {
            downloadManager.deletePendingEpisodes()
        }
    }

    /**
     * Returns the skipIntroLength used by this anime or the default one.
     */
    fun getAnimeSkipIntroLength(): Int {
        val default = gesturePreferences.defaultIntroLength().get()
        val anime = currentAnime.value ?: return default
        val skipIntroLength = anime.skipIntroLength
        val skipIntroDisable = anime.skipIntroDisable
        return when {
            skipIntroDisable -> 0
            skipIntroLength <= 0 -> default
            else -> anime.skipIntroLength
        }
    }

    /**
     * Updates the skipIntroLength for the open anime.
     */
    fun setAnimeSkipIntroLength(skipIntroLength: Long) {
        val anime = currentAnime.value ?: return
        if (!anime.favorite) return
        viewModelScope.launchIO {
            setAnimeViewerFlags.awaitSetSkipIntroLength(anime.id, skipIntroLength)
            logcat(LogPriority.INFO) { "New Skip Intro Length is ${anime.skipIntroLength}" }
            _currentAnime.update { _ -> getAnime.await(anime.id) }
        }
    }

    /**
     * Generate a filename for the given [anime] and [timePos]
     */
    private fun generateFilename(
        anime: Anime,
        timePos: String,
    ): String? {
        val episode = currentEpisode.value ?: return null
        val filenameSuffix = " - $timePos"
        return DiskUtil.buildValidFilename(
            "${anime.title} - ${episode.name}".takeBytes(
                DiskUtil.MAX_FILE_NAME_BYTES - filenameSuffix.byteSize(),
            ),
        ) + filenameSuffix
    }

    /**
     * Returns the response of the AniSkipApi for this episode.
     * just works if tracking is enabled.
     */
    suspend fun aniSkipResponse(playerDuration: Int?): List<Stamp>? {
        val animeId = currentAnime.value?.id ?: return null
        val trackerManager = Injekt.get<TrackerManager>()
        var malId: Long?
        val episodeNumber = currentEpisode.value?.episode_number?.toInt() ?: return null
        if (getTracks.await(animeId).isEmpty()) {
            logcat { "AniSkip: No tracks found for anime $animeId" }
            return null
        }

        getTracks.await(animeId).map { track ->
            val tracker = trackerManager.get(track.trackerId)
            malId = when (tracker) {
                is MyAnimeList -> track.remoteId
                is Anilist -> AniSkipApi().getMalIdFromAL(track.remoteId)
                else -> null
            }
            val duration = playerDuration ?: return null
            return malId?.let {
                AniSkipApi().getResult(it.toInt(), episodeNumber, duration.toLong())
            }
        }
        return null
    }

    val aniSkipEnable = gesturePreferences.aniSkipEnabled().get()
    private val netflixStyle = gesturePreferences.enableNetflixStyleAniSkip().get()

    var aniSkipInterval: List<Stamp>? = null
    private val defaultWaitingTime = gesturePreferences.waitingTimeAniSkip().get()
    var waitingAniSkip = defaultWaitingTime

    private var skipType: SkipType? = null

    fun aniSkipStuff(position: Long) {
        if (!aniSkipEnable) return
        // if it doesn't find any interval it will show the +85 button
        if (aniSkipInterval == null) return

        val autoSkipAniSkip = gesturePreferences.autoSkipAniSkip().get()

        skipType =
            aniSkipInterval
                ?.firstOrNull {
                    it.interval.startTime <= position &&
                        it.interval.endTime > position
                }?.skipType
        skipType?.let { skipType ->
            if (netflixStyle) {
                // show a toast with the seconds before the skip
                if (waitingAniSkip == defaultWaitingTime) {
                    activity.toast(
                        "AniSkip: ${activity.stringResource(
                            MR.strings.player_aniskip_dontskip_toast,
                            skipType.getString(),
                            waitingAniSkip,
                        )}",
                    )
                }
                showAniskipButton(aniSkipInterval!!, skipType, waitingAniSkip)
                waitingAniSkip--
            } else if (autoSkipAniSkip) {
                rightSeekToWithText(
                    seekDuration = aniSkipInterval!!.first { it.skipType == skipType }.interval.endTime.toInt(),
                    text = activity.stringResource(MR.strings.player_aniskip_skip, skipType.getString()),
                )
            } else {
                showAniskipButton(skipType)
            }
        } ?: run {
            updateAniskipButton(null)
            waitingAniSkip = defaultWaitingTime
        }
    }

    private fun showAniskipButton(skipType: SkipType) {
        val skipButtonString = when (skipType) {
            SkipType.ED -> MR.strings.player_aniskip_ed
            SkipType.OP -> MR.strings.player_aniskip_op
            SkipType.RECAP -> MR.strings.player_aniskip_recap
            SkipType.MIXED_OP -> MR.strings.player_aniskip_mixedOp
        }

        updateAniskipButton(activity.stringResource(skipButtonString))
    }

    private fun showAniskipButton(aniSkipResponse: List<Stamp>, skipType: SkipType, waitingTime: Int) {
        val skipTime = when (skipType) {
            SkipType.ED -> aniSkipResponse.first { it.skipType == SkipType.ED }.interval
            SkipType.OP -> aniSkipResponse.first { it.skipType == SkipType.OP }.interval
            SkipType.RECAP -> aniSkipResponse.first { it.skipType == SkipType.RECAP }.interval
            SkipType.MIXED_OP -> aniSkipResponse.first { it.skipType == SkipType.MIXED_OP }.interval
        }
        if (waitingTime > -1) {
            if (waitingTime > 0) {
                updateAniskipButton(activity.stringResource(MR.strings.player_aniskip_dontskip))
            } else {
                rightSeekToWithText(
                    seekDuration = skipTime.endTime.toInt(),
                    text = activity.stringResource(MR.strings.player_aniskip_skip, skipType.getString()),
                )
            }
        } else {
            // when waitingTime is -1, it means that the user cancelled the skip
            showAniskipButton(skipType)
        }
    }

    fun aniskipPressed() {
        if (skipType != null) {
            // this stops the counter
            if (waitingAniSkip > 0 && netflixStyle) {
                waitingAniSkip = -1
                return
            }
            rightSeekToWithText(
                seekDuration = aniSkipInterval!!.first { it.skipType == skipType }.interval.endTime.toInt(),
                text = activity.stringResource(MR.strings.player_aniskip_skip, skipType!!.getString()),
            )
        }
    }

    fun setPrimaryCustomButtonTitle(button: CustomButton) {
        _primaryButtonTitle.update { _ -> button.name }
    }

    sealed class Event {
        data class SetCoverResult(val result: SetAsCover) : Event()
        data class SavedImage(val result: SaveImageResult) : Event()
        data class ShareImage(val uri: Uri, val seconds: String) : Event()
    }
}

fun CustomButton.execute() {
    MPVLib.command(arrayOf("script-message", "call_button_$id"))
}

fun CustomButton.executeLongPress() {
    MPVLib.command(arrayOf("script-message", "call_button_${id}_long"))
}

fun Float.normalize(inMin: Float, inMax: Float, outMin: Float, outMax: Float): Float {
    return (this - inMin) * (outMax - outMin) / (inMax - inMin) + outMin
}<|MERGE_RESOLUTION|>--- conflicted
+++ resolved
@@ -204,7 +204,6 @@
     val selectedAudio = _selectedAudio.asStateFlow()
 
     val isLoadingTracks = MutableStateFlow(true)
-    val isCasting = MutableStateFlow(false)
 
     private val _hosterList = MutableStateFlow<List<Hoster>>(emptyList())
     val hosterList = _hosterList.asStateFlow()
@@ -1065,11 +1064,6 @@
 
     private var episodeToDownload: AnimeDownload? = null
 
-<<<<<<< HEAD
-=======
-    var currentVideoList: List<Video>? = null
-
->>>>>>> 97b89290
     private fun filterEpisodeList(episodes: List<Episode>): List<Episode> {
         val anime = currentAnime.value ?: return episodes
         val selectedEpisode = episodes.find { it.id == episodeId }
