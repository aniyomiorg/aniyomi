package eu.kanade.tachiyomi.ui.player

import android.app.Application
import android.net.Uri
import androidx.lifecycle.SavedStateHandle
import androidx.lifecycle.ViewModel
import androidx.lifecycle.viewModelScope
import eu.kanade.core.util.asFlow
import eu.kanade.domain.base.BasePreferences
import eu.kanade.domain.entries.anime.interactor.SetAnimeViewerFlags
import eu.kanade.domain.items.episode.model.toDbEpisode
import eu.kanade.domain.track.anime.model.toDbTrack
import eu.kanade.domain.track.anime.service.DelayedAnimeTrackingUpdateJob
import eu.kanade.domain.track.anime.store.DelayedAnimeTrackingStore
import eu.kanade.domain.track.service.TrackPreferences
import eu.kanade.domain.ui.UiPreferences
import eu.kanade.tachiyomi.animesource.AnimeSource
import eu.kanade.tachiyomi.animesource.model.Video
import eu.kanade.tachiyomi.animesource.online.AnimeHttpSource
import eu.kanade.tachiyomi.data.database.models.anime.Episode
import eu.kanade.tachiyomi.data.database.models.anime.toDomainEpisode
import eu.kanade.tachiyomi.data.download.anime.AnimeDownloadManager
import eu.kanade.tachiyomi.data.download.anime.model.AnimeDownload
import eu.kanade.tachiyomi.data.saver.Image
import eu.kanade.tachiyomi.data.saver.ImageSaver
import eu.kanade.tachiyomi.data.saver.Location
import eu.kanade.tachiyomi.data.track.TrackManager
import eu.kanade.tachiyomi.data.track.anilist.Anilist
import eu.kanade.tachiyomi.data.track.myanimelist.MyAnimeList
import eu.kanade.tachiyomi.network.NetworkPreferences
import eu.kanade.tachiyomi.ui.player.loader.EpisodeLoader
import eu.kanade.tachiyomi.ui.player.settings.PlayerPreferences
import eu.kanade.tachiyomi.ui.player.viewer.SetAsCover
import eu.kanade.tachiyomi.ui.reader.SaveImageNotifier
import eu.kanade.tachiyomi.util.AniSkipApi
import eu.kanade.tachiyomi.util.Stamp
import eu.kanade.tachiyomi.util.editCover
import eu.kanade.tachiyomi.util.episode.filterDownloadedEpisodes
import eu.kanade.tachiyomi.util.lang.byteSize
import eu.kanade.tachiyomi.util.lang.takeBytes
import eu.kanade.tachiyomi.util.storage.DiskUtil
import eu.kanade.tachiyomi.util.storage.cacheImageDir
import eu.kanade.tachiyomi.util.system.isOnline
import `is`.xyz.mpv.Utils
import kotlinx.coroutines.async
import kotlinx.coroutines.awaitAll
import kotlinx.coroutines.channels.Channel
import kotlinx.coroutines.flow.MutableStateFlow
import kotlinx.coroutines.flow.asStateFlow
import kotlinx.coroutines.flow.distinctUntilChanged
import kotlinx.coroutines.flow.filterNotNull
import kotlinx.coroutines.flow.first
import kotlinx.coroutines.flow.launchIn
import kotlinx.coroutines.flow.map
import kotlinx.coroutines.flow.onEach
import kotlinx.coroutines.flow.receiveAsFlow
import kotlinx.coroutines.flow.update
import kotlinx.coroutines.runBlocking
import logcat.LogPriority
import tachiyomi.core.util.lang.launchIO
import tachiyomi.core.util.lang.launchNonCancellable
import tachiyomi.core.util.lang.withIOContext
import tachiyomi.core.util.system.logcat
import tachiyomi.domain.download.service.DownloadPreferences
import tachiyomi.domain.entries.anime.interactor.GetAnime
import tachiyomi.domain.entries.anime.model.Anime
import tachiyomi.domain.history.anime.interactor.GetNextEpisodes
import tachiyomi.domain.history.anime.interactor.UpsertAnimeHistory
import tachiyomi.domain.history.anime.model.AnimeHistoryUpdate
import tachiyomi.domain.items.episode.interactor.GetEpisodeByAnimeId
import tachiyomi.domain.items.episode.interactor.UpdateEpisode
import tachiyomi.domain.items.episode.model.EpisodeUpdate
import tachiyomi.domain.items.episode.service.getEpisodeSort
import tachiyomi.domain.source.anime.service.AnimeSourceManager
import tachiyomi.domain.track.anime.interactor.GetAnimeTracks
import tachiyomi.domain.track.anime.interactor.InsertAnimeTrack
import tachiyomi.source.local.entries.anime.isLocal
import uy.kohesive.injekt.Injekt
import uy.kohesive.injekt.api.get
import java.io.InputStream
import java.util.Date

class PlayerViewModel(
    private val savedState: SavedStateHandle = SavedStateHandle(),
    private val sourceManager: AnimeSourceManager = Injekt.get(),
    private val downloadManager: AnimeDownloadManager = Injekt.get(),
    private val imageSaver: ImageSaver = Injekt.get(),
    private val downloadPreferences: DownloadPreferences = Injekt.get(),
    private val trackPreferences: TrackPreferences = Injekt.get(),
    private val delayedTrackingStore: DelayedAnimeTrackingStore = Injekt.get(),
    private val getAnime: GetAnime = Injekt.get(),
    private val getNextEpisodes: GetNextEpisodes = Injekt.get(),
    private val getEpisodeByAnimeId: GetEpisodeByAnimeId = Injekt.get(),
    private val getTracks: GetAnimeTracks = Injekt.get(),
    private val insertTrack: InsertAnimeTrack = Injekt.get(),
    private val upsertHistory: UpsertAnimeHistory = Injekt.get(),
    private val updateEpisode: UpdateEpisode = Injekt.get(),
    private val setAnimeViewerFlags: SetAnimeViewerFlags = Injekt.get(),
    internal val networkPreferences: NetworkPreferences = Injekt.get(),
    internal val playerPreferences: PlayerPreferences = Injekt.get(),
    private val basePreferences: BasePreferences = Injekt.get(),
    uiPreferences: UiPreferences = Injekt.get(),
) : ViewModel() {

    val mutableState = MutableStateFlow(State())
    val state = mutableState.asStateFlow()

    private val eventChannel = Channel<Event>()
    val eventFlow = eventChannel.receiveAsFlow()

<<<<<<< HEAD
    internal val incognitoMode = basePreferences.incognitoMode().get()
=======
    private val incognitoMode = basePreferences.incognitoMode().get()
    private val downloadAheadAmount = downloadPreferences.autoDownloadWhileWatching().get()
>>>>>>> 59b4404c

    internal val relativeTime = uiPreferences.relativeTime().get()
    internal val dateFormat = UiPreferences.dateFormat(uiPreferences.dateFormat().get())

    /**
     * The episode playlist loaded in the player. It can be empty when instantiated for a short time.
     */
    val currentPlaylist: List<Episode>
        get() = filterEpisodeList(state.value.episodeList)

    /**
     * The episode loaded in the player. It can be null when instantiated for a short time.
     */
    val currentEpisode: Episode?
        get() = state.value.episode

    /**
     * The anime loaded in the player. It can be null when instantiated for a short time.
     */
    val currentAnime: Anime?
        get() = state.value.anime

    /**
     * The source used. It can be null when instantiated for a short time.
     */
    val currentSource: AnimeSource?
        get() = state.value.source

    /**
     * The episode id of the currently loaded episode. Used to restore from process kill.
     */
    private var savedEpisodeId = savedState.get<Long>("episode_id") ?: -1L
        set(value) {
            savedState["episode_id"] = value
            field = value
        }

    private var episodeToDownload: AnimeDownload? = null

    private var currentVideoList: List<Video>? = null

    private var requestedSecond: Long = 0L

    private fun filterEpisodeList(episodes: List<Episode>): List<Episode> {
        val anime = currentAnime ?: return episodes
        val selectedEpisode = episodes.find { it.id == savedEpisodeId }
            ?: error("Requested episode of id $savedEpisodeId not found in episode list")

        val episodesForPlayer = episodes.filterNot {
            anime.unseenFilterRaw == Anime.EPISODE_SHOW_SEEN && !it.seen ||
                anime.unseenFilterRaw == Anime.EPISODE_SHOW_UNSEEN && it.seen ||
                anime.downloadedFilterRaw == Anime.EPISODE_SHOW_DOWNLOADED && !downloadManager.isEpisodeDownloaded(it.name, it.scanlator, anime.title, anime.source) ||
                anime.downloadedFilterRaw == Anime.EPISODE_SHOW_NOT_DOWNLOADED && downloadManager.isEpisodeDownloaded(it.name, it.scanlator, anime.title, anime.source) ||
                anime.bookmarkedFilterRaw == Anime.EPISODE_SHOW_BOOKMARKED && !it.bookmark ||
                anime.bookmarkedFilterRaw == Anime.EPISODE_SHOW_NOT_BOOKMARKED && it.bookmark
        }.toMutableList()

        if (episodesForPlayer.all { it.id != savedEpisodeId }) {
            episodesForPlayer += listOf(selectedEpisode)
        }

        return episodesForPlayer
    }

    fun getCurrentEpisodeIndex(): Int {
        return this.currentPlaylist.indexOfFirst { currentEpisode?.id == it.id }
    }

    fun getAdjacentEpisodeId(previous: Boolean): Long {
        val newIndex = if (previous) getCurrentEpisodeIndex() - 1 else getCurrentEpisodeIndex() + 1

        return when {
            previous && getCurrentEpisodeIndex() == 0 -> -1L
            !previous && this.currentPlaylist.lastIndex == getCurrentEpisodeIndex() -> -1L
            else -> this.currentPlaylist[newIndex].id ?: -1L
        }
    }

    override fun onCleared() {
        if (currentEpisode != null) {
            saveWatchingProgress(currentEpisode!!)
            episodeToDownload?.let {
                downloadManager.addDownloadsToStartOfQueue(listOf(it))
            }
        }
    }

    /**
     * Called when the activity is saved and not changing configurations. It updates the database
     * to persist the current progress of the active episode.
     */
    fun onSaveInstanceStateNonConfigurationChange() {
        val currentEpisode = currentEpisode ?: return
        viewModelScope.launchNonCancellable {
            saveEpisodeProgress(currentEpisode)
        }
    }

    init {
        // To save state
        state.map { currentEpisode }
            .distinctUntilChanged()
            .filterNotNull()
            .onEach { currentEpisode ->
                if (!currentEpisode.seen) {
                    requestedSecond = currentEpisode.last_second_seen
                }
                savedEpisodeId = currentEpisode.id!!
            }
            .launchIn(viewModelScope)
    }

    /**
     * Whether this presenter is initialized yet.
     */
    private fun needsInit(animeId: Long, episodeId: Long): Boolean {
        return animeId != currentAnime?.id || episodeId != currentEpisode?.id
    }

    /**
     * Initializes this presenter with the given [animeId] and [episodeId]. This method will
     * fetch the anime from the database and initialize the episode.
     */
    suspend fun init(animeId: Long, episodeId: Long): Pair<List<Video>?, Result<Boolean>> {
        if (!needsInit(animeId, episodeId)) return Pair(currentVideoList, Result.success(true))
        return try {
            val anime = getAnime.await(animeId)
            if (anime != null) {
                checkTrackers(anime)
                savedEpisodeId = episodeId

                mutableState.update { it.copy(episodeList = initEpisodeList(anime)) }
                val episode = this.currentPlaylist.first { it.id == episodeId }

                val source = sourceManager.getOrStub(anime.source)

                mutableState.update { it.copy(episode = episode, anime = anime, source = source) }

                val currentEp = currentEpisode ?: throw Exception("No episode loaded.")

                EpisodeLoader.getLinks(currentEp.toDomainEpisode()!!, anime, source).asFlow().first()
                    .takeIf { it.isNotEmpty() }
                    ?.also { currentVideoList = it }
                    ?: run {
                        currentVideoList = null
                        throw Exception("Video list is empty.")
                    }
                savedEpisodeId = currentEp.id!!

                Pair(currentVideoList, Result.success(true))
            } else {
                // Unlikely but okay
                Pair(currentVideoList, Result.success(false))
            }
        } catch (e: Throwable) {
            Pair(currentVideoList, Result.failure(e))
        }
    }

    private fun initEpisodeList(anime: Anime): List<Episode> {
        val episodes = runBlocking { getEpisodeByAnimeId.await(anime.id) }

        return episodes
            .sortedWith(getEpisodeSort(anime, sortDescending = false))
            .run {
                if (basePreferences.downloadedOnly().get()) {
                    filterDownloadedEpisodes(anime)
                } else {
                    this
                }
            }
            .map { it.toDbEpisode() }
    }

    private var hasTrackers: Boolean = false

    private val checkTrackers: (Anime) -> Unit = { anime ->
        val tracks = runBlocking { getTracks.await(anime.id) }
        hasTrackers = tracks.isNotEmpty()
    }

    fun isEpisodeOnline(): Boolean? {
        val anime = currentAnime ?: return null
        val episode = currentEpisode ?: return null
        return currentSource is AnimeHttpSource && !EpisodeLoader.isDownloaded(episode.toDomainEpisode()!!, anime)
    }

    suspend fun loadEpisode(episodeId: Long?): Pair<List<Video>?, String>? {
        val anime = currentAnime ?: return null
        val source = sourceManager.getOrStub(anime.source)

        val chosenEpisode = this.currentPlaylist.firstOrNull { ep -> ep.id == episodeId } ?: return null

        mutableState.update { it.copy(episode = chosenEpisode) }

        return withIOContext {
            try {
                val currentEpisode = currentEpisode ?: throw Exception("No episode loaded.")
                currentVideoList = EpisodeLoader.getLinks(currentEpisode.toDomainEpisode()!!, anime, source).asFlow().first()
                savedEpisodeId = currentEpisode.id!!
            } catch (e: Exception) {
                logcat(LogPriority.ERROR, e) { e.message ?: "Error getting links" }
            }

            Pair(currentVideoList, anime.title + " - " + chosenEpisode.name)
        }
    }

    /**
     * Called every time a second is reached in the player. Used to mark the flag of episode being
     * seen, update tracking services, enqueue downloaded episode deletion and download next episode.
     */
    fun onSecondReached(position: Int, duration: Int) {
        if (state.value.isLoadingEpisode) return
        val currentEp = currentEpisode ?: return
        if (savedEpisodeId == -1L) return

        val seconds = position * 1000L
        val totalSeconds = duration * 1000L
        // Save last second seen and mark as seen if needed
        currentEp.last_second_seen = seconds
        currentEp.total_seconds = totalSeconds

        val progress = playerPreferences.progressPreference().get()
        val shouldTrack = !incognitoMode || hasTrackers
        if (seconds >= totalSeconds * progress && shouldTrack) {
            currentEp.seen = true
            updateTrackEpisodeSeen(currentEp)
            deleteEpisodeIfNeeded(currentEp)
        }

        saveWatchingProgress(currentEp)

        val inDownloadRange = seconds.toDouble() / totalSeconds > 0.35
        if (inDownloadRange) {
            downloadNextEpisodes()
        }
    }

    private fun downloadNextEpisodes() {
        if (downloadAheadAmount == 0) return
        val anime = currentAnime ?: return

        // Only download ahead if current + next episode is already downloaded too to avoid jank
        if (getCurrentEpisodeIndex() == this.currentPlaylist.lastIndex) return
        val currentEpisode = currentEpisode ?: return

        val nextEpisode = this.currentPlaylist[getCurrentEpisodeIndex() + 1]
        val episodesAreDownloaded =
            EpisodeLoader.isDownloaded(currentEpisode.toDomainEpisode()!!, anime) &&
                EpisodeLoader.isDownloaded(nextEpisode.toDomainEpisode()!!, anime)

        viewModelScope.launchIO {
            if (!episodesAreDownloaded) {
                return@launchIO
            }
            val episodesToDownload = getNextEpisodes.await(anime.id, nextEpisode.id!!)
                .take(downloadAheadAmount)
            downloadManager.downloadEpisodes(anime, episodesToDownload)
        }
    }

    /**
     * Determines if deleting option is enabled and nth to last episode actually exists.
     * If both conditions are satisfied enqueues episode for delete
     * @param chosenEpisode current episode, which is going to be marked as seen.
     */
    private fun deleteEpisodeIfNeeded(chosenEpisode: Episode) {
        // Determine which episode should be deleted and enqueue
        val currentEpisodePosition = this.currentPlaylist.indexOf(chosenEpisode)
        val removeAfterSeenSlots = downloadPreferences.removeAfterReadSlots().get()
        val episodeToDelete = this.currentPlaylist.getOrNull(currentEpisodePosition - removeAfterSeenSlots)
        // If episode is completely seen no need to download it
        episodeToDownload = null

        // Check if deleting option is enabled and episode exists
        if (removeAfterSeenSlots != -1 && episodeToDelete != null) {
            enqueueDeleteSeenEpisodes(episodeToDelete)
        }
    }

    fun saveCurrentEpisodeWatchingProgress() {
        currentEpisode?.let { saveWatchingProgress(it) }
    }

    /**
     * Called when episode is changed in player or when activity is paused.
     */
    private fun saveWatchingProgress(episode: Episode) {
        viewModelScope.launchNonCancellable {
            saveEpisodeProgress(episode)
            saveEpisodeHistory(episode)
        }
    }

    /**
     * Saves this [episode] progress (last second seen and whether it's seen).
     * If incognito mode isn't on or has at least 1 tracker
     */
    private suspend fun saveEpisodeProgress(episode: Episode) {
        if (!incognitoMode || hasTrackers) {
            updateEpisode.await(
                EpisodeUpdate(
                    id = episode.id!!,
                    seen = episode.seen,
                    bookmark = episode.bookmark,
                    lastSecondSeen = episode.last_second_seen,
                    totalSeconds = episode.total_seconds,
                ),
            )
        }
    }

    /**
     * Saves this [episode] last seen history if incognito mode isn't on.
     */
    private suspend fun saveEpisodeHistory(episode: Episode) {
        if (!incognitoMode) {
            val episodeId = episode.id!!
            val seenAt = Date()
            upsertHistory.await(
                AnimeHistoryUpdate(episodeId, seenAt),
            )
        }
    }

    /**
     * Bookmarks the currently active episode.
     */
    fun bookmarkEpisode(episodeId: Long?, bookmarked: Boolean) {
        viewModelScope.launchNonCancellable {
            updateEpisode.await(
                EpisodeUpdate(
                    id = episodeId!!,
                    bookmark = bookmarked,
                ),
            )
        }
    }

    /**
     * Saves the screenshot on the pictures directory and notifies the UI of the result.
     * There's also a notification to allow sharing the image somewhere else or deleting it.
     */
    fun saveImage(imageStream: () -> InputStream, timePos: Int?) {
        val anime = currentAnime ?: return

        val context = Injekt.get<Application>()
        val notifier = SaveImageNotifier(context)
        notifier.onClear()

        val seconds = timePos?.let { Utils.prettyTime(it) } ?: return
        val filename = generateFilename(anime, seconds) ?: return

        // Pictures directory.
        val relativePath = DiskUtil.buildValidFilename(anime.title)

        // Copy file in background.
        viewModelScope.launchNonCancellable {
            try {
                val uri = imageSaver.save(
                    image = Image.Page(
                        inputStream = imageStream,
                        name = filename,
                        location = Location.Pictures.create(relativePath),
                    ),
                )
                notifier.onComplete(uri)
                eventChannel.send(Event.SavedImage(SaveImageResult.Success(uri)))
            } catch (e: Throwable) {
                notifier.onError(e.message)
                eventChannel.send(Event.SavedImage(SaveImageResult.Error(e)))
            }
        }
    }

    /**
     * Shares the screenshot and notifies the UI with the path of the file to share.
     * The image must be first copied to the internal partition because there are many possible
     * formats it can come from, like a zipped chapter, in which case it's not possible to directly
     * get a path to the file and it has to be decompressed somewhere first. Only the last shared
     * image will be kept so it won't be taking lots of internal disk space.
     */
    fun shareImage(imageStream: () -> InputStream, timePos: Int?) {
        val anime = currentAnime ?: return

        val context = Injekt.get<Application>()
        val destDir = context.cacheImageDir

        val seconds = timePos?.let { Utils.prettyTime(it) } ?: return
        val filename = generateFilename(anime, seconds) ?: return

        try {
            viewModelScope.launchIO {
                destDir.deleteRecursively()
                val uri = imageSaver.save(
                    image = Image.Page(
                        inputStream = imageStream,
                        name = filename,
                        location = Location.Cache,
                    ),
                )
                eventChannel.send(Event.ShareImage(uri, seconds))
            }
        } catch (e: Throwable) {
            logcat(LogPriority.ERROR, e)
        }
    }

    /**
     * Sets the screenshot as cover and notifies the UI of the result.
     */
    fun setAsCover(imageStream: () -> InputStream) {
        val anime = currentAnime ?: return

        viewModelScope.launchNonCancellable {
            val result = try {
                anime.editCover(Injekt.get(), imageStream())
                if (anime.isLocal() || anime.favorite) {
                    SetAsCover.Success
                } else {
                    SetAsCover.AddToLibraryFirst
                }
            } catch (e: Exception) {
                SetAsCover.Error
            }
            eventChannel.send(Event.SetCoverResult(result))
        }
    }

    /**
     * Results of the save image feature.
     */
    sealed class SaveImageResult {
        class Success(val uri: Uri) : SaveImageResult()
        class Error(val error: Throwable) : SaveImageResult()
    }

    private fun updateTrackEpisodeSeen(episode: Episode) {
        if (basePreferences.incognitoMode().get()) return
        if (!trackPreferences.autoUpdateTrack().get()) return

        val anime = currentAnime ?: return
        val episodeSeen = episode.episode_number.toDouble()

        val trackManager = Injekt.get<TrackManager>()
        val context = Injekt.get<Application>()

        viewModelScope.launchNonCancellable {
            getTracks.await(anime.id)
                .mapNotNull { track ->
                    val service = trackManager.getService(track.syncId)
                    if (service != null && service.isLogged && episodeSeen > track.lastEpisodeSeen) {
                        val updatedTrack = track.copy(lastEpisodeSeen = episodeSeen)

                        // We want these to execute even if the presenter is destroyed and leaks
                        // for a while. The view can still be garbage collected.
                        async {
                            runCatching {
                                if (context.isOnline()) {
                                    service.animeService.update(updatedTrack.toDbTrack(), true)
                                    insertTrack.await(updatedTrack)
                                } else {
                                    delayedTrackingStore.addAnimeItem(updatedTrack)
                                    DelayedAnimeTrackingUpdateJob.setupTask(context)
                                }
                            }
                        }
                    } else {
                        null
                    }
                }
                .awaitAll()
                .mapNotNull { it.exceptionOrNull() }
                .forEach { logcat(LogPriority.INFO, it) }
        }
    }

    /**
     * Enqueues this [episode] to be deleted when [deletePendingEpisodes] is called. The download
     * manager handles persisting it across process deaths.
     */
    private fun enqueueDeleteSeenEpisodes(episode: Episode) {
        if (!episode.seen) return
        val anime = currentAnime ?: return
        viewModelScope.launchNonCancellable {
            downloadManager.enqueueEpisodesToDelete(listOf(episode.toDomainEpisode()!!), anime)
        }
    }

    /**
     * Deletes all the pending episodes. This operation will run in a background thread and errors
     * are ignored.
     */
    fun deletePendingEpisodes() {
        viewModelScope.launchNonCancellable {
            downloadManager.deletePendingEpisodes()
        }
    }

    /**
     * Returns the skipIntroLength used by this anime or the default one.
     */
    fun getAnimeSkipIntroLength(resolveDefault: Boolean = true): Int {
        val default = playerPreferences.defaultIntroLength().get()
        val anime = currentAnime ?: return default
        val skipIntroLength = anime.skipIntroLength
        return when {
            resolveDefault && skipIntroLength <= 0 -> default
            else -> anime.skipIntroLength
        }
    }

    /**
     * Updates the skipIntroLength for the open anime.
     */
    fun setAnimeSkipIntroLength(skipIntroLength: Long) {
        val anime = currentAnime ?: return
        viewModelScope.launchIO {
            setAnimeViewerFlags.awaitSetSkipIntroLength(anime.id, skipIntroLength)
            logcat(LogPriority.INFO) { "New Skip Intro Length is ${anime.skipIntroLength}" }
            mutableState.update {
                it.copy(
                    anime = getAnime.await(anime.id),
                )
            }
            eventChannel.send(Event.SetAnimeSkipIntro(getAnimeSkipIntroLength()))
        }
    }

    /**
     * Generate a filename for the given [anime] and [timePos]
     */
    private fun generateFilename(
        anime: Anime,
        timePos: String,
    ): String? {
        val episode = currentEpisode ?: return null
        val filenameSuffix = " - $timePos"
        return DiskUtil.buildValidFilename(
            "${anime.title} - ${episode.name}".takeBytes(DiskUtil.MAX_FILE_NAME_BYTES - filenameSuffix.byteSize()),
        ) + filenameSuffix
    }

    /**
     * Returns the response of the AniSkipApi for this episode.
     * just works if tracking is enabled.
     */
    suspend fun aniSkipResponse(playerDuration: Int?): List<Stamp>? {
        val animeId = currentAnime?.id ?: return null
        val trackManager = Injekt.get<TrackManager>()
        var malId: Long?
        val episodeNumber = currentEpisode?.episode_number?.toInt() ?: return null
        if (getTracks.await(animeId).isEmpty()) {
            logcat { "AniSkip: No tracks found for anime $animeId" }
            return null
        }

        getTracks.await(animeId).map { track ->
            val service = trackManager.getService(track.syncId)
            malId = when (service) {
                is MyAnimeList -> track.remoteId
                is Anilist -> AniSkipApi().getMalIdFromAL(track.remoteId)
                else -> null
            }
            val duration = playerDuration ?: return null
            return malId?.let {
                AniSkipApi().getResult(it.toInt(), episodeNumber, duration.toLong())
            }
        }
        return null
    }

    fun showEpisodeList() {
        mutableState.update { it.copy(dialog = Dialog.EpisodeList) }
    }

    fun showSpeedPicker() {
        mutableState.update { it.copy(dialog = Dialog.SpeedPicker) }
    }

    fun showSkipIntroLength() {
        mutableState.update { it.copy(dialog = Dialog.SkipIntroLength) }
    }

    fun showSubtitleSettings() {
        mutableState.update { it.copy(sheet = Sheet.SubtitleSettings) }
    }

    fun showScreenshotOptions() {
        mutableState.update { it.copy(sheet = Sheet.ScreenshotOptions) }
    }

    fun showPlayerSettings() {
        mutableState.update { it.copy(sheet = Sheet.PlayerSettings) }
    }

    fun showVideoChapters() {
        mutableState.update { it.copy(sheet = Sheet.VideoChapters) }
    }

    fun showTracksCatalog() {
        mutableState.update { it.copy(sheet = Sheet.TracksCatalog) }
    }

    fun closeDialogSheet() {
        mutableState.update { it.copy(dialog = null, sheet = null) }
    }

    data class State(
        val episodeList: List<Episode> = emptyList(),
        val episode: Episode? = null,
        val anime: Anime? = null,
        val source: AnimeSource? = null,
        val isLoadingEpisode: Boolean = false,
        val dialog: Dialog? = null,
        val sheet: Sheet? = null,
    )

    sealed class Dialog {
        object EpisodeList : Dialog()
        object SpeedPicker : Dialog()
        object SkipIntroLength : Dialog()
    }

    sealed class Sheet {
        object SubtitleSettings : Sheet()
        object ScreenshotOptions : Sheet()
        object PlayerSettings : Sheet()
        object VideoChapters : Sheet()
        object TracksCatalog : Sheet()
    }

    sealed class Event {
        data class SetAnimeSkipIntro(val duration: Int) : Event()
        data class SetCoverResult(val result: SetAsCover) : Event()

        data class SavedImage(val result: SaveImageResult) : Event()
        data class ShareImage(val uri: Uri, val seconds: String) : Event()
    }
}<|MERGE_RESOLUTION|>--- conflicted
+++ resolved
@@ -108,12 +108,8 @@
     private val eventChannel = Channel<Event>()
     val eventFlow = eventChannel.receiveAsFlow()
 
-<<<<<<< HEAD
     internal val incognitoMode = basePreferences.incognitoMode().get()
-=======
-    private val incognitoMode = basePreferences.incognitoMode().get()
     private val downloadAheadAmount = downloadPreferences.autoDownloadWhileWatching().get()
->>>>>>> 59b4404c
 
     internal val relativeTime = uiPreferences.relativeTime().get()
     internal val dateFormat = UiPreferences.dateFormat(uiPreferences.dateFormat().get())
