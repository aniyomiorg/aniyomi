/*
 * Copyright 2024 Abdallah Mehiz
 * https://github.com/abdallahmehiz/mpvKt
 *
 * Licensed under the Apache License, Version 2.0 (the "License");
 * you may not use this file except in compliance with the License.
 * You may obtain a copy of the License at
 *
 *      http://www.apache.org/licenses/LICENSE-2.0
 *
 * Unless required by applicable law or agreed to in writing, software
 * distributed under the License is distributed on an "AS IS" BASIS,
 * WITHOUT WARRANTIES OR CONDITIONS OF ANY KIND, either express or implied.
 * See the License for the specific language governing permissions and
 * limitations under the License.
 */

/**
 * Code is a mix between PlayerViewModel from mpvKt and the former
 * PlayerViewModel from Aniyomi.
 */

package eu.kanade.tachiyomi.ui.player

import android.app.Application
import android.content.pm.ActivityInfo
import android.media.AudioManager
import android.net.Uri
import android.provider.Settings
import android.util.DisplayMetrics
import androidx.compose.runtime.Immutable
import androidx.core.view.WindowInsetsCompat
import androidx.lifecycle.SavedStateHandle
import androidx.lifecycle.ViewModel
import androidx.lifecycle.ViewModelProvider
import androidx.lifecycle.createSavedStateHandle
import androidx.lifecycle.viewModelScope
import androidx.lifecycle.viewmodel.CreationExtras
import eu.kanade.domain.base.BasePreferences
import eu.kanade.domain.entries.anime.interactor.SetAnimeViewerFlags
import eu.kanade.domain.items.episode.model.toDbEpisode
import eu.kanade.domain.sync.SyncPreferences
import eu.kanade.domain.track.anime.interactor.TrackEpisode
import eu.kanade.domain.track.service.TrackPreferences
import eu.kanade.domain.ui.UiPreferences
import eu.kanade.tachiyomi.animesource.AnimeSource
import eu.kanade.tachiyomi.animesource.model.SerializableVideo.Companion.toVideoList
import eu.kanade.tachiyomi.animesource.model.Video
import eu.kanade.tachiyomi.animesource.online.AnimeHttpSource
import eu.kanade.tachiyomi.data.database.models.anime.Episode
import eu.kanade.tachiyomi.data.database.models.anime.toDomainEpisode
import eu.kanade.tachiyomi.data.download.anime.AnimeDownloadManager
import eu.kanade.tachiyomi.data.download.anime.model.AnimeDownload
import eu.kanade.tachiyomi.data.saver.Image
import eu.kanade.tachiyomi.data.saver.ImageSaver
import eu.kanade.tachiyomi.data.saver.Location
import eu.kanade.tachiyomi.data.sync.SyncDataJob
import eu.kanade.tachiyomi.data.track.TrackerManager
import eu.kanade.tachiyomi.data.track.anilist.Anilist
import eu.kanade.tachiyomi.data.track.myanimelist.MyAnimeList
import eu.kanade.tachiyomi.ui.player.controls.components.IndexedSegment
import eu.kanade.tachiyomi.ui.player.loader.EpisodeLoader
import eu.kanade.tachiyomi.ui.player.settings.GesturePreferences
import eu.kanade.tachiyomi.ui.player.settings.PlayerPreferences
import eu.kanade.tachiyomi.ui.reader.SaveImageNotifier
import eu.kanade.tachiyomi.util.AniSkipApi
import eu.kanade.tachiyomi.util.SkipType
import eu.kanade.tachiyomi.util.Stamp
import eu.kanade.tachiyomi.util.editCover
import eu.kanade.tachiyomi.util.episode.filterDownloadedEpisodes
import eu.kanade.tachiyomi.util.lang.byteSize
import eu.kanade.tachiyomi.util.lang.takeBytes
import eu.kanade.tachiyomi.util.storage.DiskUtil
import eu.kanade.tachiyomi.util.storage.cacheImageDir
import eu.kanade.tachiyomi.util.system.toast
import `is`.xyz.mpv.MPVLib
import `is`.xyz.mpv.Utils
import kotlinx.coroutines.Job
import kotlinx.coroutines.channels.Channel
import kotlinx.coroutines.delay
import kotlinx.coroutines.flow.MutableStateFlow
import kotlinx.coroutines.flow.asStateFlow
import kotlinx.coroutines.flow.first
import kotlinx.coroutines.flow.receiveAsFlow
import kotlinx.coroutines.flow.update
import kotlinx.coroutines.launch
import kotlinx.coroutines.runBlocking
import logcat.LogPriority
import tachiyomi.core.common.i18n.stringResource
import tachiyomi.core.common.util.lang.launchIO
import tachiyomi.core.common.util.lang.launchNonCancellable
import tachiyomi.core.common.util.lang.withIOContext
import tachiyomi.core.common.util.lang.withUIContext
import tachiyomi.core.common.util.system.logcat
import tachiyomi.domain.download.service.DownloadPreferences
import tachiyomi.domain.entries.anime.interactor.GetAnime
import tachiyomi.domain.entries.anime.model.Anime
import tachiyomi.domain.history.anime.interactor.GetNextEpisodes
import tachiyomi.domain.history.anime.interactor.UpsertAnimeHistory
import tachiyomi.domain.history.anime.model.AnimeHistoryUpdate
import tachiyomi.domain.items.episode.interactor.GetEpisodesByAnimeId
import tachiyomi.domain.items.episode.interactor.UpdateEpisode
import tachiyomi.domain.items.episode.model.EpisodeUpdate
import tachiyomi.domain.items.episode.service.getEpisodeSort
import tachiyomi.domain.source.anime.service.AnimeSourceManager
import tachiyomi.domain.track.anime.interactor.GetAnimeTracks
import tachiyomi.i18n.MR
import tachiyomi.source.local.entries.anime.isLocal
import uy.kohesive.injekt.Injekt
import uy.kohesive.injekt.api.get
import java.io.File
import java.io.InputStream
import java.util.Date

class PlayerViewModelProviderFactory(
    private val activity: PlayerActivity,
) : ViewModelProvider.Factory {
    override fun <T : ViewModel> create(modelClass: Class<T>, extras: CreationExtras): T {
        return PlayerViewModel(activity, extras.createSavedStateHandle()) as T
    }
}

class PlayerViewModel @JvmOverloads constructor(
    private val activity: PlayerActivity,
    private val savedState: SavedStateHandle,
    private val sourceManager: AnimeSourceManager = Injekt.get(),
    private val downloadManager: AnimeDownloadManager = Injekt.get(),
    private val imageSaver: ImageSaver = Injekt.get(),
    private val downloadPreferences: DownloadPreferences = Injekt.get(),
    private val trackPreferences: TrackPreferences = Injekt.get(),
    private val trackEpisode: TrackEpisode = Injekt.get(),
    private val getAnime: GetAnime = Injekt.get(),
    private val getNextEpisodes: GetNextEpisodes = Injekt.get(),
    private val getEpisodesByAnimeId: GetEpisodesByAnimeId = Injekt.get(),
    private val getTracks: GetAnimeTracks = Injekt.get(),
    private val upsertHistory: UpsertAnimeHistory = Injekt.get(),
    private val updateEpisode: UpdateEpisode = Injekt.get(),
    private val setAnimeViewerFlags: SetAnimeViewerFlags = Injekt.get(),
<<<<<<< HEAD
    private val syncPreferences: SyncPreferences = Injekt.get(),
    internal val networkPreferences: NetworkPreferences = Injekt.get(),
=======
>>>>>>> 9a050a9e
    internal val playerPreferences: PlayerPreferences = Injekt.get(),
    internal val gesturePreferences: GesturePreferences = Injekt.get(),
    private val basePreferences: BasePreferences = Injekt.get(),
    uiPreferences: UiPreferences = Injekt.get(),
) : ViewModel() {

    private val _currentPlaylist = MutableStateFlow<List<Episode>>(emptyList())
    val currentPlaylist = _currentPlaylist.asStateFlow()

    private val _hasPreviousEpisode = MutableStateFlow(false)
    val hasPreviousEpisode = _hasPreviousEpisode.asStateFlow()

<<<<<<< HEAD
    internal val incognitoMode = basePreferences.incognitoMode().get()
    private val downloadAheadAmount = downloadPreferences.autoDownloadWhileWatching().get()
=======
    private val _hasNextEpisode = MutableStateFlow(false)
    val hasNextEpisode = _hasNextEpisode.asStateFlow()
>>>>>>> 9a050a9e

    private val _currentEpisode = MutableStateFlow<Episode?>(null)
    val currentEpisode = _currentEpisode.asStateFlow()

    private val _currentAnime = MutableStateFlow<Anime?>(null)
    val currentAnime = _currentAnime.asStateFlow()

    private val _currentSource = MutableStateFlow<AnimeSource?>(null)
    val currentSource = _currentSource.asStateFlow()

    private val _isLoadingEpisode = MutableStateFlow(false)
    val isLoadingEpisode = _isLoadingEpisode.asStateFlow()

    private val _currentDecoder = MutableStateFlow(getDecoderFromValue(MPVLib.getPropertyString("hwdec")))
    val currentDecoder = _currentDecoder.asStateFlow()

    val mediaTitle = MutableStateFlow("")
    val animeTitle = MutableStateFlow("")

    val isLoading = MutableStateFlow(true)
    val playbackSpeed = MutableStateFlow(playerPreferences.playerSpeed().get())

    private val _subtitleTracks = MutableStateFlow<List<VideoTrack>>(emptyList())
    val subtitleTracks = _subtitleTracks.asStateFlow()
    private val _selectedSubtitles = MutableStateFlow(Pair(-1, -1))
    val selectedSubtitles = _selectedSubtitles.asStateFlow()

    private val _audioTracks = MutableStateFlow<List<VideoTrack>>(emptyList())
    val audioTracks = _audioTracks.asStateFlow()
    private val _selectedAudio = MutableStateFlow(-1)
    val selectedAudio = _selectedAudio.asStateFlow()

    val isLoadingTracks = MutableStateFlow(true)

    private val _videoList = MutableStateFlow<List<Video>>(emptyList())
    val videoList = _videoList.asStateFlow()
    private val _selectedVideoIndex = MutableStateFlow(-1)
    val selectedVideoIndex = _selectedVideoIndex.asStateFlow()

    private val _chapters = MutableStateFlow<List<IndexedSegment>>(emptyList())
    val chapters = _chapters.asStateFlow()
    private val _currentChapter = MutableStateFlow<IndexedSegment?>(null)
    val currentChapter = _currentChapter.asStateFlow()

    private val _pos = MutableStateFlow(0f)
    val pos = _pos.asStateFlow()

    val duration = MutableStateFlow(0f)

    private val _readAhead = MutableStateFlow(0f)
    val readAhead = _readAhead.asStateFlow()

    private val _paused = MutableStateFlow(false)
    val paused = _paused.asStateFlow()

    private val _controlsShown = MutableStateFlow(!playerPreferences.hideControls().get())
    val controlsShown = _controlsShown.asStateFlow()
    private val _seekBarShown = MutableStateFlow(!playerPreferences.hideControls().get())
    val seekBarShown = _seekBarShown.asStateFlow()
    private val _areControlsLocked = MutableStateFlow(false)
    val areControlsLocked = _areControlsLocked.asStateFlow()

    val playerUpdate = MutableStateFlow<PlayerUpdates>(PlayerUpdates.None)
    val isBrightnessSliderShown = MutableStateFlow(false)
    val isVolumeSliderShown = MutableStateFlow(false)
    val currentBrightness = MutableStateFlow(
        runCatching {
            Settings.System.getFloat(activity.contentResolver, Settings.System.SCREEN_BRIGHTNESS)
                .normalize(0f, 255f, 0f, 1f)
        }.getOrElse { 0f },
    )
    val currentVolume = MutableStateFlow(activity.audioManager.getStreamVolume(AudioManager.STREAM_MUSIC))
    val currentMPVVolume = MutableStateFlow(MPVLib.getPropertyInt("volume"))
    var volumeBoostCap: Int = MPVLib.getPropertyInt("volume-max")

    // Pair(startingPosition, seekAmount)
    val gestureSeekAmount = MutableStateFlow<Pair<Int, Int>?>(null)

    val sheetShown = MutableStateFlow(Sheets.None)
    val panelShown = MutableStateFlow(Panels.None)
    val dialogShown = MutableStateFlow(Dialogs.None)

    private val _seekText = MutableStateFlow<String?>(null)
    val seekText = _seekText.asStateFlow()
    private val _doubleTapSeekAmount = MutableStateFlow(0)
    val doubleTapSeekAmount = _doubleTapSeekAmount.asStateFlow()
    private val _isSeekingForwards = MutableStateFlow(false)
    val isSeekingForwards = _isSeekingForwards.asStateFlow()

    private var timerJob: Job? = null
    private val _remainingTime = MutableStateFlow(0)
    val remainingTime = _remainingTime.asStateFlow()

    private val _aniskipButton = MutableStateFlow<String?>(null)
    val aniskipButton = _aniskipButton.asStateFlow()

    val cachePath: String = activity.cacheDir.path

    private fun updateAniskipButton(value: String?) {
        _aniskipButton.update { _ -> value }
    }

    /**
     * Starts a sleep timer/cancels the current timer if [seconds] is less than 1.
     */
    fun startTimer(seconds: Int) {
        timerJob?.cancel()
        _remainingTime.value = seconds
        if (seconds < 1) return
        timerJob = viewModelScope.launch {
            for (time in seconds downTo 0) {
                _remainingTime.value = time
                delay(1000)
            }
            pause()
            withUIContext { Injekt.get<Application>().toast(MR.strings.toast_sleep_timer_ended) }
        }
    }

    fun isEpisodeOnline(): Boolean? {
        val anime = currentAnime.value ?: return null
        val episode = currentEpisode.value ?: return null
        val source = currentSource.value ?: return null
        return source is AnimeHttpSource &&
            !EpisodeLoader.isDownload(
                episode.toDomainEpisode()!!,
                anime,
            )
    }

    fun updateIsLoadingEpisode(value: Boolean) {
        _isLoadingEpisode.update { _ -> value }
    }

    private fun updateEpisodeList(episodeList: List<Episode>) {
        _currentPlaylist.update { _ -> filterEpisodeList(episodeList) }
    }

    fun getDecoder() {
        _currentDecoder.update { getDecoderFromValue(activity.player.hwdecActive) }
    }

    fun updateDecoder(decoder: Decoder) {
        MPVLib.setPropertyString("hwdec", decoder.value)
    }

    val getTrackLanguage: (Int) -> String = {
        if (it != -1) {
            MPVLib.getPropertyString("track-list/$it/lang") ?: ""
        } else {
            activity.stringResource(MR.strings.off)
        }
    }
    val getTrackTitle: (Int) -> String = {
        if (it != -1) {
            MPVLib.getPropertyString("track-list/$it/title") ?: ""
        } else {
            activity.stringResource(MR.strings.off)
        }
    }
    val getTrackMPVId: (Int) -> Int = {
        if (it != -1) {
            MPVLib.getPropertyInt("track-list/$it/id")
        } else {
            -1
        }
    }
    val getTrackType: (Int) -> String? = {
        MPVLib.getPropertyString("track-list/$it/type")
    }

    private var trackLoadingJob: Job? = null
    fun loadTracks() {
        trackLoadingJob?.cancel()
        trackLoadingJob = viewModelScope.launch {
            val possibleTrackTypes = listOf("audio", "sub")
            val subTracks = mutableListOf<VideoTrack>()
            val audioTracks = mutableListOf(
                VideoTrack(-1, activity.stringResource(MR.strings.off), null),
            )
            try {
                val tracksCount = MPVLib.getPropertyInt("track-list/count") ?: 0
                for (i in 0..<tracksCount) {
                    val type = getTrackType(i)
                    if (!possibleTrackTypes.contains(type) || type == null) continue
                    when (type) {
                        "sub" -> subTracks.add(VideoTrack(getTrackMPVId(i), getTrackTitle(i), getTrackLanguage(i)))
                        "audio" -> audioTracks.add(VideoTrack(getTrackMPVId(i), getTrackTitle(i), getTrackLanguage(i)))
                        else -> error("Unrecognized track type")
                    }
                }
            } catch (e: NullPointerException) {
                logcat(LogPriority.ERROR) { "Couldn't load tracks, probably cause mpv was destroyed" }
                return@launch
            }
            _subtitleTracks.update { subTracks }
            _audioTracks.update { audioTracks }

            if (!isLoadingTracks.value) {
                onFinishLoadingTracks()
            }
        }
    }

    fun onFinishLoadingTracks() {
        val preferredSubtitle = activity.subtitleSelect.getPreferredSubtitleIndex(subtitleTracks.value)
        preferredSubtitle?.let {
            activity.player.sid = it.id
            activity.player.secondarySid = -1
        }

        isLoadingTracks.update { _ -> true }
        updateIsLoadingEpisode(false)
        unpause()
    }

    @Immutable
    data class VideoTrack(
        val id: Int,
        val name: String,
        val language: String?,
    )

    fun loadChapters() {
        val chapters = mutableListOf<IndexedSegment>()
        val count = MPVLib.getPropertyInt("chapter-list/count")!!
        for (i in 0 until count) {
            val title = MPVLib.getPropertyString("chapter-list/$i/title")
            val time = MPVLib.getPropertyInt("chapter-list/$i/time")!!
            chapters.add(
                IndexedSegment(
                    name = title,
                    start = time.toFloat(),
                    index = 0,
                ),
            )
        }
        updateChapters(chapters.sortedBy { it.start })
    }

    fun updateChapters(chapters: List<IndexedSegment>) {
        _chapters.update { _ -> chapters }
    }

    fun selectChapter(index: Int) {
        val time = chapters.value[index].start
        seekTo(time.toInt())
    }

    fun updateChapter(index: Long) {
        if (chapters.value.isEmpty() || index == -1L) return
        _currentChapter.update { chapters.value.getOrNull(index.toInt()) ?: return }
    }

    fun updateVideoList(videoList: List<Video>) {
        _videoList.update { _ -> videoList }
    }

    fun setVideoIndex(idx: Int) {
        _selectedVideoIndex.update { _ -> idx }
    }

    fun selectVideo(video: Video) {
        updateIsLoadingEpisode(true)

        val idx = videoList.value.indexOf(video)

        activity.setVideoList(
            qualityIndex = idx,
            videos = videoList.value,
        )
    }

    fun addAudio(uri: Uri) {
        val url = uri.toString()
        val isContentUri = url.startsWith("content://")
        val path = (if (isContentUri) uri.openContentFd(activity) else url)
            ?: return
        val name = if (isContentUri) uri.getFileName(activity) else null
        if (name == null) {
            MPVLib.command(arrayOf("audio-add", path, "cached"))
        } else {
            MPVLib.command(arrayOf("audio-add", path, "cached", name))
        }
    }

    fun selectAudio(id: Int) {
        activity.player.aid = id
    }

    fun updateAudio(id: Int) {
        _selectedAudio.update { id }
    }

    fun addSubtitle(uri: Uri) {
        val url = uri.toString()
        val isContentUri = url.startsWith("content://")
        val path = (if (isContentUri) uri.openContentFd(activity) else url)
            ?: return
        val name = if (isContentUri) uri.getFileName(activity) else null
        if (name == null) {
            MPVLib.command(arrayOf("sub-add", path, "cached"))
        } else {
            MPVLib.command(arrayOf("sub-add", path, "cached", name))
        }
    }

    fun selectSub(id: Int) {
        val selectedSubs = selectedSubtitles.value
        _selectedSubtitles.update {
            when (id) {
                selectedSubs.first -> Pair(selectedSubs.second, -1)
                selectedSubs.second -> Pair(selectedSubs.first, -1)
                else -> {
                    if (selectedSubs.first != -1) {
                        Pair(selectedSubs.first, id)
                    } else {
                        Pair(id, -1)
                    }
                }
            }
        }
        activity.player.secondarySid = _selectedSubtitles.value.second
        activity.player.sid = _selectedSubtitles.value.first
    }

    fun updateSubtitle(sid: Int, secondarySid: Int) {
        _selectedSubtitles.update { Pair(sid, secondarySid) }
    }

    fun updatePlayBackPos(pos: Float) {
        onSecondReached(pos.toInt(), duration.value.toInt())
        _pos.update { pos }
    }

    fun updateReadAhead(value: Long) {
        _readAhead.update { value.toFloat() }
    }

    fun pauseUnpause() {
        if (paused.value) {
            unpause()
        } else {
            pause()
        }
    }

    fun pause() {
        activity.player.paused = true
        _paused.update { true }
        runCatching {
            activity.setPictureInPictureParams(activity.createPipParams())
        }
    }

    fun unpause() {
        activity.player.paused = false
        _paused.update { false }
    }

    private val showStatusBar = playerPreferences.showSystemStatusBar().get()
    fun showControls() {
        if (sheetShown.value != Sheets.None ||
            panelShown.value != Panels.None ||
            dialogShown.value != Dialogs.None
        ) {
            return
        }
        if (showStatusBar) {
            activity.windowInsetsController.show(WindowInsetsCompat.Type.statusBars())
        }
        _controlsShown.update { true }
    }

    fun hideControls() {
        activity.windowInsetsController.hide(WindowInsetsCompat.Type.statusBars())
        _controlsShown.update { false }
    }

    fun hideSeekBar() {
        _seekBarShown.update { false }
    }

    fun showSeekBar() {
        if (sheetShown.value != Sheets.None) return
        _seekBarShown.update { true }
    }

    fun lockControls() {
        _areControlsLocked.update { true }
    }

    fun unlockControls() {
        _areControlsLocked.update { false }
    }

    fun seekBy(offset: Int, precise: Boolean = false) {
        MPVLib.command(arrayOf("seek", offset.toString(), if (precise) "relative+exact" else "relative"))
    }

    fun seekTo(position: Int, precise: Boolean = true) {
        if (position !in 0..(activity.player.duration ?: 0)) return
        MPVLib.command(arrayOf("seek", position.toString(), if (precise) "absolute" else "absolute+keyframes"))
    }

    fun changeBrightnessTo(
        brightness: Float,
    ) {
        activity.window.attributes = activity.window.attributes.apply {
            screenBrightness = brightness.coerceIn(0f, 1f).also {
                currentBrightness.update { _ -> it }
            }
        }
    }

    fun displayBrightnessSlider() {
        isBrightnessSliderShown.update { true }
    }

    val maxVolume = activity.audioManager.getStreamMaxVolume(AudioManager.STREAM_MUSIC)
    fun changeVolumeBy(change: Int) {
        val mpvVolume = MPVLib.getPropertyInt("volume")
        if (volumeBoostCap > 0 && currentVolume.value == maxVolume) {
            if (mpvVolume == 100 && change < 0) changeVolumeTo(currentVolume.value + change)
            val finalMPVVolume = (mpvVolume + change).coerceAtLeast(100)
            if (finalMPVVolume in 100..volumeBoostCap + 100) {
                changeMPVVolumeTo(finalMPVVolume)
                return
            }
        }
        changeVolumeTo(currentVolume.value + change)
    }

    fun changeVolumeTo(volume: Int) {
        val newVolume = volume.coerceIn(0..maxVolume)
        activity.audioManager.setStreamVolume(
            AudioManager.STREAM_MUSIC,
            newVolume,
            0,
        )
        currentVolume.update { newVolume }
    }

    fun changeMPVVolumeTo(volume: Int) {
        MPVLib.setPropertyInt("volume", volume)
    }

    fun setMPVVolume(volume: Int) {
        if (volume != currentMPVVolume.value) displayVolumeSlider()
        currentMPVVolume.update { volume }
    }

    fun displayVolumeSlider() {
        isVolumeSliderShown.update { true }
    }

    fun setAutoPlay(value: Boolean) {
        val textRes = if (value) {
            MR.strings.enable_auto_play
        } else {
            MR.strings.disable_auto_play
        }
        playerUpdate.update { PlayerUpdates.ShowTextResource(textRes) }
        playerPreferences.autoplayEnabled().set(value)
    }

    @Suppress("DEPRECATION")
    fun changeVideoAspect(aspect: VideoAspect) {
        var ratio = -1.0
        var pan = 1.0
        when (aspect) {
            VideoAspect.Crop -> {
                pan = 1.0
            }

            VideoAspect.Fit -> {
                pan = 0.0
                MPVLib.setPropertyDouble("panscan", 0.0)
            }

            VideoAspect.Stretch -> {
                val dm = DisplayMetrics()
                activity.windowManager.defaultDisplay.getRealMetrics(dm)
                ratio = dm.widthPixels / dm.heightPixels.toDouble()
                pan = 0.0
            }
        }
        MPVLib.setPropertyDouble("panscan", pan)
        MPVLib.setPropertyDouble("video-aspect-override", ratio)
        playerPreferences.aspectState().set(aspect)
        playerUpdate.update { PlayerUpdates.AspectRatio }
    }

    fun cycleScreenRotations() {
        activity.requestedOrientation = when (activity.requestedOrientation) {
            ActivityInfo.SCREEN_ORIENTATION_LANDSCAPE,
            ActivityInfo.SCREEN_ORIENTATION_REVERSE_LANDSCAPE,
            ActivityInfo.SCREEN_ORIENTATION_SENSOR_LANDSCAPE,
            -> {
                playerPreferences.defaultPlayerOrientationType().set(PlayerOrientation.SensorPortrait)
                ActivityInfo.SCREEN_ORIENTATION_SENSOR_PORTRAIT
            }

            else -> {
                playerPreferences.defaultPlayerOrientationType().set(PlayerOrientation.SensorLandscape)
                ActivityInfo.SCREEN_ORIENTATION_SENSOR_LANDSCAPE
            }
        }
    }

    private val doubleTapToSeekDuration = gesturePreferences.skipLengthPreference().get()

    fun updateSeekAmount(amount: Int) {
        _doubleTapSeekAmount.update { _ -> amount }
    }

    fun updateSeekText(value: String?) {
        _seekText.update { _ -> value }
    }

    fun leftSeek() {
        if (pos.value > 0) {
            _doubleTapSeekAmount.value -= doubleTapToSeekDuration
        }
        _isSeekingForwards.value = false
        seekBy(-doubleTapToSeekDuration, gesturePreferences.playerSmoothSeek().get())
        if (gesturePreferences.showSeekBar().get()) showSeekBar()
    }

    fun rightSeek() {
        if (pos.value < duration.value) {
            _doubleTapSeekAmount.value += doubleTapToSeekDuration
        }
        _isSeekingForwards.value = true
        seekBy(doubleTapToSeekDuration, gesturePreferences.playerSmoothSeek().get())
        if (gesturePreferences.showSeekBar().get()) showSeekBar()
    }

    private fun rightSeekToWithText(seekDuration: Int, text: String?) {
        _isSeekingForwards.value = true
        _doubleTapSeekAmount.value = 1
        _seekText.update { _ -> text }
        seekTo(seekDuration)
        if (gesturePreferences.showSeekBar().get()) showSeekBar()
    }

    fun changeEpisode(previous: Boolean, autoPlay: Boolean = false) {
        if (previous && !hasPreviousEpisode.value) {
            activity.toast(activity.stringResource(MR.strings.no_prev_episode))
            return
        }

        if (!previous && !hasNextEpisode.value) {
            activity.toast(activity.stringResource(MR.strings.no_next_episode))
            return
        }

        activity.changeEpisode(getAdjacentEpisodeId(previous = previous), autoPlay = autoPlay)
    }

    fun handleLeftDoubleTap() {
        when (gesturePreferences.leftDoubleTapGesture().get()) {
            SingleActionGesture.Seek -> {
                leftSeek()
            }
            SingleActionGesture.PlayPause -> {
                pauseUnpause()
            }
            SingleActionGesture.Custom -> {
                MPVLib.command(arrayOf("keypress", CustomKeyCodes.DoubleTapLeft.keyCode))
            }
            SingleActionGesture.None -> {}
            SingleActionGesture.Switch -> changeEpisode(true)
        }
    }

    fun handleCenterDoubleTap() {
        when (gesturePreferences.centerDoubleTapGesture().get()) {
            SingleActionGesture.PlayPause -> {
                pauseUnpause()
            }
            SingleActionGesture.Custom -> {
                MPVLib.command(arrayOf("keypress", CustomKeyCodes.DoubleTapCenter.keyCode))
            }
            SingleActionGesture.Seek -> {}
            SingleActionGesture.None -> {}
            SingleActionGesture.Switch -> {}
        }
    }

    fun handleRightDoubleTap() {
        when (gesturePreferences.rightDoubleTapGesture().get()) {
            SingleActionGesture.Seek -> {
                rightSeek()
            }
            SingleActionGesture.PlayPause -> {
                pauseUnpause()
            }
            SingleActionGesture.Custom -> {
                MPVLib.command(arrayOf("keypress", CustomKeyCodes.DoubleTapRight.keyCode))
            }
            SingleActionGesture.None -> {}
            SingleActionGesture.Switch -> changeEpisode(false)
        }
    }

    override fun onCleared() {
        if (currentEpisode.value != null) {
            saveWatchingProgress(currentEpisode.value!!)
            episodeToDownload?.let {
                downloadManager.addDownloadsToStartOfQueue(listOf(it))
            }
        }
    }

    // ====== OLD ======

    private val eventChannel = Channel<Event>()
    val eventFlow = eventChannel.receiveAsFlow()

    private val incognitoMode = basePreferences.incognitoMode().get()
    private val downloadAheadAmount = downloadPreferences.autoDownloadWhileWatching().get()

    internal val relativeTime = uiPreferences.relativeTime().get()
    internal val dateFormat = UiPreferences.dateFormat(uiPreferences.dateFormat().get())

    /**
     * The position in the current video. Used to restore from process kill.
     */
    private var episodePosition = savedState.get<Long>("episode_position")
        set(value) {
            savedState["episode_position"] = value
            field = value
        }

    /**
     * The current video's quality index. Used to restore from process kill.
     */
    private var qualityIndex = savedState.get<Int>("quality_index") ?: 0
        set(value) {
            savedState["quality_index"] = value
            field = value
        }

    /**
     * The episode id of the currently loaded episode. Used to restore from process kill.
     */
    private var episodeId = savedState.get<Long>("episode_id") ?: -1L
        set(value) {
            savedState["episode_id"] = value
            field = value
        }

    private var episodeToDownload: AnimeDownload? = null

    private var currentVideoList: List<Video>? = null

    private fun filterEpisodeList(episodes: List<Episode>): List<Episode> {
        val anime = currentAnime.value ?: return episodes
        val selectedEpisode = episodes.find { it.id == episodeId }
            ?: error("Requested episode of id $episodeId not found in episode list")

        val episodesForPlayer = episodes.filterNot {
            anime.unseenFilterRaw == Anime.EPISODE_SHOW_SEEN &&
                !it.seen ||
                anime.unseenFilterRaw == Anime.EPISODE_SHOW_UNSEEN &&
                it.seen ||
                anime.downloadedFilterRaw == Anime.EPISODE_SHOW_DOWNLOADED &&
                !downloadManager.isEpisodeDownloaded(
                    it.name,
                    it.scanlator,
                    anime.title,
                    anime.source,
                ) ||
                anime.downloadedFilterRaw == Anime.EPISODE_SHOW_NOT_DOWNLOADED &&
                downloadManager.isEpisodeDownloaded(
                    it.name,
                    it.scanlator,
                    anime.title,
                    anime.source,
                ) ||
                anime.bookmarkedFilterRaw == Anime.EPISODE_SHOW_BOOKMARKED &&
                !it.bookmark ||
                anime.bookmarkedFilterRaw == Anime.EPISODE_SHOW_NOT_BOOKMARKED &&
                it.bookmark
        }.toMutableList()

        if (episodesForPlayer.all { it.id != episodeId }) {
            episodesForPlayer += listOf(selectedEpisode)
        }

        return episodesForPlayer
    }

    fun getCurrentEpisodeIndex(): Int {
        return currentPlaylist.value.indexOfFirst { currentEpisode.value?.id == it.id }
    }

    private fun getAdjacentEpisodeId(previous: Boolean): Long {
        val newIndex = if (previous) getCurrentEpisodeIndex() - 1 else getCurrentEpisodeIndex() + 1

        return when {
            previous && getCurrentEpisodeIndex() == 0 -> -1L
            !previous && currentPlaylist.value.lastIndex == getCurrentEpisodeIndex() -> -1L
            else -> currentPlaylist.value.getOrNull(newIndex)?.id ?: -1L
        }
    }

    fun updateHasNextEpisode(value: Boolean) {
        _hasNextEpisode.update { _ -> value }
    }

    fun updateHasPreviousEpisode(value: Boolean) {
        _hasPreviousEpisode.update { _ -> value }
    }

    /**
     * Called when the activity is saved and not changing configurations. It updates the database
     * to persist the current progress of the active episode.
     */
    fun onSaveInstanceStateNonConfigurationChange() {
        val currentEpisode = currentEpisode.value ?: return
        viewModelScope.launchNonCancellable {
            saveEpisodeProgress(currentEpisode)
        }
    }

    /**
     * Whether this presenter is initialized yet.
     */
    private fun needsInit(): Boolean {
        return currentAnime.value == null || currentEpisode.value == null
    }

    /**
     * Initializes this presenter with the given [animeId] and [initialEpisodeId]. This method will
     * fetch the anime from the database and initialize the episode.
     */
    suspend fun init(
        animeId: Long,
        initialEpisodeId: Long,
        vidList: String,
        vidIndex: Int,
    ): Pair<InitResult, Result<Boolean>> {
        val defaultResult = InitResult(currentVideoList, 0, null)
        if (!needsInit()) return Pair(defaultResult, Result.success(true))
        return try {
            val anime = getAnime.await(animeId)
            if (anime != null) {
                animeTitle.update { _ -> anime.title }
                sourceManager.isInitialized.first { it }
                if (episodeId == -1L) episodeId = initialEpisodeId

                checkTrackers(anime)

                updateEpisodeList(initEpisodeList(anime))

                val episode = currentPlaylist.value.first { it.id == episodeId }
                mediaTitle.update { _ -> episode.name }

                val source = sourceManager.getOrStub(anime.source)

                _currentEpisode.update { _ -> episode }
                _currentAnime.update { _ -> anime }
                _currentSource.update { _ -> source }

                _hasPreviousEpisode.update { _ -> getCurrentEpisodeIndex() != 0 }
                _hasNextEpisode.update { _ -> getCurrentEpisodeIndex() != currentPlaylist.value.size - 1 }

                val currentEp = currentEpisode.value ?: throw Exception("No episode loaded.")
                if (vidList.isNotBlank()) {
                    currentVideoList = vidList.toVideoList().ifEmpty {
                        currentVideoList = null
                        throw Exception("Video selected from empty list?")
                    }
                    qualityIndex = vidIndex
                } else {
                    EpisodeLoader.getLinks(currentEp.toDomainEpisode()!!, anime, source)
                        .takeIf { it.isNotEmpty() }
                        ?.also { currentVideoList = it }
                        ?: run {
                            currentVideoList = null
                            throw Exception("Video list is empty.")
                        }
                }

                val result = InitResult(
                    videoList = currentVideoList,
                    videoIndex = qualityIndex,
                    position = episodePosition,
                )
                Pair(result, Result.success(true))
            } else {
                // Unlikely but okay
                Pair(defaultResult, Result.success(false))
            }
        } catch (e: Throwable) {
            Pair(defaultResult, Result.failure(e))
        }
    }

    data class InitResult(
        val videoList: List<Video>?,
        val videoIndex: Int,
        val position: Long?,
    )

    private fun initEpisodeList(anime: Anime): List<Episode> {
        val episodes = runBlocking { getEpisodesByAnimeId.await(anime.id) }

        return episodes
            .sortedWith(getEpisodeSort(anime, sortDescending = false))
            .run {
                if (basePreferences.downloadedOnly().get()) {
                    filterDownloadedEpisodes(anime)
                } else {
                    this
                }
            }
            .map { it.toDbEpisode() }
    }

    private var hasTrackers: Boolean = false
    private val checkTrackers: (Anime) -> Unit = { anime ->
        val tracks = runBlocking { getTracks.await(anime.id) }
        hasTrackers = tracks.isNotEmpty()
    }

    suspend fun loadEpisode(episodeId: Long?): Pair<List<Video>?, String>? {
        val anime = currentAnime.value ?: return null
        val source = sourceManager.getOrStub(anime.source)

        val chosenEpisode = currentPlaylist.value.firstOrNull { ep -> ep.id == episodeId } ?: return null

        _currentEpisode.update { _ -> chosenEpisode }

        return withIOContext {
            try {
                val currentEpisode = currentEpisode.value ?: throw Exception("No episode loaded.")
                currentVideoList = EpisodeLoader.getLinks(
                    currentEpisode.toDomainEpisode()!!,
                    anime,
                    source,
                )
                this@PlayerViewModel.episodeId = currentEpisode.id!!
            } catch (e: Exception) {
                logcat(LogPriority.ERROR, e) { e.message ?: "Error getting links" }
            }

            Pair(currentVideoList, anime.title + " - " + chosenEpisode.name)
        }
    }

    /**
     * Called every time a second is reached in the player. Used to mark the flag of episode being
     * seen, update tracking services, enqueue downloaded episode deletion and download next episode.
     */
    private fun onSecondReached(position: Int, duration: Int) {
        if (isLoadingEpisode.value) return
        val currentEp = currentEpisode.value ?: return
        if (episodeId == -1L) return

        val syncTriggerOpt = syncPreferences.getSyncTriggerOptions()
        val isSyncEnabled = syncPreferences.isSyncEnabled()

        val seconds = position * 1000L
        val totalSeconds = duration * 1000L
        // Save last second seen and mark as seen if needed
        currentEp.last_second_seen = seconds
        currentEp.total_seconds = totalSeconds

        episodePosition = seconds

        val progress = playerPreferences.progressPreference().get()
        val shouldTrack = !incognitoMode || hasTrackers
        if (seconds >= totalSeconds * progress && shouldTrack) {
            currentEp.seen = true
            updateTrackEpisodeSeen(currentEp)
            deleteEpisodeIfNeeded(currentEp)

            // Check if syncing is enabled for chapter read:
            if (isSyncEnabled && syncTriggerOpt.syncOnEpisodeSeen) {
                SyncDataJob.startNow(Injekt.get<Application>())
            }
        }

        saveWatchingProgress(currentEp)

        val inDownloadRange = seconds.toDouble() / totalSeconds > 0.35
        if (inDownloadRange) {
            downloadNextEpisodes()
        }
    }

    private fun downloadNextEpisodes() {
        if (downloadAheadAmount == 0) return
        val anime = currentAnime.value ?: return

        // Only download ahead if current + next episode is already downloaded too to avoid jank
        if (getCurrentEpisodeIndex() == currentPlaylist.value.lastIndex) return
        val currentEpisode = currentEpisode.value ?: return

        val nextEpisode = currentPlaylist.value[getCurrentEpisodeIndex() + 1]
        val episodesAreDownloaded =
            EpisodeLoader.isDownload(currentEpisode.toDomainEpisode()!!, anime) &&
                EpisodeLoader.isDownload(nextEpisode.toDomainEpisode()!!, anime)

        viewModelScope.launchIO {
            if (!episodesAreDownloaded) {
                return@launchIO
            }
            val episodesToDownload = getNextEpisodes.await(anime.id, nextEpisode.id!!)
                .take(downloadAheadAmount)
            downloadManager.downloadEpisodes(anime, episodesToDownload)
        }
    }

    /**
     * Determines if deleting option is enabled and nth to last episode actually exists.
     * If both conditions are satisfied enqueues episode for delete
     * @param chosenEpisode current episode, which is going to be marked as seen.
     */
    private fun deleteEpisodeIfNeeded(chosenEpisode: Episode) {
        // Determine which episode should be deleted and enqueue
        val currentEpisodePosition = currentPlaylist.value.indexOf(chosenEpisode)
        val removeAfterSeenSlots = downloadPreferences.removeAfterReadSlots().get()
        val episodeToDelete = currentPlaylist.value.getOrNull(
            currentEpisodePosition - removeAfterSeenSlots,
        )
        // If episode is completely seen no need to download it
        episodeToDownload = null

        // Check if deleting option is enabled and episode exists
        if (removeAfterSeenSlots != -1 && episodeToDelete != null) {
            enqueueDeleteSeenEpisodes(episodeToDelete)
        }
    }

    fun saveCurrentEpisodeWatchingProgress() {
        currentEpisode.value?.let { saveWatchingProgress(it) }
    }

    /**
     * Called when episode is changed in player or when activity is paused.
     */
    private fun saveWatchingProgress(episode: Episode) {
        viewModelScope.launchNonCancellable {
            saveEpisodeProgress(episode)
            saveEpisodeHistory(episode)
        }
    }

    /**
     * Saves this [episode] progress (last second seen and whether it's seen).
     * If incognito mode isn't on or has at least 1 tracker
     */
    private suspend fun saveEpisodeProgress(episode: Episode) {
        val syncTriggerOpt = syncPreferences.getSyncTriggerOptions()
        val isSyncEnabled = syncPreferences.isSyncEnabled()

        if (!incognitoMode || hasTrackers) {
            updateEpisode.await(
                EpisodeUpdate(
                    id = episode.id!!,
                    seen = episode.seen,
                    bookmark = episode.bookmark,
                    lastSecondSeen = episode.last_second_seen,
                    totalSeconds = episode.total_seconds,
                ),
            )

            // Check if syncing is enabled for chapter open:
            if (isSyncEnabled && syncTriggerOpt.syncOnChapterOpen && episode.last_second_seen == 0L) {
                SyncDataJob.startNow(Injekt.get<Application>())
            }
        }
    }

    /**
     * Saves this [episode] last seen history if incognito mode isn't on.
     */
    private suspend fun saveEpisodeHistory(episode: Episode) {
        if (!incognitoMode) {
            val episodeId = episode.id!!
            val seenAt = Date()
            upsertHistory.await(
                AnimeHistoryUpdate(episodeId, seenAt),
            )
        }
    }

    /**
     * Bookmarks the currently active episode.
     */
    fun bookmarkEpisode(episodeId: Long?, bookmarked: Boolean) {
        viewModelScope.launchNonCancellable {
            updateEpisode.await(
                EpisodeUpdate(
                    id = episodeId!!,
                    bookmark = bookmarked,
                ),
            )
        }
    }

    fun takeScreenshot(cachePath: String, showSubtitles: Boolean): InputStream? {
        val filename = cachePath + "/${System.currentTimeMillis()}_mpv_screenshot_tmp.png"
        val subtitleFlag = if (showSubtitles) "subtitles" else "video"

        MPVLib.command(arrayOf("screenshot-to-file", filename, subtitleFlag))
        val tempFile = File(filename).takeIf { it.exists() } ?: return null
        val newFile = File("$cachePath/mpv_screenshot.png")

        newFile.delete()
        tempFile.renameTo(newFile)
        return newFile.takeIf { it.exists() }?.inputStream()
    }

    /**
     * Saves the screenshot on the pictures directory and notifies the UI of the result.
     * There's also a notification to allow sharing the image somewhere else or deleting it.
     */
    fun saveImage(imageStream: () -> InputStream, timePos: Int?) {
        val anime = currentAnime.value ?: return

        val context = Injekt.get<Application>()
        val notifier = SaveImageNotifier(context)
        notifier.onClear()

        val seconds = timePos?.let { Utils.prettyTime(it) } ?: return
        val filename = generateFilename(anime, seconds) ?: return

        // Pictures directory.
        val relativePath = DiskUtil.buildValidFilename(anime.title)

        // Copy file in background.
        viewModelScope.launchNonCancellable {
            try {
                val uri = imageSaver.save(
                    image = Image.Page(
                        inputStream = imageStream,
                        name = filename,
                        location = Location.Pictures(relativePath),
                    ),
                )
                notifier.onComplete(uri)
                eventChannel.send(Event.SavedImage(SaveImageResult.Success(uri)))
            } catch (e: Throwable) {
                notifier.onError(e.message)
                eventChannel.send(Event.SavedImage(SaveImageResult.Error(e)))
            }
        }
    }

    /**
     * Shares the screenshot and notifies the UI with the path of the file to share.
     * The image must be first copied to the internal partition because there are many possible
     * formats it can come from, like a zipped chapter, in which case it's not possible to directly
     * get a path to the file and it has to be decompressed somewhere first. Only the last shared
     * image will be kept so it won't be taking lots of internal disk space.
     */
    fun shareImage(imageStream: () -> InputStream, timePos: Int?) {
        val anime = currentAnime.value ?: return

        val context = Injekt.get<Application>()
        val destDir = context.cacheImageDir

        val seconds = timePos?.let { Utils.prettyTime(it) } ?: return
        val filename = generateFilename(anime, seconds) ?: return

        try {
            viewModelScope.launchIO {
                destDir.deleteRecursively()
                val uri = imageSaver.save(
                    image = Image.Page(
                        inputStream = imageStream,
                        name = filename,
                        location = Location.Cache,
                    ),
                )
                eventChannel.send(Event.ShareImage(uri, seconds))
            }
        } catch (e: Throwable) {
            logcat(LogPriority.ERROR, e)
        }
    }

    /**
     * Sets the screenshot as cover and notifies the UI of the result.
     */
    fun setAsCover(imageStream: () -> InputStream) {
        val anime = currentAnime.value ?: return

        viewModelScope.launchNonCancellable {
            val result = try {
                anime.editCover(Injekt.get(), imageStream())
                if (anime.isLocal() || anime.favorite) {
                    SetAsCover.Success
                } else {
                    SetAsCover.AddToLibraryFirst
                }
            } catch (e: Exception) {
                SetAsCover.Error
            }
            eventChannel.send(Event.SetCoverResult(result))
        }
    }

    /**
     * Results of the save image feature.
     */
    sealed class SaveImageResult {
        class Success(val uri: Uri) : SaveImageResult()
        class Error(val error: Throwable) : SaveImageResult()
    }

    private fun updateTrackEpisodeSeen(episode: Episode) {
        if (basePreferences.incognitoMode().get() || !hasTrackers) return
        if (!trackPreferences.autoUpdateTrack().get()) return

        val anime = currentAnime.value ?: return
        val context = Injekt.get<Application>()

        viewModelScope.launchNonCancellable {
            trackEpisode.await(context, anime.id, episode.episode_number.toDouble())
        }
    }

    /**
     * Enqueues this [episode] to be deleted when [deletePendingEpisodes] is called. The download
     * manager handles persisting it across process deaths.
     */
    private fun enqueueDeleteSeenEpisodes(episode: Episode) {
        if (!episode.seen) return
        val anime = currentAnime.value ?: return
        viewModelScope.launchNonCancellable {
            downloadManager.enqueueEpisodesToDelete(listOf(episode.toDomainEpisode()!!), anime)
        }
    }

    /**
     * Deletes all the pending episodes. This operation will run in a background thread and errors
     * are ignored.
     */
    fun deletePendingEpisodes() {
        viewModelScope.launchNonCancellable {
            downloadManager.deletePendingEpisodes()
        }
    }

    /**
     * Returns the skipIntroLength used by this anime or the default one.
     */
    fun getAnimeSkipIntroLength(resolveDefault: Boolean = true): Int {
        val default = gesturePreferences.defaultIntroLength().get()
        val anime = currentAnime.value ?: return default
        val skipIntroLength = anime.skipIntroLength
        return when {
            resolveDefault && skipIntroLength <= 0 -> default
            else -> anime.skipIntroLength
        }
    }

    /**
     * Updates the skipIntroLength for the open anime.
     */
    fun setAnimeSkipIntroLength(skipIntroLength: Long) {
        val anime = currentAnime.value ?: return
        viewModelScope.launchIO {
            setAnimeViewerFlags.awaitSetSkipIntroLength(anime.id, skipIntroLength)
            logcat(LogPriority.INFO) { "New Skip Intro Length is ${anime.skipIntroLength}" }
            _currentAnime.update { _ -> getAnime.await(anime.id) }
        }
    }

    /**
     * Generate a filename for the given [anime] and [timePos]
     */
    private fun generateFilename(
        anime: Anime,
        timePos: String,
    ): String? {
        val episode = currentEpisode.value ?: return null
        val filenameSuffix = " - $timePos"
        return DiskUtil.buildValidFilename(
            "${anime.title} - ${episode.name}".takeBytes(
                DiskUtil.MAX_FILE_NAME_BYTES - filenameSuffix.byteSize(),
            ),
        ) + filenameSuffix
    }

    /**
     * Returns the response of the AniSkipApi for this episode.
     * just works if tracking is enabled.
     */
    suspend fun aniSkipResponse(playerDuration: Int?): List<Stamp>? {
        val animeId = currentAnime.value?.id ?: return null
        val trackerManager = Injekt.get<TrackerManager>()
        var malId: Long?
        val episodeNumber = currentEpisode.value?.episode_number?.toInt() ?: return null
        if (getTracks.await(animeId).isEmpty()) {
            logcat { "AniSkip: No tracks found for anime $animeId" }
            return null
        }

        getTracks.await(animeId).map { track ->
            val tracker = trackerManager.get(track.trackerId)
            malId = when (tracker) {
                is MyAnimeList -> track.remoteId
                is Anilist -> AniSkipApi().getMalIdFromAL(track.remoteId)
                else -> null
            }
            val duration = playerDuration ?: return null
            return malId?.let {
                AniSkipApi().getResult(it.toInt(), episodeNumber, duration.toLong())
            }
        }
        return null
    }

    val aniSkipEnable = gesturePreferences.aniSkipEnabled().get()
    private val netflixStyle = gesturePreferences.enableNetflixStyleAniSkip().get()

    var aniSkipInterval: List<Stamp>? = null
    private val defaultWaitingTime = gesturePreferences.waitingTimeAniSkip().get()
    var waitingAniSkip = defaultWaitingTime

    private var skipType: SkipType? = null

    fun aniSkipStuff(position: Long) {
        if (!aniSkipEnable) return
        // if it doesn't find any interval it will show the +85 button
        if (aniSkipInterval == null) return

        val autoSkipAniSkip = gesturePreferences.autoSkipAniSkip().get()

        skipType =
            aniSkipInterval
                ?.firstOrNull {
                    it.interval.startTime <= position &&
                        it.interval.endTime > position
                }?.skipType
        skipType?.let { skipType ->
            if (netflixStyle) {
                // show a toast with the seconds before the skip
                if (waitingAniSkip == defaultWaitingTime) {
                    activity.toast(
                        "AniSkip: ${activity.stringResource(
                            MR.strings.player_aniskip_dontskip_toast,
                            skipType.getString(),
                            waitingAniSkip,
                        )}",
                    )
                }
                showAniskipButton(aniSkipInterval!!, skipType, waitingAniSkip)
                waitingAniSkip--
            } else if (autoSkipAniSkip) {
                rightSeekToWithText(
                    seekDuration = aniSkipInterval!!.first { it.skipType == skipType }.interval.endTime.toInt(),
                    text = activity.stringResource(MR.strings.player_aniskip_skip, skipType.getString()),
                )
            } else {
                showAniskipButton(skipType)
            }
        } ?: run {
            updateAniskipButton(null)
            waitingAniSkip = defaultWaitingTime
        }
    }

    private fun showAniskipButton(skipType: SkipType) {
        val skipButtonString = when (skipType) {
            SkipType.ED -> MR.strings.player_aniskip_ed
            SkipType.OP -> MR.strings.player_aniskip_op
            SkipType.RECAP -> MR.strings.player_aniskip_recap
            SkipType.MIXED_OP -> MR.strings.player_aniskip_mixedOp
        }

        updateAniskipButton(activity.stringResource(skipButtonString))
    }

    private fun showAniskipButton(aniSkipResponse: List<Stamp>, skipType: SkipType, waitingTime: Int) {
        val skipTime = when (skipType) {
            SkipType.ED -> aniSkipResponse.first { it.skipType == SkipType.ED }.interval
            SkipType.OP -> aniSkipResponse.first { it.skipType == SkipType.OP }.interval
            SkipType.RECAP -> aniSkipResponse.first { it.skipType == SkipType.RECAP }.interval
            SkipType.MIXED_OP -> aniSkipResponse.first { it.skipType == SkipType.MIXED_OP }.interval
        }
        if (waitingTime > -1) {
            if (waitingTime > 0) {
                updateAniskipButton(activity.stringResource(MR.strings.player_aniskip_dontskip))
            } else {
                rightSeekToWithText(
                    seekDuration = skipTime.endTime.toInt(),
                    text = activity.stringResource(MR.strings.player_aniskip_skip, skipType.getString()),
                )
            }
        } else {
            // when waitingTime is -1, it means that the user cancelled the skip
            showAniskipButton(skipType)
        }
    }

    fun aniskipPressed() {
        if (skipType != null) {
            // this stops the counter
            if (waitingAniSkip > 0 && netflixStyle) {
                waitingAniSkip = -1
                return
            }
            rightSeekToWithText(
                seekDuration = aniSkipInterval!!.first { it.skipType == skipType }.interval.endTime.toInt(),
                text = activity.stringResource(MR.strings.player_aniskip_skip, skipType!!.getString()),
            )
        }
    }

    sealed class Event {
        data class SetCoverResult(val result: SetAsCover) : Event()
        data class SavedImage(val result: SaveImageResult) : Event()
        data class ShareImage(val uri: Uri, val seconds: String) : Event()
    }
}

fun Float.normalize(inMin: Float, inMax: Float, outMin: Float, outMax: Float): Float {
    return (this - inMin) * (outMax - outMin) / (inMax - inMin) + outMin
}<|MERGE_RESOLUTION|>--- conflicted
+++ resolved
@@ -136,11 +136,7 @@
     private val upsertHistory: UpsertAnimeHistory = Injekt.get(),
     private val updateEpisode: UpdateEpisode = Injekt.get(),
     private val setAnimeViewerFlags: SetAnimeViewerFlags = Injekt.get(),
-<<<<<<< HEAD
     private val syncPreferences: SyncPreferences = Injekt.get(),
-    internal val networkPreferences: NetworkPreferences = Injekt.get(),
-=======
->>>>>>> 9a050a9e
     internal val playerPreferences: PlayerPreferences = Injekt.get(),
     internal val gesturePreferences: GesturePreferences = Injekt.get(),
     private val basePreferences: BasePreferences = Injekt.get(),
@@ -153,13 +149,8 @@
     private val _hasPreviousEpisode = MutableStateFlow(false)
     val hasPreviousEpisode = _hasPreviousEpisode.asStateFlow()
 
-<<<<<<< HEAD
-    internal val incognitoMode = basePreferences.incognitoMode().get()
-    private val downloadAheadAmount = downloadPreferences.autoDownloadWhileWatching().get()
-=======
     private val _hasNextEpisode = MutableStateFlow(false)
     val hasNextEpisode = _hasNextEpisode.asStateFlow()
->>>>>>> 9a050a9e
 
     private val _currentEpisode = MutableStateFlow<Episode?>(null)
     val currentEpisode = _currentEpisode.asStateFlow()
@@ -170,617 +161,10 @@
     private val _currentSource = MutableStateFlow<AnimeSource?>(null)
     val currentSource = _currentSource.asStateFlow()
 
-    private val _isLoadingEpisode = MutableStateFlow(false)
-    val isLoadingEpisode = _isLoadingEpisode.asStateFlow()
-
-    private val _currentDecoder = MutableStateFlow(getDecoderFromValue(MPVLib.getPropertyString("hwdec")))
-    val currentDecoder = _currentDecoder.asStateFlow()
-
-    val mediaTitle = MutableStateFlow("")
-    val animeTitle = MutableStateFlow("")
-
-    val isLoading = MutableStateFlow(true)
-    val playbackSpeed = MutableStateFlow(playerPreferences.playerSpeed().get())
-
-    private val _subtitleTracks = MutableStateFlow<List<VideoTrack>>(emptyList())
-    val subtitleTracks = _subtitleTracks.asStateFlow()
-    private val _selectedSubtitles = MutableStateFlow(Pair(-1, -1))
-    val selectedSubtitles = _selectedSubtitles.asStateFlow()
-
-    private val _audioTracks = MutableStateFlow<List<VideoTrack>>(emptyList())
-    val audioTracks = _audioTracks.asStateFlow()
-    private val _selectedAudio = MutableStateFlow(-1)
-    val selectedAudio = _selectedAudio.asStateFlow()
-
-    val isLoadingTracks = MutableStateFlow(true)
-
-    private val _videoList = MutableStateFlow<List<Video>>(emptyList())
-    val videoList = _videoList.asStateFlow()
-    private val _selectedVideoIndex = MutableStateFlow(-1)
-    val selectedVideoIndex = _selectedVideoIndex.asStateFlow()
-
-    private val _chapters = MutableStateFlow<List<IndexedSegment>>(emptyList())
-    val chapters = _chapters.asStateFlow()
-    private val _currentChapter = MutableStateFlow<IndexedSegment?>(null)
-    val currentChapter = _currentChapter.asStateFlow()
-
-    private val _pos = MutableStateFlow(0f)
-    val pos = _pos.asStateFlow()
-
-    val duration = MutableStateFlow(0f)
-
-    private val _readAhead = MutableStateFlow(0f)
-    val readAhead = _readAhead.asStateFlow()
-
-    private val _paused = MutableStateFlow(false)
-    val paused = _paused.asStateFlow()
-
-    private val _controlsShown = MutableStateFlow(!playerPreferences.hideControls().get())
-    val controlsShown = _controlsShown.asStateFlow()
-    private val _seekBarShown = MutableStateFlow(!playerPreferences.hideControls().get())
-    val seekBarShown = _seekBarShown.asStateFlow()
-    private val _areControlsLocked = MutableStateFlow(false)
-    val areControlsLocked = _areControlsLocked.asStateFlow()
-
-    val playerUpdate = MutableStateFlow<PlayerUpdates>(PlayerUpdates.None)
-    val isBrightnessSliderShown = MutableStateFlow(false)
-    val isVolumeSliderShown = MutableStateFlow(false)
-    val currentBrightness = MutableStateFlow(
-        runCatching {
-            Settings.System.getFloat(activity.contentResolver, Settings.System.SCREEN_BRIGHTNESS)
-                .normalize(0f, 255f, 0f, 1f)
-        }.getOrElse { 0f },
-    )
-    val currentVolume = MutableStateFlow(activity.audioManager.getStreamVolume(AudioManager.STREAM_MUSIC))
-    val currentMPVVolume = MutableStateFlow(MPVLib.getPropertyInt("volume"))
-    var volumeBoostCap: Int = MPVLib.getPropertyInt("volume-max")
-
-    // Pair(startingPosition, seekAmount)
-    val gestureSeekAmount = MutableStateFlow<Pair<Int, Int>?>(null)
-
-    val sheetShown = MutableStateFlow(Sheets.None)
-    val panelShown = MutableStateFlow(Panels.None)
-    val dialogShown = MutableStateFlow(Dialogs.None)
-
-    private val _seekText = MutableStateFlow<String?>(null)
-    val seekText = _seekText.asStateFlow()
-    private val _doubleTapSeekAmount = MutableStateFlow(0)
-    val doubleTapSeekAmount = _doubleTapSeekAmount.asStateFlow()
-    private val _isSeekingForwards = MutableStateFlow(false)
-    val isSeekingForwards = _isSeekingForwards.asStateFlow()
-
-    private var timerJob: Job? = null
-    private val _remainingTime = MutableStateFlow(0)
-    val remainingTime = _remainingTime.asStateFlow()
-
-    private val _aniskipButton = MutableStateFlow<String?>(null)
-    val aniskipButton = _aniskipButton.asStateFlow()
-
-    val cachePath: String = activity.cacheDir.path
-
-    private fun updateAniskipButton(value: String?) {
-        _aniskipButton.update { _ -> value }
-    }
-
-    /**
-     * Starts a sleep timer/cancels the current timer if [seconds] is less than 1.
-     */
-    fun startTimer(seconds: Int) {
-        timerJob?.cancel()
-        _remainingTime.value = seconds
-        if (seconds < 1) return
-        timerJob = viewModelScope.launch {
-            for (time in seconds downTo 0) {
-                _remainingTime.value = time
-                delay(1000)
-            }
-            pause()
-            withUIContext { Injekt.get<Application>().toast(MR.strings.toast_sleep_timer_ended) }
-        }
-    }
-
-    fun isEpisodeOnline(): Boolean? {
-        val anime = currentAnime.value ?: return null
-        val episode = currentEpisode.value ?: return null
-        val source = currentSource.value ?: return null
-        return source is AnimeHttpSource &&
-            !EpisodeLoader.isDownload(
-                episode.toDomainEpisode()!!,
-                anime,
-            )
-    }
-
-    fun updateIsLoadingEpisode(value: Boolean) {
-        _isLoadingEpisode.update { _ -> value }
-    }
-
-    private fun updateEpisodeList(episodeList: List<Episode>) {
-        _currentPlaylist.update { _ -> filterEpisodeList(episodeList) }
-    }
-
-    fun getDecoder() {
-        _currentDecoder.update { getDecoderFromValue(activity.player.hwdecActive) }
-    }
-
-    fun updateDecoder(decoder: Decoder) {
-        MPVLib.setPropertyString("hwdec", decoder.value)
-    }
-
-    val getTrackLanguage: (Int) -> String = {
-        if (it != -1) {
-            MPVLib.getPropertyString("track-list/$it/lang") ?: ""
-        } else {
-            activity.stringResource(MR.strings.off)
-        }
-    }
-    val getTrackTitle: (Int) -> String = {
-        if (it != -1) {
-            MPVLib.getPropertyString("track-list/$it/title") ?: ""
-        } else {
-            activity.stringResource(MR.strings.off)
-        }
-    }
-    val getTrackMPVId: (Int) -> Int = {
-        if (it != -1) {
-            MPVLib.getPropertyInt("track-list/$it/id")
-        } else {
-            -1
-        }
-    }
-    val getTrackType: (Int) -> String? = {
-        MPVLib.getPropertyString("track-list/$it/type")
-    }
-
-    private var trackLoadingJob: Job? = null
-    fun loadTracks() {
-        trackLoadingJob?.cancel()
-        trackLoadingJob = viewModelScope.launch {
-            val possibleTrackTypes = listOf("audio", "sub")
-            val subTracks = mutableListOf<VideoTrack>()
-            val audioTracks = mutableListOf(
-                VideoTrack(-1, activity.stringResource(MR.strings.off), null),
-            )
-            try {
-                val tracksCount = MPVLib.getPropertyInt("track-list/count") ?: 0
-                for (i in 0..<tracksCount) {
-                    val type = getTrackType(i)
-                    if (!possibleTrackTypes.contains(type) || type == null) continue
-                    when (type) {
-                        "sub" -> subTracks.add(VideoTrack(getTrackMPVId(i), getTrackTitle(i), getTrackLanguage(i)))
-                        "audio" -> audioTracks.add(VideoTrack(getTrackMPVId(i), getTrackTitle(i), getTrackLanguage(i)))
-                        else -> error("Unrecognized track type")
-                    }
-                }
-            } catch (e: NullPointerException) {
-                logcat(LogPriority.ERROR) { "Couldn't load tracks, probably cause mpv was destroyed" }
-                return@launch
-            }
-            _subtitleTracks.update { subTracks }
-            _audioTracks.update { audioTracks }
-
-            if (!isLoadingTracks.value) {
-                onFinishLoadingTracks()
-            }
-        }
-    }
-
-    fun onFinishLoadingTracks() {
-        val preferredSubtitle = activity.subtitleSelect.getPreferredSubtitleIndex(subtitleTracks.value)
-        preferredSubtitle?.let {
-            activity.player.sid = it.id
-            activity.player.secondarySid = -1
-        }
-
-        isLoadingTracks.update { _ -> true }
-        updateIsLoadingEpisode(false)
-        unpause()
-    }
-
-    @Immutable
-    data class VideoTrack(
-        val id: Int,
-        val name: String,
-        val language: String?,
-    )
-
-    fun loadChapters() {
-        val chapters = mutableListOf<IndexedSegment>()
-        val count = MPVLib.getPropertyInt("chapter-list/count")!!
-        for (i in 0 until count) {
-            val title = MPVLib.getPropertyString("chapter-list/$i/title")
-            val time = MPVLib.getPropertyInt("chapter-list/$i/time")!!
-            chapters.add(
-                IndexedSegment(
-                    name = title,
-                    start = time.toFloat(),
-                    index = 0,
-                ),
-            )
-        }
-        updateChapters(chapters.sortedBy { it.start })
-    }
-
-    fun updateChapters(chapters: List<IndexedSegment>) {
-        _chapters.update { _ -> chapters }
-    }
-
-    fun selectChapter(index: Int) {
-        val time = chapters.value[index].start
-        seekTo(time.toInt())
-    }
-
-    fun updateChapter(index: Long) {
-        if (chapters.value.isEmpty() || index == -1L) return
-        _currentChapter.update { chapters.value.getOrNull(index.toInt()) ?: return }
-    }
-
-    fun updateVideoList(videoList: List<Video>) {
-        _videoList.update { _ -> videoList }
-    }
-
-    fun setVideoIndex(idx: Int) {
-        _selectedVideoIndex.update { _ -> idx }
-    }
-
-    fun selectVideo(video: Video) {
-        updateIsLoadingEpisode(true)
-
-        val idx = videoList.value.indexOf(video)
-
-        activity.setVideoList(
-            qualityIndex = idx,
-            videos = videoList.value,
-        )
-    }
-
-    fun addAudio(uri: Uri) {
-        val url = uri.toString()
-        val isContentUri = url.startsWith("content://")
-        val path = (if (isContentUri) uri.openContentFd(activity) else url)
-            ?: return
-        val name = if (isContentUri) uri.getFileName(activity) else null
-        if (name == null) {
-            MPVLib.command(arrayOf("audio-add", path, "cached"))
-        } else {
-            MPVLib.command(arrayOf("audio-add", path, "cached", name))
-        }
-    }
-
-    fun selectAudio(id: Int) {
-        activity.player.aid = id
-    }
-
-    fun updateAudio(id: Int) {
-        _selectedAudio.update { id }
-    }
-
-    fun addSubtitle(uri: Uri) {
-        val url = uri.toString()
-        val isContentUri = url.startsWith("content://")
-        val path = (if (isContentUri) uri.openContentFd(activity) else url)
-            ?: return
-        val name = if (isContentUri) uri.getFileName(activity) else null
-        if (name == null) {
-            MPVLib.command(arrayOf("sub-add", path, "cached"))
-        } else {
-            MPVLib.command(arrayOf("sub-add", path, "cached", name))
-        }
-    }
-
-    fun selectSub(id: Int) {
-        val selectedSubs = selectedSubtitles.value
-        _selectedSubtitles.update {
-            when (id) {
-                selectedSubs.first -> Pair(selectedSubs.second, -1)
-                selectedSubs.second -> Pair(selectedSubs.first, -1)
-                else -> {
-                    if (selectedSubs.first != -1) {
-                        Pair(selectedSubs.first, id)
-                    } else {
-                        Pair(id, -1)
-                    }
-                }
-            }
-        }
-        activity.player.secondarySid = _selectedSubtitles.value.second
-        activity.player.sid = _selectedSubtitles.value.first
-    }
-
-    fun updateSubtitle(sid: Int, secondarySid: Int) {
-        _selectedSubtitles.update { Pair(sid, secondarySid) }
-    }
-
-    fun updatePlayBackPos(pos: Float) {
-        onSecondReached(pos.toInt(), duration.value.toInt())
-        _pos.update { pos }
-    }
-
-    fun updateReadAhead(value: Long) {
-        _readAhead.update { value.toFloat() }
-    }
-
-    fun pauseUnpause() {
-        if (paused.value) {
-            unpause()
-        } else {
-            pause()
-        }
-    }
-
-    fun pause() {
-        activity.player.paused = true
-        _paused.update { true }
-        runCatching {
-            activity.setPictureInPictureParams(activity.createPipParams())
-        }
-    }
-
-    fun unpause() {
-        activity.player.paused = false
-        _paused.update { false }
-    }
-
-    private val showStatusBar = playerPreferences.showSystemStatusBar().get()
-    fun showControls() {
-        if (sheetShown.value != Sheets.None ||
-            panelShown.value != Panels.None ||
-            dialogShown.value != Dialogs.None
-        ) {
-            return
-        }
-        if (showStatusBar) {
-            activity.windowInsetsController.show(WindowInsetsCompat.Type.statusBars())
-        }
-        _controlsShown.update { true }
-    }
-
-    fun hideControls() {
-        activity.windowInsetsController.hide(WindowInsetsCompat.Type.statusBars())
-        _controlsShown.update { false }
-    }
-
-    fun hideSeekBar() {
-        _seekBarShown.update { false }
-    }
-
-    fun showSeekBar() {
-        if (sheetShown.value != Sheets.None) return
-        _seekBarShown.update { true }
-    }
-
-    fun lockControls() {
-        _areControlsLocked.update { true }
-    }
-
-    fun unlockControls() {
-        _areControlsLocked.update { false }
-    }
-
-    fun seekBy(offset: Int, precise: Boolean = false) {
-        MPVLib.command(arrayOf("seek", offset.toString(), if (precise) "relative+exact" else "relative"))
-    }
-
-    fun seekTo(position: Int, precise: Boolean = true) {
-        if (position !in 0..(activity.player.duration ?: 0)) return
-        MPVLib.command(arrayOf("seek", position.toString(), if (precise) "absolute" else "absolute+keyframes"))
-    }
-
-    fun changeBrightnessTo(
-        brightness: Float,
-    ) {
-        activity.window.attributes = activity.window.attributes.apply {
-            screenBrightness = brightness.coerceIn(0f, 1f).also {
-                currentBrightness.update { _ -> it }
-            }
-        }
-    }
-
-    fun displayBrightnessSlider() {
-        isBrightnessSliderShown.update { true }
-    }
-
-    val maxVolume = activity.audioManager.getStreamMaxVolume(AudioManager.STREAM_MUSIC)
-    fun changeVolumeBy(change: Int) {
-        val mpvVolume = MPVLib.getPropertyInt("volume")
-        if (volumeBoostCap > 0 && currentVolume.value == maxVolume) {
-            if (mpvVolume == 100 && change < 0) changeVolumeTo(currentVolume.value + change)
-            val finalMPVVolume = (mpvVolume + change).coerceAtLeast(100)
-            if (finalMPVVolume in 100..volumeBoostCap + 100) {
-                changeMPVVolumeTo(finalMPVVolume)
-                return
-            }
-        }
-        changeVolumeTo(currentVolume.value + change)
-    }
-
-    fun changeVolumeTo(volume: Int) {
-        val newVolume = volume.coerceIn(0..maxVolume)
-        activity.audioManager.setStreamVolume(
-            AudioManager.STREAM_MUSIC,
-            newVolume,
-            0,
-        )
-        currentVolume.update { newVolume }
-    }
-
-    fun changeMPVVolumeTo(volume: Int) {
-        MPVLib.setPropertyInt("volume", volume)
-    }
-
-    fun setMPVVolume(volume: Int) {
-        if (volume != currentMPVVolume.value) displayVolumeSlider()
-        currentMPVVolume.update { volume }
-    }
-
-    fun displayVolumeSlider() {
-        isVolumeSliderShown.update { true }
-    }
-
-    fun setAutoPlay(value: Boolean) {
-        val textRes = if (value) {
-            MR.strings.enable_auto_play
-        } else {
-            MR.strings.disable_auto_play
-        }
-        playerUpdate.update { PlayerUpdates.ShowTextResource(textRes) }
-        playerPreferences.autoplayEnabled().set(value)
-    }
-
-    @Suppress("DEPRECATION")
-    fun changeVideoAspect(aspect: VideoAspect) {
-        var ratio = -1.0
-        var pan = 1.0
-        when (aspect) {
-            VideoAspect.Crop -> {
-                pan = 1.0
-            }
-
-            VideoAspect.Fit -> {
-                pan = 0.0
-                MPVLib.setPropertyDouble("panscan", 0.0)
-            }
-
-            VideoAspect.Stretch -> {
-                val dm = DisplayMetrics()
-                activity.windowManager.defaultDisplay.getRealMetrics(dm)
-                ratio = dm.widthPixels / dm.heightPixels.toDouble()
-                pan = 0.0
-            }
-        }
-        MPVLib.setPropertyDouble("panscan", pan)
-        MPVLib.setPropertyDouble("video-aspect-override", ratio)
-        playerPreferences.aspectState().set(aspect)
-        playerUpdate.update { PlayerUpdates.AspectRatio }
-    }
-
-    fun cycleScreenRotations() {
-        activity.requestedOrientation = when (activity.requestedOrientation) {
-            ActivityInfo.SCREEN_ORIENTATION_LANDSCAPE,
-            ActivityInfo.SCREEN_ORIENTATION_REVERSE_LANDSCAPE,
-            ActivityInfo.SCREEN_ORIENTATION_SENSOR_LANDSCAPE,
-            -> {
-                playerPreferences.defaultPlayerOrientationType().set(PlayerOrientation.SensorPortrait)
-                ActivityInfo.SCREEN_ORIENTATION_SENSOR_PORTRAIT
-            }
-
-            else -> {
-                playerPreferences.defaultPlayerOrientationType().set(PlayerOrientation.SensorLandscape)
-                ActivityInfo.SCREEN_ORIENTATION_SENSOR_LANDSCAPE
-            }
-        }
-    }
-
-    private val doubleTapToSeekDuration = gesturePreferences.skipLengthPreference().get()
-
-    fun updateSeekAmount(amount: Int) {
-        _doubleTapSeekAmount.update { _ -> amount }
-    }
-
-    fun updateSeekText(value: String?) {
-        _seekText.update { _ -> value }
-    }
-
-    fun leftSeek() {
-        if (pos.value > 0) {
-            _doubleTapSeekAmount.value -= doubleTapToSeekDuration
-        }
-        _isSeekingForwards.value = false
-        seekBy(-doubleTapToSeekDuration, gesturePreferences.playerSmoothSeek().get())
-        if (gesturePreferences.showSeekBar().get()) showSeekBar()
-    }
-
-    fun rightSeek() {
-        if (pos.value < duration.value) {
-            _doubleTapSeekAmount.value += doubleTapToSeekDuration
-        }
-        _isSeekingForwards.value = true
-        seekBy(doubleTapToSeekDuration, gesturePreferences.playerSmoothSeek().get())
-        if (gesturePreferences.showSeekBar().get()) showSeekBar()
-    }
-
-    private fun rightSeekToWithText(seekDuration: Int, text: String?) {
-        _isSeekingForwards.value = true
-        _doubleTapSeekAmount.value = 1
-        _seekText.update { _ -> text }
-        seekTo(seekDuration)
-        if (gesturePreferences.showSeekBar().get()) showSeekBar()
-    }
-
-    fun changeEpisode(previous: Boolean, autoPlay: Boolean = false) {
-        if (previous && !hasPreviousEpisode.value) {
-            activity.toast(activity.stringResource(MR.strings.no_prev_episode))
-            return
-        }
-
-        if (!previous && !hasNextEpisode.value) {
-            activity.toast(activity.stringResource(MR.strings.no_next_episode))
-            return
-        }
-
-        activity.changeEpisode(getAdjacentEpisodeId(previous = previous), autoPlay = autoPlay)
-    }
-
-    fun handleLeftDoubleTap() {
-        when (gesturePreferences.leftDoubleTapGesture().get()) {
-            SingleActionGesture.Seek -> {
-                leftSeek()
-            }
-            SingleActionGesture.PlayPause -> {
-                pauseUnpause()
-            }
-            SingleActionGesture.Custom -> {
-                MPVLib.command(arrayOf("keypress", CustomKeyCodes.DoubleTapLeft.keyCode))
-            }
-            SingleActionGesture.None -> {}
-            SingleActionGesture.Switch -> changeEpisode(true)
-        }
-    }
-
-    fun handleCenterDoubleTap() {
-        when (gesturePreferences.centerDoubleTapGesture().get()) {
-            SingleActionGesture.PlayPause -> {
-                pauseUnpause()
-            }
-            SingleActionGesture.Custom -> {
-                MPVLib.command(arrayOf("keypress", CustomKeyCodes.DoubleTapCenter.keyCode))
-            }
-            SingleActionGesture.Seek -> {}
-            SingleActionGesture.None -> {}
-            SingleActionGesture.Switch -> {}
-        }
-    }
-
-    fun handleRightDoubleTap() {
-        when (gesturePreferences.rightDoubleTapGesture().get()) {
-            SingleActionGesture.Seek -> {
-                rightSeek()
-            }
-            SingleActionGesture.PlayPause -> {
-                pauseUnpause()
-            }
-            SingleActionGesture.Custom -> {
-                MPVLib.command(arrayOf("keypress", CustomKeyCodes.DoubleTapRight.keyCode))
-            }
-            SingleActionGesture.None -> {}
-            SingleActionGesture.Switch -> changeEpisode(false)
-        }
-    }
-
-    override fun onCleared() {
-        if (currentEpisode.value != null) {
-            saveWatchingProgress(currentEpisode.value!!)
-            episodeToDownload?.let {
-                downloadManager.addDownloadsToStartOfQueue(listOf(it))
-            }
-        }
-    }
-
-    // ====== OLD ======
-
     private val eventChannel = Channel<Event>()
     val eventFlow = eventChannel.receiveAsFlow()
 
-    private val incognitoMode = basePreferences.incognitoMode().get()
+    internal val incognitoMode = basePreferences.incognitoMode().get()
     private val downloadAheadAmount = downloadPreferences.autoDownloadWhileWatching().get()
 
     internal val relativeTime = uiPreferences.relativeTime().get()
