--- conflicted
+++ resolved
@@ -1910,18 +1910,6 @@
                 } else {
                     updateSkipIntroButton(chapter.chapterType)
                 }
-<<<<<<< HEAD
-=======
-                showAniskipButton(aniSkipInterval!!, skipType, waitingAniSkip)
-                waitingAniSkip--
-            } else if (autoSkipAniSkip) {
-                seekToWithText(
-                    seekValue = aniSkipInterval!!.first { it.skipType == skipType }.interval.endTime.toInt(),
-                    text = activity.stringResource(MR.strings.player_aniskip_skip, skipType.getString()),
-                )
-            } else {
-                showAniskipButton(skipType)
->>>>>>> 4aab4004
             }
         }
     }
@@ -1944,15 +1932,9 @@
             if (waitingTime > 0) {
                 _skipIntroText.update { _ -> activity.stringResource(MR.strings.player_aniskip_dontskip) }
             } else {
-<<<<<<< HEAD
                 rightSeekToWithText(
                     seekDuration = nextChapterPos.toInt(),
                     text = activity.stringResource(MR.strings.player_aniskip_skip, chapter.name),
-=======
-                seekToWithText(
-                    seekValue = skipTime.endTime.toInt(),
-                    text = activity.stringResource(MR.strings.player_aniskip_skip, skipType.getString()),
->>>>>>> 4aab4004
                 )
             }
         } else {
@@ -1968,18 +1950,12 @@
                 waitingSkipIntro = -1
                 return
             }
-<<<<<<< HEAD
 
             val nextChapterPos = chapters.value.getOrNull(chapterIndex + 1)?.start ?: pos.value
 
             rightSeekToWithText(
                 seekDuration = nextChapterPos.toInt(),
                 text = activity.stringResource(MR.strings.player_aniskip_skip, chapter.name),
-=======
-            seekToWithText(
-                seekValue = aniSkipInterval!!.first { it.skipType == skipType }.interval.endTime.toInt(),
-                text = activity.stringResource(MR.strings.player_aniskip_skip, skipType!!.getString()),
->>>>>>> 4aab4004
             )
         }
     }
