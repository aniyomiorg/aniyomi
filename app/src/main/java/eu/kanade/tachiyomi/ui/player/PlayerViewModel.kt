--- conflicted
+++ resolved
@@ -98,11 +98,7 @@
     private val eventChannel = Channel<Event>()
     val eventFlow = eventChannel.receiveAsFlow()
 
-<<<<<<< HEAD
-    private val incognitoMode = basePreferences.incognitoMode().get()
-=======
     internal val incognitoMode = basePreferences.incognitoMode().get()
->>>>>>> dffbf136
     private val downloadAheadAmount = downloadPreferences.autoDownloadWhileWatching().get()
 
     internal val relativeTime = uiPreferences.relativeTime().get()
