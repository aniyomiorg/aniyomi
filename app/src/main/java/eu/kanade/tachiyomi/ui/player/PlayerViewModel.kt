/*
 * Copyright 2024 Abdallah Mehiz
 * https://github.com/abdallahmehiz/mpvKt
 *
 * Licensed under the Apache License, Version 2.0 (the "License");
 * you may not use this file except in compliance with the License.
 * You may obtain a copy of the License at
 *
 *      http://www.apache.org/licenses/LICENSE-2.0
 *
 * Unless required by applicable law or agreed to in writing, software
 * distributed under the License is distributed on an "AS IS" BASIS,
 * WITHOUT WARRANTIES OR CONDITIONS OF ANY KIND, either express or implied.
 * See the License for the specific language governing permissions and
 * limitations under the License.
 */

/**
 * Code is a mix between PlayerViewModel from mpvKt and the former
 * PlayerViewModel from Aniyomi.
 */

package eu.kanade.tachiyomi.ui.player

import android.app.Application
import android.content.pm.ActivityInfo
import android.media.AudioManager
import android.net.Uri
import android.provider.Settings
import android.util.DisplayMetrics
import android.util.Log
import androidx.compose.runtime.Immutable
import androidx.core.view.WindowInsetsCompat
import androidx.lifecycle.SavedStateHandle
import androidx.lifecycle.ViewModel
import androidx.lifecycle.ViewModelProvider
import androidx.lifecycle.createSavedStateHandle
import androidx.lifecycle.viewModelScope
import androidx.lifecycle.viewmodel.CreationExtras
import androidx.lifecycle.viewmodel.viewModelFactory
import eu.kanade.domain.base.BasePreferences
import eu.kanade.domain.entries.anime.interactor.SetAnimeViewerFlags
import eu.kanade.domain.items.episode.model.toDbEpisode
import eu.kanade.domain.track.anime.interactor.TrackEpisode
import eu.kanade.domain.track.service.TrackPreferences
import eu.kanade.domain.ui.UiPreferences
import eu.kanade.presentation.more.settings.screen.player.custombutton.CustomButtonFetchState
import eu.kanade.presentation.more.settings.screen.player.custombutton.getButtons
import eu.kanade.tachiyomi.animesource.AnimeSource
import eu.kanade.tachiyomi.animesource.model.Hoster
import eu.kanade.tachiyomi.animesource.model.SerializableHoster.Companion.serialize
import eu.kanade.tachiyomi.animesource.model.SerializableHoster.Companion.toHosterList
import eu.kanade.tachiyomi.animesource.model.SerializableVideo.Companion.toVideoList
import eu.kanade.tachiyomi.animesource.model.Video
import eu.kanade.tachiyomi.animesource.online.AnimeHttpSource
import eu.kanade.tachiyomi.data.database.models.anime.Episode
import eu.kanade.tachiyomi.data.database.models.anime.toDomainEpisode
import eu.kanade.tachiyomi.data.download.anime.AnimeDownloadManager
import eu.kanade.tachiyomi.data.download.anime.model.AnimeDownload
import eu.kanade.tachiyomi.data.saver.Image
import eu.kanade.tachiyomi.data.saver.ImageSaver
import eu.kanade.tachiyomi.data.saver.Location
import eu.kanade.tachiyomi.data.track.TrackerManager
import eu.kanade.tachiyomi.data.track.anilist.Anilist
import eu.kanade.tachiyomi.data.track.myanimelist.MyAnimeList
import eu.kanade.tachiyomi.ui.player.controls.components.IndexedSegment
import eu.kanade.tachiyomi.ui.player.controls.components.sheets.HosterState
import eu.kanade.tachiyomi.ui.player.loader.EpisodeLoader
import eu.kanade.tachiyomi.ui.player.settings.GesturePreferences
import eu.kanade.tachiyomi.ui.player.settings.PlayerPreferences
import eu.kanade.tachiyomi.ui.reader.SaveImageNotifier
import eu.kanade.tachiyomi.util.AniSkipApi
import eu.kanade.tachiyomi.util.SkipType
import eu.kanade.tachiyomi.util.Stamp
import eu.kanade.tachiyomi.util.editCover
import eu.kanade.tachiyomi.util.episode.filterDownloadedEpisodes
import eu.kanade.tachiyomi.util.lang.byteSize
import eu.kanade.tachiyomi.util.lang.takeBytes
import eu.kanade.tachiyomi.util.storage.DiskUtil
import eu.kanade.tachiyomi.util.storage.cacheImageDir
import eu.kanade.tachiyomi.util.system.toast
import `is`.xyz.mpv.MPVLib
import `is`.xyz.mpv.Utils
import kotlinx.collections.immutable.toImmutableList
import kotlinx.coroutines.Dispatchers
import kotlinx.coroutines.Job
import kotlinx.coroutines.async
import kotlinx.coroutines.channels.Channel
import kotlinx.coroutines.coroutineScope
import kotlinx.coroutines.currentCoroutineContext
import kotlinx.coroutines.delay
import kotlinx.coroutines.ensureActive
import kotlinx.coroutines.flow.MutableStateFlow
import kotlinx.coroutines.flow.asStateFlow
import kotlinx.coroutines.flow.first
import kotlinx.coroutines.flow.receiveAsFlow
import kotlinx.coroutines.flow.update
import kotlinx.coroutines.launch
import kotlinx.coroutines.runBlocking
import logcat.LogPriority
import tachiyomi.core.common.i18n.stringResource
import tachiyomi.core.common.util.lang.launchIO
import tachiyomi.core.common.util.lang.launchNonCancellable
import tachiyomi.core.common.util.lang.withIOContext
import tachiyomi.core.common.util.lang.withUIContext
import tachiyomi.core.common.util.system.logcat
import tachiyomi.domain.category.anime.interactor.GetAnimeCategories
import tachiyomi.domain.custombuttons.interactor.GetCustomButtons
import tachiyomi.domain.custombuttons.model.CustomButton
import tachiyomi.domain.download.service.DownloadPreferences
import tachiyomi.domain.entries.anime.interactor.GetAnime
import tachiyomi.domain.entries.anime.model.Anime
import tachiyomi.domain.history.anime.interactor.GetNextEpisodes
import tachiyomi.domain.history.anime.interactor.UpsertAnimeHistory
import tachiyomi.domain.history.anime.model.AnimeHistoryUpdate
import tachiyomi.domain.items.episode.interactor.GetEpisodesByAnimeId
import tachiyomi.domain.items.episode.interactor.UpdateEpisode
import tachiyomi.domain.items.episode.model.EpisodeUpdate
import tachiyomi.domain.items.episode.service.getEpisodeSort
import tachiyomi.domain.source.anime.service.AnimeSourceManager
import tachiyomi.domain.track.anime.interactor.GetAnimeTracks
import tachiyomi.i18n.MR
import tachiyomi.source.local.entries.anime.isLocal
import uy.kohesive.injekt.Injekt
import uy.kohesive.injekt.api.get
import java.io.File
import java.io.InputStream
import java.util.Date
import java.util.concurrent.atomic.AtomicBoolean
import kotlin.coroutines.cancellation.CancellationException

class PlayerViewModelProviderFactory(
    private val activity: PlayerActivity,
) : ViewModelProvider.Factory {
    override fun <T : ViewModel> create(modelClass: Class<T>, extras: CreationExtras): T {
        return PlayerViewModel(activity, extras.createSavedStateHandle()) as T
    }
}

class PlayerViewModel @JvmOverloads constructor(
    private val activity: PlayerActivity,
    private val savedState: SavedStateHandle,
    private val sourceManager: AnimeSourceManager = Injekt.get(),
    private val downloadManager: AnimeDownloadManager = Injekt.get(),
    private val imageSaver: ImageSaver = Injekt.get(),
    private val downloadPreferences: DownloadPreferences = Injekt.get(),
    private val trackPreferences: TrackPreferences = Injekt.get(),
    private val trackEpisode: TrackEpisode = Injekt.get(),
    private val getAnime: GetAnime = Injekt.get(),
    private val getNextEpisodes: GetNextEpisodes = Injekt.get(),
    private val getEpisodesByAnimeId: GetEpisodesByAnimeId = Injekt.get(),
    private val getAnimeCategories: GetAnimeCategories = Injekt.get(),
    private val getTracks: GetAnimeTracks = Injekt.get(),
    private val upsertHistory: UpsertAnimeHistory = Injekt.get(),
    private val updateEpisode: UpdateEpisode = Injekt.get(),
    private val setAnimeViewerFlags: SetAnimeViewerFlags = Injekt.get(),
    internal val playerPreferences: PlayerPreferences = Injekt.get(),
    internal val gesturePreferences: GesturePreferences = Injekt.get(),
    private val basePreferences: BasePreferences = Injekt.get(),
    private val getCustomButtons: GetCustomButtons = Injekt.get(),
    uiPreferences: UiPreferences = Injekt.get(),
) : ViewModel() {

    private val _currentPlaylist = MutableStateFlow<List<Episode>>(emptyList())
    val currentPlaylist = _currentPlaylist.asStateFlow()

    private val _hasPreviousEpisode = MutableStateFlow(false)
    val hasPreviousEpisode = _hasPreviousEpisode.asStateFlow()

    private val _hasNextEpisode = MutableStateFlow(false)
    val hasNextEpisode = _hasNextEpisode.asStateFlow()

    private val _currentEpisode = MutableStateFlow<Episode?>(null)
    val currentEpisode = _currentEpisode.asStateFlow()

    private val _currentAnime = MutableStateFlow<Anime?>(null)
    val currentAnime = _currentAnime.asStateFlow()

    private val _currentSource = MutableStateFlow<AnimeSource?>(null)
    val currentSource = _currentSource.asStateFlow()

    private val _isEpisodeOnline = MutableStateFlow(false)
    val isEpisodeOnline = _isEpisodeOnline.asStateFlow()

    private val _isLoadingEpisode = MutableStateFlow(false)
    val isLoadingEpisode = _isLoadingEpisode.asStateFlow()

    private val _currentDecoder = MutableStateFlow(getDecoderFromValue(MPVLib.getPropertyString("hwdec")))
    val currentDecoder = _currentDecoder.asStateFlow()

    val mediaTitle = MutableStateFlow("")
    val animeTitle = MutableStateFlow("")

    val isLoading = MutableStateFlow(true)
    val playbackSpeed = MutableStateFlow(playerPreferences.playerSpeed().get())

    private val _subtitleTracks = MutableStateFlow<List<VideoTrack>>(emptyList())
    val subtitleTracks = _subtitleTracks.asStateFlow()
    private val _selectedSubtitles = MutableStateFlow(Pair(-1, -1))
    val selectedSubtitles = _selectedSubtitles.asStateFlow()

    private val _audioTracks = MutableStateFlow<List<VideoTrack>>(emptyList())
    val audioTracks = _audioTracks.asStateFlow()
    private val _selectedAudio = MutableStateFlow(-1)
    val selectedAudio = _selectedAudio.asStateFlow()

    val isLoadingTracks = MutableStateFlow(true)

    private val _hosterList = MutableStateFlow<List<Hoster>>(emptyList())
    val hosterList = _hosterList.asStateFlow()
    private val _isLoadingHosters = MutableStateFlow(true)
    val isLoadingHosters = _isLoadingHosters.asStateFlow()
    private val _hosterState = MutableStateFlow<List<HosterState>>(emptyList())
    val hosterState = _hosterState.asStateFlow()
    private val _hosterExpandedList = MutableStateFlow<List<Boolean>>(emptyList())
    val hosterExpandedList = _hosterExpandedList.asStateFlow()
    private val _selectedHosterVideoIndex = MutableStateFlow(Pair(-1, -1))
    val selectedHosterVideoIndex = _selectedHosterVideoIndex.asStateFlow()
    private val _currentVideo = MutableStateFlow<Video?>(null)
    val currentVideo = _currentVideo.asStateFlow()

    private val _chapters = MutableStateFlow<List<IndexedSegment>>(emptyList())
    val chapters = _chapters.asStateFlow()
    private val _currentChapter = MutableStateFlow<IndexedSegment?>(null)
    val currentChapter = _currentChapter.asStateFlow()

    private val _pos = MutableStateFlow(0f)
    val pos = _pos.asStateFlow()

    val duration = MutableStateFlow(0f)

    private val _readAhead = MutableStateFlow(0f)
    val readAhead = _readAhead.asStateFlow()

    private val _paused = MutableStateFlow(false)
    val paused = _paused.asStateFlow()

    // False because the video shouldn't start paused
    private val _pausedState = MutableStateFlow<Boolean?>(false)
    val pausedState = _pausedState.asStateFlow()

    private val _controlsShown = MutableStateFlow(!playerPreferences.hideControls().get())
    val controlsShown = _controlsShown.asStateFlow()
    private val _seekBarShown = MutableStateFlow(!playerPreferences.hideControls().get())
    val seekBarShown = _seekBarShown.asStateFlow()
    private val _areControlsLocked = MutableStateFlow(false)
    val areControlsLocked = _areControlsLocked.asStateFlow()

    val playerUpdate = MutableStateFlow<PlayerUpdates>(PlayerUpdates.None)
    val isBrightnessSliderShown = MutableStateFlow(false)
    val isVolumeSliderShown = MutableStateFlow(false)
    val currentBrightness = MutableStateFlow(
        runCatching {
            Settings.System.getFloat(activity.contentResolver, Settings.System.SCREEN_BRIGHTNESS)
                .normalize(0f, 255f, 0f, 1f)
        }.getOrElse { 0f },
    )
    val currentVolume = MutableStateFlow(activity.audioManager.getStreamVolume(AudioManager.STREAM_MUSIC))
    val currentMPVVolume = MutableStateFlow(MPVLib.getPropertyInt("volume"))
    var volumeBoostCap: Int = MPVLib.getPropertyInt("volume-max")

    // Pair(startingPosition, seekAmount)
    val gestureSeekAmount = MutableStateFlow<Pair<Int, Int>?>(null)

    val sheetShown = MutableStateFlow(Sheets.None)
    val panelShown = MutableStateFlow(Panels.None)
    val dialogShown = MutableStateFlow<Dialogs>(Dialogs.None)

    private val _seekText = MutableStateFlow<String?>(null)
    val seekText = _seekText.asStateFlow()
    private val _doubleTapSeekAmount = MutableStateFlow(0)
    val doubleTapSeekAmount = _doubleTapSeekAmount.asStateFlow()
    private val _isSeekingForwards = MutableStateFlow(false)
    val isSeekingForwards = _isSeekingForwards.asStateFlow()

    private var timerJob: Job? = null
    private val _remainingTime = MutableStateFlow(0)
    val remainingTime = _remainingTime.asStateFlow()

    private val _aniskipButton = MutableStateFlow<String?>(null)
    val aniskipButton = _aniskipButton.asStateFlow()

    val cachePath: String = activity.cacheDir.path

    private val _customButtons = MutableStateFlow<CustomButtonFetchState>(CustomButtonFetchState.Loading)
    val customButtons = _customButtons.asStateFlow()

    private val _primaryButtonTitle = MutableStateFlow("")
    val primaryButtonTitle = _primaryButtonTitle.asStateFlow()

    private val _primaryButton = MutableStateFlow<CustomButton?>(null)
    val primaryButton = _primaryButton.asStateFlow()

    private fun updateAniskipButton(value: String?) {
        _aniskipButton.update { _ -> value }
    }

    init {
        viewModelScope.launch(Dispatchers.IO) {
            try {
                val buttons = getCustomButtons.getAll()
                buttons.firstOrNull { it.isFavorite }?.let {
                    _primaryButton.update { _ -> it }
                    // If the button text is not empty, it has been set buy a lua script in which
                    // case we don't want to override it
                    if (_primaryButtonTitle.value.isEmpty()) {
                        setPrimaryCustomButtonTitle(it)
                    }
                }
                activity.setupCustomButtons(buttons)
                _customButtons.update { _ -> CustomButtonFetchState.Success(buttons.toImmutableList()) }
            } catch (e: Exception) {
                logcat(LogPriority.ERROR, e)
                _customButtons.update { _ -> CustomButtonFetchState.Error(e.message ?: "Unable to fetch buttons") }
            }
        }
    }

    /**
     * Starts a sleep timer/cancels the current timer if [seconds] is less than 1.
     */
    fun startTimer(seconds: Int) {
        timerJob?.cancel()
        _remainingTime.value = seconds
        if (seconds < 1) return
        timerJob = viewModelScope.launch {
            for (time in seconds downTo 0) {
                _remainingTime.value = time
                delay(1000)
            }
            pause()
            withUIContext { Injekt.get<Application>().toast(MR.strings.toast_sleep_timer_ended) }
        }
    }

    fun isEpisodeOnline(): Boolean? {
        val anime = currentAnime.value ?: return null
        val episode = currentEpisode.value ?: return null
        val source = currentSource.value ?: return null
        return source is AnimeHttpSource &&
            !EpisodeLoader.isDownload(
                episode.toDomainEpisode()!!,
                anime,
            )
    }

    fun updateIsLoadingEpisode(value: Boolean) {
        _isLoadingEpisode.update { _ -> value }
    }

    private fun updateEpisodeList(episodeList: List<Episode>) {
        _currentPlaylist.update { _ -> filterEpisodeList(episodeList) }
    }

    fun getDecoder() {
        _currentDecoder.update { getDecoderFromValue(activity.player.hwdecActive) }
    }

    fun updateDecoder(decoder: Decoder) {
        MPVLib.setPropertyString("hwdec", decoder.value)
    }

    val getTrackLanguage: (Int) -> String = {
        if (it != -1) {
            MPVLib.getPropertyString("track-list/$it/lang") ?: ""
        } else {
            activity.stringResource(MR.strings.off)
        }
    }
    val getTrackTitle: (Int) -> String = {
        if (it != -1) {
            MPVLib.getPropertyString("track-list/$it/title") ?: ""
        } else {
            activity.stringResource(MR.strings.off)
        }
    }
    val getTrackMPVId: (Int) -> Int = {
        if (it != -1) {
            MPVLib.getPropertyInt("track-list/$it/id")
        } else {
            -1
        }
    }
    val getTrackType: (Int) -> String? = {
        MPVLib.getPropertyString("track-list/$it/type")
    }

    private var trackLoadingJob: Job? = null
    fun loadTracks() {
        trackLoadingJob?.cancel()
        trackLoadingJob = viewModelScope.launch {
            val possibleTrackTypes = listOf("audio", "sub")
            val subTracks = mutableListOf<VideoTrack>()
            val audioTracks = mutableListOf(
                VideoTrack(-1, activity.stringResource(MR.strings.off), null),
            )
            try {
                val tracksCount = MPVLib.getPropertyInt("track-list/count") ?: 0
                for (i in 0..<tracksCount) {
                    val type = getTrackType(i)
                    if (!possibleTrackTypes.contains(type) || type == null) continue
                    when (type) {
                        "sub" -> subTracks.add(VideoTrack(getTrackMPVId(i), getTrackTitle(i), getTrackLanguage(i)))
                        "audio" -> audioTracks.add(VideoTrack(getTrackMPVId(i), getTrackTitle(i), getTrackLanguage(i)))
                        else -> error("Unrecognized track type")
                    }
                }
            } catch (e: NullPointerException) {
                logcat(LogPriority.ERROR) { "Couldn't load tracks, probably cause mpv was destroyed" }
                return@launch
            }
            _subtitleTracks.update { subTracks }
            _audioTracks.update { audioTracks }

            if (!isLoadingTracks.value) {
                onFinishLoadingTracks()
            }
        }
    }

    fun onFinishLoadingTracks() {
        val preferredSubtitle = activity.subtitleSelect.getPreferredSubtitleIndex(subtitleTracks.value)
        preferredSubtitle?.let {
            activity.player.sid = it.id
            activity.player.secondarySid = -1
        }

        isLoadingTracks.update { _ -> true }
        updateIsLoadingEpisode(false)
        setPausedState()
    }

    @Immutable
    data class VideoTrack(
        val id: Int,
        val name: String,
        val language: String?,
    )

    fun loadChapters() {
        val chapters = mutableListOf<IndexedSegment>()
        val count = MPVLib.getPropertyInt("chapter-list/count")!!
        for (i in 0 until count) {
            val title = MPVLib.getPropertyString("chapter-list/$i/title")
            val time = MPVLib.getPropertyInt("chapter-list/$i/time")!!
            chapters.add(
                IndexedSegment(
                    name = title,
                    start = time.toFloat(),
                    index = 0,
                ),
            )
        }
        updateChapters(chapters.sortedBy { it.start })
    }

    fun updateChapters(chapters: List<IndexedSegment>) {
        _chapters.update { _ -> chapters }
    }

    fun selectChapter(index: Int) {
        val time = chapters.value[index].start
        seekTo(time.toInt())
    }

    fun updateChapter(index: Long) {
        if (chapters.value.isEmpty() || index == -1L) return
        _currentChapter.update { chapters.value.getOrNull(index.toInt()) ?: return }
    }

<<<<<<< HEAD
=======
    fun updateVideoList(videoList: List<Video>) {
        _videoList.update { _ -> videoList }
    }

    fun setVideoIndex(idx: Int) {
        _selectedVideoIndex.update { _ -> idx }
    }

    fun selectVideo(video: Video) {
        updateIsLoadingEpisode(true)

        val idx = videoList.value.indexOf(video)

        updatePausedState()
        // Pause until everything has loaded
        pause()

        activity.setVideoList(
            qualityIndex = idx,
            videos = videoList.value,
        )
    }

>>>>>>> 03a71699
    fun addAudio(uri: Uri) {
        val url = uri.toString()
        val isContentUri = url.startsWith("content://")
        val path = (if (isContentUri) uri.openContentFd(activity) else url)
            ?: return
        val name = if (isContentUri) uri.getFileName(activity) else null
        if (name == null) {
            MPVLib.command(arrayOf("audio-add", path, "cached"))
        } else {
            MPVLib.command(arrayOf("audio-add", path, "cached", name))
        }
    }

    fun selectAudio(id: Int) {
        activity.player.aid = id
    }

    fun updateAudio(id: Int) {
        _selectedAudio.update { id }
    }

    fun addSubtitle(uri: Uri) {
        val url = uri.toString()
        val isContentUri = url.startsWith("content://")
        val path = (if (isContentUri) uri.openContentFd(activity) else url)
            ?: return
        val name = if (isContentUri) uri.getFileName(activity) else null
        if (name == null) {
            MPVLib.command(arrayOf("sub-add", path, "cached"))
        } else {
            MPVLib.command(arrayOf("sub-add", path, "cached", name))
        }
    }

    fun selectSub(id: Int) {
        val selectedSubs = selectedSubtitles.value
        _selectedSubtitles.update {
            when (id) {
                selectedSubs.first -> Pair(selectedSubs.second, -1)
                selectedSubs.second -> Pair(selectedSubs.first, -1)
                else -> {
                    if (selectedSubs.first != -1) {
                        Pair(selectedSubs.first, id)
                    } else {
                        Pair(id, -1)
                    }
                }
            }
        }
        activity.player.secondarySid = _selectedSubtitles.value.second
        activity.player.sid = _selectedSubtitles.value.first
    }

    fun updateSubtitle(sid: Int, secondarySid: Int) {
        _selectedSubtitles.update { Pair(sid, secondarySid) }
    }

    fun updatePlayBackPos(pos: Float) {
        onSecondReached(pos.toInt(), duration.value.toInt())
        _pos.update { pos }
    }

    fun updateReadAhead(value: Long) {
        _readAhead.update { value.toFloat() }
    }

    private fun updatePausedState() {
        _pausedState.update { _ -> paused.value }
    }

    private fun setPausedState() {
        pausedState.value?.let {
            if (it) {
                pause()
            } else {
                unpause()
            }

            _pausedState.update { _ -> null }
        }
    }

    fun pauseUnpause() {
        if (paused.value) {
            unpause()
        } else {
            pause()
        }
    }

    fun pause() {
        activity.player.paused = true
        _paused.update { true }
        runCatching {
            activity.setPictureInPictureParams(activity.createPipParams())
        }
    }

    fun unpause() {
        activity.player.paused = false
        _paused.update { false }
    }

    private val showStatusBar = playerPreferences.showSystemStatusBar().get()
    fun showControls() {
        if (sheetShown.value != Sheets.None ||
            panelShown.value != Panels.None ||
            dialogShown.value != Dialogs.None
        ) {
            return
        }
        if (showStatusBar) {
            activity.windowInsetsController.show(WindowInsetsCompat.Type.statusBars())
        }
        _controlsShown.update { true }
    }

    fun hideControls() {
        activity.windowInsetsController.hide(WindowInsetsCompat.Type.statusBars())
        _controlsShown.update { false }
    }

    fun hideSeekBar() {
        _seekBarShown.update { false }
    }

    fun showSeekBar() {
        if (sheetShown.value != Sheets.None) return
        _seekBarShown.update { true }
    }

    fun lockControls() {
        _areControlsLocked.update { true }
    }

    fun unlockControls() {
        _areControlsLocked.update { false }
    }

    fun showSheet(sheet: Sheets) {
        sheetShown.update { sheet }
        if (sheet == Sheets.None) {
            showControls()
        } else {
            hideControls()
            panelShown.update { Panels.None }
            dialogShown.update { Dialogs.None }
        }
    }

    fun showPanel(panel: Panels) {
        panelShown.update { panel }
        if (panel == Panels.None) {
            showControls()
        } else {
            hideControls()
            sheetShown.update { Sheets.None }
            dialogShown.update { Dialogs.None }
        }
    }

    fun showDialog(dialog: Dialogs) {
        dialogShown.update { dialog }
        if (dialog == Dialogs.None) {
            showControls()
        } else {
            hideControls()
            sheetShown.update { Sheets.None }
            panelShown.update { Panels.None }
        }
    }

    fun seekBy(offset: Int, precise: Boolean = false) {
        MPVLib.command(arrayOf("seek", offset.toString(), if (precise) "relative+exact" else "relative"))
    }

    fun seekTo(position: Int, precise: Boolean = true) {
        if (position !in 0..(activity.player.duration ?: 0)) return
        MPVLib.command(arrayOf("seek", position.toString(), if (precise) "absolute" else "absolute+keyframes"))
    }

    fun changeBrightnessTo(
        brightness: Float,
    ) {
        activity.window.attributes = activity.window.attributes.apply {
            screenBrightness = brightness.coerceIn(0f, 1f).also {
                currentBrightness.update { _ -> it }
            }
        }
    }

    fun displayBrightnessSlider() {
        isBrightnessSliderShown.update { true }
    }

    val maxVolume = activity.audioManager.getStreamMaxVolume(AudioManager.STREAM_MUSIC)
    fun changeVolumeBy(change: Int) {
        val mpvVolume = MPVLib.getPropertyInt("volume")
        if (volumeBoostCap > 0 && currentVolume.value == maxVolume) {
            if (mpvVolume == 100 && change < 0) changeVolumeTo(currentVolume.value + change)
            val finalMPVVolume = (mpvVolume + change).coerceAtLeast(100)
            if (finalMPVVolume in 100..volumeBoostCap + 100) {
                changeMPVVolumeTo(finalMPVVolume)
                return
            }
        }
        changeVolumeTo(currentVolume.value + change)
    }

    fun changeVolumeTo(volume: Int) {
        val newVolume = volume.coerceIn(0..maxVolume)
        activity.audioManager.setStreamVolume(
            AudioManager.STREAM_MUSIC,
            newVolume,
            0,
        )
        currentVolume.update { newVolume }
    }

    fun changeMPVVolumeTo(volume: Int) {
        MPVLib.setPropertyInt("volume", volume)
    }

    fun setMPVVolume(volume: Int) {
        if (volume != currentMPVVolume.value) displayVolumeSlider()
        currentMPVVolume.update { volume }
    }

    fun displayVolumeSlider() {
        isVolumeSliderShown.update { true }
    }

    fun setAutoPlay(value: Boolean) {
        val textRes = if (value) {
            MR.strings.enable_auto_play
        } else {
            MR.strings.disable_auto_play
        }
        playerUpdate.update { PlayerUpdates.ShowTextResource(textRes) }
        playerPreferences.autoplayEnabled().set(value)
    }

    @Suppress("DEPRECATION")
    fun changeVideoAspect(aspect: VideoAspect) {
        var ratio = -1.0
        var pan = 1.0
        when (aspect) {
            VideoAspect.Crop -> {
                pan = 1.0
            }

            VideoAspect.Fit -> {
                pan = 0.0
                MPVLib.setPropertyDouble("panscan", 0.0)
            }

            VideoAspect.Stretch -> {
                val dm = DisplayMetrics()
                activity.windowManager.defaultDisplay.getRealMetrics(dm)
                ratio = dm.widthPixels / dm.heightPixels.toDouble()
                pan = 0.0
            }
        }
        MPVLib.setPropertyDouble("panscan", pan)
        MPVLib.setPropertyDouble("video-aspect-override", ratio)
        playerPreferences.aspectState().set(aspect)
        playerUpdate.update { PlayerUpdates.AspectRatio }
    }

    fun cycleScreenRotations() {
        activity.requestedOrientation = when (activity.requestedOrientation) {
            ActivityInfo.SCREEN_ORIENTATION_LANDSCAPE,
            ActivityInfo.SCREEN_ORIENTATION_REVERSE_LANDSCAPE,
            ActivityInfo.SCREEN_ORIENTATION_SENSOR_LANDSCAPE,
            -> {
                playerPreferences.defaultPlayerOrientationType().set(PlayerOrientation.SensorPortrait)
                ActivityInfo.SCREEN_ORIENTATION_SENSOR_PORTRAIT
            }

            else -> {
                playerPreferences.defaultPlayerOrientationType().set(PlayerOrientation.SensorLandscape)
                ActivityInfo.SCREEN_ORIENTATION_SENSOR_LANDSCAPE
            }
        }
    }

    fun handleLuaInvocation(property: String, value: String) {
        val data = value
            .removePrefix("\"")
            .removeSuffix("\"")
            .ifEmpty { return }

        when (property.substringAfterLast("/")) {
            "show_text" -> playerUpdate.update { PlayerUpdates.ShowText(data) }
            "toggle_ui" -> {
                when (data) {
                    "show" -> showControls()
                    "toggle" -> {
                        if (controlsShown.value) hideControls() else showControls()
                    }
                    "hide" -> {
                        sheetShown.update { Sheets.None }
                        panelShown.update { Panels.None }
                        dialogShown.update { Dialogs.None }
                        hideControls()
                    }
                }
            }
            "show_panel" -> {
                when (data) {
                    "subtitle_settings" -> showPanel(Panels.SubtitleSettings)
                    "subtitle_delay" -> showPanel(Panels.SubtitleDelay)
                    "audio_delay" -> showPanel(Panels.AudioDelay)
                    "video_filters" -> showPanel(Panels.VideoFilters)
                }
            }
            "set_button_title" -> {
                _primaryButtonTitle.update { _ -> data }
            }
            "reset_button_title" -> {
                _customButtons.value.getButtons().firstOrNull { it.isFavorite }?.let {
                    setPrimaryCustomButtonTitle(it)
                }
            }
            "switch_episode" -> {
                when (data) {
                    "n" -> changeEpisode(false)
                    "p" -> changeEpisode(true)
                }
            }
            "launch_int_picker" -> {
                val (title, nameFormat, start, stop, step, pickerProperty) = data.split("|")
                val defaultValue = MPVLib.getPropertyInt(pickerProperty)
                showDialog(
                    Dialogs.IntegerPicker(
                        defaultValue = defaultValue,
                        minValue = start.toInt(),
                        maxValue = stop.toInt(),
                        step = step.toInt(),
                        nameFormat = nameFormat,
                        title = title,
                        onChange = { MPVLib.setPropertyInt(pickerProperty, it) },
                        onDismissRequest = { showDialog(Dialogs.None) },
                    ),
                )
            }
            "pause" -> {
                when (data) {
                    "pause" -> pause()
                    "unpause" -> unpause()
                    "pauseunpause" -> pauseUnpause()
                }
            }
            "seek_with_text" -> {
                val (seekValue, text) = data.split("|", limit = 2)
                if (seekValue.toFloat() < pos.value) {
                    leftSeekToWithText(seekValue.toInt(), text)
                } else {
                    rightSeekToWithText(seekValue.toInt(), text)
                }
            }
            "toggle_button" -> {
                when (data) {
                    "h" -> _primaryButton.update { null }
                    "s" -> {
                        if (_primaryButton.value == null) {
                            _primaryButton.update {
                                _customButtons.value.getButtons().firstOrNull { it.isFavorite }
                            }
                        }
                    }
                }
            }
            "seek_by" -> {
                val (dir, seekValue) = data.split("|")
                when (dir) {
                    "l" -> leftSeekBy(seekValue.toInt())
                    "r" -> rightSeekBy(seekValue.toInt())
                }
            }
        }

        MPVLib.setPropertyString(property, "")
    }

    private operator fun <T> List<T>.component6(): T = get(5)

    private val doubleTapToSeekDuration = gesturePreferences.skipLengthPreference().get()

    fun updateSeekAmount(amount: Int) {
        _doubleTapSeekAmount.update { _ -> amount }
    }

    fun updateSeekText(value: String?) {
        _seekText.update { _ -> value }
    }

    fun leftSeekBy(value: Int) {
        if (pos.value > 0) {
            _doubleTapSeekAmount.value -= value
        }
        _isSeekingForwards.value = false
        seekBy(-value, gesturePreferences.playerSmoothSeek().get())
        if (gesturePreferences.showSeekBar().get()) showSeekBar()
    }

    fun rightSeekBy(value: Int) {
        if (pos.value < duration.value) {
            _doubleTapSeekAmount.value += value
        }
        _isSeekingForwards.value = true
        seekBy(value, gesturePreferences.playerSmoothSeek().get())
        if (gesturePreferences.showSeekBar().get()) showSeekBar()
    }

    fun leftSeek() {
        leftSeekBy(doubleTapToSeekDuration)
    }

    fun rightSeek() {
        rightSeekBy(doubleTapToSeekDuration)
    }

    private fun leftSeekToWithText(seekValue: Int, text: String?) {
        _isSeekingForwards.value = false
        _doubleTapSeekAmount.value = -1
        _seekText.update { _ -> text }
        seekTo(seekValue)
        if (gesturePreferences.showSeekBar().get()) showSeekBar()
    }

    private fun rightSeekToWithText(seekDuration: Int, text: String?) {
        _isSeekingForwards.value = true
        _doubleTapSeekAmount.value = 1
        _seekText.update { _ -> text }
        seekTo(seekDuration)
        if (gesturePreferences.showSeekBar().get()) showSeekBar()
    }

    fun changeEpisode(previous: Boolean, autoPlay: Boolean = false) {
        if (previous && !hasPreviousEpisode.value) {
            activity.toast(activity.stringResource(MR.strings.no_prev_episode))
            return
        }

        if (!previous && !hasNextEpisode.value) {
            activity.toast(activity.stringResource(MR.strings.no_next_episode))
            return
        }

        getHosterVideoLinksJob?.cancel()
        _hosterState.update { _ -> emptyList() }
        _hosterList.update { _ -> emptyList() }
        _hosterExpandedList.update { _ -> emptyList() }
        _selectedHosterVideoIndex.update { _ -> Pair(-1, -1) }

        activity.changeEpisode(
            episodeId = getAdjacentEpisodeId(previous = previous),
            autoPlay = autoPlay,
        )
    }

    fun handleLeftDoubleTap() {
        when (gesturePreferences.leftDoubleTapGesture().get()) {
            SingleActionGesture.Seek -> {
                leftSeek()
            }
            SingleActionGesture.PlayPause -> {
                pauseUnpause()
            }
            SingleActionGesture.Custom -> {
                MPVLib.command(arrayOf("keypress", CustomKeyCodes.DoubleTapLeft.keyCode))
            }
            SingleActionGesture.None -> {}
            SingleActionGesture.Switch -> changeEpisode(true)
        }
    }

    fun handleCenterDoubleTap() {
        when (gesturePreferences.centerDoubleTapGesture().get()) {
            SingleActionGesture.PlayPause -> {
                pauseUnpause()
            }
            SingleActionGesture.Custom -> {
                MPVLib.command(arrayOf("keypress", CustomKeyCodes.DoubleTapCenter.keyCode))
            }
            SingleActionGesture.Seek -> {}
            SingleActionGesture.None -> {}
            SingleActionGesture.Switch -> {}
        }
    }

    fun handleRightDoubleTap() {
        when (gesturePreferences.rightDoubleTapGesture().get()) {
            SingleActionGesture.Seek -> {
                rightSeek()
            }
            SingleActionGesture.PlayPause -> {
                pauseUnpause()
            }
            SingleActionGesture.Custom -> {
                MPVLib.command(arrayOf("keypress", CustomKeyCodes.DoubleTapRight.keyCode))
            }
            SingleActionGesture.None -> {}
            SingleActionGesture.Switch -> changeEpisode(false)
        }
    }

    override fun onCleared() {
        if (currentEpisode.value != null) {
            saveWatchingProgress(currentEpisode.value!!)
            episodeToDownload?.let {
                downloadManager.addDownloadsToStartOfQueue(listOf(it))
            }
        }
    }

    // ====== OLD ======

    private val eventChannel = Channel<Event>()
    val eventFlow = eventChannel.receiveAsFlow()

    private val incognitoMode = basePreferences.incognitoMode().get()
    private val downloadAheadAmount = downloadPreferences.autoDownloadWhileWatching().get()

    internal val relativeTime = uiPreferences.relativeTime().get()
    internal val dateFormat = UiPreferences.dateFormat(uiPreferences.dateFormat().get())

    /**
     * The position in the current video. Used to restore from process kill.
     */
    private var episodePosition = savedState.get<Long>("episode_position")
        set(value) {
            savedState["episode_position"] = value
            field = value
        }

    /**
     * The current video's quality index. Used to restore from process kill.
     */
    private var qualityIndex = savedState.get<Pair<Int, Int>>("quality_index") ?: Pair(-1, -1)
        set(value) {
            savedState["quality_index"] = value
            field = value
        }

    /**
     * The episode id of the currently loaded episode. Used to restore from process kill.
     */
    private var episodeId = savedState.get<Long>("episode_id") ?: -1L
        set(value) {
            savedState["episode_id"] = value
            field = value
        }

    private var episodeToDownload: AnimeDownload? = null

    private fun filterEpisodeList(episodes: List<Episode>): List<Episode> {
        val anime = currentAnime.value ?: return episodes
        val selectedEpisode = episodes.find { it.id == episodeId }
            ?: error("Requested episode of id $episodeId not found in episode list")

        val episodesForPlayer = episodes.filterNot {
            anime.unseenFilterRaw == Anime.EPISODE_SHOW_SEEN &&
                !it.seen ||
                anime.unseenFilterRaw == Anime.EPISODE_SHOW_UNSEEN &&
                it.seen ||
                anime.downloadedFilterRaw == Anime.EPISODE_SHOW_DOWNLOADED &&
                !downloadManager.isEpisodeDownloaded(
                    it.name,
                    it.scanlator,
                    anime.title,
                    anime.source,
                ) ||
                anime.downloadedFilterRaw == Anime.EPISODE_SHOW_NOT_DOWNLOADED &&
                downloadManager.isEpisodeDownloaded(
                    it.name,
                    it.scanlator,
                    anime.title,
                    anime.source,
                ) ||
                anime.bookmarkedFilterRaw == Anime.EPISODE_SHOW_BOOKMARKED &&
                !it.bookmark ||
                anime.bookmarkedFilterRaw == Anime.EPISODE_SHOW_NOT_BOOKMARKED &&
                it.bookmark
        }.toMutableList()

        if (episodesForPlayer.all { it.id != episodeId }) {
            episodesForPlayer += listOf(selectedEpisode)
        }

        return episodesForPlayer
    }

    fun getCurrentEpisodeIndex(): Int {
        return currentPlaylist.value.indexOfFirst { currentEpisode.value?.id == it.id }
    }

    private fun getAdjacentEpisodeId(previous: Boolean): Long {
        val newIndex = if (previous) getCurrentEpisodeIndex() - 1 else getCurrentEpisodeIndex() + 1

        return when {
            previous && getCurrentEpisodeIndex() == 0 -> -1L
            !previous && currentPlaylist.value.lastIndex == getCurrentEpisodeIndex() -> -1L
            else -> currentPlaylist.value.getOrNull(newIndex)?.id ?: -1L
        }
    }

    fun updateHasNextEpisode(value: Boolean) {
        _hasNextEpisode.update { _ -> value }
    }

    fun updateHasPreviousEpisode(value: Boolean) {
        _hasPreviousEpisode.update { _ -> value }
    }

    /**
     * Called when the activity is saved and not changing configurations. It updates the database
     * to persist the current progress of the active episode.
     */
    fun onSaveInstanceStateNonConfigurationChange() {
        val currentEpisode = currentEpisode.value ?: return
        viewModelScope.launchNonCancellable {
            saveEpisodeProgress(currentEpisode)
        }
    }

    // ====== Initialize anime, episode, hoster, and video list ======

    fun updateIsLoadingHosters(value: Boolean) {
        _isLoadingHosters.update { _ -> value }
    }

    /**
     * Whether this presenter is initialized yet.
     */
    private fun needsInit(): Boolean {
        return currentAnime.value == null || currentEpisode.value == null
    }

    data class InitResult(
        val hosterList: List<Hoster>?,
        val videoIndex: Pair<Int, Int>,
        val position: Long?,
    )

    private var currentHosterList: List<Hoster>? = null

    suspend fun init(
        animeId: Long,
        initialEpisodeId: Long,
        hostList: String,
        hostIndex: Int,
        vidIndex: Int,
    ): Pair<InitResult, Result<Boolean>> {
        val defaultResult = InitResult(currentHosterList, qualityIndex, null)
        if (!needsInit()) return Pair(defaultResult, Result.success(true))
        return try {
            val anime = getAnime.await(animeId)
            if (anime != null) {
                _currentAnime.update { _ -> anime }
                animeTitle.update { _ -> anime.title }
                sourceManager.isInitialized.first { it }
                if (episodeId == -1L) episodeId = initialEpisodeId

                checkTrackers(anime)

                updateEpisodeList(initEpisodeList(anime))

                val episode = currentPlaylist.value.first { it.id == episodeId }
                mediaTitle.update { _ -> episode.name }

                val source = sourceManager.getOrStub(anime.source)

                _currentEpisode.update { _ -> episode }
                _currentSource.update { _ -> source }
                _isEpisodeOnline.update { _ -> isEpisodeOnline() == true }

                _hasPreviousEpisode.update { _ -> getCurrentEpisodeIndex() != 0 }
                _hasNextEpisode.update { _ -> getCurrentEpisodeIndex() != currentPlaylist.value.size - 1 }

                // Write to mpv table
                MPVLib.setPropertyString("user-data/current-anime/anime-title", anime.title)
<<<<<<< HEAD
                MPVLib.setPropertyInt("user-data/current-anime/intro-length", anime.skipIntroLength)
                // MPVLib.setPropertyDouble("user-data/current-anime/episode-number", episode.episode_number.toDouble())
=======
                MPVLib.setPropertyInt("user-data/current-anime/intro-length", getAnimeSkipIntroLength())
>>>>>>> 03a71699
                MPVLib.setPropertyString(
                    "user-data/current-anime/category",
                    getAnimeCategories.await(anime.id).joinToString {
                        it.name
                    },
                )

                val currentEp = currentEpisode.value ?: throw Exception("No episode loaded.")
                if (hostList.isNotBlank()) {
                    currentHosterList = hostList.toHosterList().ifEmpty {
                        currentHosterList = null
                        throw Exception("Hoster selected from empty list?")
                    }
                    qualityIndex = Pair(hostIndex, vidIndex)
                } else {
                    EpisodeLoader.getHosters(currentEp.toDomainEpisode()!!, anime, source)
                        .takeIf { it.isNotEmpty() }
                        ?.also { currentHosterList = it }
                        ?: run {
                            currentHosterList = null
                            throw Exception("Hoster list is empty.")
                        }
                }

                val result = InitResult(
                    hosterList = currentHosterList,
                    videoIndex = qualityIndex,
                    position = episodePosition,
                )
                Pair(result, Result.success(true))
            } else {
                // Unlikely but okay
                Pair(defaultResult, Result.success(false))
            }
        } catch (e: Throwable) {
            Pair(defaultResult, Result.failure(e))
        }
    }

    private fun initEpisodeList(anime: Anime): List<Episode> {
        val episodes = runBlocking { getEpisodesByAnimeId.await(anime.id) }

        return episodes
            .sortedWith(getEpisodeSort(anime, sortDescending = false))
            .run {
                if (basePreferences.downloadedOnly().get()) {
                    filterDownloadedEpisodes(anime)
                } else {
                    this
                }
            }
            .map { it.toDbEpisode() }
    }

    private var hasTrackers: Boolean = false
    private val checkTrackers: (Anime) -> Unit = { anime ->
        val tracks = runBlocking { getTracks.await(anime.id) }
        hasTrackers = tracks.isNotEmpty()
    }

    private var getHosterVideoLinksJob: Job? = null

    /**
     * Set the video list for hosters.
     */
    fun loadHosters(source: AnimeSource, hosterList: List<Hoster>, hosterIndex: Int, videoIndex: Int) {
        val hasFoundPreferredVideo = AtomicBoolean(false)

        _hosterList.update { _ -> hosterList }
        _hosterExpandedList.update { _ ->
            List(hosterList.size) { true }
        }

        getHosterVideoLinksJob?.cancel()
        getHosterVideoLinksJob = viewModelScope.launch(Dispatchers.IO) {
            _hosterState.update { _ ->
                hosterList.map { hoster ->
                    if (hoster.videoList == null) {
                        HosterState.Loading(hoster.hosterName)
                    } else {
                        HosterState.Ready(hoster.hosterName, hoster.videoList!!)
                    }
                }
            }

            try {
                coroutineScope {
                    val deferredHosters = hosterList.map { hoster ->
                        async {
                            loadHosterVideos(source, hoster)
                        }
                    }

                    deferredHosters.forEachIndexed { hosterIdx, dHoster ->
                        val hosterState = dHoster.await()

                        _hosterState.updateAt(hosterIdx, hosterState)

                        if (hosterState is HosterState.Ready) {
                            if (hosterIdx == hosterIndex) {
                                hosterState.videoList.getOrNull(videoIndex)?.let {
                                    hasFoundPreferredVideo.set(true)
                                    loadVideo(it, hosterIndex, videoIndex)
                                }
                            }

                            val prefIndex = hosterState.videoList.indexOfFirst { it.preferred }
                            if (prefIndex != -1 && hosterIndex == -1) {
                                if (hasFoundPreferredVideo.compareAndSet(false, true)) {
                                    if (selectedHosterVideoIndex.value == Pair(-1, -1)) {
                                        loadVideo(hosterState.videoList[prefIndex], hosterIdx, prefIndex)
                                    }
                                }
                            }
                        }
                    }

                    if (hasFoundPreferredVideo.compareAndSet(false, true)) {
                        val firstHosterIndex = _hosterState.value.indexOfFirst { it is HosterState.Ready && it.videoList.isNotEmpty() }
                        if (firstHosterIndex == -1) {
                            throw Exception("No available videos.")
                        } else {
                            loadVideo(
                                (_hosterState.value[firstHosterIndex] as HosterState.Ready).videoList.first(),
                                firstHosterIndex,
                                0,
                            )
                        }
                    }
                }
            } catch (e: CancellationException) {
                _hosterState.update { _ ->
                    hosterList.map { HosterState.Idle(it.hosterName) }
                }

                throw e
            }
        }
    }

    private suspend fun loadHosterVideos(source: AnimeSource, hoster: Hoster): HosterState {
        return try {
            val videos = EpisodeLoader.getVideos(source, hoster)
            HosterState.Ready(hoster.hosterName, videos)
        } catch (e: Exception) {
            currentCoroutineContext().ensureActive()
            HosterState.Error(hoster.hosterName)
        }
    }

    private suspend fun loadVideo(video: Video, hosterIndex: Int, videoIndex: Int) {
        updateIsLoadingEpisode(true)

        _currentVideo.update { _ -> video }
        _selectedHosterVideoIndex.update { _ -> Pair(hosterIndex, videoIndex) }
        qualityIndex = Pair(hosterIndex, videoIndex)

        activity.setVideo(video)
    }

    fun onVideoClicked(hosterIndex: Int, videoIndex: Int) {
        val video = (_hosterState.value[hosterIndex] as? HosterState.Ready)
            ?.videoList
            ?.getOrNull(videoIndex)
            ?: return // Shouldn't happen, but just in case™

        viewModelScope.launch(Dispatchers.IO) {
            loadVideo(video, hosterIndex, videoIndex)
        }
    }

    fun onHosterClicked(index: Int) {
        when (hosterState.value[index]) {
            is HosterState.Ready -> {
                _hosterExpandedList.updateAt(index, !_hosterExpandedList.value[index])
            }
            is HosterState.Error, is HosterState.Idle -> {
                val hosterName = hosterList.value[index].hosterName
                _hosterState.updateAt(index, HosterState.Loading(hosterName))

                viewModelScope.launch(Dispatchers.IO) {
                    val hosterState = loadHosterVideos(currentSource.value!!, hosterList.value[index])
                    _hosterState.updateAt(index, hosterState)
                }
            }
            is HosterState.Loading -> {}
        }
    }

    private fun <T> MutableStateFlow<List<T>>.updateAt(index: Int, newValue: T) {
        this.update { values ->
            values.toMutableList().apply {
                this[index] = newValue
            }
        }
    }

    data class EpisodeLoadResult(
        val hosterList: List<Hoster>?,
        val episodeTitle: String,
        val source: AnimeSource,
    )

    suspend fun loadEpisode(episodeId: Long?): EpisodeLoadResult? {
        val anime = currentAnime.value ?: return null
        val source = sourceManager.getOrStub(anime.source)

        val chosenEpisode = currentPlaylist.value.firstOrNull { ep -> ep.id == episodeId } ?: return null

        _currentEpisode.update { _ -> chosenEpisode }
        _isEpisodeOnline.update { _ -> isEpisodeOnline() == true }

        return withIOContext {
            try {
                val currentEpisode = currentEpisode.value ?: throw Exception("No episode loaded.")
                currentHosterList = EpisodeLoader.getHosters(
                    currentEpisode.toDomainEpisode()!!,
                    anime,
                    source,
                )

                this@PlayerViewModel.episodeId = currentEpisode.id!!
            } catch (e: Exception) {
                logcat(LogPriority.ERROR, e) { e.message ?: "Error getting links" }
            }

            EpisodeLoadResult(
                hosterList = currentHosterList,
                episodeTitle = anime.title + " - " + chosenEpisode.name,
                source = source,
            )
        }
    }

    /**
     * Called every time a second is reached in the player. Used to mark the flag of episode being
     * seen, update tracking services, enqueue downloaded episode deletion and download next episode.
     */
    private fun onSecondReached(position: Int, duration: Int) {
        if (isLoadingEpisode.value) return
        val currentEp = currentEpisode.value ?: return
        if (episodeId == -1L) return
        if (duration == 0) return

        val seconds = position * 1000L
        val totalSeconds = duration * 1000L
        // Save last second seen and mark as seen if needed
        currentEp.last_second_seen = seconds
        currentEp.total_seconds = totalSeconds

        episodePosition = seconds

        val progress = playerPreferences.progressPreference().get()
        val shouldTrack = !incognitoMode || hasTrackers
        if (seconds >= totalSeconds * progress && shouldTrack) {
            currentEp.seen = true
            updateTrackEpisodeSeen(currentEp)
            deleteEpisodeIfNeeded(currentEp)
        }

        saveWatchingProgress(currentEp)

        val inDownloadRange = seconds.toDouble() / totalSeconds > 0.35
        if (inDownloadRange) {
            downloadNextEpisodes()
        }
    }

    private fun downloadNextEpisodes() {
        if (downloadAheadAmount == 0) return
        val anime = currentAnime.value ?: return

        // Only download ahead if current + next episode is already downloaded too to avoid jank
        if (getCurrentEpisodeIndex() == currentPlaylist.value.lastIndex) return
        val currentEpisode = currentEpisode.value ?: return

        val nextEpisode = currentPlaylist.value[getCurrentEpisodeIndex() + 1]
        val episodesAreDownloaded =
            EpisodeLoader.isDownload(currentEpisode.toDomainEpisode()!!, anime) &&
                EpisodeLoader.isDownload(nextEpisode.toDomainEpisode()!!, anime)

        viewModelScope.launchIO {
            if (!episodesAreDownloaded) {
                return@launchIO
            }
            val episodesToDownload = getNextEpisodes.await(anime.id, nextEpisode.id!!)
                .take(downloadAheadAmount)
            downloadManager.downloadEpisodes(anime, episodesToDownload)
        }
    }

    /**
     * Determines if deleting option is enabled and nth to last episode actually exists.
     * If both conditions are satisfied enqueues episode for delete
     * @param chosenEpisode current episode, which is going to be marked as seen.
     */
    private fun deleteEpisodeIfNeeded(chosenEpisode: Episode) {
        // Determine which episode should be deleted and enqueue
        val currentEpisodePosition = currentPlaylist.value.indexOf(chosenEpisode)
        val removeAfterSeenSlots = downloadPreferences.removeAfterReadSlots().get()
        val episodeToDelete = currentPlaylist.value.getOrNull(
            currentEpisodePosition - removeAfterSeenSlots,
        )
        // If episode is completely seen no need to download it
        episodeToDownload = null

        // Check if deleting option is enabled and episode exists
        if (removeAfterSeenSlots != -1 && episodeToDelete != null) {
            enqueueDeleteSeenEpisodes(episodeToDelete)
        }
    }

    fun saveCurrentEpisodeWatchingProgress() {
        currentEpisode.value?.let { saveWatchingProgress(it) }
    }

    /**
     * Called when episode is changed in player or when activity is paused.
     */
    private fun saveWatchingProgress(episode: Episode) {
        viewModelScope.launchNonCancellable {
            saveEpisodeProgress(episode)
            saveEpisodeHistory(episode)
        }
    }

    /**
     * Saves this [episode] progress (last second seen and whether it's seen).
     * If incognito mode isn't on or has at least 1 tracker
     */
    private suspend fun saveEpisodeProgress(episode: Episode) {
        if (!incognitoMode || hasTrackers) {
            updateEpisode.await(
                EpisodeUpdate(
                    id = episode.id!!,
                    seen = episode.seen,
                    bookmark = episode.bookmark,
                    lastSecondSeen = episode.last_second_seen,
                    totalSeconds = episode.total_seconds,
                ),
            )
        }
    }

    /**
     * Saves this [episode] last seen history if incognito mode isn't on.
     */
    private suspend fun saveEpisodeHistory(episode: Episode) {
        if (!incognitoMode) {
            val episodeId = episode.id!!
            val seenAt = Date()
            upsertHistory.await(
                AnimeHistoryUpdate(episodeId, seenAt),
            )
        }
    }

    /**
     * Bookmarks the currently active episode.
     */
    fun bookmarkEpisode(episodeId: Long?, bookmarked: Boolean) {
        viewModelScope.launchNonCancellable {
            updateEpisode.await(
                EpisodeUpdate(
                    id = episodeId!!,
                    bookmark = bookmarked,
                ),
            )
        }
    }

    fun takeScreenshot(cachePath: String, showSubtitles: Boolean): InputStream? {
        val filename = cachePath + "/${System.currentTimeMillis()}_mpv_screenshot_tmp.png"
        val subtitleFlag = if (showSubtitles) "subtitles" else "video"

        MPVLib.command(arrayOf("screenshot-to-file", filename, subtitleFlag))
        val tempFile = File(filename).takeIf { it.exists() } ?: return null
        val newFile = File("$cachePath/mpv_screenshot.png")

        newFile.delete()
        tempFile.renameTo(newFile)
        return newFile.takeIf { it.exists() }?.inputStream()
    }

    /**
     * Saves the screenshot on the pictures directory and notifies the UI of the result.
     * There's also a notification to allow sharing the image somewhere else or deleting it.
     */
    fun saveImage(imageStream: () -> InputStream, timePos: Int?) {
        val anime = currentAnime.value ?: return

        val context = Injekt.get<Application>()
        val notifier = SaveImageNotifier(context)
        notifier.onClear()

        val seconds = timePos?.let { Utils.prettyTime(it) } ?: return
        val filename = generateFilename(anime, seconds) ?: return

        // Pictures directory.
        val relativePath = DiskUtil.buildValidFilename(anime.title)

        // Copy file in background.
        viewModelScope.launchNonCancellable {
            try {
                val uri = imageSaver.save(
                    image = Image.Page(
                        inputStream = imageStream,
                        name = filename,
                        location = Location.Pictures(relativePath),
                    ),
                )
                notifier.onComplete(uri)
                eventChannel.send(Event.SavedImage(SaveImageResult.Success(uri)))
            } catch (e: Throwable) {
                notifier.onError(e.message)
                eventChannel.send(Event.SavedImage(SaveImageResult.Error(e)))
            }
        }
    }

    /**
     * Shares the screenshot and notifies the UI with the path of the file to share.
     * The image must be first copied to the internal partition because there are many possible
     * formats it can come from, like a zipped chapter, in which case it's not possible to directly
     * get a path to the file and it has to be decompressed somewhere first. Only the last shared
     * image will be kept so it won't be taking lots of internal disk space.
     */
    fun shareImage(imageStream: () -> InputStream, timePos: Int?) {
        val anime = currentAnime.value ?: return

        val context = Injekt.get<Application>()
        val destDir = context.cacheImageDir

        val seconds = timePos?.let { Utils.prettyTime(it) } ?: return
        val filename = generateFilename(anime, seconds) ?: return

        try {
            viewModelScope.launchIO {
                destDir.deleteRecursively()
                val uri = imageSaver.save(
                    image = Image.Page(
                        inputStream = imageStream,
                        name = filename,
                        location = Location.Cache,
                    ),
                )
                eventChannel.send(Event.ShareImage(uri, seconds))
            }
        } catch (e: Throwable) {
            logcat(LogPriority.ERROR, e)
        }
    }

    /**
     * Sets the screenshot as cover and notifies the UI of the result.
     */
    fun setAsCover(imageStream: () -> InputStream) {
        val anime = currentAnime.value ?: return

        viewModelScope.launchNonCancellable {
            val result = try {
                anime.editCover(Injekt.get(), imageStream())
                if (anime.isLocal() || anime.favorite) {
                    SetAsCover.Success
                } else {
                    SetAsCover.AddToLibraryFirst
                }
            } catch (e: Exception) {
                SetAsCover.Error
            }
            eventChannel.send(Event.SetCoverResult(result))
        }
    }

    /**
     * Results of the save image feature.
     */
    sealed class SaveImageResult {
        class Success(val uri: Uri) : SaveImageResult()
        class Error(val error: Throwable) : SaveImageResult()
    }

    private fun updateTrackEpisodeSeen(episode: Episode) {
        if (basePreferences.incognitoMode().get() || !hasTrackers) return
        if (!trackPreferences.autoUpdateTrack().get()) return

        val anime = currentAnime.value ?: return
        val context = Injekt.get<Application>()

        viewModelScope.launchNonCancellable {
            trackEpisode.await(context, anime.id, episode.episode_number.toDouble())
        }
    }

    /**
     * Enqueues this [episode] to be deleted when [deletePendingEpisodes] is called. The download
     * manager handles persisting it across process deaths.
     */
    private fun enqueueDeleteSeenEpisodes(episode: Episode) {
        if (!episode.seen) return
        val anime = currentAnime.value ?: return
        viewModelScope.launchNonCancellable {
            downloadManager.enqueueEpisodesToDelete(listOf(episode.toDomainEpisode()!!), anime)
        }
    }

    /**
     * Deletes all the pending episodes. This operation will run in a background thread and errors
     * are ignored.
     */
    fun deletePendingEpisodes() {
        viewModelScope.launchNonCancellable {
            downloadManager.deletePendingEpisodes()
        }
    }

    /**
     * Returns the skipIntroLength used by this anime or the default one.
     */
    fun getAnimeSkipIntroLength(): Int {
        val default = gesturePreferences.defaultIntroLength().get()
        val anime = currentAnime.value ?: return default
        val skipIntroLength = anime.skipIntroLength
        val skipIntroDisable = anime.skipIntroDisable
        return when {
            skipIntroDisable -> 0
            skipIntroLength <= 0 -> default
            else -> anime.skipIntroLength
        }
    }

    /**
     * Updates the skipIntroLength for the open anime.
     */
    fun setAnimeSkipIntroLength(skipIntroLength: Long) {
        val anime = currentAnime.value ?: return
        if (!anime.favorite) return
        viewModelScope.launchIO {
            setAnimeViewerFlags.awaitSetSkipIntroLength(anime.id, skipIntroLength)
            logcat(LogPriority.INFO) { "New Skip Intro Length is ${anime.skipIntroLength}" }
            _currentAnime.update { _ -> getAnime.await(anime.id) }
        }
    }

    /**
     * Generate a filename for the given [anime] and [timePos]
     */
    private fun generateFilename(
        anime: Anime,
        timePos: String,
    ): String? {
        val episode = currentEpisode.value ?: return null
        val filenameSuffix = " - $timePos"
        return DiskUtil.buildValidFilename(
            "${anime.title} - ${episode.name}".takeBytes(
                DiskUtil.MAX_FILE_NAME_BYTES - filenameSuffix.byteSize(),
            ),
        ) + filenameSuffix
    }

    /**
     * Returns the response of the AniSkipApi for this episode.
     * just works if tracking is enabled.
     */
    suspend fun aniSkipResponse(playerDuration: Int?): List<Stamp>? {
        val animeId = currentAnime.value?.id ?: return null
        val trackerManager = Injekt.get<TrackerManager>()
        var malId: Long?
        val episodeNumber = currentEpisode.value?.episode_number?.toInt() ?: return null
        if (getTracks.await(animeId).isEmpty()) {
            logcat { "AniSkip: No tracks found for anime $animeId" }
            return null
        }

        getTracks.await(animeId).map { track ->
            val tracker = trackerManager.get(track.trackerId)
            malId = when (tracker) {
                is MyAnimeList -> track.remoteId
                is Anilist -> AniSkipApi().getMalIdFromAL(track.remoteId)
                else -> null
            }
            val duration = playerDuration ?: return null
            return malId?.let {
                AniSkipApi().getResult(it.toInt(), episodeNumber, duration.toLong())
            }
        }
        return null
    }

    val aniSkipEnable = gesturePreferences.aniSkipEnabled().get()
    private val netflixStyle = gesturePreferences.enableNetflixStyleAniSkip().get()

    var aniSkipInterval: List<Stamp>? = null
    private val defaultWaitingTime = gesturePreferences.waitingTimeAniSkip().get()
    var waitingAniSkip = defaultWaitingTime

    private var skipType: SkipType? = null

    fun aniSkipStuff(position: Long) {
        if (!aniSkipEnable) return
        // if it doesn't find any interval it will show the +85 button
        if (aniSkipInterval == null) return

        val autoSkipAniSkip = gesturePreferences.autoSkipAniSkip().get()

        skipType =
            aniSkipInterval
                ?.firstOrNull {
                    it.interval.startTime <= position &&
                        it.interval.endTime > position
                }?.skipType
        skipType?.let { skipType ->
            if (netflixStyle) {
                // show a toast with the seconds before the skip
                if (waitingAniSkip == defaultWaitingTime) {
                    activity.toast(
                        "AniSkip: ${activity.stringResource(
                            MR.strings.player_aniskip_dontskip_toast,
                            skipType.getString(),
                            waitingAniSkip,
                        )}",
                    )
                }
                showAniskipButton(aniSkipInterval!!, skipType, waitingAniSkip)
                waitingAniSkip--
            } else if (autoSkipAniSkip) {
                rightSeekToWithText(
                    seekDuration = aniSkipInterval!!.first { it.skipType == skipType }.interval.endTime.toInt(),
                    text = activity.stringResource(MR.strings.player_aniskip_skip, skipType.getString()),
                )
            } else {
                showAniskipButton(skipType)
            }
        } ?: run {
            updateAniskipButton(null)
            waitingAniSkip = defaultWaitingTime
        }
    }

    private fun showAniskipButton(skipType: SkipType) {
        val skipButtonString = when (skipType) {
            SkipType.ED -> MR.strings.player_aniskip_ed
            SkipType.OP -> MR.strings.player_aniskip_op
            SkipType.RECAP -> MR.strings.player_aniskip_recap
            SkipType.MIXED_OP -> MR.strings.player_aniskip_mixedOp
        }

        updateAniskipButton(activity.stringResource(skipButtonString))
    }

    private fun showAniskipButton(aniSkipResponse: List<Stamp>, skipType: SkipType, waitingTime: Int) {
        val skipTime = when (skipType) {
            SkipType.ED -> aniSkipResponse.first { it.skipType == SkipType.ED }.interval
            SkipType.OP -> aniSkipResponse.first { it.skipType == SkipType.OP }.interval
            SkipType.RECAP -> aniSkipResponse.first { it.skipType == SkipType.RECAP }.interval
            SkipType.MIXED_OP -> aniSkipResponse.first { it.skipType == SkipType.MIXED_OP }.interval
        }
        if (waitingTime > -1) {
            if (waitingTime > 0) {
                updateAniskipButton(activity.stringResource(MR.strings.player_aniskip_dontskip))
            } else {
                rightSeekToWithText(
                    seekDuration = skipTime.endTime.toInt(),
                    text = activity.stringResource(MR.strings.player_aniskip_skip, skipType.getString()),
                )
            }
        } else {
            // when waitingTime is -1, it means that the user cancelled the skip
            showAniskipButton(skipType)
        }
    }

    fun aniskipPressed() {
        if (skipType != null) {
            // this stops the counter
            if (waitingAniSkip > 0 && netflixStyle) {
                waitingAniSkip = -1
                return
            }
            rightSeekToWithText(
                seekDuration = aniSkipInterval!!.first { it.skipType == skipType }.interval.endTime.toInt(),
                text = activity.stringResource(MR.strings.player_aniskip_skip, skipType!!.getString()),
            )
        }
    }

    fun setPrimaryCustomButtonTitle(button: CustomButton) {
        _primaryButtonTitle.update { _ -> button.name }
    }

    sealed class Event {
        data class SetCoverResult(val result: SetAsCover) : Event()
        data class SavedImage(val result: SaveImageResult) : Event()
        data class ShareImage(val uri: Uri, val seconds: String) : Event()
    }
}

fun CustomButton.execute() {
    MPVLib.command(arrayOf("script-message", "call_button_$id"))
}

fun CustomButton.executeLongPress() {
    MPVLib.command(arrayOf("script-message", "call_button_${id}_long"))
}

fun Float.normalize(inMin: Float, inMax: Float, outMin: Float, outMax: Float): Float {
    return (this - inMin) * (outMax - outMin) / (inMax - inMin) + outMin
}<|MERGE_RESOLUTION|>--- conflicted
+++ resolved
@@ -28,7 +28,6 @@
 import android.net.Uri
 import android.provider.Settings
 import android.util.DisplayMetrics
-import android.util.Log
 import androidx.compose.runtime.Immutable
 import androidx.core.view.WindowInsetsCompat
 import androidx.lifecycle.SavedStateHandle
@@ -468,32 +467,6 @@
         _currentChapter.update { chapters.value.getOrNull(index.toInt()) ?: return }
     }
 
-<<<<<<< HEAD
-=======
-    fun updateVideoList(videoList: List<Video>) {
-        _videoList.update { _ -> videoList }
-    }
-
-    fun setVideoIndex(idx: Int) {
-        _selectedVideoIndex.update { _ -> idx }
-    }
-
-    fun selectVideo(video: Video) {
-        updateIsLoadingEpisode(true)
-
-        val idx = videoList.value.indexOf(video)
-
-        updatePausedState()
-        // Pause until everything has loaded
-        pause()
-
-        activity.setVideoList(
-            qualityIndex = idx,
-            videos = videoList.value,
-        )
-    }
-
->>>>>>> 03a71699
     fun addAudio(uri: Uri) {
         val url = uri.toString()
         val isContentUri = url.startsWith("content://")
@@ -1177,12 +1150,8 @@
 
                 // Write to mpv table
                 MPVLib.setPropertyString("user-data/current-anime/anime-title", anime.title)
-<<<<<<< HEAD
                 MPVLib.setPropertyInt("user-data/current-anime/intro-length", anime.skipIntroLength)
                 // MPVLib.setPropertyDouble("user-data/current-anime/episode-number", episode.episode_number.toDouble())
-=======
-                MPVLib.setPropertyInt("user-data/current-anime/intro-length", getAnimeSkipIntroLength())
->>>>>>> 03a71699
                 MPVLib.setPropertyString(
                     "user-data/current-anime/category",
                     getAnimeCategories.await(anime.id).joinToString {
