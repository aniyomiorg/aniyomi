--- conflicted
+++ resolved
@@ -35,6 +35,7 @@
 import eu.kanade.tachiyomi.Migrations
 import eu.kanade.tachiyomi.R
 import eu.kanade.tachiyomi.data.cache.ChapterCache
+import eu.kanade.tachiyomi.data.cache.EpisodeCache
 import eu.kanade.tachiyomi.data.notification.NotificationReceiver
 import eu.kanade.tachiyomi.data.preference.asImmediateFlow
 import eu.kanade.tachiyomi.data.updater.AppUpdateChecker
@@ -77,12 +78,9 @@
 import kotlinx.coroutines.flow.merge
 import kotlinx.coroutines.flow.onEach
 import logcat.LogPriority
-<<<<<<< HEAD
+import uy.kohesive.injekt.injectLazy
 import eu.kanade.tachiyomi.ui.download.anime.DownloadController as AnimeDownloadController
 import eu.kanade.tachiyomi.ui.download.manga.DownloadController as MangaDownloadController
-=======
-import uy.kohesive.injekt.injectLazy
->>>>>>> bba73725
 
 class MainActivity : BaseViewBindingActivity<MainActivityBinding>() {
 
@@ -107,6 +105,7 @@
     private val backstackLiftState = mutableMapOf<String, Boolean>()
 
     private val chapterCache: ChapterCache by injectLazy()
+    private val episodeCache: EpisodeCache by injectLazy()
 
     // To be checked by splash screen. If true then splash screen will be removed.
     var ready = false
@@ -508,7 +507,7 @@
 
         // Binding sometimes isn't actually instantiated yet somehow
         nav?.setOnItemSelectedListener(null)
-        binding?.toolbar.setNavigationOnClickListener(null)
+        binding?.toolbar?.setNavigationOnClickListener(null)
     }
 
     override fun onBackPressed() {
@@ -523,6 +522,7 @@
             // Regular back (i.e. closing the app)
             if (preferences.autoClearChapterCache()) {
                 chapterCache.clear()
+                episodeCache.clear()
             }
             super.onBackPressed()
         }
