--- conflicted
+++ resolved
@@ -68,39 +68,6 @@
 import eu.kanade.tachiyomi.R
 import eu.kanade.tachiyomi.animeextension.api.AnimeExtensionGithubApi
 import eu.kanade.tachiyomi.data.cache.ChapterCache
-<<<<<<< HEAD
-import eu.kanade.tachiyomi.data.cache.EpisodeCache
-import eu.kanade.tachiyomi.data.notification.NotificationReceiver
-import eu.kanade.tachiyomi.data.updater.AppUpdateChecker
-import eu.kanade.tachiyomi.data.updater.AppUpdateResult
-import eu.kanade.tachiyomi.databinding.MainActivityBinding
-import eu.kanade.tachiyomi.extension.api.ExtensionGithubApi
-import eu.kanade.tachiyomi.ui.HistoryTabsController
-import eu.kanade.tachiyomi.ui.UpdatesTabsController
-import eu.kanade.tachiyomi.ui.anime.AnimeController
-import eu.kanade.tachiyomi.ui.animelib.AnimelibController
-import eu.kanade.tachiyomi.ui.base.activity.BaseActivity
-import eu.kanade.tachiyomi.ui.base.controller.ComposeContentController
-import eu.kanade.tachiyomi.ui.base.controller.DialogController
-import eu.kanade.tachiyomi.ui.base.controller.RootController
-import eu.kanade.tachiyomi.ui.base.controller.pushController
-import eu.kanade.tachiyomi.ui.base.controller.setRoot
-import eu.kanade.tachiyomi.ui.browse.BrowseController
-import eu.kanade.tachiyomi.ui.browse.animesource.browse.BrowseAnimeSourceController
-import eu.kanade.tachiyomi.ui.browse.animesource.globalsearch.GlobalAnimeSearchController
-import eu.kanade.tachiyomi.ui.browse.source.browse.BrowseSourceController
-import eu.kanade.tachiyomi.ui.browse.source.globalsearch.GlobalSearchController
-import eu.kanade.tachiyomi.ui.download.anime.AnimeDownloadController
-import eu.kanade.tachiyomi.ui.download.manga.DownloadController
-import eu.kanade.tachiyomi.ui.library.LibraryController
-import eu.kanade.tachiyomi.ui.manga.MangaController
-import eu.kanade.tachiyomi.ui.more.MoreController
-import eu.kanade.tachiyomi.ui.more.NewUpdateDialogController
-import eu.kanade.tachiyomi.ui.setting.SettingsMainController
-import eu.kanade.tachiyomi.util.lang.launchIO
-import eu.kanade.tachiyomi.util.lang.launchUI
-import eu.kanade.tachiyomi.util.preference.asHotFlow
-=======
 import eu.kanade.tachiyomi.data.download.DownloadCache
 import eu.kanade.tachiyomi.data.notification.NotificationReceiver
 import eu.kanade.tachiyomi.data.updater.AppUpdateChecker
@@ -115,7 +82,6 @@
 import eu.kanade.tachiyomi.ui.manga.MangaScreen
 import eu.kanade.tachiyomi.ui.more.NewUpdateScreen
 import eu.kanade.tachiyomi.util.Constants
->>>>>>> 817418f7
 import eu.kanade.tachiyomi.util.system.dpToPx
 import eu.kanade.tachiyomi.util.system.isNavigationBarNeedsScrim
 import eu.kanade.tachiyomi.util.system.logcat
@@ -142,34 +108,22 @@
     private val uiPreferences: UiPreferences by injectLazy()
     private val preferences: BasePreferences by injectLazy()
 
+    private val episodeCache: EpisodeCache by injectLazy()
     private val chapterCache: ChapterCache by injectLazy()
+
+    private val animeDownloadCache: AnimeDownloadCache by injectLazy()
     private val downloadCache: DownloadCache by injectLazy()
 
-<<<<<<< HEAD
-    private val startScreenId = R.id.nav_animelib
-
-    private var isConfirmingExit: Boolean = false
-    private var isHandlingShortcut: Boolean = false
-=======
     // To be checked by splash screen. If true then splash screen will be removed.
     var ready = false
->>>>>>> 817418f7
 
     /**
      * Sheet containing filter/sort/display items.
      */
     private var settingsSheet: LibrarySettingsSheet? = null
 
-<<<<<<< HEAD
-    private val chapterCache: ChapterCache by injectLazy()
-    private val episodeCache: EpisodeCache by injectLazy()
-
-    // To be checked by splash screen. If true then splash screen will be removed.
-    var ready = false
-=======
     private var isHandlingShortcut: Boolean = false
     private lateinit var navigator: Navigator
->>>>>>> 817418f7
 
     override fun onCreate(savedInstanceState: Bundle?) {
         // Prevent splash screen showing up on configuration changes
@@ -231,27 +185,6 @@
                 )
             }
 
-<<<<<<< HEAD
-        val startTime = System.currentTimeMillis()
-        splashScreen?.setKeepVisibleCondition {
-            val elapsed = System.currentTimeMillis() - startTime
-            elapsed <= SPLASH_MIN_DURATION || !ready && elapsed <= SPLASH_MAX_DURATION
-        }
-        setSplashScreenExitAnimation(splashScreen)
-
-        nav.setOnItemSelectedListener { item ->
-            val id = item.itemId
-
-            val currentRoot = router.backstack.firstOrNull()
-            if (currentRoot?.tag()?.toIntOrNull() != id) {
-                when (id) {
-                    R.id.nav_library -> router.setRoot(LibraryController(), id)
-                    R.id.nav_animelib -> router.setRoot(AnimelibController(), id)
-                    R.id.nav_updates -> router.setRoot(UpdatesTabsController(), id)
-                    R.id.nav_history -> router.setRoot(HistoryTabsController(), id)
-                    R.id.nav_browse -> router.setRoot(BrowseController(toExtensions = false), id)
-                    R.id.nav_more -> router.setRoot(MoreController(), id)
-=======
             // Set navigation bar color
             val context = LocalContext.current
             val navbarScrimColor = MaterialTheme.colorScheme.surfaceColorAtElevation(3.dp)
@@ -274,7 +207,6 @@
             ) { navigator ->
                 if (navigator.size == 1) {
                     ConfirmExit()
->>>>>>> 817418f7
                 }
 
                 LaunchedEffect(navigator) {
@@ -287,25 +219,6 @@
                         // Reset Incognito Mode on relaunch
                         preferences.incognitoMode().set(false)
                     }
-<<<<<<< HEAD
-                    R.id.nav_updates -> {
-                        val controller = router.getControllerWithTag(id.toString()) as? UpdatesTabsController
-                        controller?.openDownloadQueue()
-                    }
-                    R.id.nav_animelib -> {
-                        val controller = router.getControllerWithTag(id.toString()) as? AnimelibController
-                        controller?.showSettingsSheet()
-                    }
-                    R.id.nav_history -> {
-                        val controller = router.getControllerWithTag(id.toString()) as? HistoryTabsController
-                        controller?.resumeLastItem()
-                    }
-                    R.id.nav_more -> {
-                        if (router.backstackSize == 1) {
-                            router.pushController(SettingsMainController())
-                        }
-                    }
-=======
                 }
 
                 val scaffoldInsets = WindowInsets.navigationBars.only(WindowInsetsSides.Horizontal)
@@ -346,7 +259,6 @@
                             }
                         }
                         .launchIn(this)
->>>>>>> 817418f7
                 }
 
                 CheckForUpdate()
@@ -374,7 +286,7 @@
         val startTime = System.currentTimeMillis()
         splashScreen?.setKeepVisibleCondition {
             val elapsed = System.currentTimeMillis() - startTime
-            elapsed <= SPLASH_MIN_DURATION || (!ready && elapsed <= SPLASH_MAX_DURATION)
+            elapsed <= SPLASH_MIN_DURATION || !ready && elapsed <= SPLASH_MAX_DURATION
         }
         setSplashScreenExitAnimation(splashScreen)
     }
@@ -388,23 +300,6 @@
         }
     }
 
-<<<<<<< HEAD
-        merge(libraryPreferences.showUpdatesNavBadge().changes(), libraryPreferences.unseenUpdatesCount().changes(), libraryPreferences.unseenUpdatesCount().changes())
-            .onEach { setUnreadUpdatesBadge() }
-            .launchIn(lifecycleScope)
-
-        sourcePreferences.extensionUpdatesCount()
-            .asHotFlow { setExtensionsBadge() }
-            .launchIn(lifecycleScope)
-
-        sourcePreferences.animeextensionUpdatesCount()
-            .asHotFlow { setExtensionsBadge() }
-            .launchIn(lifecycleScope)
-
-        preferences.downloadedOnly()
-            .asHotFlow { binding.downloadedOnly.isVisible = it }
-            .launchIn(lifecycleScope)
-=======
     private fun showSettingsSheet(category: Category? = null) {
         if (category != null) {
             settingsSheet?.show(category)
@@ -428,7 +323,6 @@
             }
         }
     }
->>>>>>> 817418f7
 
     @Composable
     private fun CheckForUpdate() {
@@ -448,15 +342,8 @@
                         )
                         navigator.push(updateScreen)
                     }
-<<<<<<< HEAD
-                    val fga = router.backstack.last().controller
-                    if (fga is BrowseAnimeSourceController || fga is AnimeController && fga.fromSource) {
-                        router.popToRoot()
-                    }
-=======
                 } catch (e: Exception) {
                     logcat(LogPriority.ERROR, e)
->>>>>>> 817418f7
                 }
             }
         }
@@ -511,63 +398,10 @@
             if (!handle) {
                 super.onNewIntent(intent)
             }
-<<<<<<< HEAD
-
-            // Extension updates
-            try {
-                AnimeExtensionGithubApi().checkForUpdates(
-                    this@MainActivity,
-                    fromAvailableExtensionList = true,
-                )?.let { pendingUpdates ->
-                    sourcePreferences.animeextensionUpdatesCount().set(pendingUpdates.size)
-                }
-                ExtensionGithubApi().checkForUpdates(
-                    this@MainActivity,
-                    fromAvailableExtensionList = true,
-                )?.let { pendingUpdates ->
-                    sourcePreferences.extensionUpdatesCount().set(pendingUpdates.size)
-                }
-            } catch (e: Exception) {
-                logcat(LogPriority.ERROR, e)
-            }
-        }
-    }
-
-    private fun setUnreadUpdatesBadge() {
-        val updates = if (libraryPreferences.showUpdatesNavBadge().get()) {
-            libraryPreferences.unreadUpdatesCount().get() + libraryPreferences.unreadUpdatesCount().get()
-        } else {
-            0
-        }
-        if (updates > 0) {
-            nav.getOrCreateBadge(R.id.nav_updates).apply {
-                number = updates
-                setContentDescriptionQuantityStringsResource(R.plurals.notification_chapters_generic)
-            }
-        } else {
-            nav.removeBadge(R.id.nav_updates)
-        }
-    }
-
-    private fun setExtensionsBadge() {
-        val updates = sourcePreferences.extensionUpdatesCount().get() + sourcePreferences.animeextensionUpdatesCount().get()
-        if (updates > 0) {
-            nav.getOrCreateBadge(R.id.nav_browse).apply {
-                number = updates
-                setContentDescriptionQuantityStringsResource(R.plurals.update_check_notification_ext_updates)
-            }
-        } else {
-            nav.removeBadge(R.id.nav_browse)
-        }
-    }
-
-    private fun handleIntentAction(intent: Intent): Boolean {
-=======
         }
     }
 
     private suspend fun handleIntentAction(intent: Intent): Boolean {
->>>>>>> 817418f7
         val notificationId = intent.getIntExtra("notificationId", -1)
         if (notificationId > -1) {
             NotificationReceiver.dismissNotification(applicationContext, notificationId, intent.getIntExtra("groupId", 0))
@@ -576,50 +410,22 @@
         isHandlingShortcut = true
 
         when (intent.action) {
-<<<<<<< HEAD
-            SHORTCUT_LIBRARY -> setSelectedNavItem(R.id.nav_library)
-            SHORTCUT_ANIMELIB -> setSelectedNavItem(R.id.nav_animelib)
-            SHORTCUT_RECENTLY_UPDATED -> setSelectedNavItem(R.id.nav_updates)
-            SHORTCUT_RECENTLY_READ -> setSelectedNavItem(R.id.nav_history)
-            SHORTCUT_CATALOGUES -> setSelectedNavItem(R.id.nav_browse)
-            SHORTCUT_EXTENSIONS -> {
-                if (router.backstackSize > 1) {
-                    router.popToRoot()
-                }
-                setSelectedNavItem(R.id.nav_browse)
-                router.pushController(BrowseController(toExtensions = true))
-            }
-            SHORTCUT_ANIMEEXTENSIONS -> {
-                if (router.backstackSize > 1) {
-                    router.popToRoot()
-                }
-                setSelectedNavItem(R.id.nav_browse)
-                router.pushController(BrowseController(toAnimeExtensions = true))
-            }
-=======
+            SHORTCUT_ANIMELIB -> HomeScreen.openTab(HomeScreen.Tab.Animelib())
             SHORTCUT_LIBRARY -> HomeScreen.openTab(HomeScreen.Tab.Library())
->>>>>>> 817418f7
             SHORTCUT_MANGA -> {
                 val idToOpen = intent.extras?.getLong(Constants.MANGA_EXTRA) ?: return false
                 navigator.popUntilRoot()
                 HomeScreen.openTab(HomeScreen.Tab.Library(idToOpen))
             }
-<<<<<<< HEAD
             SHORTCUT_ANIME -> {
-                val extras = intent.extras ?: return false
-                val fgController = router.backstack.lastOrNull()?.controller as? AnimeController
-                if (fgController?.animeId != extras.getLong(AnimeController.ANIME_EXTRA)) {
-                    router.popToRoot()
-                    setSelectedNavItem(R.id.nav_animelib)
-                    router.pushController(RouterTransaction.with(AnimeController(extras)))
-                }
-            }
-=======
+                val idToOpen = intent.extras?.getLong(Constants.ANIME_EXTRA) ?: return false
+                navigator.popUntilRoot()
+                HomeScreen.openTab(HomeScreen.Tab.Animelib(idToOpen))
+            }
             SHORTCUT_UPDATES -> HomeScreen.openTab(HomeScreen.Tab.Updates)
             SHORTCUT_HISTORY -> HomeScreen.openTab(HomeScreen.Tab.History)
             SHORTCUT_SOURCES -> HomeScreen.openTab(HomeScreen.Tab.Browse(false))
             SHORTCUT_EXTENSIONS -> HomeScreen.openTab(HomeScreen.Tab.Browse(true))
->>>>>>> 817418f7
             SHORTCUT_DOWNLOADS -> {
                 navigator.popUntilRoot()
                 HomeScreen.openTab(HomeScreen.Tab.More(toDownloads = true))
@@ -678,108 +484,11 @@
     }
 
     override fun onBackPressed() {
-<<<<<<< HEAD
-        // Updates screen has custom back handler
-        if (router.getControllerWithTag("${R.id.nav_updates}") != null) {
-            router.handleBack()
-            return
-        }
-        val backstackSize = router.backstackSize
-        val startScreen = router.getControllerWithTag("$startScreenId")
-        if (backstackSize == 1 && startScreen == null) {
-            // Return to start screen
-            moveToStartScreen()
-        } else if (startScreen != null && router.handleBack()) {
-            // Clear selection for Library screen
-        } else if (shouldHandleExitConfirmation()) {
-            // Exit confirmation (resets after 2 seconds)
-            lifecycleScope.launchUI { resetExitConfirmation() }
-        } else if (backstackSize == 1 || !router.handleBack()) {
-            // Regular back (i.e. closing the app)
-            if (libraryPreferences.autoClearChapterCache().get()) {
-                chapterCache.clear()
-                episodeCache.clear()
-            }
-            super.onBackPressed()
-        }
-    }
-
-    fun moveToStartScreen() {
-        setSelectedNavItem(startScreenId)
-    }
-
-    override fun onSupportActionModeStarted(mode: ActionMode) {
-        binding.appbar.apply {
-            tag = isTransparentWhenNotLifted
-            isTransparentWhenNotLifted = false
-        }
-        // Color taken from m3_appbar_background
-        window.statusBarColor = ColorUtils.compositeColors(
-            getColor(R.color.m3_appbar_overlay_color),
-            getThemeColor(R.attr.colorSurface),
-        )
-        super.onSupportActionModeStarted(mode)
-    }
-
-    override fun onSupportActionModeFinished(mode: ActionMode) {
-        binding.appbar.apply {
-            isTransparentWhenNotLifted = tag as? Boolean ?: false
-            tag = null
-        }
-        window.statusBarColor = getThemeColor(android.R.attr.statusBarColor)
-        super.onSupportActionModeFinished(mode)
-    }
-
-    private suspend fun resetExitConfirmation() {
-        isConfirmingExit = true
-        val toast = toast(R.string.confirm_exit, Toast.LENGTH_LONG)
-        delay(2.seconds)
-        toast.cancel()
-        isConfirmingExit = false
-    }
-
-    private fun shouldHandleExitConfirmation(): Boolean {
-        return router.backstackSize == 1 &&
-            router.getControllerWithTag("$startScreenId") != null &&
-            preferences.confirmExit().get() &&
-            !isConfirmingExit
-    }
-
-    fun setSelectedNavItem(itemId: Int) {
-        val newItemId = getNavIdForId(itemId)
-        if (!isFinishing) {
-            if (newItemId != null) {
-                nav.selectedItemId = newItemId
-            } else {
-                nav.selectedItemId = R.id.nav_more
-                router.setRoot(getControllerForId(itemId), itemId)
-            }
-        }
-    }
-
-    private fun getNavIdForId(id: Int): Int? {
-        return when (libraryPreferences.bottomNavStyle().get()) {
-            1 -> startScreenArrayHistory.firstOrNull { it == id }
-            2 -> startScreenArrayNoManga.firstOrNull { it == id }
-            else -> startScreenArrayDefault.firstOrNull { it == id }
-        }
-    }
-
-    private fun getControllerForId(id: Int): Controller {
-        return when (id) {
-            R.id.nav_library -> LibraryController()
-            R.id.nav_updates -> UpdatesTabsController()
-            R.id.nav_history -> HistoryTabsController()
-            R.id.nav_browse -> BrowseController(toExtensions = false)
-            R.id.nav_more -> MoreController()
-            else -> AnimelibController()
-=======
         if (navigator.size == 1 &&
             !onBackPressedDispatcher.hasEnabledCallbacks() &&
             libraryPreferences.autoClearChapterCache().get()
         ) {
             chapterCache.clear()
->>>>>>> 817418f7
         }
         super.onBackPressed()
     }
@@ -795,24 +504,16 @@
         private const val SPLASH_EXIT_ANIM_DURATION = 400L // ms
 
         // Shortcut actions
+        const val SHORTCUT_ANIMELIB = "eu.kanade.tachiyomi.SHOW_ANIMELIB"
         const val SHORTCUT_LIBRARY = "eu.kanade.tachiyomi.SHOW_LIBRARY"
-<<<<<<< HEAD
-        const val SHORTCUT_ANIMELIB = "eu.kanade.tachiyomi.SHOW_ANIMELIB"
-        const val SHORTCUT_RECENTLY_UPDATED = "eu.kanade.tachiyomi.SHOW_RECENTLY_UPDATED"
-        const val SHORTCUT_RECENTLY_READ = "eu.kanade.tachiyomi.SHOW_RECENTLY_READ"
-        const val SHORTCUT_CATALOGUES = "eu.kanade.tachiyomi.SHOW_CATALOGUES"
-        const val SHORTCUT_DOWNLOADS = "eu.kanade.tachiyomi.SHOW_DOWNLOADS"
-        const val SHORTCUT_ANIME_DOWNLOADS = "eu.kanade.tachiyomi.SHOW_ANIME_DOWNLOADS"
-        const val SHORTCUT_MANGA = "eu.kanade.tachiyomi.SHOW_MANGA"
         const val SHORTCUT_ANIME = "eu.kanade.tachiyomi.SHOW_ANIME"
-        const val SHORTCUT_ANIMEEXTENSIONS = "eu.kanade.tachiyomi.ANIMEEXTENSIONS"
-=======
         const val SHORTCUT_MANGA = "eu.kanade.tachiyomi.SHOW_MANGA"
         const val SHORTCUT_UPDATES = "eu.kanade.tachiyomi.SHOW_RECENTLY_UPDATED"
         const val SHORTCUT_HISTORY = "eu.kanade.tachiyomi.SHOW_RECENTLY_READ"
         const val SHORTCUT_SOURCES = "eu.kanade.tachiyomi.SHOW_CATALOGUES"
->>>>>>> 817418f7
+        const val SHORTCUT_ANIMEEXTENSIONS = "eu.kanade.tachiyomi.ANIMEEXTENSIONS"
         const val SHORTCUT_EXTENSIONS = "eu.kanade.tachiyomi.EXTENSIONS"
+        const val SHORTCUT_ANIME_DOWNLOADS = "eu.kanade.tachiyomi.SHOW_ANIME_DOWNLOADS"
         const val SHORTCUT_DOWNLOADS = "eu.kanade.tachiyomi.SHOW_DOWNLOADS"
 
         const val INTENT_SEARCH = "eu.kanade.tachiyomi.SEARCH"
