--- conflicted
+++ resolved
@@ -334,7 +334,6 @@
             ActivityResultContracts.StartActivityForResult(),
         ) { result: ActivityResult ->
             if (result.resultCode == Activity.RESULT_OK) {
-<<<<<<< HEAD
                 val animeId = savedInstanceState?.getLong(SAVED_STATE_ANIME_KEY)
                 val episodeId = savedInstanceState?.getLong(SAVED_STATE_EPISODE_KEY)
 
@@ -344,10 +343,7 @@
                     }
                 }
 
-                ExternalIntents.externalIntents.onActivityResult(result.data)
-=======
                 ExternalIntents.externalIntents.onActivityResult(this@MainActivity, result.data)
->>>>>>> 97b89290
             }
         }
     }
