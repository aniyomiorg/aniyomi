--- conflicted
+++ resolved
@@ -42,13 +42,9 @@
 import eu.kanade.tachiyomi.databinding.MainActivityBinding
 import eu.kanade.tachiyomi.extension.api.AnimeExtensionGithubApi
 import eu.kanade.tachiyomi.extension.api.ExtensionGithubApi
-<<<<<<< HEAD
 import eu.kanade.tachiyomi.ui.anime.AnimeController
 import eu.kanade.tachiyomi.ui.animelib.AnimelibController
-import eu.kanade.tachiyomi.ui.base.activity.BaseViewBindingActivity
-=======
 import eu.kanade.tachiyomi.ui.base.activity.BaseActivity
->>>>>>> 346652e5
 import eu.kanade.tachiyomi.ui.base.controller.DialogController
 import eu.kanade.tachiyomi.ui.base.controller.FabController
 import eu.kanade.tachiyomi.ui.base.controller.NoAppBarElevationController
@@ -234,7 +230,7 @@
                     handler: ControllerChangeHandler,
                 ) {
                 }
-            }
+            },
         )
         if (!router.hasRootController()) {
             // Set start screen
@@ -388,16 +384,12 @@
 
             // Extension updates
             try {
-<<<<<<< HEAD
-                val pendingUpdates = ExtensionGithubApi().checkForUpdates(this@MainActivity)
-                val pendingAnimeUpdates = AnimeExtensionGithubApi().checkForUpdates(this@MainActivity)
-                preferences.extensionUpdatesCount().set(pendingUpdates.size)
-                preferences.animeextensionUpdatesCount().set(pendingAnimeUpdates.size)
-=======
+                AnimeExtensionGithubApi().checkForUpdates(this@MainActivity)?.let { pendingUpdates ->
+                    preferences.animeextensionUpdatesCount().set(pendingUpdates.size)
+                }
                 ExtensionGithubApi().checkForUpdates(this@MainActivity)?.let { pendingUpdates ->
                     preferences.extensionUpdatesCount().set(pendingUpdates.size)
                 }
->>>>>>> 346652e5
             } catch (e: Exception) {
                 logcat(LogPriority.ERROR, e)
             }
@@ -456,11 +448,12 @@
             }
             SHORTCUT_ANIME -> {
                 val extras = intent.extras ?: return false
-                if (router.backstackSize > 1) {
+                val fgController = router.backstack.lastOrNull()?.controller as? AnimeController
+                if (fgController?.anime?.id != extras.getLong(AnimeController.ANIME_EXTRA)) {
                     router.popToRoot()
-                }
-                setSelectedNavItem(R.id.nav_animelib)
-                router.pushController(AnimeController(extras).withFadeTransaction())
+                    setSelectedNavItem(R.id.nav_animelib)
+                    router.pushController(RouterTransaction.with(AnimeController(extras)))
+                }
             }
             SHORTCUT_DOWNLOADS -> {
                 if (router.backstackSize > 1) {
@@ -554,7 +547,7 @@
         // Color taken from m3_appbar_background
         window.statusBarColor = ColorUtils.compositeColors(
             getColor(R.color.m3_appbar_overlay_color),
-            getThemeColor(R.attr.colorSurface)
+            getThemeColor(R.attr.colorSurface),
         )
         super.onSupportActionModeStarted(mode)
     }
