--- conflicted
+++ resolved
@@ -55,12 +55,7 @@
 import cafe.adriel.voyager.navigator.currentOrThrow
 import com.google.accompanist.systemuicontroller.rememberSystemUiController
 import eu.kanade.domain.base.BasePreferences
-<<<<<<< HEAD
-=======
 import eu.kanade.domain.connections.service.ConnectionsPreferences
-import eu.kanade.domain.source.service.SourcePreferences
-import eu.kanade.domain.ui.UiPreferences
->>>>>>> ca311369
 import eu.kanade.presentation.components.AppStateBanners
 import eu.kanade.presentation.components.DownloadedOnlyBannerBackgroundColor
 import eu.kanade.presentation.components.IncognitoModeBannerBackgroundColor
@@ -157,32 +152,7 @@
 
         super.onCreate(savedInstanceState)
 
-<<<<<<< HEAD
         val didMigration = Migrator.awaitAndRelease()
-=======
-        val didMigration = if (isLaunch) {
-            Migrations.upgrade(
-                context = applicationContext,
-                basePreferences = preferences,
-                uiPreferences = uiPreferences,
-                preferenceStore = Injekt.get(),
-                networkPreferences = Injekt.get(),
-                sourcePreferences = sourcePreferences,
-                securityPreferences = Injekt.get(),
-                libraryPreferences = libraryPreferences,
-                readerPreferences = Injekt.get(),
-                playerPreferences = Injekt.get(),
-                backupPreferences = Injekt.get(),
-                trackerManager = Injekt.get(),
-                // AM (CONNECTIONS) -->
-                connectionsPreferences = connectionsPreferences,
-                connectionsManager = Injekt.get(),
-                // <-- AM (CONNECTIONS)
-            )
-        } else {
-            false
-        }
->>>>>>> ca311369
 
         // Do not let the launcher create a new activity http://stackoverflow.com/questions/16283079
         if (!isTaskRoot) {
