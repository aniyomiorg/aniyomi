package eu.kanade.tachiyomi.ui.main

import android.animation.ValueAnimator
import android.app.Activity
import android.app.Application
import android.app.SearchManager
import android.app.assist.AssistContent
import android.content.Context
import android.content.Intent
import android.graphics.Color
import android.os.Build
import android.os.Bundle
import android.view.View
import androidx.activity.ComponentActivity
import androidx.activity.result.ActivityResult
import androidx.activity.result.ActivityResultLauncher
import androidx.activity.result.contract.ActivityResultContracts
import androidx.compose.foundation.isSystemInDarkTheme
import androidx.compose.foundation.layout.Box
import androidx.compose.foundation.layout.WindowInsets
import androidx.compose.foundation.layout.WindowInsetsSides
import androidx.compose.foundation.layout.consumeWindowInsets
import androidx.compose.foundation.layout.navigationBars
import androidx.compose.foundation.layout.only
import androidx.compose.foundation.layout.padding
import androidx.compose.foundation.layout.windowInsetsPadding
import androidx.compose.material3.AlertDialog
import androidx.compose.material3.MaterialTheme
import androidx.compose.material3.Text
import androidx.compose.material3.TextButton
import androidx.compose.material3.surfaceColorAtElevation
import androidx.compose.runtime.Composable
import androidx.compose.runtime.LaunchedEffect
import androidx.compose.runtime.collectAsState
import androidx.compose.runtime.getValue
import androidx.compose.runtime.mutableStateOf
import androidx.compose.runtime.remember
import androidx.compose.runtime.setValue
import androidx.compose.ui.Modifier
import androidx.compose.ui.graphics.luminance
import androidx.compose.ui.platform.LocalContext
import androidx.compose.ui.res.stringResource
import androidx.compose.ui.unit.dp
import androidx.core.animation.doOnEnd
import androidx.core.net.toUri
import androidx.core.splashscreen.SplashScreen
import androidx.core.splashscreen.SplashScreen.Companion.installSplashScreen
import androidx.core.util.Consumer
import androidx.core.view.WindowCompat
import androidx.interpolator.view.animation.FastOutSlowInInterpolator
import androidx.interpolator.view.animation.LinearOutSlowInInterpolator
import androidx.lifecycle.lifecycleScope
import cafe.adriel.voyager.navigator.LocalNavigator
import cafe.adriel.voyager.navigator.Navigator
import cafe.adriel.voyager.navigator.NavigatorDisposeBehavior
import cafe.adriel.voyager.navigator.currentOrThrow
import com.google.accompanist.systemuicontroller.rememberSystemUiController
import eu.kanade.domain.base.BasePreferences
import eu.kanade.domain.connections.service.ConnectionsPreferences
import eu.kanade.domain.source.service.SourcePreferences
import eu.kanade.domain.ui.UiPreferences
import eu.kanade.presentation.components.AppStateBanners
import eu.kanade.presentation.components.DownloadedOnlyBannerBackgroundColor
import eu.kanade.presentation.components.IncognitoModeBannerBackgroundColor
import eu.kanade.presentation.components.IndexingBannerBackgroundColor
import eu.kanade.presentation.util.AssistContentScreen
import eu.kanade.presentation.util.DefaultNavigatorScreenTransition
import eu.kanade.tachiyomi.BuildConfig
import eu.kanade.tachiyomi.Migrations
import eu.kanade.tachiyomi.R
import eu.kanade.tachiyomi.animesource.model.Video
import eu.kanade.tachiyomi.core.Constants
import eu.kanade.tachiyomi.data.cache.ChapterCache
import eu.kanade.tachiyomi.data.cache.EpisodeCache
import eu.kanade.tachiyomi.data.connections.discord.DiscordRPCService
import eu.kanade.tachiyomi.data.connections.discord.DiscordScreen
import eu.kanade.tachiyomi.data.download.anime.AnimeDownloadCache
import eu.kanade.tachiyomi.data.download.manga.MangaDownloadCache
import eu.kanade.tachiyomi.data.notification.NotificationReceiver
import eu.kanade.tachiyomi.data.updater.AppUpdateChecker
import eu.kanade.tachiyomi.data.updater.RELEASE_URL
import eu.kanade.tachiyomi.extension.anime.api.AnimeExtensionGithubApi
import eu.kanade.tachiyomi.extension.manga.api.MangaExtensionGithubApi
import eu.kanade.tachiyomi.ui.base.activity.BaseActivity
import eu.kanade.tachiyomi.ui.browse.anime.source.browse.BrowseAnimeSourceScreen
import eu.kanade.tachiyomi.ui.browse.anime.source.globalsearch.GlobalAnimeSearchScreen
import eu.kanade.tachiyomi.ui.browse.manga.source.browse.BrowseMangaSourceScreen
import eu.kanade.tachiyomi.ui.browse.manga.source.globalsearch.GlobalMangaSearchScreen
import eu.kanade.tachiyomi.ui.deeplink.manga.DeepLinkMangaScreen
import eu.kanade.tachiyomi.ui.entries.anime.AnimeScreen
import eu.kanade.tachiyomi.ui.entries.manga.MangaScreen
import eu.kanade.tachiyomi.ui.home.HomeScreen
import eu.kanade.tachiyomi.ui.more.NewUpdateScreen
import eu.kanade.tachiyomi.ui.player.ExternalIntents
import eu.kanade.tachiyomi.ui.player.PlayerActivity
import eu.kanade.tachiyomi.util.system.dpToPx
import eu.kanade.tachiyomi.util.system.isNavigationBarNeedsScrim
import eu.kanade.tachiyomi.util.system.openInBrowser
import eu.kanade.tachiyomi.util.system.toast
import eu.kanade.tachiyomi.util.view.setComposeContent
import kotlinx.coroutines.channels.awaitClose
import kotlinx.coroutines.flow.callbackFlow
import kotlinx.coroutines.flow.collectLatest
import kotlinx.coroutines.flow.drop
import kotlinx.coroutines.flow.filter
import kotlinx.coroutines.flow.launchIn
import kotlinx.coroutines.flow.onEach
import kotlinx.coroutines.launch
import logcat.LogPriority
import tachiyomi.core.util.lang.withUIContext
import tachiyomi.core.util.system.logcat
import tachiyomi.domain.library.service.LibraryPreferences
import tachiyomi.domain.release.interactor.GetApplicationRelease
import tachiyomi.presentation.core.components.material.Scaffold
import tachiyomi.presentation.core.util.collectAsState
import uy.kohesive.injekt.Injekt
import uy.kohesive.injekt.api.get
import uy.kohesive.injekt.injectLazy
import androidx.compose.ui.graphics.Color.Companion as ComposeColor

class MainActivity : BaseActivity() {

    private val sourcePreferences: SourcePreferences by injectLazy()
    private val libraryPreferences: LibraryPreferences by injectLazy()
    private val uiPreferences: UiPreferences by injectLazy()
    private val preferences: BasePreferences by injectLazy()

    private val animeDownloadCache: AnimeDownloadCache by injectLazy()
    private val downloadCache: MangaDownloadCache by injectLazy()
    private val chapterCache: ChapterCache by injectLazy()
    private val episodeCache: EpisodeCache by injectLazy()

    // To be checked by splash screen. If true then splash screen will be removed.
    var ready = false

    private var navigator: Navigator? = null

    // AM (CONNECTIONS) -->
    private val connectionsPreferences: ConnectionsPreferences by injectLazy()
    // <-- AM (CONNECTIONS)

    init {
        registerSecureActivity(this)
    }

    override fun onCreate(savedInstanceState: Bundle?) {
        val isLaunch = savedInstanceState == null

        // Prevent splash screen showing up on configuration changes
        val splashScreen = if (isLaunch) installSplashScreen() else null

        super.onCreate(savedInstanceState)

        val didMigration = if (isLaunch) {
            Migrations.upgrade(
                context = applicationContext,
                basePreferences = preferences,
                uiPreferences = uiPreferences,
                preferenceStore = Injekt.get(),
                networkPreferences = Injekt.get(),
                sourcePreferences = sourcePreferences,
                securityPreferences = Injekt.get(),
                libraryPreferences = libraryPreferences,
                readerPreferences = Injekt.get(),
                playerPreferences = Injekt.get(),
                backupPreferences = Injekt.get(),
<<<<<<< HEAD
                trackerManager = Injekt.get(),
=======
                trackManager = Injekt.get(),
                // AM (CONNECTIONS) -->
                connectionsPreferences = connectionsPreferences,
                connectionsManager = Injekt.get(),
                // <-- AM (CONNECTIONS)
>>>>>>> 31e637ab
            )
        } else {
            false
        }

        // Do not let the launcher create a new activity http://stackoverflow.com/questions/16283079
        if (!isTaskRoot) {
            finish()
            return
        }

        // Draw edge-to-edge
        // TODO: replace with ComponentActivity#enableEdgeToEdge
        WindowCompat.setDecorFitsSystemWindows(window, false)

        setComposeContent {
            val incognito by preferences.incognitoMode().collectAsState()
            val downloadOnly by preferences.downloadedOnly().collectAsState()
            val indexing by downloadCache.isInitializing.collectAsState()
            val indexingAnime by animeDownloadCache.isInitializing.collectAsState()

            // Set status bar color considering the top app state banner
            val systemUiController = rememberSystemUiController()
            val isSystemInDarkTheme = isSystemInDarkTheme()
            val statusBarBackgroundColor = when {
                indexing || indexingAnime -> IndexingBannerBackgroundColor
                downloadOnly -> DownloadedOnlyBannerBackgroundColor
                incognito -> IncognitoModeBannerBackgroundColor
                else -> MaterialTheme.colorScheme.surface
            }
            LaunchedEffect(systemUiController, statusBarBackgroundColor) {
                systemUiController.setStatusBarColor(
                    color = ComposeColor.Transparent,
                    darkIcons = statusBarBackgroundColor.luminance() > 0.5,
                    transformColorForLightContent = { ComposeColor.Black },
                )
            }

            // Set navigation bar color
            val context = LocalContext.current
            val navbarScrimColor = MaterialTheme.colorScheme.surfaceColorAtElevation(3.dp)
            LaunchedEffect(systemUiController, isSystemInDarkTheme, navbarScrimColor) {
                systemUiController.setNavigationBarColor(
                    color = if (context.isNavigationBarNeedsScrim()) {
                        navbarScrimColor.copy(alpha = 0.7f)
                    } else {
                        ComposeColor.Transparent
                    },
                    darkIcons = !isSystemInDarkTheme,
                    navigationBarContrastEnforced = false,
                    transformColorForLightContent = { ComposeColor.Black },
                )
            }

            Navigator(
                screen = HomeScreen,
                disposeBehavior = NavigatorDisposeBehavior(
                    disposeNestedNavigators = false,
                    disposeSteps = true,
                ),
            ) { navigator ->

                LaunchedEffect(navigator) {
                    this@MainActivity.navigator = navigator

                    if (isLaunch) {
                        // Set start screen
                        handleIntentAction(intent, navigator)

                        // Reset Incognito Mode on relaunch
                        preferences.incognitoMode().set(false)
                    }
                }

                val scaffoldInsets = WindowInsets.navigationBars.only(WindowInsetsSides.Horizontal)
                Scaffold(
                    topBar = {
                        AppStateBanners(
                            downloadedOnlyMode = downloadOnly,
                            incognitoMode = incognito,
                            indexing = indexing || indexingAnime,
                            modifier = Modifier.windowInsetsPadding(scaffoldInsets),
                        )
                    },
                    contentWindowInsets = scaffoldInsets,
                ) { contentPadding ->
                    // Consume insets already used by app state banners
                    Box(
                        modifier = Modifier
                            .padding(contentPadding)
                            .consumeWindowInsets(contentPadding),
                    ) {
                        // Shows current screen
                        DefaultNavigatorScreenTransition(navigator = navigator)
                    }
                }

                // Pop source-related screens when incognito mode is turned off
                LaunchedEffect(Unit) {
                    preferences.incognitoMode().changes()
                        .drop(1)
                        .filter { !it }
                        .onEach {
                            val currentScreen = navigator.lastItem
                            if ((currentScreen is BrowseMangaSourceScreen || (currentScreen is MangaScreen && currentScreen.fromSource)) ||
                                (currentScreen is BrowseAnimeSourceScreen || (currentScreen is AnimeScreen && currentScreen.fromSource))
                            ) {
                                navigator.popUntilRoot()
                            }
                        }
                        .launchIn(this)

                    // AM (DISCORD) -->
                    connectionsPreferences.enableDiscordRPC().changes()
                        .drop(1)
                        .onEach {
                            if (it) {
                                DiscordRPCService.start(this@MainActivity.applicationContext)
                            } else {
                                DiscordRPCService.stop(this@MainActivity.applicationContext, 0L)
                            }
                        }.launchIn(this)

                    connectionsPreferences.discordRPCStatus().changes()
                        .drop(1)
                        .onEach {
                            DiscordRPCService.stop(this@MainActivity.applicationContext, 0L)
                            DiscordRPCService.start(this@MainActivity.applicationContext)
                            DiscordRPCService.setAnimeScreen(this@MainActivity, DiscordScreen.MORE)
                            DiscordRPCService.setMangaScreen(this@MainActivity, DiscordScreen.MORE)
                        }.launchIn(this)
                    // <-- AM (DISCORD)
                }

                HandleOnNewIntent(context = context, navigator = navigator)

                CheckForUpdates()
            }

            var showChangelog by remember { mutableStateOf(didMigration && !BuildConfig.DEBUG) }
            if (showChangelog) {
                AlertDialog(
                    onDismissRequest = { showChangelog = false },
                    title = {
                        Text(
                            text = stringResource(R.string.updated_version, BuildConfig.VERSION_NAME),
                        )
                    },
                    dismissButton = {
                        TextButton(onClick = { openInBrowser(RELEASE_URL) }) {
                            Text(text = stringResource(R.string.whats_new))
                        }
                    },
                    confirmButton = {
                        TextButton(onClick = { showChangelog = false }) {
                            Text(text = stringResource(R.string.action_ok))
                        }
                    },
                )
            }
        }

        val startTime = System.currentTimeMillis()
        splashScreen?.setKeepOnScreenCondition {
            val elapsed = System.currentTimeMillis() - startTime
            elapsed <= SPLASH_MIN_DURATION || !ready && elapsed <= SPLASH_MAX_DURATION
        }
        setSplashScreenExitAnimation(splashScreen)

        if (isLaunch && libraryPreferences.autoClearItemCache().get()) {
            chapterCache.clear()
            episodeCache.clear()
        }

        externalPlayerResult = registerForActivityResult(
            ActivityResultContracts.StartActivityForResult(),
        ) { result: ActivityResult ->
            if (result.resultCode == Activity.RESULT_OK) {
                ExternalIntents.externalIntents.onActivityResult(this@MainActivity, result.data)
            }
        }
    }

    override fun onProvideAssistContent(outContent: AssistContent) {
        super.onProvideAssistContent(outContent)
        when (val screen = navigator?.lastItem) {
            is AssistContentScreen -> {
                screen.onProvideAssistUrl()?.let { outContent.webUri = it.toUri() }
            }
        }
    }

    @Composable
    private fun HandleOnNewIntent(context: Context, navigator: Navigator) {
        LaunchedEffect(Unit) {
            callbackFlow<Intent> {
                val componentActivity = context as ComponentActivity
                val consumer = Consumer<Intent> { trySend(it) }
                componentActivity.addOnNewIntentListener(consumer)
                awaitClose { componentActivity.removeOnNewIntentListener(consumer) }
            }.collectLatest { handleIntentAction(it, navigator) }
        }
    }

    @Composable
    private fun CheckForUpdates() {
        val context = LocalContext.current
        val navigator = LocalNavigator.currentOrThrow

        // App updates
        LaunchedEffect(Unit) {
            if (BuildConfig.INCLUDE_UPDATER) {
                try {
                    val result = AppUpdateChecker().checkForUpdate(context)
                    if (result is GetApplicationRelease.Result.NewUpdate) {
                        val updateScreen = NewUpdateScreen(
                            versionName = result.release.version,
                            changelogInfo = result.release.info,
                            releaseLink = result.release.releaseLink,
                            downloadLink = result.release.getDownloadLink(),
                        )
                        navigator.push(updateScreen)
                    }
                } catch (e: Exception) {
                    logcat(LogPriority.ERROR, e)
                }
            }
        }

        // Extensions updates
        LaunchedEffect(Unit) {
            try {
                MangaExtensionGithubApi().checkForUpdates(context)
                AnimeExtensionGithubApi().checkForUpdates(context)
            } catch (e: Exception) {
                logcat(LogPriority.ERROR, e)
            }
        }
    }

    /**
     * Sets custom splash screen exit animation on devices prior to Android 12.
     *
     * When custom animation is used, status and navigation bar color will be set to transparent and will be restored
     * after the animation is finished.
     */
    private fun setSplashScreenExitAnimation(splashScreen: SplashScreen?) {
        val root = findViewById<View>(android.R.id.content)
        if (Build.VERSION.SDK_INT < Build.VERSION_CODES.S && splashScreen != null) {
            window.statusBarColor = Color.TRANSPARENT
            window.navigationBarColor = Color.TRANSPARENT

            splashScreen.setOnExitAnimationListener { splashProvider ->
                // For some reason the SplashScreen applies (incorrect) Y translation to the iconView
                splashProvider.iconView.translationY = 0F

                val activityAnim = ValueAnimator.ofFloat(1F, 0F).apply {
                    interpolator = LinearOutSlowInInterpolator()
                    duration = SPLASH_EXIT_ANIM_DURATION
                    addUpdateListener { va ->
                        val value = va.animatedValue as Float
                        root.translationY = value * 16.dpToPx
                    }
                }

                val splashAnim = ValueAnimator.ofFloat(1F, 0F).apply {
                    interpolator = FastOutSlowInInterpolator()
                    duration = SPLASH_EXIT_ANIM_DURATION
                    addUpdateListener { va ->
                        val value = va.animatedValue as Float
                        splashProvider.view.alpha = value
                    }
                    doOnEnd {
                        splashProvider.remove()
                    }
                }

                activityAnim.start()
                splashAnim.start()
            }
        }
    }

    private fun handleIntentAction(intent: Intent, navigator: Navigator): Boolean {
        val notificationId = intent.getIntExtra("notificationId", -1)
        if (notificationId > -1) {
            NotificationReceiver.dismissNotification(
                applicationContext,
                notificationId,
                intent.getIntExtra("groupId", 0),
            )
        }

        val tabToOpen = when (intent.action) {
            Constants.SHORTCUT_ANIMELIB -> HomeScreen.Tab.Animelib()
            Constants.SHORTCUT_LIBRARY -> HomeScreen.Tab.Library()
            Constants.SHORTCUT_MANGA -> {
                val idToOpen = intent.extras?.getLong(Constants.MANGA_EXTRA) ?: return false
                navigator.popUntilRoot()
                HomeScreen.Tab.Library(idToOpen)
            }
            Constants.SHORTCUT_ANIME -> {
                val idToOpen = intent.extras?.getLong(Constants.ANIME_EXTRA) ?: return false
                navigator.popUntilRoot()
                HomeScreen.Tab.Animelib(idToOpen)
            }
            Constants.SHORTCUT_UPDATES -> HomeScreen.Tab.Updates
            Constants.SHORTCUT_HISTORY -> HomeScreen.Tab.History
            Constants.SHORTCUT_SOURCES -> HomeScreen.Tab.Browse(false)
            Constants.SHORTCUT_EXTENSIONS -> HomeScreen.Tab.Browse(true)
            Constants.SHORTCUT_DOWNLOADS -> {
                navigator.popUntilRoot()
                HomeScreen.Tab.More(toDownloads = true)
            }
            Constants.SHORTCUT_ANIME_DOWNLOADS -> {
                navigator.popUntilRoot()
                HomeScreen.Tab.More(toDownloads = true)
            }
            Intent.ACTION_SEARCH, Intent.ACTION_SEND, "com.google.android.gms.actions.SEARCH_ACTION" -> {
                // If the intent match the "standard" Android search intent
                // or the Google-specific search intent (triggered by saying or typing "search *query* on *Tachiyomi*" in Google Search/Google Assistant)

                // Get the search query provided in extras, and if not null, perform a global search with it.
                val query = intent.getStringExtra(SearchManager.QUERY) ?: intent.getStringExtra(
                    Intent.EXTRA_TEXT,
                )
                if (!query.isNullOrEmpty()) {
                    navigator.popUntilRoot()
                    navigator.push(GlobalMangaSearchScreen(query))
                    navigator.push(DeepLinkMangaScreen(query))
                }
                null
            }
            INTENT_SEARCH -> {
                val query = intent.getStringExtra(INTENT_SEARCH_QUERY)
                if (!query.isNullOrEmpty()) {
                    val filter = intent.getStringExtra(INTENT_SEARCH_FILTER)
                    navigator.popUntilRoot()
                    navigator.push(GlobalMangaSearchScreen(query, filter))
                }
                null
            }
            INTENT_ANIMESEARCH -> {
                val query = intent.getStringExtra(INTENT_SEARCH_QUERY)
                if (!query.isNullOrEmpty()) {
                    val filter = intent.getStringExtra(INTENT_SEARCH_FILTER)
                    navigator.popUntilRoot()
                    navigator.push(GlobalAnimeSearchScreen(query, filter))
                }
                null
            }
            else -> return false
        }

        if (tabToOpen != null) {
            lifecycleScope.launch { HomeScreen.openTab(tabToOpen) }
        }

        ready = true
        return true
    }

    companion object {
        // Splash screen
        private const val SPLASH_MIN_DURATION = 500 // ms
        private const val SPLASH_MAX_DURATION = 5000 // ms
        private const val SPLASH_EXIT_ANIM_DURATION = 400L // ms

        const val INTENT_SEARCH = "eu.kanade.tachiyomi.SEARCH"
        const val INTENT_ANIMESEARCH = "eu.kanade.tachiyomi.ANIMESEARCH"
        const val INTENT_SEARCH_QUERY = "query"
        const val INTENT_SEARCH_FILTER = "filter"

        private var externalPlayerResult: ActivityResultLauncher<Intent>? = null

        suspend fun startPlayerActivity(
            context: Context,
            animeId: Long,
            episodeId: Long,
            extPlayer: Boolean,
            video: Video? = null,
        ) {
            if (extPlayer) {
                val intent = try {
                    ExternalIntents.newIntent(context, animeId, episodeId, video)
                } catch (e: Exception) {
                    logcat(LogPriority.ERROR, e)
                    withUIContext { Injekt.get<Application>().toast(e.message) }
                    return
                }
                externalPlayerResult?.launch(intent) ?: return
            } else {
                context.startActivity(PlayerActivity.newIntent(context, animeId, episodeId))
            }
        }
    }
}<|MERGE_RESOLUTION|>--- conflicted
+++ resolved
@@ -164,15 +164,11 @@
                 readerPreferences = Injekt.get(),
                 playerPreferences = Injekt.get(),
                 backupPreferences = Injekt.get(),
-<<<<<<< HEAD
                 trackerManager = Injekt.get(),
-=======
-                trackManager = Injekt.get(),
                 // AM (CONNECTIONS) -->
                 connectionsPreferences = connectionsPreferences,
                 connectionsManager = Injekt.get(),
                 // <-- AM (CONNECTIONS)
->>>>>>> 31e637ab
             )
         } else {
             false
