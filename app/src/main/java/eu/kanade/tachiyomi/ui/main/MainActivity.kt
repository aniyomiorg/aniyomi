package eu.kanade.tachiyomi.ui.main

import android.animation.ValueAnimator
import android.app.SearchManager
import android.content.Intent
import android.graphics.Color
import android.os.Build
import android.os.Bundle
import android.view.Gravity
import android.view.ViewGroup
import android.widget.Toast
import androidx.appcompat.view.ActionMode
import androidx.core.animation.doOnEnd
import androidx.core.splashscreen.SplashScreen
import androidx.core.splashscreen.SplashScreen.Companion.installSplashScreen
import androidx.core.view.ViewCompat
import androidx.core.view.WindowCompat
import androidx.core.view.WindowInsetsCompat
import androidx.core.view.isVisible
import androidx.core.view.updateLayoutParams
import androidx.interpolator.view.animation.FastOutSlowInInterpolator
import androidx.interpolator.view.animation.LinearOutSlowInInterpolator
import androidx.lifecycle.lifecycleScope
import androidx.preference.PreferenceDialogController
import com.bluelinelabs.conductor.Conductor
import com.bluelinelabs.conductor.Controller
import com.bluelinelabs.conductor.ControllerChangeHandler
import com.bluelinelabs.conductor.Router
import com.google.android.material.appbar.AppBarLayout
import com.google.android.material.navigation.NavigationBarView
import dev.chrisbanes.insetter.applyInsetter
import eu.kanade.tachiyomi.BuildConfig
import eu.kanade.tachiyomi.Migrations
import eu.kanade.tachiyomi.R
import eu.kanade.tachiyomi.data.notification.NotificationReceiver
import eu.kanade.tachiyomi.data.preference.PreferenceValues
import eu.kanade.tachiyomi.data.preference.asImmediateFlow
import eu.kanade.tachiyomi.data.updater.AppUpdateChecker
import eu.kanade.tachiyomi.data.updater.AppUpdateResult
import eu.kanade.tachiyomi.databinding.MainActivityBinding
import eu.kanade.tachiyomi.extension.api.AnimeExtensionGithubApi
import eu.kanade.tachiyomi.extension.api.ExtensionGithubApi
import eu.kanade.tachiyomi.ui.anime.AnimeController
import eu.kanade.tachiyomi.ui.animelib.AnimelibController
import eu.kanade.tachiyomi.ui.base.activity.BaseViewBindingActivity
import eu.kanade.tachiyomi.ui.base.controller.DialogController
import eu.kanade.tachiyomi.ui.base.controller.FabController
import eu.kanade.tachiyomi.ui.base.controller.NoAppBarElevationController
import eu.kanade.tachiyomi.ui.base.controller.RootController
import eu.kanade.tachiyomi.ui.base.controller.TabbedController
import eu.kanade.tachiyomi.ui.base.controller.setRoot
import eu.kanade.tachiyomi.ui.base.controller.withFadeTransaction
import eu.kanade.tachiyomi.ui.browse.BrowseController
import eu.kanade.tachiyomi.ui.browse.animesource.browse.BrowseAnimeSourceController
import eu.kanade.tachiyomi.ui.browse.animesource.globalsearch.GlobalAnimeSearchController
import eu.kanade.tachiyomi.ui.browse.source.browse.BrowseSourceController
import eu.kanade.tachiyomi.ui.browse.source.globalsearch.GlobalSearchController
import eu.kanade.tachiyomi.ui.download.DownloadTabsController
import eu.kanade.tachiyomi.ui.library.LibraryController
import eu.kanade.tachiyomi.ui.manga.MangaController
import eu.kanade.tachiyomi.ui.more.MoreController
import eu.kanade.tachiyomi.ui.more.NewUpdateDialogController
import eu.kanade.tachiyomi.ui.recent.UpdatesTabsController
import eu.kanade.tachiyomi.ui.setting.SettingsMainController
import eu.kanade.tachiyomi.util.lang.launchIO
import eu.kanade.tachiyomi.util.lang.launchUI
import eu.kanade.tachiyomi.util.system.dpToPx
import eu.kanade.tachiyomi.util.system.isTablet
import eu.kanade.tachiyomi.util.system.logcat
import eu.kanade.tachiyomi.util.system.toast
import eu.kanade.tachiyomi.util.view.setNavigationBarTransparentCompat
import kotlinx.coroutines.delay
import kotlinx.coroutines.flow.drop
import kotlinx.coroutines.flow.launchIn
import kotlinx.coroutines.flow.onEach
import logcat.LogPriority
<<<<<<< HEAD
import java.util.Date
import java.util.concurrent.TimeUnit
import eu.kanade.tachiyomi.ui.download.anime.DownloadController as AnimeDownloadController
import eu.kanade.tachiyomi.ui.download.manga.DownloadController as MangaDownloadController
=======
>>>>>>> 8f00d34b

class MainActivity : BaseViewBindingActivity<MainActivityBinding>() {

    private lateinit var router: Router

    private val startScreenId by lazy {
        when (preferences.startScreen()) {
            1 -> R.id.nav_animelib
            2 -> R.id.nav_library
            3 -> R.id.nav_updates
            4 -> R.id.nav_browse
            else -> R.id.nav_animelib
        }
    }

    private var isConfirmingExit: Boolean = false
    private var isHandlingShortcut: Boolean = false

    /**
     * App bar lift state for backstack
     */
    private val backstackLiftState = mutableMapOf<String, Boolean>()

    // To be checked by splash screen. If true then splash screen will be removed.
    var ready = false

    override fun onCreate(savedInstanceState: Bundle?) {
        // Prevent splash screen showing up on configuration changes
        val splashScreen = if (savedInstanceState == null) installSplashScreen() else null

        super.onCreate(savedInstanceState)

        val didMigration = if (savedInstanceState == null) Migrations.upgrade(preferences) else false

        binding = MainActivityBinding.inflate(layoutInflater)

        // Do not let the launcher create a new activity http://stackoverflow.com/questions/16283079
        if (!isTaskRoot) {
            finish()
            return
        }

        setContentView(binding.root)
        setSupportActionBar(binding.toolbar)

        // Draw edge-to-edge
        WindowCompat.setDecorFitsSystemWindows(window, false)
        binding.fabLayout.rootFab.applyInsetter {
            type(navigationBars = true) {
                margin()
            }
        }
        binding.bottomNav?.applyInsetter {
            type(navigationBars = true) {
                padding()
            }
        }

        val startTime = System.currentTimeMillis()
        splashScreen?.setKeepVisibleCondition {
            val elapsed = System.currentTimeMillis() - startTime
            elapsed <= SPLASH_MIN_DURATION || (!ready && elapsed <= SPLASH_MAX_DURATION)
        }
        setSplashScreenExitAnimation(splashScreen)

        if (binding.sideNav != null) {
            preferences.sideNavIconAlignment()
                .asImmediateFlow {
                    binding.sideNav?.menuGravity = when (it) {
                        1 -> Gravity.CENTER
                        2 -> Gravity.BOTTOM
                        else -> Gravity.TOP
                    }
                }
                .launchIn(lifecycleScope)
        }

        nav.setOnItemSelectedListener { item ->
            val id = item.itemId

            val currentRoot = router.backstack.firstOrNull()
            if (currentRoot?.tag()?.toIntOrNull() != id) {
                when (id) {
<<<<<<< HEAD
                    R.id.nav_library -> setRoot(LibraryController(), id)
                    R.id.nav_animelib -> setRoot(AnimelibController(), id)
                    R.id.nav_updates -> setRoot(UpdatesTabsController(), id)
                    R.id.nav_browse -> setRoot(BrowseController(), id)
                    R.id.nav_more -> setRoot(MoreController(), id)
=======
                    R.id.nav_library -> router.setRoot(LibraryController(), id)
                    R.id.nav_updates -> router.setRoot(UpdatesController(), id)
                    R.id.nav_history -> router.setRoot(HistoryController(), id)
                    R.id.nav_browse -> router.setRoot(BrowseController(), id)
                    R.id.nav_more -> router.setRoot(MoreController(), id)
>>>>>>> 8f00d34b
                }
            } else if (!isHandlingShortcut) {
                when (id) {
                    R.id.nav_library -> {
                        val controller = router.getControllerWithTag(id.toString()) as? LibraryController
                        controller?.showSettingsSheet()
                    }
                    R.id.nav_updates -> {
                        if (router.backstackSize == 1) {
                            router.pushController(DownloadTabsController().withFadeTransaction())
                        }
                    }
                    R.id.nav_animelib -> {
                        val controller = router.getControllerWithTag(id.toString()) as? AnimelibController
                        controller?.showSettingsSheet()
                    }
                    R.id.nav_more -> {
                        if (router.backstackSize == 1) {
                            router.pushController(SettingsMainController().withFadeTransaction())
                        }
                    }
                }
            }
            true
        }

        val container: ViewGroup = binding.controllerContainer
        router = Conductor.attachRouter(this, container, savedInstanceState)
        if (!router.hasRootController()) {
            // Set start screen
            if (!handleIntentAction(intent)) {
                setSelectedNavItem(startScreenId)
            }
        }

        binding.toolbar.setNavigationOnClickListener {
            onBackPressed()
        }

        router.addChangeListener(
            object : ControllerChangeHandler.ControllerChangeListener {
                override fun onChangeStarted(
                    to: Controller?,
                    from: Controller?,
                    isPush: Boolean,
                    container: ViewGroup,
                    handler: ControllerChangeHandler
                ) {
                    syncActivityViewWithController(to, from, isPush)
                }

                override fun onChangeCompleted(
                    to: Controller?,
                    from: Controller?,
                    isPush: Boolean,
                    container: ViewGroup,
                    handler: ControllerChangeHandler
                ) {
                }
            }
        )

        syncActivityViewWithController()

        if (savedInstanceState == null) {
            // Reset Incognito Mode on relaunch
            preferences.incognitoMode().set(false)

            // Show changelog prompt on update
            if (didMigration && !BuildConfig.DEBUG) {
                WhatsNewDialogController().showDialog(router)
            }
        }

        preferences.extensionUpdatesCount()
            .asImmediateFlow { setExtensionsBadge() }
            .launchIn(lifecycleScope)

        preferences.animeextensionUpdatesCount()
            .asImmediateFlow { setExtensionsBadge() }
            .launchIn(lifecycleScope)

        preferences.downloadedOnly()
            .asImmediateFlow { binding.downloadedOnly.isVisible = it }
            .launchIn(lifecycleScope)

        binding.incognitoMode.isVisible = preferences.incognitoMode().get()
        preferences.incognitoMode().asFlow()
            .drop(1)
            .onEach {
                binding.incognitoMode.isVisible = it

                // Close BrowseSourceController and its MangaController child when incognito mode is disabled
                if (!it) {
                    val fg = router.backstack.last().controller
                    if (fg is BrowseSourceController || fg is MangaController && fg.fromSource) {
                        router.popToRoot()
                    }
                    val fga = router.backstack.last().controller
                    if (fga is BrowseAnimeSourceController || fga is AnimeController && fga.fromSource) {
                        router.popToRoot()
                    }
                }
            }
            .launchIn(lifecycleScope)
    }

    /**
     * Sets custom splash screen exit animation on devices prior to Android 12.
     *
     * When custom animation is used, status and navigation bar color will be set to transparent and will be restored
     * after the animation is finished.
     */
    private fun setSplashScreenExitAnimation(splashScreen: SplashScreen?) {
        val setNavbarScrim = {
            // Make sure navigation bar is on bottom before we modify it
            ViewCompat.setOnApplyWindowInsetsListener(binding.root) { _, insets ->
                if (insets.getInsets(WindowInsetsCompat.Type.navigationBars()).bottom > 0) {
                    window.setNavigationBarTransparentCompat(this@MainActivity)
                }
                insets
            }
            ViewCompat.requestApplyInsets(binding.root)
        }

        if (Build.VERSION.SDK_INT < Build.VERSION_CODES.S && splashScreen != null) {
            val oldStatusColor = window.statusBarColor
            val oldNavigationColor = window.navigationBarColor
            window.statusBarColor = Color.TRANSPARENT
            window.navigationBarColor = Color.TRANSPARENT

            splashScreen.setOnExitAnimationListener { splashProvider ->
                // For some reason the SplashScreen applies (incorrect) Y translation to the iconView
                splashProvider.iconView.translationY = 0F

                val activityAnim = ValueAnimator.ofFloat(1F, 0F).apply {
                    interpolator = LinearOutSlowInInterpolator()
                    duration = SPLASH_EXIT_ANIM_DURATION
                    addUpdateListener { va ->
                        val value = va.animatedValue as Float
                        binding.root.translationY = value * 16.dpToPx
                    }
                }

                val splashAnim = ValueAnimator.ofFloat(1F, 0F).apply {
                    interpolator = FastOutSlowInInterpolator()
                    duration = SPLASH_EXIT_ANIM_DURATION
                    addUpdateListener { va ->
                        val value = va.animatedValue as Float
                        splashProvider.view.alpha = value
                    }
                    doOnEnd {
                        splashProvider.remove()
                        window.statusBarColor = oldStatusColor
                        window.navigationBarColor = oldNavigationColor
                        setNavbarScrim()
                    }
                }

                activityAnim.start()
                splashAnim.start()
            }
        } else {
            setNavbarScrim()
        }
    }

    override fun onNewIntent(intent: Intent) {
        if (!handleIntentAction(intent)) {
            super.onNewIntent(intent)
        }
    }

    override fun onResume() {
        super.onResume()
        syncActivityViewWithController()

        checkForUpdates()
    }

    private fun checkForUpdates() {
        lifecycleScope.launchIO {
            // App updates
            if (BuildConfig.INCLUDE_UPDATER) {
                try {
                    val result = AppUpdateChecker().checkForUpdate(this@MainActivity)
                    if (result is AppUpdateResult.NewUpdate) {
                        NewUpdateDialogController(result).showDialog(router)
                    }
                } catch (e: Exception) {
                    logcat(LogPriority.ERROR, e)
                }
            }

            // Extension updates
            try {
                val pendingUpdates = ExtensionGithubApi().checkForUpdates(this@MainActivity)
                val pendingAnimeUpdates = AnimeExtensionGithubApi().checkForUpdates(this@MainActivity)
                preferences.extensionUpdatesCount().set(pendingUpdates.size)
                preferences.animeextensionUpdatesCount().set(pendingAnimeUpdates.size)
            } catch (e: Exception) {
                logcat(LogPriority.ERROR, e)
            }
        }
    }

    private fun setExtensionsBadge() {
        val updates = preferences.extensionUpdatesCount().get() + preferences.animeextensionUpdatesCount().get()
        if (updates > 0) {
            nav.getOrCreateBadge(R.id.nav_browse).number = updates
        } else {
            nav.removeBadge(R.id.nav_browse)
        }
    }

    private fun handleIntentAction(intent: Intent): Boolean {
        val notificationId = intent.getIntExtra("notificationId", -1)
        if (notificationId > -1) {
            NotificationReceiver.dismissNotification(applicationContext, notificationId, intent.getIntExtra("groupId", 0))
        }

        isHandlingShortcut = true

        when (intent.action) {
            SHORTCUT_LIBRARY -> setSelectedNavItem(R.id.nav_library)
            SHORTCUT_ANIMELIB -> setSelectedNavItem(R.id.nav_animelib)
            SHORTCUT_RECENTLY_UPDATED -> setSelectedNavItem(R.id.nav_updates)
            // SHORTCUT_RECENTLY_READ -> setSelectedNavItem(R.id.nav_history)
            SHORTCUT_CATALOGUES -> setSelectedNavItem(R.id.nav_browse)
            SHORTCUT_EXTENSIONS -> {
                if (router.backstackSize > 1) {
                    router.popToRoot()
                }
                setSelectedNavItem(R.id.nav_browse)
                router.pushController(BrowseController(toExtensions = true).withFadeTransaction())
            }
            SHORTCUT_MANGA -> {
                val extras = intent.extras ?: return false
                if (router.backstackSize > 1) {
                    router.popToRoot()
                }
                setSelectedNavItem(R.id.nav_library)
                router.pushController(MangaController(extras).withFadeTransaction())
            }
            SHORTCUT_ANIME -> {
                val extras = intent.extras ?: return false
                if (router.backstackSize > 1) {
                    router.popToRoot()
                }
                setSelectedNavItem(R.id.nav_animelib)
                router.pushController(AnimeController(extras).withFadeTransaction())
            }
            SHORTCUT_DOWNLOADS -> {
                if (router.backstackSize > 1) {
                    router.popToRoot()
                }
                setSelectedNavItem(R.id.nav_more)
                router.pushController(MangaDownloadController().withFadeTransaction())
            }
            SHORTCUT_ANIME_DOWNLOADS -> {
                if (router.backstackSize > 1) {
                    router.popToRoot()
                }
                setSelectedNavItem(R.id.nav_more)
                router.pushController(AnimeDownloadController().withFadeTransaction())
            }
            Intent.ACTION_SEARCH, Intent.ACTION_SEND, "com.google.android.gms.actions.SEARCH_ACTION" -> {
                // If the intent match the "standard" Android search intent
                // or the Google-specific search intent (triggered by saying or typing "search *query* on *Tachiyomi*" in Google Search/Google Assistant)

                // Get the search query provided in extras, and if not null, perform a global search with it.
                val query = intent.getStringExtra(SearchManager.QUERY) ?: intent.getStringExtra(Intent.EXTRA_TEXT)
                if (query != null && query.isNotEmpty()) {
                    if (router.backstackSize > 1) {
                        router.popToRoot()
                    }
                    router.pushController(GlobalSearchController(query).withFadeTransaction())
                }
            }
            INTENT_SEARCH -> {
                val query = intent.getStringExtra(INTENT_SEARCH_QUERY)
                if (query != null && query.isNotEmpty()) {
                    val filter = intent.getStringExtra(INTENT_SEARCH_FILTER)
                    if (router.backstackSize > 1) {
                        router.popToRoot()
                    }
                    router.pushController(GlobalSearchController(query, filter).withFadeTransaction())
                }
            }
            INTENT_ANIMESEARCH -> {
                val query = intent.getStringExtra(INTENT_SEARCH_QUERY)
                if (query != null && query.isNotEmpty()) {
                    val filter = intent.getStringExtra(INTENT_SEARCH_FILTER)
                    if (router.backstackSize > 1) {
                        router.popToRoot()
                    }
                    router.pushController(GlobalAnimeSearchController(query, filter).withFadeTransaction())
                }
            }
            else -> {
                isHandlingShortcut = false
                return false
            }
        }

        ready = true
        isHandlingShortcut = false
        return true
    }

    @Suppress("UNNECESSARY_SAFE_CALL")
    override fun onDestroy() {
        super.onDestroy()

        // Binding sometimes isn't actually instantiated yet somehow
        nav?.setOnItemSelectedListener(null)
        binding?.toolbar.setNavigationOnClickListener(null)
    }

    override fun onBackPressed() {
        val backstackSize = router.backstackSize
        if (backstackSize == 1 && router.getControllerWithTag("$startScreenId") == null) {
            // Return to start screen
            setSelectedNavItem(startScreenId)
        } else if (shouldHandleExitConfirmation()) {
            // Exit confirmation (resets after 2 seconds)
            lifecycleScope.launchUI { resetExitConfirmation() }
        } else if (backstackSize == 1 || !router.handleBack()) {
            // Regular back
            super.onBackPressed()
        }
    }

    override fun onSupportActionModeStarted(mode: ActionMode) {
        binding.appbar.apply {
            tag = isTransparentWhenNotLifted
            isTransparentWhenNotLifted = false
        }
        setToolbarScrolls(false)
        super.onSupportActionModeStarted(mode)
    }

    override fun onSupportActionModeFinished(mode: ActionMode) {
        binding.appbar.apply {
            isTransparentWhenNotLifted = (tag as? Boolean) ?: false
            tag = null
        }
        setToolbarScrolls(true)
        super.onSupportActionModeFinished(mode)
    }

    private suspend fun resetExitConfirmation() {
        isConfirmingExit = true
        val toast = toast(R.string.confirm_exit, Toast.LENGTH_LONG)
        delay(2000)
        toast.cancel()
        isConfirmingExit = false
    }

    private fun shouldHandleExitConfirmation(): Boolean {
        return router.backstackSize == 1 &&
            router.getControllerWithTag("$startScreenId") != null &&
            preferences.confirmExit() &&
            !isConfirmingExit
    }

    fun setSelectedNavItem(itemId: Int) {
        if (!isFinishing) {
            nav.selectedItemId = itemId
        }
    }

    private fun syncActivityViewWithController(
        to: Controller? = router.backstack.lastOrNull()?.controller,
        from: Controller? = null,
        isPush: Boolean = true,
    ) {
        if (from is DialogController || to is DialogController) {
            return
        }
        if (from is PreferenceDialogController || to is PreferenceDialogController) {
            return
        }

        supportActionBar?.setDisplayHomeAsUpEnabled(router.backstackSize != 1)

        // Always show appbar again when changing controllers
        binding.appbar.setExpanded(true)

        if ((from == null || from is RootController) && to !is RootController) {
            showNav(false)
        }
        if (to is RootController) {
            // Always show bottom nav again when returning to a RootController
            showNav(true)
        }

        if (from is TabbedController) {
            from.cleanupTabs(binding.tabs)
        }
        if (to is TabbedController) {
            to.configureTabs(binding.tabs)
        } else {
            binding.tabs.setupWithViewPager(null)
        }
        binding.tabs.isVisible = to is TabbedController

        if (from is FabController) {
            binding.fabLayout.rootFab.isVisible = false
            from.cleanupFab(binding.fabLayout.rootFab)
        }
        if (to is FabController) {
            binding.fabLayout.rootFab.isVisible = true
            to.configureFab(binding.fabLayout.rootFab)
        }

        if (!isTablet()) {
            // Save lift state
            if (isPush) {
                if (router.backstackSize > 1) {
                    // Save lift state
                    from?.let {
                        backstackLiftState[it.instanceId] = binding.appbar.isLifted
                    }
                } else {
                    backstackLiftState.clear()
                }
                binding.appbar.isLifted = false
            } else {
                to?.let {
                    binding.appbar.isLifted = backstackLiftState.getOrElse(it.instanceId) { false }
                }
                from?.let {
                    backstackLiftState.remove(it.instanceId)
                }
            }

            binding.root.isLiftAppBarOnScroll = to !is NoAppBarElevationController

            binding.appbar.isTransparentWhenNotLifted = (to is MangaController || to is AnimeController) &&
                preferences.appTheme().get() != PreferenceValues.AppTheme.BLUE
            binding.controllerContainer.overlapHeader = to is MangaController || to is AnimeController
        }
    }

    private fun showNav(visible: Boolean) {
        showBottomNav(visible)
        showSideNav(visible)
    }

    // Also used from some controllers to swap bottom nav with action toolbar
    fun showBottomNav(visible: Boolean) {
        if (visible) {
            binding.bottomNav?.slideUp()
        } else {
            binding.bottomNav?.slideDown()
        }
    }

    private fun showSideNav(visible: Boolean) {
        binding.sideNav?.isVisible = visible
    }

    /**
     * Sets toolbar CoordinatorLayout scroll flags
     */
    private fun setToolbarScrolls(enabled: Boolean) = binding.toolbar.updateLayoutParams<AppBarLayout.LayoutParams> {
        if (isTablet()) return@updateLayoutParams
        scrollFlags = if (enabled) {
            AppBarLayout.LayoutParams.SCROLL_FLAG_SCROLL or AppBarLayout.LayoutParams.SCROLL_FLAG_ENTER_ALWAYS
        } else {
            0
        }
    }

    private val nav: NavigationBarView
        get() = binding.bottomNav ?: binding.sideNav!!

    companion object {
        // Splash screen
        private const val SPLASH_MIN_DURATION = 500 // ms
        private const val SPLASH_MAX_DURATION = 5000 // ms
        private const val SPLASH_EXIT_ANIM_DURATION = 400L // ms

        // Shortcut actions
        const val SHORTCUT_LIBRARY = "eu.kanade.tachiyomi.SHOW_LIBRARY"
        const val SHORTCUT_ANIMELIB = "eu.kanade.tachiyomi.SHOW_ANIMELIB"
        const val SHORTCUT_RECENTLY_UPDATED = "eu.kanade.tachiyomi.SHOW_RECENTLY_UPDATED"
        const val SHORTCUT_RECENTLY_READ = "eu.kanade.tachiyomi.SHOW_RECENTLY_READ"
        const val SHORTCUT_CATALOGUES = "eu.kanade.tachiyomi.SHOW_CATALOGUES"
        const val SHORTCUT_DOWNLOADS = "eu.kanade.tachiyomi.SHOW_DOWNLOADS"
        const val SHORTCUT_ANIME_DOWNLOADS = "eu.kanade.tachiyomi.SHOW_ANIME_DOWNLOADS"
        const val SHORTCUT_MANGA = "eu.kanade.tachiyomi.SHOW_MANGA"
        const val SHORTCUT_ANIME = "eu.kanade.tachiyomi.SHOW_ANIME"
        const val SHORTCUT_EXTENSIONS = "eu.kanade.tachiyomi.EXTENSIONS"

        const val INTENT_SEARCH = "eu.kanade.tachiyomi.SEARCH"
        const val INTENT_ANIMESEARCH = "eu.kanade.tachiyomi.ANIMESEARCH"
        const val INTENT_SEARCH_QUERY = "query"
        const val INTENT_SEARCH_FILTER = "filter"
    }
}<|MERGE_RESOLUTION|>--- conflicted
+++ resolved
@@ -74,13 +74,8 @@
 import kotlinx.coroutines.flow.launchIn
 import kotlinx.coroutines.flow.onEach
 import logcat.LogPriority
-<<<<<<< HEAD
-import java.util.Date
-import java.util.concurrent.TimeUnit
 import eu.kanade.tachiyomi.ui.download.anime.DownloadController as AnimeDownloadController
 import eu.kanade.tachiyomi.ui.download.manga.DownloadController as MangaDownloadController
-=======
->>>>>>> 8f00d34b
 
 class MainActivity : BaseViewBindingActivity<MainActivityBinding>() {
 
@@ -164,19 +159,11 @@
             val currentRoot = router.backstack.firstOrNull()
             if (currentRoot?.tag()?.toIntOrNull() != id) {
                 when (id) {
-<<<<<<< HEAD
-                    R.id.nav_library -> setRoot(LibraryController(), id)
-                    R.id.nav_animelib -> setRoot(AnimelibController(), id)
-                    R.id.nav_updates -> setRoot(UpdatesTabsController(), id)
-                    R.id.nav_browse -> setRoot(BrowseController(), id)
-                    R.id.nav_more -> setRoot(MoreController(), id)
-=======
                     R.id.nav_library -> router.setRoot(LibraryController(), id)
-                    R.id.nav_updates -> router.setRoot(UpdatesController(), id)
-                    R.id.nav_history -> router.setRoot(HistoryController(), id)
+                    R.id.nav_animelib -> router.setRoot(AnimelibController(), id)
+                    R.id.nav_updates -> router.setRoot(UpdatesTabsController(), id)
                     R.id.nav_browse -> router.setRoot(BrowseController(), id)
                     R.id.nav_more -> router.setRoot(MoreController(), id)
->>>>>>> 8f00d34b
                 }
             } else if (!isHandlingShortcut) {
                 when (id) {
