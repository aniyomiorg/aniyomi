--- conflicted
+++ resolved
@@ -616,14 +616,8 @@
 
             binding.root.isLiftAppBarOnScroll = to !is NoAppBarElevationController
 
-<<<<<<< HEAD
-            binding.appbar.isTransparentWhenNotLifted = (to is MangaController || to is AnimeController) &&
-                preferences.appTheme().get() != PreferenceValues.AppTheme.BLUE
+            binding.appbar.isTransparentWhenNotLifted = to is MangaController || to is AnimeController
             binding.controllerContainer.overlapHeader = to is MangaController || to is AnimeController
-=======
-            binding.appbar.isTransparentWhenNotLifted = to is MangaController
-            binding.controllerContainer.overlapHeader = to is MangaController
->>>>>>> 25784d1f
         }
     }
 
