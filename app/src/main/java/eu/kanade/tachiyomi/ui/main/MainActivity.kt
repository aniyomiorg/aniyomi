--- conflicted
+++ resolved
@@ -43,6 +43,7 @@
 import eu.kanade.tachiyomi.ui.base.controller.withFadeTransaction
 import eu.kanade.tachiyomi.ui.browse.BrowseController
 import eu.kanade.tachiyomi.ui.browse.animesource.browse.BrowseAnimeSourceController
+import eu.kanade.tachiyomi.ui.browse.animesource.globalsearch.GlobalAnimeSearchController
 import eu.kanade.tachiyomi.ui.browse.source.browse.BrowseSourceController
 import eu.kanade.tachiyomi.ui.browse.source.globalsearch.GlobalSearchController
 import eu.kanade.tachiyomi.ui.download.DownloadTabsController
@@ -346,26 +347,21 @@
                     router.popToRoot()
                 }
                 setSelectedNavItem(R.id.nav_animelib)
-                router.pushController(RouterTransaction.with(AnimeController(extras)))
+                router.pushController(AnimeController(extras).withFadeTransaction())
             }
             SHORTCUT_DOWNLOADS -> {
                 if (router.backstackSize > 1) {
                     router.popToRoot()
                 }
-<<<<<<< HEAD
-                setSelectedNavItem(R.id.nav_updates)
-                router.pushController(RouterTransaction.with(MangaDownloadController()))
+                setSelectedNavItem(R.id.nav_more)
+                router.pushController(MangaDownloadController().withFadeTransaction())
             }
             SHORTCUT_ANIME_DOWNLOADS -> {
                 if (router.backstackSize > 1) {
                     router.popToRoot()
                 }
-                setSelectedNavItem(R.id.nav_updates)
-                router.pushController(RouterTransaction.with(AnimeDownloadController()))
-=======
                 setSelectedNavItem(R.id.nav_more)
-                router.pushController(DownloadController().withFadeTransaction())
->>>>>>> 3dbfee91
+                router.pushController(AnimeDownloadController().withFadeTransaction())
             }
             Intent.ACTION_SEARCH, Intent.ACTION_SEND, "com.google.android.gms.actions.SEARCH_ACTION" -> {
                 // If the intent match the "standard" Android search intent
@@ -388,6 +384,16 @@
                         router.popToRoot()
                     }
                     router.pushController(GlobalSearchController(query, filter).withFadeTransaction())
+                }
+            }
+            INTENT_ANIMESEARCH -> {
+                val query = intent.getStringExtra(INTENT_SEARCH_QUERY)
+                if (query != null && query.isNotEmpty()) {
+                    val filter = intent.getStringExtra(INTENT_SEARCH_FILTER)
+                    if (router.backstackSize > 1) {
+                        router.popToRoot()
+                    }
+                    router.pushController(GlobalAnimeSearchController(query, filter).withFadeTransaction())
                 }
             }
             else -> {
@@ -580,6 +586,7 @@
         const val SHORTCUT_EXTENSIONS = "eu.kanade.tachiyomi.EXTENSIONS"
 
         const val INTENT_SEARCH = "eu.kanade.tachiyomi.SEARCH"
+        const val INTENT_ANIMESEARCH = "eu.kanade.tachiyomi.ANIMESEARCH"
         const val INTENT_SEARCH_QUERY = "query"
         const val INTENT_SEARCH_FILTER = "filter"
     }
