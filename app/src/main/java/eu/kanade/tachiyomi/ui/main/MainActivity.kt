--- conflicted
+++ resolved
@@ -476,7 +476,7 @@
             SHORTCUT_ANIME -> {
                 val extras = intent.extras ?: return false
                 val fgController = router.backstack.lastOrNull()?.controller as? AnimeController
-                if (fgController?.anime?.id != extras.getLong(AnimeController.ANIME_EXTRA)) {
+                if (fgController?.animeId != extras.getLong(AnimeController.ANIME_EXTRA)) {
                     router.popToRoot()
                     setSelectedNavItem(R.id.nav_animelib)
                     router.pushController(RouterTransaction.with(AnimeController(extras)))
@@ -724,14 +724,6 @@
             }
 
             binding.root.isLiftAppBarOnScroll = internalTo !is NoAppBarElevationController
-<<<<<<< HEAD
-
-            binding.appbar.isTransparentWhenNotLifted = internalTo is MangaController ||
-                internalTo is AnimeController
-            binding.controllerContainer.overlapHeader = internalTo is MangaController ||
-                internalTo is AnimeController
-=======
->>>>>>> e44bb309
         }
     }
 
