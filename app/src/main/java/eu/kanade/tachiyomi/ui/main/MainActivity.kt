--- conflicted
+++ resolved
@@ -270,7 +270,7 @@
     }
 
     private fun setExtensionsBadge() {
-        val updates = preferences.extensionUpdatesCount().get()
+        val updates = preferences.extensionUpdatesCount().get() + preferences.animeextensionUpdatesCount().get()
         if (updates > 0) {
             nav.getOrCreateBadge(R.id.nav_browse).number = updates
         } else {
@@ -375,13 +375,8 @@
         super.onDestroy()
 
         // Binding sometimes isn't actually instantiated yet somehow
-<<<<<<< HEAD
-        binding.bottomNav.setOnNavigationItemSelectedListener(null)
-        binding.toolbar.setNavigationOnClickListener(null)
-=======
         nav.setOnItemSelectedListener(null)
         binding?.toolbarLayout?.toolbar.setNavigationOnClickListener(null)
->>>>>>> 09c07faa
     }
 
     override fun onBackPressed() {
@@ -513,7 +508,6 @@
 
     private fun updateNavMenu(menu: Menu) {
         menu.findItem(R.id.nav_updates).isVisible = preferences.showNavUpdates()
-        menu.findItem(R.id.nav_history).isVisible = preferences.showNavHistory()
     }
 
     /**
