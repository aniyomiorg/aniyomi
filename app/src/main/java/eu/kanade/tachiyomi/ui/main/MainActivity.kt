--- conflicted
+++ resolved
@@ -697,16 +697,6 @@
             binding.fabLayout.rootFab.hide()
         }
 
-<<<<<<< HEAD
-        if (!isTablet()) noTabletActivityView(isPush, from, to)
-    }
-
-    private fun noTabletActivityView(isPush: Boolean, from: Controller?, to: Controller?) {
-        // Save lift state
-        if (isPush) {
-            if (router.backstackSize > 1) {
-                // Save lift state
-=======
         if (!isTablet()) {
             // Save lift state
             if (isPush) {
@@ -723,35 +713,18 @@
                 internalTo?.let {
                     binding.appbar.isLifted = backstackLiftState.getOrElse(it.instanceId) { false }
                 }
->>>>>>> cb1830d7
                 from?.let {
-                    backstackLiftState[it.instanceId] = binding.appbar.isLifted
-                }
-            } else {
-                backstackLiftState.clear()
-            }
-            binding.appbar.isLifted = false
-        } else {
-            to?.let {
-                binding.appbar.isLifted = backstackLiftState.getOrElse(it.instanceId) { false }
-            }
-            from?.let {
-                backstackLiftState.remove(it.instanceId)
-            }
-        }
-
-<<<<<<< HEAD
-        binding.root.isLiftAppBarOnScroll = to !is NoAppBarElevationController
-
-        binding.appbar.isTransparentWhenNotLifted = to is MangaController || to is AnimeController
-        binding.controllerContainer.overlapHeader = to is MangaController || to is AnimeController
-=======
+                    backstackLiftState.remove(it.instanceId)
+                }
+            }
+
             binding.root.isLiftAppBarOnScroll = internalTo !is NoAppBarElevationController
 
-            binding.appbar.isTransparentWhenNotLifted = internalTo is MangaController
-            binding.controllerContainer.overlapHeader = internalTo is MangaController
-        }
->>>>>>> cb1830d7
+            binding.appbar.isTransparentWhenNotLifted = internalTo is MangaController ||
+                internalTo is AnimeController
+            binding.controllerContainer.overlapHeader = internalTo is MangaController ||
+                internalTo is AnimeController
+        }
     }
 
     private fun showNav(visible: Boolean) {
