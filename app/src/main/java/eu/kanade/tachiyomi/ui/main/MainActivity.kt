package eu.kanade.tachiyomi.ui.main

import android.animation.ValueAnimator
import android.app.SearchManager
import android.content.Intent
import android.graphics.Color
import android.os.Build
import android.os.Bundle
import android.view.Gravity
import android.view.ViewGroup
import android.view.Window
import android.widget.Toast
import androidx.appcompat.view.ActionMode
import androidx.core.animation.doOnEnd
import androidx.core.graphics.ColorUtils
import androidx.core.splashscreen.SplashScreen
import androidx.core.splashscreen.SplashScreen.Companion.installSplashScreen
import androidx.core.view.ViewCompat
import androidx.core.view.WindowCompat
import androidx.core.view.WindowInsetsCompat
import androidx.core.view.isVisible
import androidx.interpolator.view.animation.FastOutSlowInInterpolator
import androidx.interpolator.view.animation.LinearOutSlowInInterpolator
import androidx.lifecycle.lifecycleScope
import androidx.preference.PreferenceDialogController
import com.bluelinelabs.conductor.Conductor
import com.bluelinelabs.conductor.Controller
import com.bluelinelabs.conductor.ControllerChangeHandler
import com.bluelinelabs.conductor.Router
import com.bluelinelabs.conductor.RouterTransaction
import com.google.android.material.navigation.NavigationBarView
import com.google.android.material.transition.platform.MaterialContainerTransformSharedElementCallback
import dev.chrisbanes.insetter.applyInsetter
import eu.kanade.tachiyomi.BuildConfig
import eu.kanade.tachiyomi.Migrations
import eu.kanade.tachiyomi.R
import eu.kanade.tachiyomi.data.cache.ChapterCache
import eu.kanade.tachiyomi.data.cache.EpisodeCache
import eu.kanade.tachiyomi.data.notification.NotificationReceiver
import eu.kanade.tachiyomi.data.updater.AppUpdateChecker
import eu.kanade.tachiyomi.data.updater.AppUpdateResult
import eu.kanade.tachiyomi.databinding.MainActivityBinding
import eu.kanade.tachiyomi.extension.api.AnimeExtensionGithubApi
import eu.kanade.tachiyomi.extension.api.ExtensionGithubApi
import eu.kanade.tachiyomi.ui.anime.AnimeController
import eu.kanade.tachiyomi.ui.animelib.AnimelibController
import eu.kanade.tachiyomi.ui.base.activity.BaseActivity
import eu.kanade.tachiyomi.ui.base.controller.DialogController
import eu.kanade.tachiyomi.ui.base.controller.FabController
import eu.kanade.tachiyomi.ui.base.controller.NoAppBarElevationController
import eu.kanade.tachiyomi.ui.base.controller.RootController
import eu.kanade.tachiyomi.ui.base.controller.TabbedController
import eu.kanade.tachiyomi.ui.base.controller.pushController
import eu.kanade.tachiyomi.ui.base.controller.setRoot
import eu.kanade.tachiyomi.ui.browse.BrowseController
import eu.kanade.tachiyomi.ui.browse.animesource.browse.BrowseAnimeSourceController
import eu.kanade.tachiyomi.ui.browse.animesource.globalsearch.GlobalAnimeSearchController
import eu.kanade.tachiyomi.ui.browse.source.browse.BrowseSourceController
import eu.kanade.tachiyomi.ui.browse.source.globalsearch.GlobalSearchController
import eu.kanade.tachiyomi.ui.download.DownloadTabsController
import eu.kanade.tachiyomi.ui.library.LibraryController
import eu.kanade.tachiyomi.ui.manga.MangaController
import eu.kanade.tachiyomi.ui.more.MoreController
import eu.kanade.tachiyomi.ui.more.NewUpdateDialogController
import eu.kanade.tachiyomi.ui.recent.HistoryTabsController
import eu.kanade.tachiyomi.ui.recent.UpdatesTabsController
import eu.kanade.tachiyomi.ui.setting.SettingsMainController
import eu.kanade.tachiyomi.util.lang.launchIO
import eu.kanade.tachiyomi.util.lang.launchUI
import eu.kanade.tachiyomi.util.preference.asImmediateFlow
import eu.kanade.tachiyomi.util.system.dpToPx
import eu.kanade.tachiyomi.util.system.getThemeColor
import eu.kanade.tachiyomi.util.system.isTablet
import eu.kanade.tachiyomi.util.system.logcat
import eu.kanade.tachiyomi.util.system.toast
import eu.kanade.tachiyomi.util.view.setNavigationBarTransparentCompat
import eu.kanade.tachiyomi.widget.ActionModeWithToolbar
import kotlinx.coroutines.delay
import kotlinx.coroutines.flow.drop
import kotlinx.coroutines.flow.launchIn
import kotlinx.coroutines.flow.merge
import kotlinx.coroutines.flow.onEach
import logcat.LogPriority
import uy.kohesive.injekt.injectLazy
import eu.kanade.tachiyomi.ui.download.anime.DownloadController as AnimeDownloadController
import eu.kanade.tachiyomi.ui.download.manga.DownloadController as MangaDownloadController

class MainActivity : BaseActivity() {

    lateinit var binding: MainActivityBinding

    private lateinit var router: Router

    private val startScreenId by lazy {
        getNavId(preferences.startScreen())
    }

    private fun getNavId(index: Int): Int {
        return when (preferences.bottomNavStyle()) {
            1 -> startScreenArrayHistory.getOrNull(index)
            2 -> startScreenArrayNoManga.getOrNull(index)
            else -> startScreenArrayDefault.getOrNull(index)
        } ?: R.id.nav_animelib
    }

    private var isConfirmingExit: Boolean = false
    private var isHandlingShortcut: Boolean = false

    /**
     * App bar lift state for backstack
     */
    private val backstackLiftState = mutableMapOf<String, Boolean>()

    private val chapterCache: ChapterCache by injectLazy()
    private val episodeCache: EpisodeCache by injectLazy()

    // To be checked by splash screen. If true then splash screen will be removed.
    var ready = false

    override fun onCreate(savedInstanceState: Bundle?) {
        // Prevent splash screen showing up on configuration changes
        val splashScreen = if (savedInstanceState == null) installSplashScreen() else null

        // Set up shared element transition and disable overlay so views don't show above system bars
        window.requestFeature(Window.FEATURE_ACTIVITY_TRANSITIONS)
        setExitSharedElementCallback(MaterialContainerTransformSharedElementCallback())
        window.sharedElementsUseOverlay = false

        super.onCreate(savedInstanceState)

        val didMigration = if (savedInstanceState == null) Migrations.upgrade(preferences) else false

        binding = MainActivityBinding.inflate(layoutInflater)

        // Do not let the launcher create a new activity http://stackoverflow.com/questions/16283079
        if (!isTaskRoot) {
            finish()
            return
        }

        setContentView(binding.root)
        setSupportActionBar(binding.toolbar)

        // Draw edge-to-edge
        WindowCompat.setDecorFitsSystemWindows(window, false)
        binding.fabLayout.rootFab.applyInsetter {
            ignoreVisibility(true)
            type(navigationBars = true) {
                margin()
            }
        }
        binding.bottomNav?.applyInsetter {
            type(navigationBars = true) {
                padding()
            }
        }

        val startTime = System.currentTimeMillis()
        splashScreen?.setKeepVisibleCondition {
            val elapsed = System.currentTimeMillis() - startTime
            elapsed <= SPLASH_MIN_DURATION || !ready && elapsed <= SPLASH_MAX_DURATION
        }
        setSplashScreenExitAnimation(splashScreen)

        if (binding.sideNav != null) {
            preferences.sideNavIconAlignment()
                .asImmediateFlow {
                    binding.sideNav?.menuGravity = when (it) {
                        1 -> Gravity.CENTER
                        2 -> Gravity.BOTTOM
                        else -> Gravity.TOP
                    }
                }
                .launchIn(lifecycleScope)
        }

        nav.setOnItemSelectedListener { item ->
            val id = item.itemId

            val currentRoot = router.backstack.firstOrNull()
            if (currentRoot?.tag()?.toIntOrNull() != id) {
                when (id) {
                    R.id.nav_library -> router.setRoot(LibraryController(), id)
                    R.id.nav_animelib -> router.setRoot(AnimelibController(), id)
                    R.id.nav_updates -> router.setRoot(UpdatesTabsController(), id)
                    R.id.nav_history -> router.setRoot(HistoryTabsController(), id)
                    R.id.nav_browse -> router.setRoot(BrowseController(), id)
                    R.id.nav_more -> router.setRoot(MoreController(), id)
                }
            } else if (!isHandlingShortcut) {
                when (id) {
                    R.id.nav_library -> {
                        val controller = router.getControllerWithTag(id.toString()) as? LibraryController
                        controller?.showSettingsSheet()
                    }
                    R.id.nav_updates -> {
                        if (router.backstackSize == 1) {
                            router.pushController(DownloadTabsController())
                        }
                    }
<<<<<<< HEAD
                    R.id.nav_animelib -> {
                        val controller = router.getControllerWithTag(id.toString()) as? AnimelibController
                        controller?.showSettingsSheet()
=======
                    R.id.nav_history -> {
                        if (router.backstackSize == 1) {
                            try {
                                val historyController = router.backstack[0].controller as HistoryController
                                historyController.resumeLastChapterRead()
                            } catch (e: Exception) {
                                toast(R.string.cant_open_last_read_chapter)
                            }
                        }
>>>>>>> fd5da2de
                    }
                    R.id.nav_more -> {
                        if (router.backstackSize == 1) {
                            router.pushController(SettingsMainController())
                        }
                    }
                }
            }
            true
        }

        val container: ViewGroup = binding.controllerContainer
        router = Conductor.attachRouter(this, container, savedInstanceState)
            .setPopRootControllerMode(Router.PopRootControllerMode.NEVER)
        router.addChangeListener(
            object : ControllerChangeHandler.ControllerChangeListener {
                override fun onChangeStarted(
                    to: Controller?,
                    from: Controller?,
                    isPush: Boolean,
                    container: ViewGroup,
                    handler: ControllerChangeHandler,
                ) {
                    syncActivityViewWithController(to, from, isPush)
                }

                override fun onChangeCompleted(
                    to: Controller?,
                    from: Controller?,
                    isPush: Boolean,
                    container: ViewGroup,
                    handler: ControllerChangeHandler,
                ) {
                }
            },
        )
        if (!router.hasRootController()) {
            // Set start screen
            if (!handleIntentAction(intent)) {
                setSelectedNavItem(startScreenId)
            }
        }
        syncActivityViewWithController()

        binding.toolbar.setNavigationOnClickListener {
            onBackPressed()
        }

        if (savedInstanceState == null) {
            // Reset Incognito Mode on relaunch
            preferences.incognitoMode().set(false)

            // Show changelog prompt on update
            if (didMigration && !BuildConfig.DEBUG) {
                WhatsNewDialogController().showDialog(router)
            }
        } else {
            // Restore selected nav item
            router.backstack.firstOrNull()?.tag()?.toIntOrNull()?.let {
                nav.menu.findItem(it).isChecked = true
            }
        }

        merge(preferences.showUpdatesNavBadge().asFlow(), preferences.unreadUpdatesCount().asFlow(), preferences.unseenUpdatesCount().asFlow())
            .onEach { setUnreadUpdatesBadge() }
            .launchIn(lifecycleScope)

        preferences.extensionUpdatesCount()
            .asImmediateFlow { setExtensionsBadge() }
            .launchIn(lifecycleScope)

        preferences.animeextensionUpdatesCount()
            .asImmediateFlow { setExtensionsBadge() }
            .launchIn(lifecycleScope)

        preferences.downloadedOnly()
            .asImmediateFlow { binding.downloadedOnly.isVisible = it }
            .launchIn(lifecycleScope)

        binding.incognitoMode.isVisible = preferences.incognitoMode().get()
        preferences.incognitoMode().asFlow()
            .drop(1)
            .onEach {
                binding.incognitoMode.isVisible = it

                // Close BrowseSourceController and its MangaController child when incognito mode is disabled
                if (!it) {
                    val fg = router.backstack.lastOrNull()?.controller
                    if (fg is BrowseSourceController || fg is MangaController && fg.fromSource) {
                        router.popToRoot()
                    }
                    val fga = router.backstack.last().controller
                    if (fga is BrowseAnimeSourceController || fga is AnimeController && fga.fromSource) {
                        router.popToRoot()
                    }
                }
            }
            .launchIn(lifecycleScope)
    }

    /**
     * Sets custom splash screen exit animation on devices prior to Android 12.
     *
     * When custom animation is used, status and navigation bar color will be set to transparent and will be restored
     * after the animation is finished.
     */
    private fun setSplashScreenExitAnimation(splashScreen: SplashScreen?) {
        val setNavbarScrim = {
            // Make sure navigation bar is on bottom before we modify it
            ViewCompat.setOnApplyWindowInsetsListener(binding.root) { _, insets ->
                if (insets.getInsets(WindowInsetsCompat.Type.navigationBars()).bottom > 0) {
                    val elevation = binding.bottomNav?.elevation ?: 0F
                    window.setNavigationBarTransparentCompat(this@MainActivity, elevation)
                }
                insets
            }
            ViewCompat.requestApplyInsets(binding.root)
        }

        if (Build.VERSION.SDK_INT < Build.VERSION_CODES.S && splashScreen != null) {
            val oldStatusColor = window.statusBarColor
            val oldNavigationColor = window.navigationBarColor
            window.statusBarColor = Color.TRANSPARENT
            window.navigationBarColor = Color.TRANSPARENT

            splashScreen.setOnExitAnimationListener { splashProvider ->
                // For some reason the SplashScreen applies (incorrect) Y translation to the iconView
                splashProvider.iconView.translationY = 0F

                val activityAnim = ValueAnimator.ofFloat(1F, 0F).apply {
                    interpolator = LinearOutSlowInInterpolator()
                    duration = SPLASH_EXIT_ANIM_DURATION
                    addUpdateListener { va ->
                        val value = va.animatedValue as Float
                        binding.root.translationY = value * 16.dpToPx
                    }
                }

                val splashAnim = ValueAnimator.ofFloat(1F, 0F).apply {
                    interpolator = FastOutSlowInInterpolator()
                    duration = SPLASH_EXIT_ANIM_DURATION
                    addUpdateListener { va ->
                        val value = va.animatedValue as Float
                        splashProvider.view.alpha = value
                    }
                    doOnEnd {
                        splashProvider.remove()
                        window.statusBarColor = oldStatusColor
                        window.navigationBarColor = oldNavigationColor
                        setNavbarScrim()
                    }
                }

                activityAnim.start()
                splashAnim.start()
            }
        } else {
            setNavbarScrim()
        }
    }

    override fun onNewIntent(intent: Intent) {
        if (!handleIntentAction(intent)) {
            super.onNewIntent(intent)
        }
    }

    override fun onResume() {
        super.onResume()
        checkForUpdates()
    }

    private fun checkForUpdates() {
        lifecycleScope.launchIO {
            // App updates
            if (BuildConfig.INCLUDE_UPDATER) {
                try {
                    val result = AppUpdateChecker().checkForUpdate(this@MainActivity)
                    if (result is AppUpdateResult.NewUpdate) {
                        NewUpdateDialogController(result).showDialog(router)
                    }
                } catch (e: Exception) {
                    logcat(LogPriority.ERROR, e)
                }
            }

            // Extension updates
            try {
                AnimeExtensionGithubApi().checkForUpdates(this@MainActivity)?.let { pendingUpdates ->
                    preferences.animeextensionUpdatesCount().set(pendingUpdates.size)
                }
                ExtensionGithubApi().checkForUpdates(this@MainActivity)?.let { pendingUpdates ->
                    preferences.extensionUpdatesCount().set(pendingUpdates.size)
                }
            } catch (e: Exception) {
                logcat(LogPriority.ERROR, e)
            }
        }
    }

    private fun setUnreadUpdatesBadge() {
        val updates = if (preferences.showUpdatesNavBadge().get()) {
            preferences.unreadUpdatesCount().get() + preferences.unseenUpdatesCount().get()
        } else 0
        if (updates > 0) {
            nav.getOrCreateBadge(R.id.nav_updates).number = updates
        } else {
            nav.removeBadge(R.id.nav_updates)
        }
    }

    private fun setExtensionsBadge() {
        val updates = preferences.extensionUpdatesCount().get() + preferences.animeextensionUpdatesCount().get()
        if (updates > 0) {
            nav.getOrCreateBadge(R.id.nav_browse).number = updates
        } else {
            nav.removeBadge(R.id.nav_browse)
        }
    }

    private fun handleIntentAction(intent: Intent): Boolean {
        val notificationId = intent.getIntExtra("notificationId", -1)
        if (notificationId > -1) {
            NotificationReceiver.dismissNotification(applicationContext, notificationId, intent.getIntExtra("groupId", 0))
        }

        isHandlingShortcut = true

        when (intent.action) {
            SHORTCUT_LIBRARY -> setSelectedNavItem(R.id.nav_library)
            SHORTCUT_ANIMELIB -> setSelectedNavItem(R.id.nav_animelib)
            SHORTCUT_RECENTLY_UPDATED -> setSelectedNavItem(R.id.nav_updates)
            SHORTCUT_RECENTLY_READ -> setSelectedNavItem(R.id.nav_history)
            SHORTCUT_CATALOGUES -> setSelectedNavItem(R.id.nav_browse)
            SHORTCUT_EXTENSIONS -> {
                if (router.backstackSize > 1) {
                    router.popToRoot()
                }
                setSelectedNavItem(R.id.nav_browse)
                router.pushController(BrowseController(toExtensions = true))
            }
            SHORTCUT_MANGA -> {
                val extras = intent.extras ?: return false
                val fgController = router.backstack.lastOrNull()?.controller as? MangaController
                if (fgController?.manga?.id != extras.getLong(MangaController.MANGA_EXTRA)) {
                    router.popToRoot()
                    setSelectedNavItem(R.id.nav_library)
                    router.pushController(RouterTransaction.with(MangaController(extras)))
                }
            }
            SHORTCUT_ANIME -> {
                val extras = intent.extras ?: return false
                val fgController = router.backstack.lastOrNull()?.controller as? AnimeController
                if (fgController?.anime?.id != extras.getLong(AnimeController.ANIME_EXTRA)) {
                    router.popToRoot()
                    setSelectedNavItem(R.id.nav_animelib)
                    router.pushController(RouterTransaction.with(AnimeController(extras)))
                }
            }
            SHORTCUT_DOWNLOADS -> {
                if (router.backstackSize > 1) {
                    router.popToRoot()
                }
                setSelectedNavItem(R.id.nav_more)
                router.pushController(MangaDownloadController())
            }
            SHORTCUT_ANIME_DOWNLOADS -> {
                if (router.backstackSize > 1) {
                    router.popToRoot()
                }
                setSelectedNavItem(R.id.nav_more)
                router.pushController(AnimeDownloadController())
            }
            Intent.ACTION_SEARCH, Intent.ACTION_SEND, "com.google.android.gms.actions.SEARCH_ACTION" -> {
                // If the intent match the "standard" Android search intent
                // or the Google-specific search intent (triggered by saying or typing "search *query* on *Tachiyomi*" in Google Search/Google Assistant)

                // Get the search query provided in extras, and if not null, perform a global search with it.
                val query = intent.getStringExtra(SearchManager.QUERY) ?: intent.getStringExtra(Intent.EXTRA_TEXT)
                if (query != null && query.isNotEmpty()) {
                    if (router.backstackSize > 1) {
                        router.popToRoot()
                    }
                    router.pushController(GlobalSearchController(query))
                }
            }
            INTENT_SEARCH -> {
                val query = intent.getStringExtra(INTENT_SEARCH_QUERY)
                if (query != null && query.isNotEmpty()) {
                    val filter = intent.getStringExtra(INTENT_SEARCH_FILTER)
                    if (router.backstackSize > 1) {
                        router.popToRoot()
                    }
                    router.pushController(GlobalSearchController(query, filter))
                }
            }
            INTENT_ANIMESEARCH -> {
                val query = intent.getStringExtra(INTENT_SEARCH_QUERY)
                if (query != null && query.isNotEmpty()) {
                    val filter = intent.getStringExtra(INTENT_SEARCH_FILTER)
                    if (router.backstackSize > 1) {
                        router.popToRoot()
                    }
                    router.pushController(GlobalAnimeSearchController(query, filter))
                }
            }
            else -> {
                isHandlingShortcut = false
                return false
            }
        }

        ready = true
        isHandlingShortcut = false
        return true
    }

    @Suppress("UNNECESSARY_SAFE_CALL")
    override fun onDestroy() {
        super.onDestroy()

        // Binding sometimes isn't actually instantiated yet somehow
        nav?.setOnItemSelectedListener(null)
        binding?.toolbar?.setNavigationOnClickListener(null)
    }

    override fun onBackPressed() {
        val backstackSize = router.backstackSize
        if (backstackSize == 1 && router.getControllerWithTag("$startScreenId") == null) {
            // Return to start screen
            setSelectedNavItem(startScreenId)
        } else if (shouldHandleExitConfirmation()) {
            // Exit confirmation (resets after 2 seconds)
            lifecycleScope.launchUI { resetExitConfirmation() }
        } else if (backstackSize == 1 || !router.handleBack()) {
            // Regular back (i.e. closing the app)
            if (preferences.autoClearChapterCache()) {
                chapterCache.clear()
            }
            super.onBackPressed()
        }
    }

    override fun onSupportActionModeStarted(mode: ActionMode) {
        binding.appbar.apply {
            tag = isTransparentWhenNotLifted
            isTransparentWhenNotLifted = false
        }
        // Color taken from m3_appbar_background
        window.statusBarColor = ColorUtils.compositeColors(
            getColor(R.color.m3_appbar_overlay_color),
            getThemeColor(R.attr.colorSurface),
        )
        super.onSupportActionModeStarted(mode)
    }

    override fun onSupportActionModeFinished(mode: ActionMode) {
        binding.appbar.apply {
            isTransparentWhenNotLifted = tag as? Boolean ?: false
            tag = null
        }
        window.statusBarColor = getThemeColor(android.R.attr.statusBarColor)
        super.onSupportActionModeFinished(mode)
    }

    fun startActionModeAndToolbar(modeCallback: ActionModeWithToolbar.Callback): ActionModeWithToolbar {
        binding.actionToolbar.start(modeCallback)
        return binding.actionToolbar
    }

    private suspend fun resetExitConfirmation() {
        isConfirmingExit = true
        val toast = toast(R.string.confirm_exit, Toast.LENGTH_LONG)
        delay(2000)
        toast.cancel()
        isConfirmingExit = false
    }

    private fun shouldHandleExitConfirmation(): Boolean {
        return router.backstackSize == 1 &&
            router.getControllerWithTag("$startScreenId") != null &&
            preferences.confirmExit() &&
            !isConfirmingExit
    }

    fun setSelectedNavItem(itemId: Int) {
        val newItemId = getNavIdForId(itemId)
        if (!isFinishing) {
            if (newItemId != null) {
                nav.selectedItemId = newItemId
            } else {
                nav.selectedItemId = R.id.nav_more
                router.setRoot(getControllerForId(itemId), itemId)
            }
        }
    }

    private fun getNavIdForId(id: Int): Int? {
        return when (preferences.bottomNavStyle()) {
            1 -> startScreenArrayHistory.firstOrNull { it == id }
            2 -> startScreenArrayNoManga.firstOrNull { it == id }
            else -> startScreenArrayDefault.firstOrNull { it == id }
        }
    }

    private fun getControllerForId(id: Int): Controller {
        return when (id) {
            R.id.nav_library -> LibraryController()
            R.id.nav_updates -> UpdatesTabsController()
            R.id.nav_history -> HistoryTabsController()
            R.id.nav_browse -> BrowseController()
            R.id.nav_more -> MoreController()
            else -> AnimelibController()
        }
    }

    private fun syncActivityViewWithController(
        to: Controller? = router.backstack.lastOrNull()?.controller,
        from: Controller? = null,
        isPush: Boolean = true,
    ) {
        if (from is DialogController || to is DialogController) {
            return
        }
        if (from is PreferenceDialogController || to is PreferenceDialogController) {
            return
        }

        supportActionBar?.setDisplayHomeAsUpEnabled(router.backstackSize != 1)

        // Always show appbar again when changing controllers
        binding.appbar.setExpanded(true)

        if ((from == null || from is RootController) && to !is RootController) {
            showNav(false)
        }
        if (to is RootController) {
            // Always show bottom nav again when returning to a RootController
            showNav(true)
        }

        if (from is TabbedController) {
            from.cleanupTabs(binding.tabs)
        }
        if (to is TabbedController) {
            if (to.configureTabs(binding.tabs)) {
                binding.tabs.isVisible = true
            }
        } else {
            binding.tabs.isVisible = false
        }

        if (from is FabController) {
            from.cleanupFab(binding.fabLayout.rootFab)
        }
        if (to is FabController) {
            binding.fabLayout.rootFab.show()
            to.configureFab(binding.fabLayout.rootFab)
        } else {
            binding.fabLayout.rootFab.hide()
        }

        if (!isTablet()) noTabletActivityView(isPush, from, to)
    }

    private fun noTabletActivityView(isPush: Boolean, from: Controller?, to: Controller?) {
        // Save lift state
        if (isPush) {
            if (router.backstackSize > 1) {
                // Save lift state
                from?.let {
                    backstackLiftState[it.instanceId] = binding.appbar.isLifted
                }
            } else {
                backstackLiftState.clear()
            }
            binding.appbar.isLifted = false
        } else {
            to?.let {
                binding.appbar.isLifted = backstackLiftState.getOrElse(it.instanceId) { false }
            }
            from?.let {
                backstackLiftState.remove(it.instanceId)
            }
        }

        binding.root.isLiftAppBarOnScroll = to !is NoAppBarElevationController

        binding.appbar.isTransparentWhenNotLifted = to is MangaController || to is AnimeController
        binding.controllerContainer.overlapHeader = to is MangaController || to is AnimeController
    }

    private fun showNav(visible: Boolean) {
        showBottomNav(visible)
        showSideNav(visible)
    }

    // Also used from some controllers to swap bottom nav with action toolbar
    fun showBottomNav(visible: Boolean) {
        if (visible) {
            binding.bottomNav?.slideUp()
        } else {
            binding.bottomNav?.slideDown()
        }
    }

    private fun showSideNav(visible: Boolean) {
        binding.sideNav?.isVisible = visible
    }

    private val nav: NavigationBarView
        get() = binding.bottomNav ?: binding.sideNav!!

    init {
        registerSecureActivity(this)
    }

    companion object {
        // Splash screen
        private const val SPLASH_MIN_DURATION = 500 // ms
        private const val SPLASH_MAX_DURATION = 5000 // ms
        private const val SPLASH_EXIT_ANIM_DURATION = 400L // ms

        // Shortcut actions
        const val SHORTCUT_LIBRARY = "eu.kanade.tachiyomi.SHOW_LIBRARY"
        const val SHORTCUT_ANIMELIB = "eu.kanade.tachiyomi.SHOW_ANIMELIB"
        const val SHORTCUT_RECENTLY_UPDATED = "eu.kanade.tachiyomi.SHOW_RECENTLY_UPDATED"
        const val SHORTCUT_RECENTLY_READ = "eu.kanade.tachiyomi.SHOW_RECENTLY_READ"
        const val SHORTCUT_CATALOGUES = "eu.kanade.tachiyomi.SHOW_CATALOGUES"
        const val SHORTCUT_DOWNLOADS = "eu.kanade.tachiyomi.SHOW_DOWNLOADS"
        const val SHORTCUT_ANIME_DOWNLOADS = "eu.kanade.tachiyomi.SHOW_ANIME_DOWNLOADS"
        const val SHORTCUT_MANGA = "eu.kanade.tachiyomi.SHOW_MANGA"
        const val SHORTCUT_ANIME = "eu.kanade.tachiyomi.SHOW_ANIME"
        const val SHORTCUT_EXTENSIONS = "eu.kanade.tachiyomi.EXTENSIONS"

        const val INTENT_SEARCH = "eu.kanade.tachiyomi.SEARCH"
        const val INTENT_ANIMESEARCH = "eu.kanade.tachiyomi.ANIMESEARCH"
        const val INTENT_SEARCH_QUERY = "query"
        const val INTENT_SEARCH_FILTER = "filter"

        private val startScreenArrayDefault = intArrayOf(
            R.id.nav_animelib,
            R.id.nav_animelib,
            R.id.nav_library,
            R.id.nav_updates,
            R.id.nav_browse,
        )

        private val startScreenArrayHistory = intArrayOf(
            R.id.nav_animelib,
            R.id.nav_animelib,
            R.id.nav_library,
            R.id.nav_history,
            R.id.nav_browse,
        )

        private val startScreenArrayNoManga = intArrayOf(
            R.id.nav_animelib,
            R.id.nav_animelib,
            R.id.nav_updates,
            R.id.nav_history,
            R.id.nav_browse,
        )
    }
}<|MERGE_RESOLUTION|>--- conflicted
+++ resolved
@@ -64,6 +64,8 @@
 import eu.kanade.tachiyomi.ui.more.NewUpdateDialogController
 import eu.kanade.tachiyomi.ui.recent.HistoryTabsController
 import eu.kanade.tachiyomi.ui.recent.UpdatesTabsController
+import eu.kanade.tachiyomi.ui.recent.animehistory.AnimeHistoryController
+import eu.kanade.tachiyomi.ui.recent.history.HistoryController
 import eu.kanade.tachiyomi.ui.setting.SettingsMainController
 import eu.kanade.tachiyomi.util.lang.launchIO
 import eu.kanade.tachiyomi.util.lang.launchUI
@@ -198,21 +200,25 @@
                             router.pushController(DownloadTabsController())
                         }
                     }
-<<<<<<< HEAD
                     R.id.nav_animelib -> {
                         val controller = router.getControllerWithTag(id.toString()) as? AnimelibController
                         controller?.showSettingsSheet()
-=======
+                    }
                     R.id.nav_history -> {
                         if (router.backstackSize == 1) {
                             try {
-                                val historyController = router.backstack[0].controller as HistoryController
-                                historyController.resumeLastChapterRead()
+                                when (router.backstack[0].controller) {
+                                    is HistoryController -> {
+                                        (router.backstack[0].controller as HistoryController).resumeLastChapterRead()
+                                    }
+                                    is AnimeHistoryController -> {
+                                        (router.backstack[0].controller as AnimeHistoryController).resumeLastEpisodeSeen()
+                                    }
+                                }
                             } catch (e: Exception) {
                                 toast(R.string.cant_open_last_read_chapter)
                             }
                         }
->>>>>>> fd5da2de
                     }
                     R.id.nav_more -> {
                         if (router.backstackSize == 1) {
