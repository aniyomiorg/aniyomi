--- conflicted
+++ resolved
@@ -555,11 +555,6 @@
 
         private var externalPlayerResult: ActivityResultLauncher<Intent>? = null
 
-<<<<<<< HEAD
-        suspend fun startPlayerActivity(context: Context, animeId: Long, episodeId: Long, episodeUrl: String?, extPlayer: Boolean, video: Video? = null) {
-            if (extPlayer || (episodeUrl?.startsWith("magnet:") == true)) {
-                externalPlayerResult?.launch(ExternalIntents.newIntent(context, animeId, episodeId, video)) ?: return
-=======
         suspend fun startPlayerActivity(context: Context, animeId: Long, episodeId: Long, extPlayer: Boolean, video: Video? = null) {
             if (extPlayer) {
                 val intent = try {
@@ -570,7 +565,6 @@
                     return
                 }
                 externalPlayerResult?.launch(intent) ?: return
->>>>>>> 63e95d9c
             } else {
                 context.startActivity(PlayerActivity.newIntent(context, animeId, episodeId))
             }
