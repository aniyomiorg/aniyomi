package eu.kanade.tachiyomi.ui.main

import android.animation.ValueAnimator
import android.app.Activity
import android.app.Application
import android.app.SearchManager
import android.app.assist.AssistContent
import android.content.Context
import android.content.Intent
import android.graphics.Color
import android.os.Build
import android.os.Bundle
import android.view.View
import androidx.activity.ComponentActivity
import androidx.activity.result.ActivityResult
import androidx.activity.result.ActivityResultLauncher
import androidx.activity.result.contract.ActivityResultContracts
import androidx.compose.foundation.isSystemInDarkTheme
import androidx.compose.foundation.layout.Box
import androidx.compose.foundation.layout.WindowInsets
import androidx.compose.foundation.layout.WindowInsetsSides
import androidx.compose.foundation.layout.consumeWindowInsets
import androidx.compose.foundation.layout.navigationBars
import androidx.compose.foundation.layout.only
import androidx.compose.foundation.layout.padding
import androidx.compose.foundation.layout.windowInsetsPadding
import androidx.compose.material3.AlertDialog
import androidx.compose.material3.MaterialTheme
import androidx.compose.material3.Text
import androidx.compose.material3.TextButton
import androidx.compose.material3.surfaceColorAtElevation
import androidx.compose.runtime.Composable
import androidx.compose.runtime.LaunchedEffect
import androidx.compose.runtime.collectAsState
import androidx.compose.runtime.getValue
import androidx.compose.runtime.mutableStateOf
import androidx.compose.runtime.remember
import androidx.compose.runtime.setValue
import androidx.compose.ui.Modifier
import androidx.compose.ui.graphics.luminance
import androidx.compose.ui.platform.LocalContext
import androidx.compose.ui.unit.dp
import androidx.core.animation.doOnEnd
import androidx.core.net.toUri
import androidx.core.splashscreen.SplashScreen
import androidx.core.splashscreen.SplashScreen.Companion.installSplashScreen
import androidx.core.util.Consumer
import androidx.core.view.WindowCompat
import androidx.interpolator.view.animation.FastOutSlowInInterpolator
import androidx.interpolator.view.animation.LinearOutSlowInInterpolator
import androidx.lifecycle.lifecycleScope
import cafe.adriel.voyager.navigator.LocalNavigator
import cafe.adriel.voyager.navigator.Navigator
import cafe.adriel.voyager.navigator.NavigatorDisposeBehavior
import cafe.adriel.voyager.navigator.currentOrThrow
import com.google.accompanist.systemuicontroller.rememberSystemUiController
import eu.kanade.domain.base.BasePreferences
import eu.kanade.domain.source.service.SourcePreferences
import eu.kanade.domain.ui.UiPreferences
import eu.kanade.presentation.components.AppStateBanners
import eu.kanade.presentation.components.DownloadedOnlyBannerBackgroundColor
import eu.kanade.presentation.components.IncognitoModeBannerBackgroundColor
import eu.kanade.presentation.components.IndexingBannerBackgroundColor
import eu.kanade.presentation.util.AssistContentScreen
import eu.kanade.presentation.util.DefaultNavigatorScreenTransition
import eu.kanade.tachiyomi.BuildConfig
import eu.kanade.tachiyomi.Migrations
import eu.kanade.tachiyomi.animesource.model.Video
import eu.kanade.tachiyomi.core.Constants
import eu.kanade.tachiyomi.data.cache.ChapterCache
import eu.kanade.tachiyomi.data.cache.EpisodeCache
import eu.kanade.tachiyomi.data.download.anime.AnimeDownloadCache
import eu.kanade.tachiyomi.data.download.manga.MangaDownloadCache
import eu.kanade.tachiyomi.data.notification.NotificationReceiver
import eu.kanade.tachiyomi.data.updater.AppUpdateChecker
import eu.kanade.tachiyomi.data.updater.RELEASE_URL
<<<<<<< HEAD
import eu.kanade.tachiyomi.extension.anime.api.AnimeExtensionGithubApi
import eu.kanade.tachiyomi.extension.manga.api.MangaExtensionGithubApi
=======
import eu.kanade.tachiyomi.extension.api.ExtensionApi
>>>>>>> a3ef3604
import eu.kanade.tachiyomi.ui.base.activity.BaseActivity
import eu.kanade.tachiyomi.ui.browse.anime.source.browse.BrowseAnimeSourceScreen
import eu.kanade.tachiyomi.ui.browse.anime.source.globalsearch.GlobalAnimeSearchScreen
import eu.kanade.tachiyomi.ui.browse.manga.source.browse.BrowseMangaSourceScreen
import eu.kanade.tachiyomi.ui.browse.manga.source.globalsearch.GlobalMangaSearchScreen
import eu.kanade.tachiyomi.ui.deeplink.DeepLinkScreenType
import eu.kanade.tachiyomi.ui.deeplink.anime.DeepLinkAnimeScreen
import eu.kanade.tachiyomi.ui.deeplink.manga.DeepLinkMangaScreen
import eu.kanade.tachiyomi.ui.entries.anime.AnimeScreen
import eu.kanade.tachiyomi.ui.entries.manga.MangaScreen
import eu.kanade.tachiyomi.ui.home.HomeScreen
import eu.kanade.tachiyomi.ui.more.NewUpdateScreen
import eu.kanade.tachiyomi.ui.more.OnboardingScreen
import eu.kanade.tachiyomi.ui.player.ExternalIntents
import eu.kanade.tachiyomi.ui.player.PlayerActivity
import eu.kanade.tachiyomi.util.system.dpToPx
import eu.kanade.tachiyomi.util.system.isNavigationBarNeedsScrim
import eu.kanade.tachiyomi.util.system.openInBrowser
import eu.kanade.tachiyomi.util.system.toast
import eu.kanade.tachiyomi.util.view.setComposeContent
import kotlinx.coroutines.channels.awaitClose
import kotlinx.coroutines.flow.callbackFlow
import kotlinx.coroutines.flow.collectLatest
import kotlinx.coroutines.flow.drop
import kotlinx.coroutines.flow.filter
import kotlinx.coroutines.flow.launchIn
import kotlinx.coroutines.flow.onEach
import kotlinx.coroutines.launch
import logcat.LogPriority
import tachiyomi.core.i18n.stringResource
import tachiyomi.core.util.lang.launchIO
import tachiyomi.core.util.lang.withUIContext
import tachiyomi.core.util.system.logcat
import tachiyomi.domain.library.service.LibraryPreferences
import tachiyomi.domain.release.interactor.GetApplicationRelease
import tachiyomi.i18n.MR
import tachiyomi.presentation.core.components.material.Scaffold
import tachiyomi.presentation.core.util.collectAsState
import uy.kohesive.injekt.Injekt
import uy.kohesive.injekt.api.get
import uy.kohesive.injekt.injectLazy
import androidx.compose.ui.graphics.Color.Companion as ComposeColor

class MainActivity : BaseActivity() {

    private val sourcePreferences: SourcePreferences by injectLazy()
    private val libraryPreferences: LibraryPreferences by injectLazy()
    private val uiPreferences: UiPreferences by injectLazy()
    private val preferences: BasePreferences by injectLazy()

    private val animeDownloadCache: AnimeDownloadCache by injectLazy()
    private val downloadCache: MangaDownloadCache by injectLazy()
    private val chapterCache: ChapterCache by injectLazy()
    private val episodeCache: EpisodeCache by injectLazy()

    // To be checked by splash screen. If true then splash screen will be removed.
    var ready = false

    private var navigator: Navigator? = null

    init {
        registerSecureActivity(this)
    }

    override fun onCreate(savedInstanceState: Bundle?) {
        val isLaunch = savedInstanceState == null

        // Prevent splash screen showing up on configuration changes
        val splashScreen = if (isLaunch) installSplashScreen() else null

        super.onCreate(savedInstanceState)

        val didMigration = if (isLaunch) {
            Migrations.upgrade(
                context = applicationContext,
                basePreferences = preferences,
                uiPreferences = uiPreferences,
                preferenceStore = Injekt.get(),
                networkPreferences = Injekt.get(),
                sourcePreferences = sourcePreferences,
                securityPreferences = Injekt.get(),
                libraryPreferences = libraryPreferences,
                readerPreferences = Injekt.get(),
                playerPreferences = Injekt.get(),
                backupPreferences = Injekt.get(),
                trackerManager = Injekt.get(),
            )
        } else {
            false
        }

        // Do not let the launcher create a new activity http://stackoverflow.com/questions/16283079
        if (!isTaskRoot) {
            finish()
            return
        }

        // Draw edge-to-edge
        // TODO: replace with ComponentActivity#enableEdgeToEdge
        WindowCompat.setDecorFitsSystemWindows(window, false)

        setComposeContent {
            val incognito by preferences.incognitoMode().collectAsState()
            val downloadOnly by preferences.downloadedOnly().collectAsState()
            val indexing by downloadCache.isInitializing.collectAsState()
            val indexingAnime by animeDownloadCache.isInitializing.collectAsState()

            // Set status bar color considering the top app state banner
            val systemUiController = rememberSystemUiController()
            val isSystemInDarkTheme = isSystemInDarkTheme()
            val statusBarBackgroundColor = when {
                indexing || indexingAnime -> IndexingBannerBackgroundColor
                downloadOnly -> DownloadedOnlyBannerBackgroundColor
                incognito -> IncognitoModeBannerBackgroundColor
                else -> MaterialTheme.colorScheme.surface
            }
            LaunchedEffect(systemUiController, statusBarBackgroundColor) {
                systemUiController.setStatusBarColor(
                    color = ComposeColor.Transparent,
                    darkIcons = statusBarBackgroundColor.luminance() > 0.5,
                    transformColorForLightContent = { ComposeColor.Black },
                )
            }

            // Set navigation bar color
            val context = LocalContext.current
            val navbarScrimColor = MaterialTheme.colorScheme.surfaceColorAtElevation(3.dp)
            LaunchedEffect(systemUiController, isSystemInDarkTheme, navbarScrimColor) {
                systemUiController.setNavigationBarColor(
                    color = if (context.isNavigationBarNeedsScrim()) {
                        navbarScrimColor.copy(alpha = 0.7f)
                    } else {
                        ComposeColor.Transparent
                    },
                    darkIcons = !isSystemInDarkTheme,
                    navigationBarContrastEnforced = false,
                    transformColorForLightContent = { ComposeColor.Black },
                )
            }

            Navigator(
                screen = HomeScreen,
                disposeBehavior = NavigatorDisposeBehavior(
                    disposeNestedNavigators = false,
                    disposeSteps = true,
                ),
            ) { navigator ->

                LaunchedEffect(navigator) {
                    this@MainActivity.navigator = navigator

                    if (isLaunch) {
                        // Set start screen
                        handleIntentAction(intent, navigator)

                        // Reset Incognito Mode on relaunch
                        preferences.incognitoMode().set(false)
                    }
                }

                val scaffoldInsets = WindowInsets.navigationBars.only(WindowInsetsSides.Horizontal)
                Scaffold(
                    topBar = {
                        AppStateBanners(
                            downloadedOnlyMode = downloadOnly,
                            incognitoMode = incognito,
                            indexing = indexing || indexingAnime,
                            modifier = Modifier.windowInsetsPadding(scaffoldInsets),
                        )
                    },
                    contentWindowInsets = scaffoldInsets,
                ) { contentPadding ->
                    // Consume insets already used by app state banners
                    Box(
                        modifier = Modifier
                            .padding(contentPadding)
                            .consumeWindowInsets(contentPadding),
                    ) {
                        // Shows current screen
                        DefaultNavigatorScreenTransition(navigator = navigator)
                    }
                }

                // Pop source-related screens when incognito mode is turned off
                LaunchedEffect(Unit) {
                    preferences.incognitoMode().changes()
                        .drop(1)
                        .filter { !it }
                        .onEach {
                            val currentScreen = navigator.lastItem
                            if ((
                                    currentScreen is BrowseMangaSourceScreen ||
                                        (currentScreen is MangaScreen && currentScreen.fromSource)
                                    ) ||
                                (
                                    currentScreen is BrowseAnimeSourceScreen ||
                                        (currentScreen is AnimeScreen && currentScreen.fromSource)
                                    )
                            ) {
                                navigator.popUntilRoot()
                            }
                        }
                        .launchIn(this)
                }

                HandleOnNewIntent(context = context, navigator = navigator)

                CheckForUpdates()
                ShowOnboarding()
            }

            var showChangelog by remember { mutableStateOf(didMigration && !BuildConfig.DEBUG) }
            if (showChangelog) {
                AlertDialog(
                    onDismissRequest = { showChangelog = false },
                    title = {
                        Text(
                            text = stringResource(MR.strings.updated_version, BuildConfig.VERSION_NAME),
                        )
                    },
                    dismissButton = {
                        TextButton(onClick = { openInBrowser(RELEASE_URL) }) {
                            Text(text = stringResource(MR.strings.whats_new))
                        }
                    },
                    confirmButton = {
                        TextButton(onClick = { showChangelog = false }) {
                            Text(text = stringResource(MR.strings.action_ok))
                        }
                    },
                )
            }
        }

        val startTime = System.currentTimeMillis()
        splashScreen?.setKeepOnScreenCondition {
            val elapsed = System.currentTimeMillis() - startTime
            elapsed <= SPLASH_MIN_DURATION || !ready && elapsed <= SPLASH_MAX_DURATION
        }
        setSplashScreenExitAnimation(splashScreen)

        if (isLaunch && libraryPreferences.autoClearItemCache().get()) {
            lifecycleScope.launchIO {
                chapterCache.clear()
                episodeCache.clear()
            }
        }

        externalPlayerResult = registerForActivityResult(
            ActivityResultContracts.StartActivityForResult(),
        ) { result: ActivityResult ->
            if (result.resultCode == Activity.RESULT_OK) {
                ExternalIntents.externalIntents.onActivityResult(result.data)
            }
        }
    }

    override fun onProvideAssistContent(outContent: AssistContent) {
        super.onProvideAssistContent(outContent)
        when (val screen = navigator?.lastItem) {
            is AssistContentScreen -> {
                screen.onProvideAssistUrl()?.let { outContent.webUri = it.toUri() }
            }
        }
    }

    @Composable
    private fun HandleOnNewIntent(context: Context, navigator: Navigator) {
        LaunchedEffect(Unit) {
            callbackFlow<Intent> {
                val componentActivity = context as ComponentActivity
                val consumer = Consumer<Intent> { trySend(it) }
                componentActivity.addOnNewIntentListener(consumer)
                awaitClose { componentActivity.removeOnNewIntentListener(consumer) }
            }.collectLatest { handleIntentAction(it, navigator) }
        }
    }

    @Composable
    private fun CheckForUpdates() {
        val context = LocalContext.current
        val navigator = LocalNavigator.currentOrThrow

        // App updates
        LaunchedEffect(Unit) {
            if (BuildConfig.INCLUDE_UPDATER) {
                try {
                    val result = AppUpdateChecker().checkForUpdate(context)
                    if (result is GetApplicationRelease.Result.NewUpdate) {
                        val updateScreen = NewUpdateScreen(
                            versionName = result.release.version,
                            changelogInfo = result.release.info,
                            releaseLink = result.release.releaseLink,
                            downloadLink = result.release.getDownloadLink(),
                        )
                        navigator.push(updateScreen)
                    }
                } catch (e: Exception) {
                    logcat(LogPriority.ERROR, e)
                }
            }
        }

        // Extensions updates
        LaunchedEffect(Unit) {
            try {
<<<<<<< HEAD
                MangaExtensionGithubApi().checkForUpdates(context)
                AnimeExtensionGithubApi().checkForUpdates(context)
=======
                ExtensionApi().checkForUpdates(context)
>>>>>>> a3ef3604
            } catch (e: Exception) {
                logcat(LogPriority.ERROR, e)
            }
        }
    }

    @Composable
    private fun ShowOnboarding() {
        val navigator = LocalNavigator.currentOrThrow

        LaunchedEffect(Unit) {
            if (!preferences.shownOnboardingFlow().get() && navigator.lastItem !is OnboardingScreen) {
                navigator.push(OnboardingScreen())
            }
        }
    }

    /**
     * Sets custom splash screen exit animation on devices prior to Android 12.
     *
     * When custom animation is used, status and navigation bar color will be set to transparent and will be restored
     * after the animation is finished.
     */
    private fun setSplashScreenExitAnimation(splashScreen: SplashScreen?) {
        val root = findViewById<View>(android.R.id.content)
        if (Build.VERSION.SDK_INT < Build.VERSION_CODES.S && splashScreen != null) {
            window.statusBarColor = Color.TRANSPARENT
            window.navigationBarColor = Color.TRANSPARENT

            splashScreen.setOnExitAnimationListener { splashProvider ->
                // For some reason the SplashScreen applies (incorrect) Y translation to the iconView
                splashProvider.iconView.translationY = 0F

                val activityAnim = ValueAnimator.ofFloat(1F, 0F).apply {
                    interpolator = LinearOutSlowInInterpolator()
                    duration = SPLASH_EXIT_ANIM_DURATION
                    addUpdateListener { va ->
                        val value = va.animatedValue as Float
                        root.translationY = value * 16.dpToPx
                    }
                }

                val splashAnim = ValueAnimator.ofFloat(1F, 0F).apply {
                    interpolator = FastOutSlowInInterpolator()
                    duration = SPLASH_EXIT_ANIM_DURATION
                    addUpdateListener { va ->
                        val value = va.animatedValue as Float
                        splashProvider.view.alpha = value
                    }
                    doOnEnd {
                        splashProvider.remove()
                    }
                }

                activityAnim.start()
                splashAnim.start()
            }
        }
    }

    private fun handleIntentAction(intent: Intent, navigator: Navigator): Boolean {
        val notificationId = intent.getIntExtra("notificationId", -1)
        if (notificationId > -1) {
            NotificationReceiver.dismissNotification(
                applicationContext,
                notificationId,
                intent.getIntExtra("groupId", 0),
            )
        }

        val tabToOpen = when (intent.action) {
            Constants.SHORTCUT_ANIMELIB -> HomeScreen.Tab.Animelib()
            Constants.SHORTCUT_LIBRARY -> HomeScreen.Tab.Library()
            Constants.SHORTCUT_MANGA -> {
                val idToOpen = intent.extras?.getLong(Constants.MANGA_EXTRA) ?: return false
                navigator.popUntilRoot()
                HomeScreen.Tab.Library(idToOpen)
            }
            Constants.SHORTCUT_ANIME -> {
                val idToOpen = intent.extras?.getLong(Constants.ANIME_EXTRA) ?: return false
                navigator.popUntilRoot()
                HomeScreen.Tab.Animelib(idToOpen)
            }
            Constants.SHORTCUT_UPDATES -> HomeScreen.Tab.Updates
            Constants.SHORTCUT_HISTORY -> HomeScreen.Tab.History
            Constants.SHORTCUT_SOURCES -> HomeScreen.Tab.Browse(false)
            Constants.SHORTCUT_EXTENSIONS -> HomeScreen.Tab.Browse(true)
            Constants.SHORTCUT_DOWNLOADS -> {
                navigator.popUntilRoot()
                HomeScreen.Tab.More(toDownloads = true)
            }
            Constants.SHORTCUT_ANIME_DOWNLOADS -> {
                navigator.popUntilRoot()
                HomeScreen.Tab.More(toDownloads = true)
            }
            Intent.ACTION_SEARCH, Intent.ACTION_SEND, "com.google.android.gms.actions.SEARCH_ACTION" -> {
                // If the intent match the "standard" Android search intent
                // or the Google-specific search intent (triggered by saying or typing "search *query* on *Tachiyomi*" in Google Search/Google Assistant)

                // Get the search query provided in extras, and if not null, perform a global search with it.
                val query = intent.getStringExtra(SearchManager.QUERY)
                    ?: intent.getStringExtra(Intent.EXTRA_TEXT)

                if (!query.isNullOrEmpty()) {
                    navigator.popUntilRoot()

                    val screenType = intent.getStringExtra(INTENT_SEARCH_TYPE).orEmpty()
                        .ifBlank { "ANIME" }
                        .let(DeepLinkScreenType::valueOf)

                    when (screenType) {
                        DeepLinkScreenType.MANGA -> {
                            navigator.push(GlobalMangaSearchScreen(query))
                            navigator.push(DeepLinkMangaScreen(query))
                        }
                        DeepLinkScreenType.ANIME -> {
                            navigator.push(GlobalAnimeSearchScreen(query))
                            navigator.push(DeepLinkAnimeScreen(query))
                        }
                    }
                }
                null
            }
            INTENT_SEARCH -> { // Used by extensions (url intent handlers)
                val query = intent.getStringExtra(INTENT_SEARCH_QUERY)
                if (!query.isNullOrEmpty()) {
                    val filter = intent.getStringExtra(INTENT_SEARCH_FILTER)
                    navigator.popUntilRoot()
                    navigator.push(GlobalMangaSearchScreen(query, filter))
                }
                null
            }
            INTENT_ANIMESEARCH -> { // Same as above
                val query = intent.getStringExtra(INTENT_SEARCH_QUERY)
                if (!query.isNullOrEmpty()) {
                    val filter = intent.getStringExtra(INTENT_SEARCH_FILTER)
                    navigator.popUntilRoot()
                    navigator.push(GlobalAnimeSearchScreen(query, filter))
                }
                null
            }
            else -> return false
        }

        if (tabToOpen != null) {
            lifecycleScope.launch { HomeScreen.openTab(tabToOpen) }
        }

        ready = true
        return true
    }

    companion object {
        const val INTENT_SEARCH = "eu.kanade.tachiyomi.SEARCH"
        const val INTENT_ANIMESEARCH = "eu.kanade.tachiyomi.ANIMESEARCH"
        const val INTENT_SEARCH_QUERY = "query"
        const val INTENT_SEARCH_FILTER = "filter"
        const val INTENT_SEARCH_TYPE = "type"

        private var externalPlayerResult: ActivityResultLauncher<Intent>? = null

        suspend fun startPlayerActivity(
            context: Context,
            animeId: Long,
            episodeId: Long,
            extPlayer: Boolean,
            video: Video? = null,
        ) {
            if (extPlayer) {
                val intent = try {
                    ExternalIntents.newIntent(context, animeId, episodeId, video)
                } catch (e: Exception) {
                    logcat(LogPriority.ERROR, e)
                    withUIContext { Injekt.get<Application>().toast(e.message) }
                    return
                }
                externalPlayerResult?.launch(intent) ?: return
            } else {
                context.startActivity(PlayerActivity.newIntent(context, animeId, episodeId))
            }
        }
    }
}

// Splash screen
private const val SPLASH_MIN_DURATION = 500 // ms
private const val SPLASH_MAX_DURATION = 5000 // ms
private const val SPLASH_EXIT_ANIM_DURATION = 400L // ms<|MERGE_RESOLUTION|>--- conflicted
+++ resolved
@@ -68,18 +68,13 @@
 import eu.kanade.tachiyomi.animesource.model.Video
 import eu.kanade.tachiyomi.core.Constants
 import eu.kanade.tachiyomi.data.cache.ChapterCache
-import eu.kanade.tachiyomi.data.cache.EpisodeCache
 import eu.kanade.tachiyomi.data.download.anime.AnimeDownloadCache
 import eu.kanade.tachiyomi.data.download.manga.MangaDownloadCache
 import eu.kanade.tachiyomi.data.notification.NotificationReceiver
 import eu.kanade.tachiyomi.data.updater.AppUpdateChecker
 import eu.kanade.tachiyomi.data.updater.RELEASE_URL
-<<<<<<< HEAD
-import eu.kanade.tachiyomi.extension.anime.api.AnimeExtensionGithubApi
-import eu.kanade.tachiyomi.extension.manga.api.MangaExtensionGithubApi
-=======
-import eu.kanade.tachiyomi.extension.api.ExtensionApi
->>>>>>> a3ef3604
+import eu.kanade.tachiyomi.extension.anime.api.AnimeExtensionApi
+import eu.kanade.tachiyomi.extension.manga.api.MangaExtensionApi
 import eu.kanade.tachiyomi.ui.base.activity.BaseActivity
 import eu.kanade.tachiyomi.ui.browse.anime.source.browse.BrowseAnimeSourceScreen
 import eu.kanade.tachiyomi.ui.browse.anime.source.globalsearch.GlobalAnimeSearchScreen
@@ -133,7 +128,6 @@
     private val animeDownloadCache: AnimeDownloadCache by injectLazy()
     private val downloadCache: MangaDownloadCache by injectLazy()
     private val chapterCache: ChapterCache by injectLazy()
-    private val episodeCache: EpisodeCache by injectLazy()
 
     // To be checked by splash screen. If true then splash screen will be removed.
     var ready = false
@@ -324,7 +318,6 @@
         if (isLaunch && libraryPreferences.autoClearItemCache().get()) {
             lifecycleScope.launchIO {
                 chapterCache.clear()
-                episodeCache.clear()
             }
         }
 
@@ -386,12 +379,8 @@
         // Extensions updates
         LaunchedEffect(Unit) {
             try {
-<<<<<<< HEAD
-                MangaExtensionGithubApi().checkForUpdates(context)
-                AnimeExtensionGithubApi().checkForUpdates(context)
-=======
-                ExtensionApi().checkForUpdates(context)
->>>>>>> a3ef3604
+                AnimeExtensionApi().checkForUpdates(context)
+                MangaExtensionApi().checkForUpdates(context)
             } catch (e: Exception) {
                 logcat(LogPriority.ERROR, e)
             }
