--- conflicted
+++ resolved
@@ -1,40 +1,36 @@
 package eu.kanade.tachiyomi.ui.setting.database
-
 import android.view.View
 import androidx.recyclerview.widget.RecyclerView
 import eu.davidea.flexibleadapter.FlexibleAdapter
 import eu.davidea.flexibleadapter.items.AbstractFlexibleItem
 import eu.davidea.flexibleadapter.items.IFlexible
+import eu.davidea.viewholders.FlexibleViewHolder
 import eu.kanade.tachiyomi.R
+import eu.kanade.tachiyomi.databinding.ClearDatabaseSourceItemBinding
+import eu.kanade.tachiyomi.source.LocalSource
 import eu.kanade.tachiyomi.source.Source
+import eu.kanade.tachiyomi.source.SourceManager
+import eu.kanade.tachiyomi.source.icon
 
-<<<<<<< HEAD
-data class ClearDatabaseSourceItem(val source: Source, private val mangaCount: Int) : AbstractFlexibleItem<ClearDatabaseItemHolder>() {
-=======
 data class ClearDatabaseSourceItem(val source: Source, private val mangaCount: Long) : AbstractFlexibleItem<ClearDatabaseSourceItem.Holder>() {
->>>>>>> fd5da2de
 
     override fun getLayoutRes(): Int {
         return R.layout.clear_database_source_item
     }
-
-    override fun createViewHolder(view: View, adapter: FlexibleAdapter<IFlexible<RecyclerView.ViewHolder>>): ClearDatabaseItemHolder {
-        return ClearDatabaseItemHolder(view, adapter)
+    override fun createViewHolder(view: View, adapter: FlexibleAdapter<IFlexible<RecyclerView.ViewHolder>>): Holder {
+        return Holder(view, adapter)
     }
-
-    override fun bindViewHolder(adapter: FlexibleAdapter<IFlexible<RecyclerView.ViewHolder>>?, holder: ClearDatabaseItemHolder?, position: Int, payloads: MutableList<Any>?) {
+    override fun bindViewHolder(adapter: FlexibleAdapter<IFlexible<RecyclerView.ViewHolder>>?, holder: Holder?, position: Int, payloads: MutableList<Any>?) {
         holder?.bind(source, mangaCount)
     }
-<<<<<<< HEAD
-=======
-
     class Holder(view: View, adapter: FlexibleAdapter<*>) : FlexibleViewHolder(view, adapter) {
 
         private val binding = ClearDatabaseSourceItemBinding.bind(view)
 
         fun bind(source: Source, count: Long) {
             binding.title.text = source.toString()
-            binding.description.text = itemView.context.getString(R.string.clear_database_source_item_count, count)
+            binding.description.text = itemView.context.resources
+                .getQuantityString(R.plurals.clear_database_source_item_count, count.toInt())
 
             itemView.post {
                 when {
@@ -43,9 +39,7 @@
                     source.icon() != null -> binding.thumbnail.setImageDrawable(source.icon())
                 }
             }
-
             binding.checkbox.isChecked = (bindingAdapter as FlexibleAdapter<*>).isSelected(bindingAdapterPosition)
         }
     }
->>>>>>> fd5da2de
 }