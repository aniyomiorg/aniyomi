--- conflicted
+++ resolved
@@ -148,14 +148,10 @@
             onShareClicked = { shareAnime(context, screenModel.anime, screenModel.source) }.takeIf { isAnimeHttpSource },
             onDownloadActionClicked = screenModel::runDownloadAction.takeIf { !successState.source.isLocalOrStub() },
             onEditCategoryClicked = screenModel::showChangeCategoryDialog.takeIf { successState.anime.favorite },
-<<<<<<< HEAD
             // SY -->
             onEditInfoClicked = screenModel::showEditAnimeInfoDialog,
             // SY <--
-            onEditIntervalClicked = screenModel::showSetAnimeIntervalDialog.takeIf { screenModel.isIntervalEnabled && successState.anime.favorite },
-=======
             onEditFetchIntervalClicked = screenModel::showSetAnimeFetchIntervalDialog.takeIf { screenModel.isUpdateIntervalEnabled && successState.anime.favorite },
->>>>>>> a2a445fd
             onMigrateClicked = { navigator.push(MigrateAnimeSearchScreen(successState.anime.id)) }.takeIf { successState.anime.favorite },
             changeAnimeSkipIntro = screenModel::showAnimeSkipIntroDialog.takeIf { successState.anime.favorite },
             onMultiBookmarkClicked = screenModel::bookmarkEpisodes,
@@ -249,7 +245,6 @@
                     LoadingScreen(Modifier.systemBarsPadding())
                 }
             }
-<<<<<<< HEAD
             // SY -->
             is AnimeScreenModel.Dialog.EditAnimeInfo -> {
                 EditAnimeDialog(
@@ -259,10 +254,7 @@
                 )
             }
             // SY <--
-            is AnimeScreenModel.Dialog.SetAnimeInterval -> {
-=======
             is AnimeScreenModel.Dialog.SetAnimeFetchInterval -> {
->>>>>>> a2a445fd
                 SetIntervalDialog(
                     interval = if (dialog.anime.fetchInterval < 0) -dialog.anime.fetchInterval else 0,
                     onDismissRequest = onDismissRequest,
