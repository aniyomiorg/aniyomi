package eu.kanade.tachiyomi.ui.entries.anime

import android.content.Context
import android.content.Intent
import androidx.activity.compose.rememberLauncherForActivityResult
import androidx.activity.result.contract.ActivityResultContracts
import androidx.compose.foundation.layout.systemBarsPadding
import androidx.compose.runtime.Composable
import androidx.compose.runtime.LaunchedEffect
import androidx.compose.runtime.collectAsState
import androidx.compose.runtime.getValue
import androidx.compose.runtime.remember
import androidx.compose.runtime.rememberCoroutineScope
import androidx.compose.ui.Modifier
import androidx.compose.ui.hapticfeedback.HapticFeedbackType
import androidx.compose.ui.platform.LocalContext
import androidx.compose.ui.platform.LocalHapticFeedback
import androidx.compose.ui.res.stringResource
import androidx.core.net.toUri
import cafe.adriel.voyager.core.model.rememberScreenModel
import cafe.adriel.voyager.navigator.LocalNavigator
import cafe.adriel.voyager.navigator.Navigator
import cafe.adriel.voyager.navigator.currentOrThrow
import eu.kanade.domain.entries.anime.model.hasCustomCover
import eu.kanade.domain.entries.anime.model.toSAnime
import eu.kanade.presentation.category.ChangeCategoryDialog
import eu.kanade.presentation.components.NavigatorAdaptiveSheet
import eu.kanade.presentation.entries.DeleteItemsDialog
import eu.kanade.presentation.entries.EditCoverAction
import eu.kanade.presentation.entries.SetIntervalDialog
import eu.kanade.presentation.entries.anime.AnimeScreen
import eu.kanade.presentation.entries.anime.DuplicateAnimeDialog
import eu.kanade.presentation.entries.anime.EpisodeOptionsDialogScreen
import eu.kanade.presentation.entries.anime.EpisodeSettingsDialog
import eu.kanade.presentation.entries.anime.components.AnimeCoverDialog
import eu.kanade.presentation.util.AssistContentScreen
import eu.kanade.presentation.util.Screen
import eu.kanade.presentation.util.formatEpisodeNumber
import eu.kanade.presentation.util.isTabletUi
import eu.kanade.tachiyomi.R
import eu.kanade.tachiyomi.animesource.AnimeSource
import eu.kanade.tachiyomi.animesource.online.AnimeHttpSource
import eu.kanade.tachiyomi.source.anime.isLocalOrStub
import eu.kanade.tachiyomi.ui.browse.anime.migration.search.MigrateAnimeSearchScreen
import eu.kanade.tachiyomi.ui.browse.anime.source.browse.BrowseAnimeSourceScreen
import eu.kanade.tachiyomi.ui.browse.anime.source.globalsearch.GlobalAnimeSearchScreen
import eu.kanade.tachiyomi.ui.category.CategoriesTab
import eu.kanade.tachiyomi.ui.entries.anime.track.AnimeTrackInfoDialogHomeScreen
import eu.kanade.tachiyomi.ui.home.HomeScreen
import eu.kanade.tachiyomi.ui.library.anime.AnimeLibraryTab
import eu.kanade.tachiyomi.ui.main.MainActivity
import eu.kanade.tachiyomi.ui.player.settings.dialogs.SkipIntroLengthDialog
import eu.kanade.tachiyomi.ui.webview.WebViewScreen
import eu.kanade.tachiyomi.util.system.copyToClipboard
import eu.kanade.tachiyomi.util.system.toShareIntent
import eu.kanade.tachiyomi.util.system.toast
import kotlinx.coroutines.launch
import logcat.LogPriority
import tachiyomi.core.util.lang.launchIO
import tachiyomi.core.util.lang.withIOContext
import tachiyomi.core.util.system.logcat
import tachiyomi.domain.entries.anime.model.Anime
import tachiyomi.domain.items.episode.model.Episode
import tachiyomi.presentation.core.screens.LoadingScreen

class AnimeScreen(
    private val animeId: Long,
    val fromSource: Boolean = false,
) : Screen(), AssistContentScreen {

    private var assistUrl: String? = null

    override fun onProvideAssistUrl() = assistUrl

    @Composable
    override fun Content() {
        val navigator = LocalNavigator.currentOrThrow
        val context = LocalContext.current
        val haptic = LocalHapticFeedback.current
        val scope = rememberCoroutineScope()
        val screenModel = rememberScreenModel { AnimeScreenModel(context, animeId, fromSource) }

        val state by screenModel.state.collectAsState()

        if (state is AnimeScreenModel.State.Loading) {
            LoadingScreen()
            return
        }

        val successState = state as AnimeScreenModel.State.Success
        val isAnimeHttpSource = remember { successState.source is AnimeHttpSource }

        LaunchedEffect(successState.anime, screenModel.source) {
            if (isAnimeHttpSource) {
                try {
                    withIOContext {
                        assistUrl = getAnimeUrl(screenModel.anime, screenModel.source)
                    }
                } catch (e: Exception) {
                    logcat(LogPriority.ERROR, e) { "Failed to get anime URL" }
                }
            }
        }

        AnimeScreen(
            state = successState,
            snackbarHostState = screenModel.snackbarHostState,
            dateFormat = screenModel.dateFormat,
            intervalDisplay = screenModel::intervalDisplay,
            isTabletUi = isTabletUi(),
            episodeSwipeStartAction = screenModel.episodeSwipeStartAction,
            episodeSwipeEndAction = screenModel.episodeSwipeEndAction,
            showNextEpisodeAirTime = screenModel.showNextEpisodeAirTime,
            alwaysUseExternalPlayer = screenModel.alwaysUseExternalPlayer,
            onBackClicked = navigator::pop,
            onEpisodeClicked = { episode, alt ->
                scope.launchIO {
                    val extPlayer = screenModel.alwaysUseExternalPlayer != alt
                    openEpisode(context, episode, extPlayer)
                }
            },
            onDownloadEpisode = screenModel::runEpisodeDownloadActions.takeIf { !successState.source.isLocalOrStub() },
            onAddToLibraryClicked = {
                screenModel.toggleFavorite()
                haptic.performHapticFeedback(HapticFeedbackType.LongPress)
            },
            onWebViewClicked = { openAnimeInWebView(navigator, screenModel.anime, screenModel.source) }.takeIf { isAnimeHttpSource },
            onWebViewLongClicked = { copyAnimeUrl(context, screenModel.anime, screenModel.source) }.takeIf { isAnimeHttpSource },
            onTrackingClicked = screenModel::showTrackDialog.takeIf { successState.trackingAvailable },
            onTagSearch = { scope.launch { performGenreSearch(navigator, it, screenModel.source!!) } },
            onFilterButtonClicked = screenModel::showSettingsDialog,
            onRefresh = screenModel::fetchAllFromSource,
            onContinueWatching = {
                scope.launchIO {
                    val extPlayer = screenModel.alwaysUseExternalPlayer
                    continueWatching(context, screenModel.getNextUnseenEpisode(), extPlayer)
                }
            },
            onSearch = { query, global -> scope.launch { performSearch(navigator, query, global) } },
            onCoverClicked = screenModel::showCoverDialog,
            onShareClicked = { shareAnime(context, screenModel.anime, screenModel.source) }.takeIf { isAnimeHttpSource },
            onDownloadActionClicked = screenModel::runDownloadAction.takeIf { !successState.source.isLocalOrStub() },
<<<<<<< HEAD
            onEditCategoryClicked = screenModel::promptChangeCategories.takeIf { successState.anime.favorite },
            // SY -->
            onEditInfoClicked = screenModel::showEditAnimeInfoDialog,
            // SY <--
=======
            onEditCategoryClicked = screenModel::showChangeCategoryDialog.takeIf { successState.anime.favorite },
            onEditIntervalClicked = screenModel::showSetAnimeIntervalDialog.takeIf { screenModel.isIntervalEnabled && successState.anime.favorite },
>>>>>>> 1b6301cc
            onMigrateClicked = { navigator.push(MigrateAnimeSearchScreen(successState.anime.id)) }.takeIf { successState.anime.favorite },
            changeAnimeSkipIntro = screenModel::showAnimeSkipIntroDialog.takeIf { successState.anime.favorite },
            onMultiBookmarkClicked = screenModel::bookmarkEpisodes,
            onMultiMarkAsSeenClicked = screenModel::markEpisodesSeen,
            onMarkPreviousAsSeenClicked = screenModel::markPreviousEpisodeSeen,
            onMultiDeleteClicked = screenModel::showDeleteEpisodeDialog,
            onEpisodeSwipe = screenModel::episodeSwipe,
            onEpisodeSelected = screenModel::toggleSelection,
            onAllEpisodeSelected = screenModel::toggleAllSelection,
            onInvertSelection = screenModel::invertSelection,
        )

        val onDismissRequest = {
            screenModel.dismissDialog()
            if (screenModel.autoOpenTrack && screenModel.isFromChangeCategory) {
                screenModel.isFromChangeCategory = false
                screenModel.showTrackDialog()
            }
        }
        when (val dialog = successState.dialog) {
            null -> {}
            is AnimeScreenModel.Dialog.ChangeCategory -> {
                ChangeCategoryDialog(
                    initialSelection = dialog.initialSelection,
                    onDismissRequest = onDismissRequest,
                    onEditCategories = { navigator.push(CategoriesTab(false)) },
                    onConfirm = { include, _ ->
                        screenModel.moveAnimeToCategoriesAndAddToLibrary(dialog.anime, include)
                    },
                )
            }
            is AnimeScreenModel.Dialog.DeleteEpisodes -> {
                DeleteItemsDialog(
                    onDismissRequest = onDismissRequest,
                    onConfirm = {
                        screenModel.toggleAllSelection(false)
                        screenModel.deleteEpisodes(dialog.episodes)
                    },
                    isManga = false,
                )
            }
            is AnimeScreenModel.Dialog.DuplicateAnime -> DuplicateAnimeDialog(
                onDismissRequest = onDismissRequest,
                onConfirm = { screenModel.toggleFavorite(onRemoved = {}, checkDuplicate = false) },
                onOpenAnime = { navigator.push(AnimeScreen(dialog.duplicate.id)) },
            )
            AnimeScreenModel.Dialog.SettingsSheet -> EpisodeSettingsDialog(
                onDismissRequest = onDismissRequest,
                anime = successState.anime,
                onDownloadFilterChanged = screenModel::setDownloadedFilter,
                onUnseenFilterChanged = screenModel::setUnseenFilter,
                onBookmarkedFilterChanged = screenModel::setBookmarkedFilter,
                onSortModeChanged = screenModel::setSorting,
                onDisplayModeChanged = screenModel::setDisplayMode,
                onSetAsDefault = screenModel::setCurrentSettingsAsDefault,
            )
            AnimeScreenModel.Dialog.TrackSheet -> {
                NavigatorAdaptiveSheet(
                    screen = AnimeTrackInfoDialogHomeScreen(
                        animeId = successState.anime.id,
                        animeTitle = successState.anime.title,
                        sourceId = successState.source.id,
                    ),
                    enableSwipeDismiss = { it.lastItem is AnimeTrackInfoDialogHomeScreen },
                    onDismissRequest = onDismissRequest,
                )
            }
            AnimeScreenModel.Dialog.FullCover -> {
                val sm = rememberScreenModel { AnimeCoverScreenModel(successState.anime.id) }
                val anime by sm.state.collectAsState()
                if (anime != null) {
                    val getContent = rememberLauncherForActivityResult(ActivityResultContracts.GetContent()) {
                        if (it == null) return@rememberLauncherForActivityResult
                        sm.editCover(context, it)
                    }
                    AnimeCoverDialog(
                        coverDataProvider = { anime!! },
                        snackbarHostState = sm.snackbarHostState,
                        isCustomCover = remember(anime) { anime!!.hasCustomCover() },
                        onShareClick = { sm.shareCover(context) },
                        onSaveClick = { sm.saveCover(context) },
                        onEditClick = {
                            when (it) {
                                EditCoverAction.EDIT -> getContent.launch("image/*")
                                EditCoverAction.DELETE -> sm.deleteCustomCover(context)
                            }
                        },
                        onDismissRequest = onDismissRequest,
                    )
                } else {
                    LoadingScreen(Modifier.systemBarsPadding())
                }
            }
<<<<<<< HEAD
            // SY -->
            is AnimeScreenModel.Dialog.EditAnimeInfo -> {
                EditAnimeDialog(
                    anime = dialog.anime,
                    onDismissRequest = screenModel::dismissDialog,
                    onPositiveClick = screenModel::updateAnimeInfo,
                )
            }
            // SY <--
=======
            is AnimeScreenModel.Dialog.SetAnimeInterval -> {
                SetIntervalDialog(
                    interval = if (dialog.anime.calculateInterval < 0) -dialog.anime.calculateInterval else 0,
                    onDismissRequest = onDismissRequest,
                    onValueChanged = { screenModel.setFetchRangeInterval(dialog.anime, it) },
                )
            }
>>>>>>> 1b6301cc
            AnimeScreenModel.Dialog.ChangeAnimeSkipIntro -> {
                fun updateSkipIntroLength(newLength: Long) {
                    scope.launchIO {
                        screenModel.setAnimeViewerFlags.awaitSetSkipIntroLength(animeId, newLength)
                    }
                }
                SkipIntroLengthDialog(
                    currentSkipIntroLength = successState.anime.skipIntroLength,
                    defaultSkipIntroLength = screenModel.playerPreferences.defaultIntroLength().get(),
                    fromPlayer = false,
                    updateSkipIntroLength = ::updateSkipIntroLength,
                    onDismissRequest = onDismissRequest,
                )
            }
            is AnimeScreenModel.Dialog.ShowQualities -> {
                EpisodeOptionsDialogScreen.onDismissDialog = onDismissRequest
                val episodeTitle = if (dialog.anime.displayMode == Anime.EPISODE_DISPLAY_NUMBER) {
                    stringResource(
                        R.string.display_mode_episode,
                        formatEpisodeNumber(dialog.episode.episodeNumber),
                    )
                } else {
                    dialog.episode.name
                }
                NavigatorAdaptiveSheet(
                    screen = EpisodeOptionsDialogScreen(
                        useExternalDownloader = screenModel.useExternalDownloader,
                        episodeTitle = episodeTitle,
                        episodeId = dialog.episode.id,
                        animeId = dialog.anime.id,
                        sourceId = dialog.source.id,
                    ),
                    onDismissRequest = onDismissRequest,
                )
            }
        }
    }

    private suspend fun continueWatching(context: Context, unseenEpisode: Episode?, useExternalPlayer: Boolean) {
        if (unseenEpisode != null) openEpisode(context, unseenEpisode, useExternalPlayer)
    }

    private suspend fun openEpisode(context: Context, episode: Episode, useExternalPlayer: Boolean) {
        withIOContext {
            if (episode.url.startsWith("magnet:")) {
                MainActivity.startPlayerActivity(context, episode.animeId, episode.id, episode.url, true)
            } else {
                MainActivity.startPlayerActivity(context, episode.animeId, episode.id, episode.url, useExternalPlayer)
            }
        }
    }

    private fun getAnimeUrl(anime_: Anime?, source_: AnimeSource?): String? {
        val anime = anime_ ?: return null
        val source = source_ as? AnimeHttpSource ?: return null

        return try {
            source.getAnimeUrl(anime.toSAnime())
        } catch (e: Exception) {
            null
        }
    }

    private fun openAnimeInWebView(navigator: Navigator, anime_: Anime?, source_: AnimeSource?) {
        getAnimeUrl(anime_, source_)?.let { url ->
            navigator.push(
                WebViewScreen(
                    url = url,
                    initialTitle = anime_?.title,
                    sourceId = source_?.id,
                ),
            )
        }
    }

    private fun shareAnime(context: Context, anime_: Anime?, source_: AnimeSource?) {
        try {
            getAnimeUrl(anime_, source_)?.let { url ->
                val intent = url.toUri().toShareIntent(context, type = "text/plain")
                context.startActivity(
                    Intent.createChooser(
                        intent,
                        context.getString(R.string.action_share),
                    ),
                )
            }
        } catch (e: Exception) {
            context.toast(e.message)
        }
    }

    /**
     * Perform a search using the provided query.
     *
     * @param query the search query to the parent controller
     */
    private suspend fun performSearch(navigator: Navigator, query: String, global: Boolean) {
        if (global) {
            navigator.push(GlobalAnimeSearchScreen(query))
            return
        }

        if (navigator.size < 2) {
            return
        }

        when (val previousController = navigator.items[navigator.size - 2]) {
            is HomeScreen -> {
                navigator.pop()
                AnimeLibraryTab.search(query)
            }
            is BrowseAnimeSourceScreen -> {
                navigator.pop()
                previousController.search(query)
            }
        }
    }

    /**
     * Performs a genre search using the provided genre name.
     *
     * @param genreName the search genre to the parent controller
     */
    private suspend fun performGenreSearch(navigator: Navigator, genreName: String, source: AnimeSource) {
        if (navigator.size < 2) {
            return
        }

        val previousController = navigator.items[navigator.size - 2]
        if (previousController is BrowseAnimeSourceScreen && source is AnimeHttpSource) {
            navigator.pop()
            previousController.searchGenre(genreName)
        } else {
            performSearch(navigator, genreName, global = false)
        }
    }

    /**
     * Copy Anime URL to Clipboard
     */
    private fun copyAnimeUrl(context: Context, anime_: Anime?, source_: AnimeSource?) {
        val anime = anime_ ?: return
        val source = source_ as? AnimeHttpSource ?: return
        val url = source.getAnimeUrl(anime.toSAnime())
        context.copyToClipboard(url, url)
    }
}<|MERGE_RESOLUTION|>--- conflicted
+++ resolved
@@ -140,15 +140,11 @@
             onCoverClicked = screenModel::showCoverDialog,
             onShareClicked = { shareAnime(context, screenModel.anime, screenModel.source) }.takeIf { isAnimeHttpSource },
             onDownloadActionClicked = screenModel::runDownloadAction.takeIf { !successState.source.isLocalOrStub() },
-<<<<<<< HEAD
-            onEditCategoryClicked = screenModel::promptChangeCategories.takeIf { successState.anime.favorite },
+            onEditCategoryClicked = screenModel::showChangeCategoryDialog.takeIf { successState.anime.favorite },
             // SY -->
             onEditInfoClicked = screenModel::showEditAnimeInfoDialog,
             // SY <--
-=======
-            onEditCategoryClicked = screenModel::showChangeCategoryDialog.takeIf { successState.anime.favorite },
             onEditIntervalClicked = screenModel::showSetAnimeIntervalDialog.takeIf { screenModel.isIntervalEnabled && successState.anime.favorite },
->>>>>>> 1b6301cc
             onMigrateClicked = { navigator.push(MigrateAnimeSearchScreen(successState.anime.id)) }.takeIf { successState.anime.favorite },
             changeAnimeSkipIntro = screenModel::showAnimeSkipIntroDialog.takeIf { successState.anime.favorite },
             onMultiBookmarkClicked = screenModel::bookmarkEpisodes,
@@ -242,7 +238,6 @@
                     LoadingScreen(Modifier.systemBarsPadding())
                 }
             }
-<<<<<<< HEAD
             // SY -->
             is AnimeScreenModel.Dialog.EditAnimeInfo -> {
                 EditAnimeDialog(
@@ -252,7 +247,6 @@
                 )
             }
             // SY <--
-=======
             is AnimeScreenModel.Dialog.SetAnimeInterval -> {
                 SetIntervalDialog(
                     interval = if (dialog.anime.calculateInterval < 0) -dialog.anime.calculateInterval else 0,
@@ -260,7 +254,6 @@
                     onValueChanged = { screenModel.setFetchRangeInterval(dialog.anime, it) },
                 )
             }
->>>>>>> 1b6301cc
             AnimeScreenModel.Dialog.ChangeAnimeSkipIntro -> {
                 fun updateSkipIntroLength(newLength: Long) {
                     scope.launchIO {
