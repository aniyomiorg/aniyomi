--- conflicted
+++ resolved
@@ -236,9 +236,8 @@
                     LoadingScreen(Modifier.systemBarsPadding())
                 }
             }
-<<<<<<< HEAD
             // SY -->
-            is AnimeInfoScreenModel.Dialog.EditAnimeInfo -> {
+            is AnimeScreenModel.Dialog.EditAnimeInfo -> {
                 EditAnimeDialog(
                     anime = dialog.anime,
                     onDismissRequest = screenModel::dismissDialog,
@@ -246,10 +245,7 @@
                 )
             }
             // SY <--
-            AnimeInfoScreenModel.Dialog.ChangeAnimeSkipIntro -> {
-=======
             AnimeScreenModel.Dialog.ChangeAnimeSkipIntro -> {
->>>>>>> 370212c6
                 fun updateSkipIntroLength(newLength: Long) {
                     scope.launchIO {
                         screenModel.setAnimeViewerFlags.awaitSetSkipIntroLength(animeId, newLength)
