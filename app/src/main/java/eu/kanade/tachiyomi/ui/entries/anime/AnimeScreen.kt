--- conflicted
+++ resolved
@@ -160,20 +160,15 @@
             }.takeIf { isAnimeHttpSource },
             onDownloadActionClicked = screenModel::runDownloadAction.takeIf { !successState.source.isLocalOrStub() },
             onEditCategoryClicked = screenModel::showChangeCategoryDialog.takeIf { successState.anime.favorite },
-<<<<<<< HEAD
             // SY -->
             onEditInfoClicked = screenModel::showEditAnimeInfoDialog,
             // SY <--
-            onEditFetchIntervalClicked = screenModel::showSetAnimeFetchIntervalDialog.takeIf { screenModel.isUpdateIntervalEnabled && successState.anime.favorite },
-            onMigrateClicked = { navigator.push(MigrateAnimeSearchScreen(successState.anime.id)) }.takeIf { successState.anime.favorite },
-=======
             onEditFetchIntervalClicked = screenModel::showSetAnimeFetchIntervalDialog.takeIf {
                 screenModel.isUpdateIntervalEnabled && successState.anime.favorite
             },
             onMigrateClicked = {
                 navigator.push(MigrateAnimeSearchScreen(successState.anime.id))
             }.takeIf { successState.anime.favorite },
->>>>>>> d7aee036
             changeAnimeSkipIntro = screenModel::showAnimeSkipIntroDialog.takeIf { successState.anime.favorite },
             onMultiBookmarkClicked = screenModel::bookmarkEpisodes,
             onMultiMarkAsSeenClicked = screenModel::markEpisodesSeen,
