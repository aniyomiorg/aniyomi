package eu.kanade.tachiyomi.ui.entries.anime

import android.content.Context
import android.content.Intent
import androidx.activity.compose.rememberLauncherForActivityResult
import androidx.activity.result.contract.ActivityResultContracts
import androidx.compose.foundation.layout.systemBarsPadding
import androidx.compose.runtime.Composable
import androidx.compose.runtime.LaunchedEffect
import androidx.compose.runtime.collectAsState
import androidx.compose.runtime.getValue
import androidx.compose.runtime.remember
import androidx.compose.runtime.rememberCoroutineScope
import androidx.compose.ui.Modifier
import androidx.compose.ui.hapticfeedback.HapticFeedbackType
import androidx.compose.ui.platform.LocalContext
import androidx.compose.ui.platform.LocalHapticFeedback
import androidx.compose.ui.res.stringResource
import androidx.core.net.toUri
import cafe.adriel.voyager.core.model.rememberScreenModel
import cafe.adriel.voyager.navigator.LocalNavigator
import cafe.adriel.voyager.navigator.Navigator
import cafe.adriel.voyager.navigator.currentOrThrow
import eu.kanade.domain.entries.anime.model.hasCustomCover
import eu.kanade.domain.entries.anime.model.toSAnime
import eu.kanade.presentation.category.ChangeCategoryDialog
import eu.kanade.presentation.components.NavigatorAdaptiveSheet
import eu.kanade.presentation.entries.DeleteItemsDialog
import eu.kanade.presentation.entries.EditCoverAction
import eu.kanade.presentation.entries.SetIntervalDialog
import eu.kanade.presentation.entries.anime.AnimeScreen
import eu.kanade.presentation.entries.anime.DuplicateAnimeDialog
import eu.kanade.presentation.entries.anime.EpisodeOptionsDialogScreen
import eu.kanade.presentation.entries.anime.EpisodeSettingsDialog
import eu.kanade.presentation.entries.anime.components.AnimeCoverDialog
import eu.kanade.presentation.util.AssistContentScreen
import eu.kanade.presentation.util.Screen
import eu.kanade.presentation.util.formatEpisodeNumber
import eu.kanade.presentation.util.isTabletUi
import eu.kanade.tachiyomi.R
import eu.kanade.tachiyomi.animesource.AnimeSource
import eu.kanade.tachiyomi.animesource.online.AnimeHttpSource
import eu.kanade.tachiyomi.source.anime.isLocalOrStub
import eu.kanade.tachiyomi.ui.browse.anime.migration.search.MigrateAnimeSearchScreen
import eu.kanade.tachiyomi.ui.browse.anime.source.browse.BrowseAnimeSourceScreen
import eu.kanade.tachiyomi.ui.browse.anime.source.globalsearch.GlobalAnimeSearchScreen
import eu.kanade.tachiyomi.ui.category.CategoriesTab
import eu.kanade.tachiyomi.ui.entries.anime.track.AnimeTrackInfoDialogHomeScreen
import eu.kanade.tachiyomi.ui.home.HomeScreen
import eu.kanade.tachiyomi.ui.library.anime.AnimeLibraryTab
import eu.kanade.tachiyomi.ui.main.MainActivity
import eu.kanade.tachiyomi.ui.player.settings.dialogs.SkipIntroLengthDialog
import eu.kanade.tachiyomi.ui.webview.WebViewScreen
import eu.kanade.tachiyomi.util.system.copyToClipboard
import eu.kanade.tachiyomi.util.system.toShareIntent
import eu.kanade.tachiyomi.util.system.toast
import kotlinx.coroutines.launch
import logcat.LogPriority
import tachiyomi.core.util.lang.launchIO
import tachiyomi.core.util.lang.withIOContext
import tachiyomi.core.util.system.logcat
import tachiyomi.domain.entries.anime.model.Anime
import tachiyomi.domain.items.episode.model.Episode
import tachiyomi.presentation.core.screens.LoadingScreen

class AnimeScreen(
    private val animeId: Long,
    val fromSource: Boolean = false,
) : Screen(), AssistContentScreen {

    private var assistUrl: String? = null

    override fun onProvideAssistUrl() = assistUrl

    @Composable
    override fun Content() {
        val navigator = LocalNavigator.currentOrThrow
        val context = LocalContext.current
        val haptic = LocalHapticFeedback.current
        val scope = rememberCoroutineScope()
        val screenModel = rememberScreenModel { AnimeScreenModel(context, animeId, fromSource) }

        val state by screenModel.state.collectAsState()

        if (state is AnimeScreenModel.State.Loading) {
            LoadingScreen()
            return
        }

        val successState = state as AnimeScreenModel.State.Success
        val isAnimeHttpSource = remember { successState.source is AnimeHttpSource }

        LaunchedEffect(successState.anime, screenModel.source) {
            if (isAnimeHttpSource) {
                try {
                    withIOContext {
                        assistUrl = getAnimeUrl(screenModel.anime, screenModel.source)
                    }
                } catch (e: Exception) {
                    logcat(LogPriority.ERROR, e) { "Failed to get anime URL" }
                }
            }
        }

        AnimeScreen(
            state = successState,
            snackbarHostState = screenModel.snackbarHostState,
            dateFormat = screenModel.dateFormat,
            fetchInterval = successState.anime.fetchInterval,
            isTabletUi = isTabletUi(),
            episodeSwipeStartAction = screenModel.episodeSwipeStartAction,
            episodeSwipeEndAction = screenModel.episodeSwipeEndAction,
            showNextEpisodeAirTime = screenModel.showNextEpisodeAirTime,
            alwaysUseExternalPlayer = screenModel.alwaysUseExternalPlayer,
            onBackClicked = navigator::pop,
            onEpisodeClicked = { episode, alt ->
                scope.launchIO {
                    val extPlayer = screenModel.alwaysUseExternalPlayer != alt
                    openEpisode(context, episode, extPlayer)
                }
            },
            onDownloadEpisode = screenModel::runEpisodeDownloadActions.takeIf { !successState.source.isLocalOrStub() },
            onAddToLibraryClicked = {
                screenModel.toggleFavorite()
                haptic.performHapticFeedback(HapticFeedbackType.LongPress)
            },
            onWebViewClicked = {
                openAnimeInWebView(
                    navigator,
                    screenModel.anime,
                    screenModel.source,
                )
            }.takeIf { isAnimeHttpSource },
            onWebViewLongClicked = { copyAnimeUrl(context, screenModel.anime, screenModel.source) }.takeIf { isAnimeHttpSource },
            onTrackingClicked = screenModel::showTrackDialog.takeIf { successState.trackingAvailable },
            onTagSearch = { scope.launch { performGenreSearch(navigator, it, screenModel.source!!) } },
            onFilterButtonClicked = screenModel::showSettingsDialog,
            onRefresh = screenModel::fetchAllFromSource,
            onContinueWatching = {
                scope.launchIO {
                    val extPlayer = screenModel.alwaysUseExternalPlayer
                    continueWatching(context, screenModel.getNextUnseenEpisode(), extPlayer)
                }
            },
            onSearch = { query, global -> scope.launch { performSearch(navigator, query, global) } },
            onCoverClicked = screenModel::showCoverDialog,
            onShareClicked = { shareAnime(context, screenModel.anime, screenModel.source) }.takeIf { isAnimeHttpSource },
            onDownloadActionClicked = screenModel::runDownloadAction.takeIf { !successState.source.isLocalOrStub() },
            onEditCategoryClicked = screenModel::showChangeCategoryDialog.takeIf { successState.anime.favorite },
            // SY -->
            onEditInfoClicked = screenModel::showEditAnimeInfoDialog,
            // SY <--
            onEditFetchIntervalClicked = screenModel::showSetAnimeFetchIntervalDialog.takeIf { screenModel.isUpdateIntervalEnabled && successState.anime.favorite },
            onMigrateClicked = { navigator.push(MigrateAnimeSearchScreen(successState.anime.id)) }.takeIf { successState.anime.favorite },
            changeAnimeSkipIntro = screenModel::showAnimeSkipIntroDialog.takeIf { successState.anime.favorite },
            onMultiBookmarkClicked = screenModel::bookmarkEpisodes,
            onMultiMarkAsSeenClicked = screenModel::markEpisodesSeen,
            onMarkPreviousAsSeenClicked = screenModel::markPreviousEpisodeSeen,
            onMultiDeleteClicked = screenModel::showDeleteEpisodeDialog,
            onEpisodeSwipe = screenModel::episodeSwipe,
            onEpisodeSelected = screenModel::toggleSelection,
            onAllEpisodeSelected = screenModel::toggleAllSelection,
            onInvertSelection = screenModel::invertSelection,
        )

        val onDismissRequest = {
            screenModel.dismissDialog()
            if (screenModel.autoOpenTrack && screenModel.isFromChangeCategory) {
                screenModel.isFromChangeCategory = false
                screenModel.showTrackDialog()
            }
        }
        when (val dialog = successState.dialog) {
            null -> {}
            is AnimeScreenModel.Dialog.ChangeCategory -> {
                ChangeCategoryDialog(
                    initialSelection = dialog.initialSelection,
                    onDismissRequest = onDismissRequest,
                    onEditCategories = { navigator.push(CategoriesTab(false)) },
                    onConfirm = { include, _ ->
                        screenModel.moveAnimeToCategoriesAndAddToLibrary(dialog.anime, include)
                    },
                )
            }
            is AnimeScreenModel.Dialog.DeleteEpisodes -> {
                DeleteItemsDialog(
                    onDismissRequest = onDismissRequest,
                    onConfirm = {
                        screenModel.toggleAllSelection(false)
                        screenModel.deleteEpisodes(dialog.episodes)
                    },
                    isManga = false,
                )
            }
            is AnimeScreenModel.Dialog.DuplicateAnime -> DuplicateAnimeDialog(
                onDismissRequest = onDismissRequest,
                onConfirm = { screenModel.toggleFavorite(onRemoved = {}, checkDuplicate = false) },
                onOpenAnime = { navigator.push(AnimeScreen(dialog.duplicate.id)) },
            )
            AnimeScreenModel.Dialog.SettingsSheet -> EpisodeSettingsDialog(
                onDismissRequest = onDismissRequest,
                anime = successState.anime,
                onDownloadFilterChanged = screenModel::setDownloadedFilter,
                onUnseenFilterChanged = screenModel::setUnseenFilter,
                onBookmarkedFilterChanged = screenModel::setBookmarkedFilter,
                onSortModeChanged = screenModel::setSorting,
                onDisplayModeChanged = screenModel::setDisplayMode,
                onSetAsDefault = screenModel::setCurrentSettingsAsDefault,
            )
            AnimeScreenModel.Dialog.TrackSheet -> {
                NavigatorAdaptiveSheet(
                    screen = AnimeTrackInfoDialogHomeScreen(
                        animeId = successState.anime.id,
                        animeTitle = successState.anime.title,
                        sourceId = successState.source.id,
                    ),
                    enableSwipeDismiss = { it.lastItem is AnimeTrackInfoDialogHomeScreen },
                    onDismissRequest = onDismissRequest,
                )
            }
            AnimeScreenModel.Dialog.FullCover -> {
                val sm = rememberScreenModel { AnimeCoverScreenModel(successState.anime.id) }
                val anime by sm.state.collectAsState()
                if (anime != null) {
                    val getContent = rememberLauncherForActivityResult(
                        ActivityResultContracts.GetContent(),
                    ) {
                        if (it == null) return@rememberLauncherForActivityResult
                        sm.editCover(context, it)
                    }
                    AnimeCoverDialog(
                        coverDataProvider = { anime!! },
                        snackbarHostState = sm.snackbarHostState,
                        isCustomCover = remember(anime) { anime!!.hasCustomCover() },
                        onShareClick = { sm.shareCover(context) },
                        onSaveClick = { sm.saveCover(context) },
                        onEditClick = {
                            when (it) {
                                EditCoverAction.EDIT -> getContent.launch("image/*")
                                EditCoverAction.DELETE -> sm.deleteCustomCover(context)
                            }
                        },
                        onDismissRequest = onDismissRequest,
                    )
                } else {
                    LoadingScreen(Modifier.systemBarsPadding())
                }
            }
            // SY -->
            is AnimeScreenModel.Dialog.EditAnimeInfo -> {
                EditAnimeDialog(
                    anime = dialog.anime,
                    onDismissRequest = screenModel::dismissDialog,
                    onPositiveClick = screenModel::updateAnimeInfo,
                )
            }
            // SY <--
            is AnimeScreenModel.Dialog.SetAnimeFetchInterval -> {
                SetIntervalDialog(
                    interval = dialog.anime.fetchInterval,
                    onDismissRequest = onDismissRequest,
                    onValueChanged = { screenModel.setFetchInterval(dialog.anime, it) },
                )
            }
            AnimeScreenModel.Dialog.ChangeAnimeSkipIntro -> {
                fun updateSkipIntroLength(newLength: Long) {
                    scope.launchIO {
                        screenModel.setAnimeViewerFlags.awaitSetSkipIntroLength(animeId, newLength)
                    }
                }
                SkipIntroLengthDialog(
                    currentSkipIntroLength = successState.anime.skipIntroLength,
                    defaultSkipIntroLength = screenModel.playerPreferences.defaultIntroLength().get(),
                    fromPlayer = false,
                    updateSkipIntroLength = ::updateSkipIntroLength,
                    onDismissRequest = onDismissRequest,
                )
            }
            is AnimeScreenModel.Dialog.ShowQualities -> {
                EpisodeOptionsDialogScreen.onDismissDialog = onDismissRequest
                val episodeTitle = if (dialog.anime.displayMode == Anime.EPISODE_DISPLAY_NUMBER) {
                    stringResource(
                        R.string.display_mode_episode,
                        formatEpisodeNumber(dialog.episode.episodeNumber),
                    )
                } else {
                    dialog.episode.name
                }
                NavigatorAdaptiveSheet(
                    screen = EpisodeOptionsDialogScreen(
                        useExternalDownloader = screenModel.useExternalDownloader,
                        episodeTitle = episodeTitle,
                        episodeId = dialog.episode.id,
                        animeId = dialog.anime.id,
                        sourceId = dialog.source.id,
                    ),
                    onDismissRequest = onDismissRequest,
                )
            }
        }
    }

    private suspend fun continueWatching(
        context: Context,
        unseenEpisode: Episode?,
        useExternalPlayer: Boolean,
    ) {
        if (unseenEpisode != null) openEpisode(context, unseenEpisode, useExternalPlayer)
    }

    private suspend fun openEpisode(context: Context, episode: Episode, useExternalPlayer: Boolean) {
        withIOContext {
<<<<<<< HEAD
            if (episode.url.startsWith("magnet:")) {
                MainActivity.startPlayerActivity(
                    context,
                    episode.animeId,
                    episode.id,
                    episode.url,
                    true
                )
            } else {
                MainActivity.startPlayerActivity(
                    context,
                    episode.animeId,
                    episode.id,
                    episode.url,
                    useExternalPlayer
                )
            }
=======
            MainActivity.startPlayerActivity(
                context,
                episode.animeId,
                episode.id,
                useExternalPlayer,
            )
>>>>>>> ea2b7fe7
        }
    }

    private fun getAnimeUrl(anime_: Anime?, source_: AnimeSource?): String? {
        val anime = anime_ ?: return null
        val source = source_ as? AnimeHttpSource ?: return null

        return try {
            source.getAnimeUrl(anime.toSAnime())
        } catch (e: Exception) {
            null
        }
    }

    private fun openAnimeInWebView(navigator: Navigator, anime_: Anime?, source_: AnimeSource?) {
        getAnimeUrl(anime_, source_)?.let { url ->
            navigator.push(
                WebViewScreen(
                    url = url,
                    initialTitle = anime_?.title,
                    sourceId = source_?.id,
                ),
            )
        }
    }

    private fun shareAnime(context: Context, anime_: Anime?, source_: AnimeSource?) {
        try {
            getAnimeUrl(anime_, source_)?.let { url ->
                val intent = url.toUri().toShareIntent(context, type = "text/plain")
                context.startActivity(
                    Intent.createChooser(
                        intent,
                        context.getString(R.string.action_share),
                    ),
                )
            }
        } catch (e: Exception) {
            context.toast(e.message)
        }
    }

    /**
     * Perform a search using the provided query.
     *
     * @param query the search query to the parent controller
     */
    private suspend fun performSearch(navigator: Navigator, query: String, global: Boolean) {
        if (global) {
            navigator.push(GlobalAnimeSearchScreen(query))
            return
        }

        if (navigator.size < 2) {
            return
        }

        when (val previousController = navigator.items[navigator.size - 2]) {
            is HomeScreen -> {
                navigator.pop()
                AnimeLibraryTab.search(query)
            }
            is BrowseAnimeSourceScreen -> {
                navigator.pop()
                previousController.search(query)
            }
        }
    }

    /**
     * Performs a genre search using the provided genre name.
     *
     * @param genreName the search genre to the parent controller
     */
    private suspend fun performGenreSearch(
        navigator: Navigator,
        genreName: String,
        source: AnimeSource,
    ) {
        if (navigator.size < 2) {
            return
        }

        val previousController = navigator.items[navigator.size - 2]
        if (previousController is BrowseAnimeSourceScreen && source is AnimeHttpSource) {
            navigator.pop()
            previousController.searchGenre(genreName)
        } else {
            performSearch(navigator, genreName, global = false)
        }
    }

    /**
     * Copy Anime URL to Clipboard
     */
    private fun copyAnimeUrl(context: Context, anime_: Anime?, source_: AnimeSource?) {
        val anime = anime_ ?: return
        val source = source_ as? AnimeHttpSource ?: return
        val url = source.getAnimeUrl(anime.toSAnime())
        context.copyToClipboard(url, url)
    }
}<|MERGE_RESOLUTION|>--- conflicted
+++ resolved
@@ -310,14 +310,13 @@
 
     private suspend fun openEpisode(context: Context, episode: Episode, useExternalPlayer: Boolean) {
         withIOContext {
-<<<<<<< HEAD
             if (episode.url.startsWith("magnet:")) {
                 MainActivity.startPlayerActivity(
                     context,
                     episode.animeId,
                     episode.id,
                     episode.url,
-                    true
+                    true,
                 )
             } else {
                 MainActivity.startPlayerActivity(
@@ -325,17 +324,9 @@
                     episode.animeId,
                     episode.id,
                     episode.url,
-                    useExternalPlayer
-                )
-            }
-=======
-            MainActivity.startPlayerActivity(
-                context,
-                episode.animeId,
-                episode.id,
-                useExternalPlayer,
-            )
->>>>>>> ea2b7fe7
+                    useExternalPlayer,
+                )
+            }
         }
     }
 
