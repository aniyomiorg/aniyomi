--- conflicted
+++ resolved
@@ -191,15 +191,7 @@
                             EmptyScreenAction(
                                 stringResId = R.string.getting_started_guide,
                                 icon = Icons.Outlined.HelpOutline,
-<<<<<<< HEAD
-                                onClick = {
-                                    handler.openUri(
-                                        "https://aniyomi.org/docs/guides/getting-started",
-                                    )
-                                },
-=======
-                                onClick = { handler.openUri("https://akiled.org/help/guides/getting-started") },
->>>>>>> 411bba67
+                                onClick = { handler.openUri("https://akiled.org/docs/guides/getting-started") },
                             ),
                         ),
                     )
