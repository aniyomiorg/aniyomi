--- conflicted
+++ resolved
@@ -246,12 +246,9 @@
                     onDismissRequest = onDismissRequest,
                     screenModel = settingsScreenModel,
                     category = category,
-<<<<<<< HEAD
-=======
                     // SY -->
                     hasCategories = state.categories.fastAny { !it.isSystemCategory },
                     // SY <--
->>>>>>> efdf347f
                 )
             }
             is MangaLibraryScreenModel.Dialog.ChangeCategory -> {
