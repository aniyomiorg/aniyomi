package eu.kanade.tachiyomi.ui.browse.manga.extension.details

import android.content.Context
import androidx.compose.runtime.Immutable
import cafe.adriel.voyager.core.model.StateScreenModel
import cafe.adriel.voyager.core.model.coroutineScope
import eu.kanade.domain.extension.manga.interactor.GetExtensionSources
import eu.kanade.domain.extension.manga.interactor.MangaExtensionSourceItem
import eu.kanade.domain.source.manga.interactor.ToggleMangaSource
import eu.kanade.tachiyomi.extension.manga.MangaExtensionManager
import eu.kanade.tachiyomi.extension.manga.model.MangaExtension
import eu.kanade.tachiyomi.network.NetworkHelper
import eu.kanade.tachiyomi.source.online.HttpSource
import eu.kanade.tachiyomi.util.system.LocaleHelper
import kotlinx.coroutines.channels.Channel
import kotlinx.coroutines.flow.Flow
import kotlinx.coroutines.flow.catch
import kotlinx.coroutines.flow.collectLatest
import kotlinx.coroutines.flow.map
import kotlinx.coroutines.flow.receiveAsFlow
import kotlinx.coroutines.flow.update
import kotlinx.coroutines.launch
import logcat.LogPriority
import okhttp3.HttpUrl.Companion.toHttpUrl
import tachiyomi.core.util.system.logcat
import uy.kohesive.injekt.Injekt
import uy.kohesive.injekt.api.get

private const val URL_EXTENSION_COMMITS =
    "https://github.com/tachiyomiorg/tachiyomi-extensions/commits/master"
private const val URL_EXTENSION_BLOB =
    "https://github.com/tachiyomiorg/tachiyomi-extensions/blob/master"

class MangaExtensionDetailsScreenModel(
    pkgName: String,
    context: Context,
    private val network: NetworkHelper = Injekt.get(),
    private val extensionManager: MangaExtensionManager = Injekt.get(),
    private val getExtensionSources: GetExtensionSources = Injekt.get(),
    private val toggleSource: ToggleMangaSource = Injekt.get(),
) : StateScreenModel<MangaExtensionDetailsScreenModel.State>(State()) {

    private val _events: Channel<MangaExtensionDetailsEvent> = Channel()
    val events: Flow<MangaExtensionDetailsEvent> = _events.receiveAsFlow()

    init {
        coroutineScope.launch {
            launch {
                extensionManager.installedExtensionsFlow
                    .map { it.firstOrNull { extension -> extension.pkgName == pkgName } }
                    .collectLatest { extension ->
                        if (extension == null) {
                            _events.send(MangaExtensionDetailsEvent.Uninstalled)
                            return@collectLatest
                        }
                        mutableState.update { state ->
                            state.copy(extension = extension)
                        }
                    }
            }
            launch {
                state.collectLatest { state ->
                    if (state.extension == null) return@collectLatest
                    getExtensionSources.subscribe(state.extension)
                        .map {
                            it.sortedWith(
                                compareBy(
                                    { !it.enabled },
                                    { item ->
                                        item.source.name.takeIf { item.labelAsName }
                                            ?: LocaleHelper.getSourceDisplayName(
                                                item.source.lang,
                                                context,
                                            ).lowercase()
                                    },
                                ),
                            )
                        }
                        .catch { throwable ->
                            logcat(LogPriority.ERROR, throwable)
                            mutableState.update { it.copy(_sources = emptyList()) }
                        }
                        .collectLatest { sources ->
                            mutableState.update { it.copy(_sources = sources) }
                        }
                }
            }
        }
    }

    fun getChangelogUrl(): String {
        val extension = state.value.extension ?: return ""

        val pkgName = extension.pkgName.substringAfter("eu.kanade.tachiyomi.extension.")
        val pkgFactory = extension.pkgFactory
        if (extension.hasChangelog) {
            return createUrl(URL_EXTENSION_BLOB, pkgName, pkgFactory, "/CHANGELOG.md")
        }

        // Falling back on GitHub commit history because there is no explicit changelog in extension
        return createUrl(URL_EXTENSION_COMMITS, pkgName, pkgFactory)
    }

    fun getReadmeUrl(): String {
        val extension = state.value.extension ?: return ""

        if (!extension.hasReadme) {
<<<<<<< HEAD
            return "https://aniyomi.org/docs/faq/browse/extensions"
=======
            return "https://akiled.org/help/faq/#extensions"
>>>>>>> 411bba67
        }

        val pkgName = extension.pkgName.substringAfter("eu.kanade.tachiyomi.extension.")
        val pkgFactory = extension.pkgFactory
        return createUrl(URL_EXTENSION_BLOB, pkgName, pkgFactory, "/README.md")
    }

    fun clearCookies() {
        val extension = state.value.extension ?: return

        val urls = extension.sources
            .filterIsInstance<HttpSource>()
            .mapNotNull { it.baseUrl.takeUnless { url -> url.isEmpty() } }
            .distinct()

        val cleared = urls.sumOf {
            try {
                network.cookieJar.remove(it.toHttpUrl())
            } catch (e: Exception) {
                logcat(LogPriority.ERROR, e) { "Failed to clear cookies for $it" }
                0
            }
        }

        logcat { "Cleared $cleared cookies for: ${urls.joinToString()}" }
    }

    fun uninstallExtension() {
        val extension = state.value.extension ?: return
        extensionManager.uninstallExtension(extension)
    }

    fun toggleSource(sourceId: Long) {
        toggleSource.await(sourceId)
    }

    fun toggleSources(enable: Boolean) {
        state.value.extension?.sources
            ?.map { it.id }
            ?.let { toggleSource.await(it, enable) }
    }

    private fun createUrl(
        url: String,
        pkgName: String,
        pkgFactory: String?,
        path: String = "",
    ): String {
        return if (!pkgFactory.isNullOrEmpty()) {
            when (path.isEmpty()) {
                true -> "$url/multisrc/src/main/java/eu/kanade/tachiyomi/multisrc/$pkgFactory"
                else -> "$url/multisrc/overrides/$pkgFactory/" + (pkgName.split(".").lastOrNull() ?: "") + path
            }
        } else {
            url + "/src/" + pkgName.replace(".", "/") + path
        }
    }

    @Immutable
    data class State(
        val extension: MangaExtension.Installed? = null,
        private val _sources: List<MangaExtensionSourceItem>? = null,
    ) {

        val sources: List<MangaExtensionSourceItem>
            get() = _sources.orEmpty()

        val isLoading: Boolean
            get() = extension == null || _sources == null
    }
}

sealed interface MangaExtensionDetailsEvent {
    data object Uninstalled : MangaExtensionDetailsEvent
}<|MERGE_RESOLUTION|>--- conflicted
+++ resolved
@@ -105,11 +105,7 @@
         val extension = state.value.extension ?: return ""
 
         if (!extension.hasReadme) {
-<<<<<<< HEAD
-            return "https://aniyomi.org/docs/faq/browse/extensions"
-=======
-            return "https://akiled.org/help/faq/#extensions"
->>>>>>> 411bba67
+            return "https://akiled.org/docs/faq/browse/extensions"
         }
 
         val pkgName = extension.pkgName.substringAfter("eu.kanade.tachiyomi.extension.")
