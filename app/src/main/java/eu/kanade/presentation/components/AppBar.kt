--- conflicted
+++ resolved
@@ -316,13 +316,9 @@
 
             key("actions") { actions() }
         },
-<<<<<<< HEAD
-        isActionMode = actionMode,
+        isActionMode = false,
         downloadedOnlyMode = downloadedOnlyMode,
         incognitoMode = incognitoMode,
-=======
-        isActionMode = false,
->>>>>>> 817418f7
         scrollBehavior = scrollBehavior,
         onCancelActionMode = cancelAction,
     )
