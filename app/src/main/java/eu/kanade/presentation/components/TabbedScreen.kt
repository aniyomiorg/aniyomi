--- conflicted
+++ resolved
@@ -8,12 +8,9 @@
 import androidx.compose.foundation.layout.fillMaxSize
 import androidx.compose.foundation.layout.padding
 import androidx.compose.material3.MaterialTheme
-<<<<<<< HEAD
 import androidx.compose.material3.ScrollableTabRow
-=======
 import androidx.compose.material3.SnackbarHost
 import androidx.compose.material3.SnackbarHostState
->>>>>>> 817418f7
 import androidx.compose.material3.Tab
 import androidx.compose.material3.TabPosition
 import androidx.compose.material3.TabRow
@@ -25,11 +22,7 @@
 import androidx.compose.ui.Modifier
 import androidx.compose.ui.platform.LocalLayoutDirection
 import androidx.compose.ui.res.stringResource
-<<<<<<< HEAD
 import androidx.compose.ui.unit.dp
-import eu.kanade.tachiyomi.widget.TachiyomiBottomNavigationView
-=======
->>>>>>> 817418f7
 import kotlinx.coroutines.launch
 
 @Composable
@@ -39,7 +32,6 @@
     startIndex: Int? = null,
     searchQuery: String? = null,
     onChangeSearchQuery: (String?) -> Unit = {},
-<<<<<<< HEAD
     incognitoMode: Boolean = false,
     downloadedOnlyMode: Boolean = false,
     state: PagerState = rememberPagerState(),
@@ -48,12 +40,8 @@
     onChangeSearchQueryAnime: (String?) -> Unit = {},
 ) {
     val scope = rememberCoroutineScope()
-=======
-) {
-    val scope = rememberCoroutineScope()
     val state = rememberPagerState()
     val snackbarHostState = remember { SnackbarHostState() }
->>>>>>> 817418f7
 
     LaunchedEffect(startIndex) {
         if (startIndex != null) {
@@ -134,8 +122,7 @@
     val badgeNumber: Int? = null,
     val searchEnabled: Boolean = false,
     val actions: List<AppBar.Action> = emptyList(),
-<<<<<<< HEAD
-    val content: @Composable (contentPadding: PaddingValues) -> Unit,
+    val content: @Composable (contentPadding: PaddingValues, snackbarHostState: SnackbarHostState) -> Unit,
     val numberTitle: Int = 0,
     val cancelAction: () -> Unit = {},
     val navigateUp: (() -> Unit)? = null,
@@ -164,8 +151,4 @@
             block()
         }
     }
-}
-=======
-    val content: @Composable (contentPadding: PaddingValues, snackbarHostState: SnackbarHostState) -> Unit,
-)
->>>>>>> 817418f7
+}