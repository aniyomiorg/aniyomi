--- conflicted
+++ resolved
@@ -7,11 +7,8 @@
 import androidx.compose.foundation.layout.calculateStartPadding
 import androidx.compose.foundation.layout.fillMaxSize
 import androidx.compose.foundation.layout.padding
-<<<<<<< HEAD
+import androidx.compose.material3.MaterialTheme
 import androidx.compose.material3.ScrollableTabRow
-=======
-import androidx.compose.material3.MaterialTheme
->>>>>>> ba00d9e5
 import androidx.compose.material3.Tab
 import androidx.compose.material3.TabPosition
 import androidx.compose.material3.TabRow
@@ -48,43 +45,18 @@
 
     Scaffold(
         topBar = {
-<<<<<<< HEAD
-            if (searchQuery == null) {
-                if (titleRes != null) {
-                    AppBar(
-                        title = stringResource(titleRes),
-                        actions = {
-                            AppBarActions(tabs[state.currentPage].actions)
-                        },
-                    )
-                }
-            } else {
+            if (titleRes != null) {
+                val tab = tabs[state.currentPage]
+                val searchEnabled = tab.searchEnabled
+
                 SearchToolbar(
-                    searchQuery = searchQuery,
-                    placeholderText = placeholderRes?.let { stringResource(it) },
-                    onChangeSearchQuery = {
-                        onChangeSearchQuery(it)
-                    },
-                    onClickCloseSearch = {
-                        onChangeSearchQuery(null)
-                    },
-                    onClickResetSearch = {
-                        onChangeSearchQuery("")
-                    },
+                    titleContent = { AppBarTitle(stringResource(titleRes)) },
+                    searchEnabled = searchEnabled,
+                    searchQuery = if (searchEnabled) searchQuery else null,
+                    onChangeSearchQuery = onChangeSearchQuery,
+                    actions = { AppBarActions(tab.actions) },
                 )
             }
-=======
-            val tab = tabs[state.currentPage]
-            val searchEnabled = tab.searchEnabled
-
-            SearchToolbar(
-                titleContent = { AppBarTitle(stringResource(titleRes)) },
-                searchEnabled = searchEnabled,
-                searchQuery = if (searchEnabled) searchQuery else null,
-                onChangeSearchQuery = onChangeSearchQuery,
-                actions = { AppBarActions(tab.actions) },
-            )
->>>>>>> ba00d9e5
         },
     ) { contentPadding ->
         Column(
