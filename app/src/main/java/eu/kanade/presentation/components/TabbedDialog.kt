--- conflicted
+++ resolved
@@ -43,14 +43,10 @@
     onDismissRequest: () -> Unit,
     tabTitles: List<String>,
     tabOverflowMenuContent: (@Composable ColumnScope.(() -> Unit) -> Unit)? = null,
-<<<<<<< HEAD
     content: @Composable (Int) -> Unit,
-=======
     onOverflowMenuClicked: (() -> Unit)? = null,
     overflowIcon: ImageVector? = null,
     hideSystemBars: Boolean = false,
-    content: @Composable (PaddingValues, Int) -> Unit,
->>>>>>> 7f9255b5
 ) {
     AdaptiveSheet(
         hideSystemBars = hideSystemBars,
