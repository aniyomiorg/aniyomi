package eu.kanade.presentation.entries.components

import androidx.compose.foundation.clickable
import androidx.compose.foundation.layout.Arrangement
import androidx.compose.foundation.layout.Column
import androidx.compose.foundation.layout.fillMaxWidth
import androidx.compose.foundation.layout.padding
import androidx.compose.material3.MaterialTheme
import androidx.compose.material3.Text
import androidx.compose.runtime.Composable
import androidx.compose.ui.Modifier
import androidx.compose.ui.text.style.TextOverflow
import androidx.compose.ui.unit.dp
import eu.kanade.tachiyomi.animesource.model.FetchType
import tachiyomi.i18n.MR
import tachiyomi.i18n.aniyomi.AYMR
import tachiyomi.presentation.core.components.material.SECONDARY_ALPHA
import tachiyomi.presentation.core.components.material.padding
import tachiyomi.presentation.core.i18n.pluralStringResource
import tachiyomi.presentation.core.i18n.stringResource

@Composable
fun ItemHeader(
    enabled: Boolean,
    itemCount: Int?,
    missingItemsCount: Int,
    onClick: () -> Unit,
    isManga: Boolean,
    modifier: Modifier = Modifier,
    fetchType: FetchType = FetchType.Episodes,
) {
    Column(
        modifier = modifier
            .fillMaxWidth()
            .clickable(
                enabled = enabled,
                onClick = onClick,
            )
            .padding(horizontal = 16.dp, vertical = 4.dp),
        verticalArrangement = Arrangement.spacedBy(MaterialTheme.padding.extraSmall),
    ) {
        Text(
            text = if (itemCount == null) {
                val count = if (isManga) MR.strings.chapters else AYMR.strings.episodes
                stringResource(count)
            } else {
<<<<<<< HEAD
                val pluralCount = if (isManga) {
                    MR.plurals.manga_num_chapters
                } else {
                    when (fetchType) {
                        FetchType.Unknown -> MR.plurals.anime_num_entries
                        FetchType.Seasons -> MR.plurals.anime_num_seasons
                        FetchType.Episodes -> MR.plurals.anime_num_episodes
                    }
                }
=======
                val pluralCount = if (isManga) MR.plurals.manga_num_chapters else AYMR.plurals.anime_num_episodes
>>>>>>> 67960f29
                pluralStringResource(pluralCount, count = itemCount, itemCount)
            },
            style = MaterialTheme.typography.titleMedium,
            color = MaterialTheme.colorScheme.onBackground,
        )

        MissingItemsWarning(missingItemsCount)
    }
}

@Composable
private fun MissingItemsWarning(count: Int) {
    if (count == 0) {
        return
    }

    Text(
        text = pluralStringResource(AYMR.plurals.missing_items, count = count, count),
        maxLines = 1,
        overflow = TextOverflow.Ellipsis,
        style = MaterialTheme.typography.bodySmall,
        color = MaterialTheme.colorScheme.error.copy(alpha = SECONDARY_ALPHA),
    )
}<|MERGE_RESOLUTION|>--- conflicted
+++ resolved
@@ -44,19 +44,15 @@
                 val count = if (isManga) MR.strings.chapters else AYMR.strings.episodes
                 stringResource(count)
             } else {
-<<<<<<< HEAD
                 val pluralCount = if (isManga) {
                     MR.plurals.manga_num_chapters
                 } else {
                     when (fetchType) {
-                        FetchType.Unknown -> MR.plurals.anime_num_entries
-                        FetchType.Seasons -> MR.plurals.anime_num_seasons
-                        FetchType.Episodes -> MR.plurals.anime_num_episodes
+                        FetchType.Unknown -> AYMR.plurals.anime_num_entries
+                        FetchType.Seasons -> AYMR.plurals.anime_num_seasons
+                        FetchType.Episodes -> AYMR.plurals.anime_num_episodes
                     }
                 }
-=======
-                val pluralCount = if (isManga) MR.plurals.manga_num_chapters else AYMR.plurals.anime_num_episodes
->>>>>>> 67960f29
                 pluralStringResource(pluralCount, count = itemCount, itemCount)
             },
             style = MaterialTheme.typography.titleMedium,
