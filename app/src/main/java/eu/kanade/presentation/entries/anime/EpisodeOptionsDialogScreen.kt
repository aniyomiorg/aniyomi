package eu.kanade.presentation.entries.anime

import androidx.compose.animation.AnimatedVisibility
import androidx.compose.animation.animateContentSize
import androidx.compose.animation.slideInHorizontally
import androidx.compose.animation.slideOutHorizontally
import androidx.compose.foundation.clickable
import androidx.compose.foundation.layout.Arrangement
import androidx.compose.foundation.layout.Column
import androidx.compose.foundation.layout.Row
import androidx.compose.foundation.layout.Spacer
import androidx.compose.foundation.layout.WindowInsets
import androidx.compose.foundation.layout.fillMaxWidth
import androidx.compose.foundation.layout.padding
import androidx.compose.foundation.layout.size
import androidx.compose.foundation.layout.systemBars
import androidx.compose.foundation.layout.width
import androidx.compose.foundation.layout.windowInsetsPadding
import androidx.compose.foundation.rememberScrollState
import androidx.compose.foundation.verticalScroll
import androidx.compose.material.icons.Icons
import androidx.compose.material.icons.outlined.ContentCopy
import androidx.compose.material.icons.outlined.Download
import androidx.compose.material.icons.outlined.NavigateNext
import androidx.compose.material.icons.outlined.OpenInNew
import androidx.compose.material.icons.outlined.SystemUpdateAlt
import androidx.compose.material3.Icon
import androidx.compose.material3.MaterialTheme
import androidx.compose.material3.Text
import androidx.compose.runtime.Composable
import androidx.compose.runtime.Immutable
import androidx.compose.runtime.collectAsState
import androidx.compose.runtime.getValue
import androidx.compose.runtime.mutableStateOf
import androidx.compose.runtime.remember
import androidx.compose.runtime.rememberCoroutineScope
import androidx.compose.runtime.setValue
import androidx.compose.ui.Alignment
import androidx.compose.ui.Modifier
import androidx.compose.ui.graphics.vector.ImageVector
import androidx.compose.ui.platform.LocalClipboardManager
import androidx.compose.ui.platform.LocalContext
import androidx.compose.ui.res.stringResource
import androidx.compose.ui.semantics.Role
import androidx.compose.ui.text.AnnotatedString
import androidx.compose.ui.text.font.FontStyle
import androidx.compose.ui.text.font.FontWeight
import androidx.compose.ui.unit.dp
import cafe.adriel.voyager.core.model.StateScreenModel
import cafe.adriel.voyager.core.model.rememberScreenModel
import cafe.adriel.voyager.core.model.screenModelScope
import cafe.adriel.voyager.core.screen.Screen
import eu.kanade.core.util.asFlow
import eu.kanade.presentation.components.TabbedDialogPaddings
import eu.kanade.tachiyomi.R
import eu.kanade.tachiyomi.animesource.model.Video
import eu.kanade.tachiyomi.data.download.anime.AnimeDownloadManager
import eu.kanade.tachiyomi.ui.main.MainActivity
import eu.kanade.tachiyomi.ui.player.loader.EpisodeLoader
import eu.kanade.tachiyomi.util.system.toast
import kotlinx.coroutines.flow.first
import kotlinx.coroutines.flow.update
import kotlinx.coroutines.launch
import logcat.LogPriority
import tachiyomi.core.util.lang.launchUI
import tachiyomi.core.util.lang.withIOContext
import tachiyomi.core.util.system.logcat
import tachiyomi.domain.entries.anime.interactor.GetAnime
import tachiyomi.domain.entries.anime.model.Anime
import tachiyomi.domain.items.episode.interactor.GetEpisode
import tachiyomi.domain.items.episode.model.Episode
import tachiyomi.domain.source.anime.service.AnimeSourceManager
import tachiyomi.presentation.core.components.material.padding
import tachiyomi.presentation.core.screens.LoadingScreen
import uy.kohesive.injekt.Injekt
import uy.kohesive.injekt.api.get

class EpisodeOptionsDialogScreen(
    private val useExternalDownloader: Boolean,
    private val episodeTitle: String,
    private val episodeId: Long,
    private val animeId: Long,
    private val sourceId: Long,
) : Screen {

    @Composable
    override fun Content() {
        val sm = rememberScreenModel {
            EpisodeOptionsDialogScreenModel(
                episodeId = episodeId,
                animeId = animeId,
                sourceId = sourceId,
            )
        }
        val state by sm.state.collectAsState()

        EpisodeOptionsDialog(
            useExternalDownloader = useExternalDownloader,
            episodeTitle = episodeTitle,
            episode = state.episode,
            anime = state.anime,
            resultList = state.resultList,
        )
    }

    companion object {
        var onDismissDialog: () -> Unit = {}
    }
}

class EpisodeOptionsDialogScreenModel(
    episodeId: Long,
    animeId: Long,
    sourceId: Long,
) : StateScreenModel<State>(State()) {
    private val sourceManager: AnimeSourceManager = Injekt.get()

    init {
        screenModelScope.launch {
            // To show loading state
            mutableState.update { it.copy(episode = null, anime = null, resultList = null) }

            val episode = Injekt.get<GetEpisode>().await(episodeId)!!
            val anime = Injekt.get<GetAnime>().await(animeId)!!
            val source = sourceManager.getOrStub(sourceId)

            val result = withIOContext {
                try {
                    val results = EpisodeLoader.getLinks(episode, anime, source).asFlow().first()
                    Result.success(results)
                } catch (e: Throwable) {
                    Result.failure(e)
                }
            }

            mutableState.update { it.copy(episode = episode, anime = anime, resultList = result) }
        }
    }
}

@Immutable
data class State(
    val episode: Episode? = null,
    val anime: Anime? = null,
    val resultList: Result<List<Video>>? = null,
)

@Composable
fun EpisodeOptionsDialog(
    useExternalDownloader: Boolean,
    episodeTitle: String,
    episode: Episode?,
    anime: Anime?,
    resultList: Result<List<Video>>? = null,
) {
    val context = LocalContext.current
    val scope = rememberCoroutineScope()

    Column(
        modifier = Modifier
            .animateContentSize()
            .fillMaxWidth()
            .verticalScroll(rememberScrollState())
            .padding(vertical = TabbedDialogPaddings.Vertical)
            .windowInsetsPadding(WindowInsets.systemBars),
        verticalArrangement = Arrangement.spacedBy(MaterialTheme.padding.small),
    ) {
        Text(
            text = episodeTitle,
            modifier = Modifier.padding(horizontal = TabbedDialogPaddings.Horizontal),
            fontWeight = FontWeight.Bold,
            maxLines = 1,
            style = MaterialTheme.typography.titleSmall,
        )

        Text(
            text = stringResource(R.string.choose_video_quality),
            modifier = Modifier.padding(horizontal = TabbedDialogPaddings.Horizontal),
            fontStyle = FontStyle.Italic,
            style = MaterialTheme.typography.bodyMedium,
        )

        if (resultList == null || episode == null || anime == null) {
            LoadingScreen()
        } else {
            val videoList = resultList.getOrNull()
            if (!videoList.isNullOrEmpty()) {
                VideoList(
                    useExternalDownloader = useExternalDownloader,
                    episode = episode,
                    anime = anime,
                    videoList = videoList,
                )
            } else {
                logcat(LogPriority.ERROR) { "Error getting links" }
                scope.launchUI { context.toast("Video list is empty") }
                EpisodeOptionsDialogScreen.onDismissDialog()
            }
        }
    }
}

@Composable
private fun VideoList(
    useExternalDownloader: Boolean,
    episode: Episode,
    anime: Anime,
    videoList: List<Video>,
) {
    val downloadManager = Injekt.get<AnimeDownloadManager>()
    val clipboardManager = LocalClipboardManager.current
    val context = LocalContext.current
    val scope = rememberCoroutineScope()
    val copiedString = stringResource(R.string.copied_video_link_to_clipboard)

    var showAllQualities by remember { mutableStateOf(false) }
    var selectedVideo by remember { mutableStateOf(videoList.first()) }

    AnimatedVisibility(
        visible = !showAllQualities,
        enter = slideInHorizontally(),
        exit = slideOutHorizontally(),
    ) {
        Column {
            if (selectedVideo.videoUrl != null && !showAllQualities) {
                ClickableRow(
                    text = selectedVideo.quality,
                    icon = null,
                    onClick = { showAllQualities = true },
                    showDropdownArrow = true,
                )

                val downloadEpisode: (Boolean) -> Unit = {
                    downloadManager.downloadEpisodes(
                        anime,
                        listOf(episode),
                        true,
                        it,
                        selectedVideo,
                    )
                }

                QualityOptions(
                    onDownloadClicked = { downloadEpisode(useExternalDownloader) },
                    onExtDownloadClicked = { downloadEpisode(!useExternalDownloader) },
                    onCopyClicked = {
                        clipboardManager.setText(AnnotatedString(selectedVideo.videoUrl!!))
                        scope.launch { context.toast(copiedString) }
                    },
                    onExtPlayerClicked = {
                        scope.launch {
                            MainActivity.startPlayerActivity(
                                context,
                                anime.id,
                                episode.id,
<<<<<<< HEAD
=======
                                selectedVideo.videoUrl,
>>>>>>> dffbf136
                                true,
                                selectedVideo,
                            )
                        }
                    },
                )
            }
        }
    }

    AnimatedVisibility(
        visible = showAllQualities,
        enter = slideInHorizontally(initialOffsetX = { it / 2 }),
        exit = slideOutHorizontally(targetOffsetX = { it / 2 }),
    ) {
        if (showAllQualities) {
            Column {
                videoList.forEach { video ->
                    ClickableRow(
                        text = video.quality,
                        icon = null,
                        onClick = {
                            selectedVideo = video
                            showAllQualities = false
                        },
                    )
                }
            }
        }
    }
}

@Composable
private fun QualityOptions(
    onDownloadClicked: () -> Unit = {},
    onExtDownloadClicked: () -> Unit = {},
    onCopyClicked: () -> Unit = {},
    onExtPlayerClicked: () -> Unit = {},
) {
    val closeMenu = { EpisodeOptionsDialogScreen.onDismissDialog() }

    Column {
        ClickableRow(
            text = stringResource(R.string.copy),
            icon = Icons.Outlined.ContentCopy,
            onClick = { onCopyClicked() },
        )

        ClickableRow(
            text = stringResource(R.string.action_start_download_internally),
            icon = Icons.Outlined.Download,
            onClick = {
                onDownloadClicked()
                closeMenu()
            },
        )

        ClickableRow(
            text = stringResource(R.string.action_start_download_externally),
            icon = Icons.Outlined.SystemUpdateAlt,
            onClick = {
                onExtDownloadClicked()
                closeMenu()
            },
        )

        ClickableRow(
            text = stringResource(R.string.action_play_externally),
            icon = Icons.Outlined.OpenInNew,
            onClick = {
                onExtPlayerClicked()
                closeMenu()
            },
        )
    }
}

@Composable
private fun ClickableRow(
    text: String,
    icon: ImageVector?,
    onClick: () -> Unit,
    showDropdownArrow: Boolean = false,
) {
    Row(
        modifier = Modifier
            .padding(horizontal = TabbedDialogPaddings.Horizontal)
            .clickable(role = Role.DropdownList, onClick = onClick)
            .fillMaxWidth(),
        verticalAlignment = Alignment.CenterVertically,
    ) {
        var textPadding = MaterialTheme.padding.medium

        if (icon != null) {
            Icon(
                imageVector = icon,
                contentDescription = null,
                modifier = Modifier.size(20.dp),
                tint = MaterialTheme.colorScheme.onSurface,
            )

            Spacer(Modifier.width(MaterialTheme.padding.small))

            textPadding = MaterialTheme.padding.small
        }
        Text(
            text = text,
            modifier = Modifier.padding(vertical = textPadding),
            style = MaterialTheme.typography.bodyMedium,
        )

        if (showDropdownArrow) {
            Icon(
                imageVector = Icons.Outlined.NavigateNext,
                contentDescription = null,
                modifier = Modifier,
                tint = MaterialTheme.colorScheme.onSurface,
            )
        }
    }
}<|MERGE_RESOLUTION|>--- conflicted
+++ resolved
@@ -253,10 +253,7 @@
                                 context,
                                 anime.id,
                                 episode.id,
-<<<<<<< HEAD
-=======
                                 selectedVideo.videoUrl,
->>>>>>> dffbf136
                                 true,
                                 selectedVideo,
                             )
