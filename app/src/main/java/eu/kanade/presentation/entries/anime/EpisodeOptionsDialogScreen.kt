package eu.kanade.presentation.entries.anime

import androidx.compose.animation.AnimatedVisibility
import androidx.compose.animation.animateContentSize
import androidx.compose.animation.slideInHorizontally
import androidx.compose.animation.slideOutHorizontally
import androidx.compose.foundation.clickable
import androidx.compose.foundation.layout.Arrangement
import androidx.compose.foundation.layout.Column
import androidx.compose.foundation.layout.Row
import androidx.compose.foundation.layout.Spacer
import androidx.compose.foundation.layout.WindowInsets
import androidx.compose.foundation.layout.fillMaxWidth
import androidx.compose.foundation.layout.padding
import androidx.compose.foundation.layout.size
import androidx.compose.foundation.layout.systemBars
import androidx.compose.foundation.layout.width
import androidx.compose.foundation.layout.windowInsetsPadding
import androidx.compose.foundation.rememberScrollState
import androidx.compose.foundation.verticalScroll
import androidx.compose.material.icons.Icons
import androidx.compose.material.icons.outlined.ContentCopy
import androidx.compose.material.icons.outlined.Download
import androidx.compose.material.icons.outlined.NavigateNext
import androidx.compose.material.icons.outlined.OpenInNew
import androidx.compose.material.icons.outlined.SystemUpdateAlt
import androidx.compose.material3.Icon
import androidx.compose.material3.MaterialTheme
import androidx.compose.material3.Text
import androidx.compose.runtime.Composable
import androidx.compose.runtime.Immutable
import androidx.compose.runtime.collectAsState
import androidx.compose.runtime.getValue
import androidx.compose.runtime.mutableStateOf
import androidx.compose.runtime.remember
import androidx.compose.runtime.rememberCoroutineScope
import androidx.compose.runtime.setValue
import androidx.compose.ui.Alignment
import androidx.compose.ui.Modifier
import androidx.compose.ui.graphics.vector.ImageVector
import androidx.compose.ui.platform.LocalClipboardManager
import androidx.compose.ui.platform.LocalContext
import androidx.compose.ui.res.stringResource
import androidx.compose.ui.semantics.Role
import androidx.compose.ui.text.AnnotatedString
import androidx.compose.ui.text.font.FontStyle
import androidx.compose.ui.text.font.FontWeight
import androidx.compose.ui.unit.dp
import cafe.adriel.voyager.core.model.StateScreenModel
import cafe.adriel.voyager.core.model.coroutineScope
import cafe.adriel.voyager.core.model.rememberScreenModel
import cafe.adriel.voyager.core.screen.Screen
import eu.kanade.core.util.asFlow
import eu.kanade.presentation.components.TabbedDialogPaddings
import eu.kanade.tachiyomi.R
import eu.kanade.tachiyomi.animesource.model.Video
import eu.kanade.tachiyomi.data.download.anime.AnimeDownloadManager
import eu.kanade.tachiyomi.ui.main.MainActivity
import eu.kanade.tachiyomi.ui.player.loader.EpisodeLoader
import eu.kanade.tachiyomi.util.system.toast
import kotlinx.coroutines.flow.first
import kotlinx.coroutines.flow.update
import kotlinx.coroutines.launch
import logcat.LogPriority
import tachiyomi.core.util.lang.launchUI
import tachiyomi.core.util.lang.withIOContext
import tachiyomi.core.util.system.logcat
import tachiyomi.domain.entries.anime.interactor.GetAnime
import tachiyomi.domain.entries.anime.model.Anime
import tachiyomi.domain.items.episode.interactor.GetEpisode
import tachiyomi.domain.items.episode.model.Episode
import tachiyomi.domain.source.anime.service.AnimeSourceManager
import tachiyomi.presentation.core.components.material.padding
import tachiyomi.presentation.core.screens.LoadingScreen
import uy.kohesive.injekt.Injekt
import uy.kohesive.injekt.api.get

class EpisodeOptionsDialogScreen(
    private val useExternalDownloader: Boolean,
    private val episodeTitle: String,
    private val episodeId: Long,
    private val animeId: Long,
    private val sourceId: Long,
) : Screen {

    @Composable
    override fun Content() {
        val sm = rememberScreenModel {
            EpisodeOptionsDialogScreenModel(
                episodeId = episodeId,
                animeId = animeId,
                sourceId = sourceId,
            )
        }
        val state by sm.state.collectAsState()

        EpisodeOptionsDialog(
            useExternalDownloader = useExternalDownloader,
            episodeTitle = episodeTitle,
            episode = state.episode,
            anime = state.anime,
            resultList = state.resultList,
        )
    }

    companion object {
        var onDismissDialog: () -> Unit = {}
    }
}

class EpisodeOptionsDialogScreenModel(
    episodeId: Long,
    animeId: Long,
    sourceId: Long,
) : StateScreenModel<State>(State()) {
    private val sourceManager: AnimeSourceManager = Injekt.get()

    init {
        coroutineScope.launch {
            // To show loading state
            mutableState.update { it.copy(episode = null, anime = null, resultList = null) }

            val episode = Injekt.get<GetEpisode>().await(episodeId)!!
            val anime = Injekt.get<GetAnime>().await(animeId)!!
            val source = sourceManager.getOrStub(sourceId)

            val result = withIOContext {
                try {
                    val results = EpisodeLoader.getLinks(episode, anime, source).asFlow().first()
                    Result.success(results)
                } catch (e: Throwable) {
                    Result.failure(e)
                }
            }

            mutableState.update { it.copy(episode = episode, anime = anime, resultList = result) }
        }
    }
}

@Immutable
data class State(
    val episode: Episode? = null,
    val anime: Anime? = null,
    val resultList: Result<List<Video>>? = null,
)

@Composable
fun EpisodeOptionsDialog(
    useExternalDownloader: Boolean,
    episodeTitle: String,
    episode: Episode?,
    anime: Anime?,
    resultList: Result<List<Video>>? = null,
) {
    val context = LocalContext.current
    val scope = rememberCoroutineScope()

    Column(
        modifier = Modifier
            .animateContentSize()
            .fillMaxWidth()
            .verticalScroll(rememberScrollState())
            .padding(vertical = TabbedDialogPaddings.Vertical)
            .windowInsetsPadding(WindowInsets.systemBars),
        verticalArrangement = Arrangement.spacedBy(MaterialTheme.padding.small),
    ) {
        Text(
            text = episodeTitle,
            modifier = Modifier.padding(horizontal = TabbedDialogPaddings.Horizontal),
            fontWeight = FontWeight.Bold,
            maxLines = 1,
            style = MaterialTheme.typography.titleSmall,
        )

        Text(
            text = stringResource(R.string.choose_video_quality),
            modifier = Modifier.padding(horizontal = TabbedDialogPaddings.Horizontal),
            fontStyle = FontStyle.Italic,
            style = MaterialTheme.typography.bodyMedium,
        )

        if (resultList == null || episode == null || anime == null) {
            LoadingScreen()
        } else {
            val videoList = resultList.getOrNull()
            if (!videoList.isNullOrEmpty()) {
                VideoList(
                    useExternalDownloader = useExternalDownloader,
                    episode = episode,
                    anime = anime,
                    videoList = videoList,
                )
            } else {
                logcat(LogPriority.ERROR) { "Error getting links" }
                scope.launchUI { context.toast("Video list is empty") }
                EpisodeOptionsDialogScreen.onDismissDialog()
            }
        }
    }
}

@Composable
private fun VideoList(
    useExternalDownloader: Boolean,
    episode: Episode,
    anime: Anime,
    videoList: List<Video>,
) {
    val downloadManager = Injekt.get<AnimeDownloadManager>()
    val clipboardManager = LocalClipboardManager.current
    val context = LocalContext.current
    val scope = rememberCoroutineScope()
    val copiedString = stringResource(R.string.copied_video_link_to_clipboard)

    var showAllQualities by remember { mutableStateOf(false) }
    var selectedVideo by remember { mutableStateOf(videoList.first()) }

    AnimatedVisibility(
        visible = !showAllQualities,
        enter = slideInHorizontally(),
        exit = slideOutHorizontally(),
    ) {
        Column {
            if (selectedVideo.videoUrl != null && !showAllQualities) {
                ClickableRow(
                    text = selectedVideo.quality,
                    icon = null,
                    onClick = { showAllQualities = true },
                    showDropdownArrow = true,
                )

                val downloadEpisode: (Boolean) -> Unit = {
                    downloadManager.downloadEpisodes(
                        anime,
                        listOf(episode),
                        true,
                        it,
                        selectedVideo
                    )
                }

                QualityOptions(
                    onDownloadClicked = { downloadEpisode(useExternalDownloader) },
                    onExtDownloadClicked = { downloadEpisode(!useExternalDownloader) },
                    onCopyClicked = {
                        clipboardManager.setText(AnnotatedString(selectedVideo.videoUrl!!))
                        scope.launch { context.toast(copiedString) }
                    },
                    onExtPlayerClicked = {
                        scope.launch {
<<<<<<< HEAD
                            MainActivity.startPlayerActivity(context, anime.id, episode.id, selectedVideo.videoUrl, true, selectedVideo)
=======
                            MainActivity.startPlayerActivity(
                                context,
                                anime.id,
                                episode.id,
                                true,
                                selectedVideo
                            )
>>>>>>> 6215528c
                        }
                    },
                )
            }
        }
    }

    AnimatedVisibility(
        visible = showAllQualities,
        enter = slideInHorizontally(initialOffsetX = { it / 2 }),
        exit = slideOutHorizontally(targetOffsetX = { it / 2 }),
    ) {
        if (showAllQualities) {
            Column {
                videoList.forEach { video ->
                    ClickableRow(
                        text = video.quality,
                        icon = null,
                        onClick = { selectedVideo = video; showAllQualities = false },
                    )
                }
            }
        }
    }
}

@Composable
private fun QualityOptions(
    onDownloadClicked: () -> Unit = {},
    onExtDownloadClicked: () -> Unit = {},
    onCopyClicked: () -> Unit = {},
    onExtPlayerClicked: () -> Unit = {},
) {
    val closeMenu = { EpisodeOptionsDialogScreen.onDismissDialog() }

    Column {
        ClickableRow(
            text = stringResource(R.string.copy),
            icon = Icons.Outlined.ContentCopy,
            onClick = { onCopyClicked() },
        )

        ClickableRow(
            text = stringResource(R.string.action_start_download_internally),
            icon = Icons.Outlined.Download,
            onClick = { onDownloadClicked(); closeMenu() },
        )

        ClickableRow(
            text = stringResource(R.string.action_start_download_externally),
            icon = Icons.Outlined.SystemUpdateAlt,
            onClick = { onExtDownloadClicked(); closeMenu() },
        )

        ClickableRow(
            text = stringResource(R.string.action_play_externally),
            icon = Icons.Outlined.OpenInNew,
            onClick = { onExtPlayerClicked(); closeMenu() },
        )
    }
}

@Composable
private fun ClickableRow(
    text: String,
    icon: ImageVector?,
    onClick: () -> Unit,
    showDropdownArrow: Boolean = false,
) {
    Row(
        modifier = Modifier
            .padding(horizontal = TabbedDialogPaddings.Horizontal)
            .clickable(role = Role.DropdownList, onClick = onClick)
            .fillMaxWidth(),
        verticalAlignment = Alignment.CenterVertically,
    ) {
        var textPadding = MaterialTheme.padding.medium

        if (icon != null) {
            Icon(
                imageVector = icon,
                contentDescription = null,
                modifier = Modifier.size(20.dp),
                tint = MaterialTheme.colorScheme.onSurface,
            )

            Spacer(Modifier.width(MaterialTheme.padding.small))

            textPadding = MaterialTheme.padding.small
        }
        Text(
            text = text,
            modifier = Modifier.padding(vertical = textPadding),
            style = MaterialTheme.typography.bodyMedium,
        )

        if (showDropdownArrow) {
            Icon(
                imageVector = Icons.Outlined.NavigateNext,
                contentDescription = null,
                modifier = Modifier,
                tint = MaterialTheme.colorScheme.onSurface,
            )
        }
    }
}<|MERGE_RESOLUTION|>--- conflicted
+++ resolved
@@ -249,17 +249,14 @@
                     },
                     onExtPlayerClicked = {
                         scope.launch {
-<<<<<<< HEAD
-                            MainActivity.startPlayerActivity(context, anime.id, episode.id, selectedVideo.videoUrl, true, selectedVideo)
-=======
                             MainActivity.startPlayerActivity(
                                 context,
                                 anime.id,
                                 episode.id,
+                                selectedVideo.videoUrl,
                                 true,
                                 selectedVideo
                             )
->>>>>>> 6215528c
                         }
                     },
                 )
