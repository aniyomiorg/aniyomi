package eu.kanade.presentation.entries.anime

import android.content.Context
import android.net.Uri
import android.widget.Toast
import androidx.compose.animation.AnimatedVisibility
import androidx.compose.animation.animateContentSize
import androidx.compose.animation.slideInHorizontally
import androidx.compose.animation.slideOutHorizontally
import androidx.compose.foundation.clickable
import androidx.compose.foundation.layout.Arrangement
import androidx.compose.foundation.layout.Box
import androidx.compose.foundation.layout.Column
import androidx.compose.foundation.layout.Row
import androidx.compose.foundation.layout.Spacer
import androidx.compose.foundation.layout.WindowInsets
import androidx.compose.foundation.layout.fillMaxWidth
import androidx.compose.foundation.layout.heightIn
import androidx.compose.foundation.layout.padding
import androidx.compose.foundation.layout.size
import androidx.compose.foundation.layout.systemBars
import androidx.compose.foundation.layout.width
import androidx.compose.foundation.layout.windowInsetsPadding
import androidx.compose.foundation.rememberScrollState
import androidx.compose.foundation.verticalScroll
import androidx.compose.material.icons.Icons
import androidx.compose.material.icons.outlined.Cast
import androidx.compose.material.icons.outlined.ContentCopy
import androidx.compose.material.icons.outlined.Download
import androidx.compose.material.icons.outlined.Input
import androidx.compose.material.icons.outlined.NavigateNext
import androidx.compose.material.icons.outlined.OpenInNew
import androidx.compose.material.icons.outlined.SystemUpdateAlt
import androidx.compose.material3.Icon
import androidx.compose.material3.MaterialTheme
import androidx.compose.material3.Text
import androidx.compose.runtime.Composable
import androidx.compose.runtime.collectAsState
import androidx.compose.runtime.getValue
import androidx.compose.runtime.rememberCoroutineScope
import androidx.compose.ui.Alignment
import androidx.compose.ui.Modifier
import androidx.compose.ui.graphics.vector.ImageVector
import androidx.compose.ui.platform.LocalClipboardManager
import androidx.compose.ui.platform.LocalContext
import androidx.compose.ui.semantics.Role
import androidx.compose.ui.text.AnnotatedString
import androidx.compose.ui.text.font.FontStyle
import androidx.compose.ui.text.font.FontWeight
import androidx.compose.ui.unit.dp
import cafe.adriel.voyager.core.model.ScreenModel
import cafe.adriel.voyager.core.model.rememberScreenModel
import cafe.adriel.voyager.core.model.screenModelScope
import cafe.adriel.voyager.core.screen.Screen
import com.google.android.gms.cast.MediaInfo
import com.google.android.gms.cast.MediaLoadRequestData
import com.google.android.gms.cast.MediaMetadata
import com.google.android.gms.cast.MediaQueueItem
import com.google.android.gms.cast.MediaStatus
import com.google.android.gms.cast.framework.CastContext
import com.google.android.gms.common.images.WebImage
import eu.kanade.presentation.components.TabbedDialogPaddings
import eu.kanade.tachiyomi.animesource.AnimeSource
import eu.kanade.tachiyomi.animesource.model.Hoster
import eu.kanade.tachiyomi.animesource.model.Video
import eu.kanade.tachiyomi.data.download.anime.AnimeDownloadManager
import eu.kanade.tachiyomi.ui.main.MainActivity
import eu.kanade.tachiyomi.ui.player.controls.components.sheets.HosterState
import eu.kanade.tachiyomi.ui.player.controls.components.sheets.QualitySheetHosterContent
import eu.kanade.tachiyomi.ui.player.controls.components.sheets.QualitySheetVideoContent
import eu.kanade.tachiyomi.ui.player.controls.components.sheets.getChangedAt
import eu.kanade.tachiyomi.ui.player.loader.EpisodeLoader
<<<<<<< HEAD
import eu.kanade.tachiyomi.ui.player.loader.HosterLoader
=======
import eu.kanade.tachiyomi.ui.player.settings.PlayerPreferences
>>>>>>> 97b89290
import eu.kanade.tachiyomi.util.system.toast
import kotlinx.coroutines.async
import kotlinx.coroutines.awaitAll
import kotlinx.coroutines.flow.MutableStateFlow
import kotlinx.coroutines.flow.asStateFlow
import kotlinx.coroutines.flow.update
import kotlinx.coroutines.launch
import logcat.LogPriority
import tachiyomi.core.common.util.lang.launchIO
import tachiyomi.core.common.util.lang.launchUI
import tachiyomi.core.common.util.lang.withIOContext
import tachiyomi.core.common.util.system.logcat
import tachiyomi.domain.entries.anime.interactor.GetAnime
import tachiyomi.domain.entries.anime.model.Anime
import tachiyomi.domain.items.episode.interactor.GetEpisode
import tachiyomi.domain.items.episode.model.Episode
import tachiyomi.domain.source.anime.service.AnimeSourceManager
import tachiyomi.i18n.MR
import tachiyomi.i18n.tail.TLMR
import tachiyomi.presentation.core.components.material.padding
import tachiyomi.presentation.core.i18n.stringResource
import tachiyomi.presentation.core.screens.LoadingScreen
import uy.kohesive.injekt.Injekt
import uy.kohesive.injekt.api.get
<<<<<<< HEAD
import java.util.concurrent.atomic.AtomicBoolean
import kotlin.coroutines.cancellation.CancellationException
=======
private val playerPreferences = Injekt.get<PlayerPreferences>()
>>>>>>> 97b89290

class EpisodeOptionsDialogScreen(
    private val useExternalDownloader: Boolean,
    private val episodeTitle: String,
    private val episodeId: Long,
    private val animeId: Long,
    private val sourceId: Long,
) : Screen {

    @Composable
    override fun Content() {
        val sm = rememberScreenModel {
            EpisodeOptionsDialogScreenModel(
                episodeId = episodeId,
                animeId = animeId,
                sourceId = sourceId,
            )
        }

        val episode by sm.episode.collectAsState()
        val anime by sm.anime.collectAsState()
        val hosterState by sm.hosterState.collectAsState()
        val hosterExpandedList by sm.hosterExpandedList.collectAsState()
        val selectedHosterVideoIndex by sm.selectedHosterVideoIndex.collectAsState()
        val currentVideo by sm.currentVideo.collectAsState()
        val showAllQualities by sm.showAllQualities.collectAsState()

        EpisodeOptionsDialog(
            useExternalDownloader = useExternalDownloader,
            episodeTitle = episodeTitle,
            episode = episode,
            anime = anime,
            showAllQualities = showAllQualities,
            resultList = hosterState,
            expandedList = hosterExpandedList,
            currentVideo = currentVideo,
            selectedHosterVideoIndex = selectedHosterVideoIndex,
            onShowAllQualities = sm::onShowAllQualities,
            onClickHoster = sm::onClickHoster,
            onClickVideo = sm::onClickVideo,
            getHosterList = sm::getHosterList,
        )
    }

    companion object {
        var onDismissDialog: () -> Unit = {}
    }
}

class EpisodeOptionsDialogScreenModel(
    episodeId: Long,
    animeId: Long,
    sourceId: Long,
) : ScreenModel {
    private val sourceManager: AnimeSourceManager = Injekt.get()

    private val _hosterState = MutableStateFlow<Result<List<HosterState>>?>(null)
    val hosterState = _hosterState.asStateFlow()
    private val _hosterExpandedList = MutableStateFlow<List<Boolean>>(emptyList())
    val hosterExpandedList = _hosterExpandedList.asStateFlow()
    private val _selectedHosterVideoIndex = MutableStateFlow(Pair(-1, -1))
    val selectedHosterVideoIndex = _selectedHosterVideoIndex.asStateFlow()
    private val _currentVideo = MutableStateFlow<Video?>(null)
    val currentVideo = _currentVideo.asStateFlow()

    private val _episode = MutableStateFlow<Episode?>(null)
    val episode = _episode.asStateFlow()
    private val _anime = MutableStateFlow<Anime?>(null)
    val anime = _anime.asStateFlow()

    @Suppress("ktlint:standard:backing-property-naming")
    private val _hosterList = MutableStateFlow<List<Hoster>>(emptyList())

    @Suppress("ktlint:standard:backing-property-naming")
    private val _source = MutableStateFlow<AnimeSource?>(null)

    private val _showAllQualities = MutableStateFlow(false)
    val showAllQualities = _showAllQualities.asStateFlow()

    init {
        val hasFoundPreferredVideo = AtomicBoolean(false)

        screenModelScope.launchIO {
            val episode = Injekt.get<GetEpisode>().await(episodeId)!!
            val anime = Injekt.get<GetAnime>().await(animeId)!!
            val source = sourceManager.getOrStub(sourceId)

            _episode.update { _ -> episode }
            _anime.update { _ -> anime }
            _source.update { _ -> source }

            val hosterListResult = withIOContext {
                try {
                    Result.success(EpisodeLoader.getHosters(episode, anime, source))
                } catch (e: Exception) {
                    Result.failure(e)
                }
            }

            if (hosterListResult.isFailure) {
                _hosterState.update { _ -> Result.failure(hosterListResult.exceptionOrNull()!!) }
                return@launchIO
            }

            val hosterList = hosterListResult.getOrThrow()
            _hosterList.update { _ -> hosterList }
            _hosterExpandedList.update { _ ->
                List(hosterList.size) { true }
            }

            val initialHosterState = hosterList.map { hoster ->
                if (hoster.videoList == null) {
                    HosterState.Loading(hoster.hosterName)
                } else {
                    val videoList = hoster.videoList!!
                    HosterState.Ready(
                        hoster.hosterName,
                        videoList,
                        List(videoList.size) { Video.State.LOAD_VIDEO },
                    )
                }
            }

            _hosterState.update { _ -> Result.success(initialHosterState) }

            try {
                hosterList.mapIndexed { hosterIdx, hoster ->
                    async {
                        val hosterState = EpisodeLoader.loadHosterVideos(source, hoster)

                        _hosterState.updateAt(hosterIdx, hosterState)

                        if (hosterState is HosterState.Ready) {
                            val prefIndex = hosterState.videoList.indexOfFirst { it.preferred }
                            if (prefIndex != -1) {
                                if (hasFoundPreferredVideo.compareAndSet(false, true)) {
                                    val success =
                                        loadVideo(source, hosterState.videoList[prefIndex], hosterIdx, prefIndex)
                                    if (!success) {
                                        hasFoundPreferredVideo.set(false)
                                    }
                                }
                            }
                        }
                    }
                }.awaitAll()

                if (hasFoundPreferredVideo.compareAndSet(false, true)) {
                    val hosterStateList = hosterState.value!!.getOrThrow()
                    val (hosterIdx, videoIdx) = HosterLoader.selectBestVideo(hosterStateList)
                    if (hosterIdx == -1) {
                        _hosterState.update { _ ->
                            Result.failure(NoSuchElementException("No available videos"))
                        }
                        return@launchIO
                    }

                    val video = (hosterStateList[hosterIdx] as HosterState.Ready).videoList[videoIdx]

                    loadVideo(source, video, hosterIdx, videoIdx)
                }
            } catch (e: CancellationException) {
                _hosterState.update { _ ->
                    Result.success(hosterList.map { HosterState.Idle(it.hosterName) })
                }

                throw e
            }
        }
    }

    private suspend fun loadVideo(source: AnimeSource, video: Video, hosterIndex: Int, videoIndex: Int): Boolean {
        val selectedHosterState = (_hosterState.value!!.getOrThrow()[hosterIndex] as? HosterState.Ready) ?: return false

        val oldSelectedIndex = _selectedHosterVideoIndex.value
        _selectedHosterVideoIndex.update { _ -> Pair(hosterIndex, videoIndex) }

        _hosterState.updateAt(
            hosterIndex,
            selectedHosterState.getChangedAt(videoIndex, video, Video.State.LOAD_VIDEO),
        )

        val resolvedVideo = if (selectedHosterState.videoState[videoIndex] != Video.State.READY) {
            HosterLoader.getResolvedVideo(source, video)
        } else {
            video
        }

        if (resolvedVideo == null || resolvedVideo.videoUrl.isEmpty()) {
            if (currentVideo.value == null) {
                _hosterState.updateAt(
                    hosterIndex,
                    selectedHosterState.getChangedAt(videoIndex, video, Video.State.ERROR),
                )

                val hosterStateList = hosterState.value?.getOrNull() ?: return false

                val (newHosterIdx, newVideoIdx) = HosterLoader.selectBestVideo(hosterStateList)
                if (newHosterIdx == -1) {
                    _hosterState.update { _ ->
                        Result.failure(NoSuchElementException("No available videos"))
                    }
                    return false
                }

                val newVideo = (hosterStateList[newHosterIdx] as HosterState.Ready).videoList[newVideoIdx]

                return loadVideo(source, newVideo, newHosterIdx, newVideoIdx)
            } else {
                _selectedHosterVideoIndex.update { _ -> oldSelectedIndex }
                _hosterState.updateAt(
                    hosterIndex,
                    selectedHosterState.getChangedAt(videoIndex, video, Video.State.ERROR),
                )
                return false
            }
        }

        _hosterState.updateAt(
            hosterIndex,
            selectedHosterState.getChangedAt(videoIndex, resolvedVideo, Video.State.READY),
        )
        _currentVideo.update { _ -> resolvedVideo }

        return true
    }

    private fun <T> MutableStateFlow<Result<List<T>>?>.updateAt(index: Int, newValue: T) {
        this.update { values ->
            values?.getOrNull()?.let {
                Result.success(
                    it.toMutableList().apply {
                        this[index] = newValue
                    },
                )
            } ?: values
        }
    }

    fun onShowAllQualities(value: Boolean) {
        _showAllQualities.update { _ -> value }
    }

    fun onClickHoster(hosterIndex: Int) {
        val hosterState = hosterState.value?.getOrNull()?.getOrNull(hosterIndex) ?: return

        when (hosterState) {
            is HosterState.Ready -> {
                _hosterExpandedList.update { values ->
                    values.toMutableList().apply {
                        this[hosterIndex] = !hosterExpandedList.value[hosterIndex]
                    }
                }
            }
            is HosterState.Error, is HosterState.Idle -> {
                val hosterName = hosterState.name
                _hosterState.updateAt(hosterIndex, HosterState.Loading(hosterName))

                screenModelScope.launchIO {
                    val newHosterState = EpisodeLoader.loadHosterVideos(
                        _source.value!!,
                        _hosterList.value[hosterIndex],
                    )
                    _hosterState.updateAt(hosterIndex, newHosterState)
                }
            }
            is HosterState.Loading -> {}
        }
    }

    fun onClickVideo(hosterIndex: Int, videoIndex: Int) {
        val video = (_hosterState.value?.getOrNull()?.getOrNull(hosterIndex) as? HosterState.Ready)
            ?.videoList
            ?.getOrNull(videoIndex)
            ?: return

        screenModelScope.launchIO {
            val success = loadVideo(_source.value!!, video, hosterIndex, videoIndex)
            if (success) {
                _showAllQualities.update { _ -> false }
            }
        }
    }

    fun getHosterList(): List<Hoster>? {
        val hosterStateList = hosterState.value?.getOrNull() ?: return null
        return _hosterList.value.mapIndexed { index, h ->
            if (hosterStateList[index] is HosterState.Ready) {
                Hoster(
                    hosterName = h.hosterName,
                    hosterUrl = h.hosterUrl,
                    videoList = (hosterStateList[index] as HosterState.Ready).videoList,
                )
            } else {
                Hoster(
                    hosterName = h.hosterName,
                    hosterUrl = h.hosterUrl,
                    videoList = h.videoList,
                )
            }
        }
    }
}

@Composable
fun EpisodeOptionsDialog(
    useExternalDownloader: Boolean,
    episodeTitle: String,
    episode: Episode?,
    anime: Anime?,
    showAllQualities: Boolean,
    resultList: Result<List<HosterState>>? = null,
    expandedList: List<Boolean>,
    currentVideo: Video?,
    selectedHosterVideoIndex: Pair<Int, Int>,
    onShowAllQualities: (Boolean) -> Unit,
    onClickHoster: (Int) -> Unit,
    onClickVideo: (Int, Int) -> Unit,
    getHosterList: () -> List<Hoster>?,
) {
    val context = LocalContext.current
    val scope = rememberCoroutineScope()

    Column(
        modifier = Modifier
            .animateContentSize()
            .fillMaxWidth()
            .verticalScroll(rememberScrollState())
            .padding(vertical = TabbedDialogPaddings.Vertical)
            .windowInsetsPadding(WindowInsets.systemBars),
        verticalArrangement = Arrangement.spacedBy(MaterialTheme.padding.small),
    ) {
        Text(
            text = episodeTitle,
            modifier = Modifier.padding(horizontal = TabbedDialogPaddings.Horizontal),
            fontWeight = FontWeight.Bold,
            maxLines = 1,
            style = MaterialTheme.typography.titleSmall,
        )

        Text(
            text = stringResource(MR.strings.choose_video_quality),
            modifier = Modifier.padding(horizontal = TabbedDialogPaddings.Horizontal),
            fontStyle = FontStyle.Italic,
            style = MaterialTheme.typography.bodyMedium,
        )

        val onError: () -> Unit = {
            logcat(LogPriority.ERROR) { "Error getting links" }
            scope.launchUI { context.toast("No available videos") }
            EpisodeOptionsDialogScreen.onDismissDialog()
        }
        if (resultList?.isFailure == true) {
            onError()
        }

        if (resultList == null || episode == null || anime == null || currentVideo == null) {
            LoadingScreen()
        } else {
            val hosterStateList = resultList.getOrNull()
            if (!hosterStateList.isNullOrEmpty()) {
                VideoList(
                    useExternalDownloader = useExternalDownloader,
                    episode = episode,
                    anime = anime,
                    showAllQualities = showAllQualities,
                    hosterStateList = hosterStateList,
                    expandedList = expandedList,
                    currentVideo = currentVideo,
                    selectedHosterVideoIndex = selectedHosterVideoIndex,
                    onShowAllQualities = onShowAllQualities,
                    onClickHoster = onClickHoster,
                    onClickVideo = onClickVideo,
                    getHosterList = getHosterList,
                )
            } else {
                onError()
            }
        }
    }
}

@Composable
private fun VideoList(
    useExternalDownloader: Boolean,
    episode: Episode,
    anime: Anime,
    showAllQualities: Boolean,
    hosterStateList: List<HosterState>,
    expandedList: List<Boolean>,
    currentVideo: Video,
    selectedHosterVideoIndex: Pair<Int, Int>,
    onShowAllQualities: (Boolean) -> Unit,
    onClickHoster: (Int) -> Unit,
    onClickVideo: (Int, Int) -> Unit,
    getHosterList: () -> List<Hoster>?,
) {
    val downloadManager = Injekt.get<AnimeDownloadManager>()
    val clipboardManager = LocalClipboardManager.current
    val context = LocalContext.current
    val scope = rememberCoroutineScope()
    val copiedString = stringResource(MR.strings.copied_video_link_to_clipboard)

    AnimatedVisibility(
        visible = !showAllQualities,
        enter = slideInHorizontally(),
        exit = slideOutHorizontally(),
    ) {
        Column {
            if (currentVideo.videoUrl.isNotEmpty() && !showAllQualities) {
                ClickableRow(
                    text = currentVideo.videoTitle,
                    icon = null,
                    onClick = { onShowAllQualities(true) },
                    showDropdownArrow = true,
                )

                val downloadEpisode: (Boolean) -> Unit = {
                    downloadManager.downloadEpisodes(
                        anime,
                        listOf(episode),
                        true,
                        it,
                        currentVideo,
                    )
                }

                QualityOptions(
                    onDownloadClicked = { downloadEpisode(useExternalDownloader) },
                    onExtDownloadClicked = { downloadEpisode(!useExternalDownloader) },
                    onCopyClicked = {
                        clipboardManager.setText(AnnotatedString(currentVideo.videoUrl))
                        scope.launch { context.toast(copiedString) }
                    },
                    onExtPlayerClicked = {
                        scope.launch {
                            MainActivity.startPlayerActivity(
                                context,
                                anime.id,
                                episode.id,
                                true,
<<<<<<< HEAD
                                currentVideo,
=======
                                selectedVideo,
                                videoList,
>>>>>>> 97b89290
                            )
                        }
                    },
                    onIntPlayerClicked = {
                        scope.launch {
                            MainActivity.startPlayerActivity(
                                context,
                                anime.id,
                                episode.id,
                                false,
                                currentVideo,
                                selectedHosterVideoIndex.first,
                                selectedHosterVideoIndex.second,
                                getHosterList(),
                            )
                        }
                    },
                    // start tail cast
                    onCastClicked = {
                        scope.launch {
                            if (playerPreferences.enableCast().get()) {
                                sendChaptersToCast(
                                    context,
                                    anime.title,
                                    episode.name,
                                    episode.lastSecondSeen,
                                    anime.thumbnailUrl.orEmpty(),
                                    selectedVideo.videoUrl!!,
                                )
                            } else {
                                context.toast("Cast is disabled")
                            }
                        }
                    },
                    // end tail cast
                )
            }
        }
    }

    AnimatedVisibility(
        visible = showAllQualities,
        enter = slideInHorizontally(initialOffsetX = { it / 2 }),
        exit = slideOutHorizontally(targetOffsetX = { it / 2 }),
    ) {
        if (showAllQualities) {
            Box(
                modifier = Modifier
                    .fillMaxWidth()
                    .padding(horizontal = TabbedDialogPaddings.Horizontal)
                    .heightIn(max = 600.dp),
            ) {
                if (
                    hosterStateList.size == 1 &&
                    hosterStateList.first().name == Hoster.NO_HOSTER_LIST &&
                    hosterStateList.first() is HosterState.Ready
                ) {
                    QualitySheetVideoContent(
                        videoList = (hosterStateList.first() as HosterState.Ready).videoList,
                        videoState = (hosterStateList.first() as HosterState.Ready).videoState,
                        selectedVideoIndex = selectedHosterVideoIndex.second,
                        onClickVideo = onClickVideo,
                    )
                } else {
                    QualitySheetHosterContent(
                        hosterState = hosterStateList,
                        expandedState = expandedList,
                        selectedVideoIndex = selectedHosterVideoIndex,
                        onClickHoster = onClickHoster,
                        onClickVideo = onClickVideo,
                        displayHosters = Pair(false, false),
                    )
                }
            }
        }
    }
}

@Composable
private fun QualityOptions(
    onDownloadClicked: () -> Unit = {},
    onExtDownloadClicked: () -> Unit = {},
    onCopyClicked: () -> Unit = {},
    onExtPlayerClicked: () -> Unit = {},
    onIntPlayerClicked: () -> Unit = {},
    onCastClicked: () -> Unit = {},
) {
    val closeMenu = { EpisodeOptionsDialogScreen.onDismissDialog() }

    Column {
        ClickableRow(
            text = stringResource(MR.strings.copy),
            icon = Icons.Outlined.ContentCopy,
            onClick = { onCopyClicked() },
        )

        ClickableRow(
            text = stringResource(MR.strings.action_start_download_internally),
            icon = Icons.Outlined.Download,
            onClick = {
                onDownloadClicked()
                closeMenu()
            },
        )

        ClickableRow(
            text = stringResource(MR.strings.action_start_download_externally),
            icon = Icons.Outlined.SystemUpdateAlt,
            onClick = {
                onExtDownloadClicked()
                closeMenu()
            },
        )

        ClickableRow(
            text = stringResource(MR.strings.action_play_externally),
            icon = Icons.Outlined.OpenInNew,
            onClick = {
                onExtPlayerClicked()
                closeMenu()
            },
        )

        ClickableRow(
            text = stringResource(MR.strings.action_play_internally),
            icon = Icons.Outlined.Input,
            onClick = {
                onIntPlayerClicked()
                closeMenu()
            },

        )
        ClickableRow(
            text = stringResource(TLMR.strings.action_cast), // Texto para la nueva opción
            icon = Icons.Outlined.Cast, // Icono para la nueva opción
            onClick = {
                onCastClicked()
                closeMenu()
            },
        )
    }
}

@Composable
private fun ClickableRow(
    text: String,
    icon: ImageVector?,
    onClick: () -> Unit,
    showDropdownArrow: Boolean = false,
) {
    Row(
        modifier = Modifier
            .padding(horizontal = TabbedDialogPaddings.Horizontal)
            .clickable(role = Role.DropdownList, onClick = onClick)
            .fillMaxWidth(),
        verticalAlignment = Alignment.CenterVertically,
    ) {
        var textPadding = MaterialTheme.padding.medium

        if (icon != null) {
            Icon(
                imageVector = icon,
                contentDescription = null,
                modifier = Modifier.size(20.dp),
                tint = MaterialTheme.colorScheme.onSurface,
            )

            Spacer(Modifier.width(MaterialTheme.padding.small))

            textPadding = MaterialTheme.padding.small
        }
        Text(
            text = text,
            modifier = Modifier.padding(vertical = textPadding),
            style = MaterialTheme.typography.bodyMedium,
        )
        if (showDropdownArrow) {
            Icon(
                imageVector = Icons.Outlined.NavigateNext,
                contentDescription = null,
                modifier = Modifier,
                tint = MaterialTheme.colorScheme.onSurface,
            )
        }
    }
}

// Start tail cast

private fun sendChaptersToCast(
    context: Context,
    title: String,
    episode: String,
    lastSecondSeen: Long,
    image: String,
    videoUrl: String,
) {
    val castSession = CastContext.getSharedInstance(context).sessionManager.currentCastSession
    val remoteMediaClient = castSession?.remoteMediaClient
    if (castSession == null || !castSession.isConnected) {
        Toast.makeText(context, "Cast is not connected", Toast.LENGTH_SHORT).show()
        return
    }
    if (remoteMediaClient != null) {
        val mediaMetadata = MediaMetadata(MediaMetadata.MEDIA_TYPE_MOVIE).apply {
            putString(MediaMetadata.KEY_TITLE, title)
            putString(MediaMetadata.KEY_SUBTITLE, episode)
            addImage(WebImage(Uri.parse(image)))
        }
        val mediaInfo = MediaInfo.Builder(videoUrl)
            .setStreamType(MediaInfo.STREAM_TYPE_BUFFERED)
            .setContentType("video/mp4")
            .setMetadata(mediaMetadata)
            .build()
        val mediaQueueItem = MediaQueueItem.Builder(mediaInfo)
            .setAutoplay(true)
            .setStartTime(lastSecondSeen.toDouble() / 1000)
            .build()
        val mediaStatus = remoteMediaClient.mediaStatus
        if (mediaStatus != null && mediaStatus.playerState == MediaStatus.PLAYER_STATE_PLAYING) {
            // Si hay un video reproduciéndose, agregar el nuevo video a la cola
            remoteMediaClient.queueAppendItem(mediaQueueItem, null)
        } else {
            // Si no hay un video reproduciéndose, cargar el video directamente
            val mediaLoadRequestData = MediaLoadRequestData.Builder()
                .setMediaInfo(mediaInfo)
                .setCurrentTime(lastSecondSeen)
                .build()
            remoteMediaClient.load(mediaLoadRequestData)
        }
    } else {
        Toast.makeText(context, "remoteMediaClient is null", Toast.LENGTH_SHORT).show()
    }
}

// End tail cast0<|MERGE_RESOLUTION|>--- conflicted
+++ resolved
@@ -70,11 +70,8 @@
 import eu.kanade.tachiyomi.ui.player.controls.components.sheets.QualitySheetVideoContent
 import eu.kanade.tachiyomi.ui.player.controls.components.sheets.getChangedAt
 import eu.kanade.tachiyomi.ui.player.loader.EpisodeLoader
-<<<<<<< HEAD
 import eu.kanade.tachiyomi.ui.player.loader.HosterLoader
-=======
 import eu.kanade.tachiyomi.ui.player.settings.PlayerPreferences
->>>>>>> 97b89290
 import eu.kanade.tachiyomi.util.system.toast
 import kotlinx.coroutines.async
 import kotlinx.coroutines.awaitAll
@@ -99,12 +96,9 @@
 import tachiyomi.presentation.core.screens.LoadingScreen
 import uy.kohesive.injekt.Injekt
 import uy.kohesive.injekt.api.get
-<<<<<<< HEAD
 import java.util.concurrent.atomic.AtomicBoolean
 import kotlin.coroutines.cancellation.CancellationException
-=======
 private val playerPreferences = Injekt.get<PlayerPreferences>()
->>>>>>> 97b89290
 
 class EpisodeOptionsDialogScreen(
     private val useExternalDownloader: Boolean,
@@ -546,12 +540,7 @@
                                 anime.id,
                                 episode.id,
                                 true,
-<<<<<<< HEAD
                                 currentVideo,
-=======
-                                selectedVideo,
-                                videoList,
->>>>>>> 97b89290
                             )
                         }
                     },
