package eu.kanade.presentation.entries.manga

import androidx.activity.compose.BackHandler
import androidx.compose.animation.AnimatedVisibility
import androidx.compose.animation.core.animateFloatAsState
import androidx.compose.animation.fadeIn
import androidx.compose.animation.fadeOut
import androidx.compose.foundation.layout.Box
import androidx.compose.foundation.layout.Column
import androidx.compose.foundation.layout.PaddingValues
import androidx.compose.foundation.layout.WindowInsets
import androidx.compose.foundation.layout.WindowInsetsSides
import androidx.compose.foundation.layout.asPaddingValues
import androidx.compose.foundation.layout.calculateEndPadding
import androidx.compose.foundation.layout.calculateStartPadding
import androidx.compose.foundation.layout.fillMaxHeight
import androidx.compose.foundation.layout.fillMaxWidth
import androidx.compose.foundation.layout.only
import androidx.compose.foundation.layout.padding
import androidx.compose.foundation.layout.systemBars
import androidx.compose.foundation.lazy.LazyColumn
import androidx.compose.foundation.lazy.LazyListScope
import androidx.compose.foundation.lazy.items
import androidx.compose.foundation.lazy.rememberLazyListState
import androidx.compose.foundation.rememberScrollState
import androidx.compose.foundation.verticalScroll
import androidx.compose.material.icons.Icons
import androidx.compose.material.icons.filled.PlayArrow
import androidx.compose.material3.Icon
import androidx.compose.material3.SnackbarHost
import androidx.compose.material3.SnackbarHostState
import androidx.compose.material3.Text
import androidx.compose.runtime.Composable
import androidx.compose.runtime.derivedStateOf
import androidx.compose.runtime.getValue
import androidx.compose.runtime.mutableIntStateOf
import androidx.compose.runtime.remember
import androidx.compose.runtime.setValue
import androidx.compose.ui.Alignment
import androidx.compose.ui.Modifier
import androidx.compose.ui.hapticfeedback.HapticFeedbackType
import androidx.compose.ui.layout.onSizeChanged
import androidx.compose.ui.platform.LocalContext
import androidx.compose.ui.platform.LocalDensity
import androidx.compose.ui.platform.LocalHapticFeedback
import androidx.compose.ui.platform.LocalLayoutDirection
import androidx.compose.ui.res.stringResource
import androidx.compose.ui.util.fastAll
import androidx.compose.ui.util.fastAny
import androidx.compose.ui.util.fastMap
import cafe.adriel.voyager.navigator.LocalNavigator
import cafe.adriel.voyager.navigator.currentOrThrow
import eu.kanade.presentation.entries.DownloadAction
import eu.kanade.presentation.entries.EntryBottomActionMenu
import eu.kanade.presentation.entries.EntryScreenItem
import eu.kanade.presentation.entries.EntryToolbar
import eu.kanade.presentation.entries.ItemHeader
import eu.kanade.presentation.entries.manga.components.ChapterDownloadAction
import eu.kanade.presentation.entries.manga.components.ExpandableMangaDescription
import eu.kanade.presentation.entries.manga.components.MangaActionRow
import eu.kanade.presentation.entries.manga.components.MangaChapterListItem
import eu.kanade.presentation.entries.manga.components.MangaInfoBox
import eu.kanade.presentation.entries.manga.components.MissingChapterCountListItem
import eu.kanade.presentation.util.formatChapterNumber
import eu.kanade.tachiyomi.R
import eu.kanade.tachiyomi.data.download.manga.model.MangaDownload
import eu.kanade.tachiyomi.source.ConfigurableSource
import eu.kanade.tachiyomi.source.manga.getNameForMangaInfo
import eu.kanade.tachiyomi.ui.browse.manga.extension.details.MangaSourcePreferencesScreen
import eu.kanade.tachiyomi.ui.entries.manga.ChapterList
import eu.kanade.tachiyomi.ui.entries.manga.MangaScreenModel
import eu.kanade.tachiyomi.util.lang.toRelativeString
import eu.kanade.tachiyomi.util.system.copyToClipboard
import tachiyomi.domain.entries.manga.model.Manga
import tachiyomi.domain.items.chapter.model.Chapter
import tachiyomi.domain.items.service.missingItemsCount
import tachiyomi.domain.library.service.LibraryPreferences
import tachiyomi.domain.source.manga.model.StubMangaSource
import tachiyomi.presentation.core.components.TwoPanelBox
import tachiyomi.presentation.core.components.VerticalFastScroller
import tachiyomi.presentation.core.components.material.ExtendedFloatingActionButton
import tachiyomi.presentation.core.components.material.PullRefresh
import tachiyomi.presentation.core.components.material.Scaffold
import tachiyomi.presentation.core.util.isScrolledToEnd
import tachiyomi.presentation.core.util.isScrollingUp
import java.text.DateFormat
import java.util.Date

@Composable
fun MangaScreen(
    state: MangaScreenModel.State.Success,
    snackbarHostState: SnackbarHostState,
    fetchInterval: Int?,
    dateRelativeTime: Boolean,
    dateFormat: DateFormat,
    isTabletUi: Boolean,
    chapterSwipeStartAction: LibraryPreferences.ChapterSwipeAction,
    chapterSwipeEndAction: LibraryPreferences.ChapterSwipeAction,
    onBackClicked: () -> Unit,
    onChapterClicked: (Chapter) -> Unit,
    onDownloadChapter: ((List<ChapterList.Item>, ChapterDownloadAction) -> Unit)?,
    onAddToLibraryClicked: () -> Unit,
    onWebViewClicked: (() -> Unit)?,
    onWebViewLongClicked: (() -> Unit)?,
    onTrackingClicked: (() -> Unit)?,

    // For tags menu
    onTagSearch: (String) -> Unit,

    onFilterButtonClicked: () -> Unit,
    onRefresh: () -> Unit,
    onContinueReading: () -> Unit,
    onSearch: (query: String, global: Boolean) -> Unit,

    // For cover dialog
    onCoverClicked: () -> Unit,

    // For top action menu
    onShareClicked: (() -> Unit)?,
    onDownloadActionClicked: ((DownloadAction) -> Unit)?,
    onEditCategoryClicked: (() -> Unit)?,
    onEditFetchIntervalClicked: (() -> Unit)?,
    onMigrateClicked: (() -> Unit)?,
    // SY -->
    onEditInfoClicked: () -> Unit,
    // SY <--

    // For bottom action menu
    onMultiBookmarkClicked: (List<Chapter>, bookmarked: Boolean) -> Unit,
    onMultiMarkAsReadClicked: (List<Chapter>, markAsRead: Boolean) -> Unit,
    onMarkPreviousAsReadClicked: (Chapter) -> Unit,
    onMultiDeleteClicked: (List<Chapter>) -> Unit,

    // For chapter swipe
    onChapterSwipe: (ChapterList.Item, LibraryPreferences.ChapterSwipeAction) -> Unit,

    // Chapter selection
    onChapterSelected: (ChapterList.Item, Boolean, Boolean, Boolean) -> Unit,
    onAllChapterSelected: (Boolean) -> Unit,
    onInvertSelection: () -> Unit,
) {
    val context = LocalContext.current
    val onCopyTagToClipboard: (tag: String) -> Unit = {
        if (it.isNotEmpty()) {
            context.copyToClipboard(it, it)
        }
    }

    val navigator = LocalNavigator.currentOrThrow
    val onSettingsClicked: (() -> Unit)? = {
        navigator.push(MangaSourcePreferencesScreen(state.source.id))
    }.takeIf { state.source is ConfigurableSource }

    if (!isTabletUi) {
        MangaScreenSmallImpl(
            state = state,
            snackbarHostState = snackbarHostState,
            dateRelativeTime = dateRelativeTime,
            dateFormat = dateFormat,
            fetchInterval = fetchInterval,
            chapterSwipeStartAction = chapterSwipeStartAction,
            chapterSwipeEndAction = chapterSwipeEndAction,
            onBackClicked = onBackClicked,
            onChapterClicked = onChapterClicked,
            onDownloadChapter = onDownloadChapter,
            onAddToLibraryClicked = onAddToLibraryClicked,
            onWebViewClicked = onWebViewClicked,
            onWebViewLongClicked = onWebViewLongClicked,
            onTrackingClicked = onTrackingClicked,
            onTagSearch = onTagSearch,
            onCopyTagToClipboard = onCopyTagToClipboard,
            onFilterClicked = onFilterButtonClicked,
            onRefresh = onRefresh,
            onContinueReading = onContinueReading,
            onSearch = onSearch,
            onCoverClicked = onCoverClicked,
            onShareClicked = onShareClicked,
            onDownloadActionClicked = onDownloadActionClicked,
            onEditCategoryClicked = onEditCategoryClicked,
            onEditIntervalClicked = onEditFetchIntervalClicked,
            onMigrateClicked = onMigrateClicked,
            // SY -->
            onEditInfoClicked = onEditInfoClicked,
            // SY <--
            onMultiBookmarkClicked = onMultiBookmarkClicked,
            onMultiMarkAsReadClicked = onMultiMarkAsReadClicked,
            onMarkPreviousAsReadClicked = onMarkPreviousAsReadClicked,
            onMultiDeleteClicked = onMultiDeleteClicked,
            onChapterSwipe = onChapterSwipe,
            onChapterSelected = onChapterSelected,
            onAllChapterSelected = onAllChapterSelected,
            onInvertSelection = onInvertSelection,
            onSettingsClicked = onSettingsClicked,
        )
    } else {
        MangaScreenLargeImpl(
            state = state,
            snackbarHostState = snackbarHostState,
            dateRelativeTime = dateRelativeTime,
            chapterSwipeStartAction = chapterSwipeStartAction,
            chapterSwipeEndAction = chapterSwipeEndAction,
            dateFormat = dateFormat,
            fetchInterval = fetchInterval,
            onBackClicked = onBackClicked,
            onChapterClicked = onChapterClicked,
            onDownloadChapter = onDownloadChapter,
            onAddToLibraryClicked = onAddToLibraryClicked,
            onWebViewClicked = onWebViewClicked,
            onWebViewLongClicked = onWebViewLongClicked,
            onTrackingClicked = onTrackingClicked,
            onTagSearch = onTagSearch,
            onCopyTagToClipboard = onCopyTagToClipboard,
            onFilterButtonClicked = onFilterButtonClicked,
            onRefresh = onRefresh,
            onContinueReading = onContinueReading,
            onSearch = onSearch,
            onCoverClicked = onCoverClicked,
            onShareClicked = onShareClicked,
            onDownloadActionClicked = onDownloadActionClicked,
            onEditCategoryClicked = onEditCategoryClicked,
            onEditIntervalClicked = onEditFetchIntervalClicked,
            onMigrateClicked = onMigrateClicked,
            // SY -->
            onEditInfoClicked = onEditInfoClicked,
            // SY <--
            onMultiBookmarkClicked = onMultiBookmarkClicked,
            onMultiMarkAsReadClicked = onMultiMarkAsReadClicked,
            onMarkPreviousAsReadClicked = onMarkPreviousAsReadClicked,
            onMultiDeleteClicked = onMultiDeleteClicked,
            onChapterSwipe = onChapterSwipe,
            onChapterSelected = onChapterSelected,
            onAllChapterSelected = onAllChapterSelected,
            onInvertSelection = onInvertSelection,
            onSettingsClicked = onSettingsClicked,
        )
    }
}

@Composable
private fun MangaScreenSmallImpl(
    state: MangaScreenModel.State.Success,
    snackbarHostState: SnackbarHostState,
    dateRelativeTime: Boolean,
    dateFormat: DateFormat,
    fetchInterval: Int?,
    chapterSwipeStartAction: LibraryPreferences.ChapterSwipeAction,
    chapterSwipeEndAction: LibraryPreferences.ChapterSwipeAction,
    onBackClicked: () -> Unit,
    onChapterClicked: (Chapter) -> Unit,
    onDownloadChapter: ((List<ChapterList.Item>, ChapterDownloadAction) -> Unit)?,
    onAddToLibraryClicked: () -> Unit,
    onWebViewClicked: (() -> Unit)?,
    onWebViewLongClicked: (() -> Unit)?,
    onTrackingClicked: (() -> Unit)?,

    // For tags menu
    onTagSearch: (String) -> Unit,
    onCopyTagToClipboard: (tag: String) -> Unit,

    onFilterClicked: () -> Unit,
    onRefresh: () -> Unit,
    onContinueReading: () -> Unit,
    onSearch: (query: String, global: Boolean) -> Unit,

    // For cover dialog
    onCoverClicked: () -> Unit,

    // For top action menu
    onShareClicked: (() -> Unit)?,
    onDownloadActionClicked: ((DownloadAction) -> Unit)?,
    onEditCategoryClicked: (() -> Unit)?,
    onEditIntervalClicked: (() -> Unit)?,
    onMigrateClicked: (() -> Unit)?,
    onSettingsClicked: (() -> Unit)?,

    // SY -->
    onEditInfoClicked: () -> Unit,
    // SY <--

    // For bottom action menu
    onMultiBookmarkClicked: (List<Chapter>, bookmarked: Boolean) -> Unit,
    onMultiMarkAsReadClicked: (List<Chapter>, markAsRead: Boolean) -> Unit,
    onMarkPreviousAsReadClicked: (Chapter) -> Unit,
    onMultiDeleteClicked: (List<Chapter>) -> Unit,

    // For chapter swipe
    onChapterSwipe: (ChapterList.Item, LibraryPreferences.ChapterSwipeAction) -> Unit,

    // Chapter selection
    onChapterSelected: (ChapterList.Item, Boolean, Boolean, Boolean) -> Unit,
    onAllChapterSelected: (Boolean) -> Unit,
    onInvertSelection: () -> Unit,
) {
    val chapterListState = rememberLazyListState()

    val (chapters, listItem, isAnySelected) = remember(state) {
        Triple(
            first = state.processedChapters,
            second = state.chapterListItems,
            third = state.isAnySelected,
        )
    }

    val internalOnBackPressed = {
        if (isAnySelected) {
            onAllChapterSelected(false)
        } else {
            onBackClicked()
        }
    }
    BackHandler(onBack = internalOnBackPressed)

    Scaffold(
        topBar = {
            val selectedChapterCount: Int = remember(chapters) {
                chapters.count { it.selected }
<<<<<<< HEAD
            }
            val isFirstItemVisible by remember {
                derivedStateOf { chapterListState.firstVisibleItemIndex == 0 }
            }
=======
            }
            val isFirstItemVisible by remember {
                derivedStateOf { chapterListState.firstVisibleItemIndex == 0 }
            }
>>>>>>> dffbf136
            val isFirstItemScrolled by remember {
                derivedStateOf { chapterListState.firstVisibleItemScrollOffset > 0 }
            }
            val animatedTitleAlpha by animateFloatAsState(
                if (!isFirstItemVisible) 1f else 0f,
                label = "Top Bar Title",
            )
            val animatedBgAlpha by animateFloatAsState(
                if (!isFirstItemVisible || isFirstItemScrolled) 1f else 0f,
                label = "Top Bar Background",
            )
            EntryToolbar(
                title = state.manga.title,
                titleAlphaProvider = { animatedTitleAlpha },
                backgroundAlphaProvider = { animatedBgAlpha },
                hasFilters = state.filterActive,
                onBackClicked = internalOnBackPressed,
                onClickFilter = onFilterClicked,
                onClickShare = onShareClicked,
                onClickDownload = onDownloadActionClicked,
                onClickEditCategory = onEditCategoryClicked,
                onClickRefresh = onRefresh,
                onClickMigrate = onMigrateClicked,
<<<<<<< HEAD
=======
                // SY -->
                onClickEditInfo = onEditInfoClicked.takeIf { state.manga.favorite },
                // SY <--
>>>>>>> dffbf136
                onClickSettings = onSettingsClicked,
                changeAnimeSkipIntro = null,
                actionModeCounter = selectedChapterCount,
                onSelectAll = { onAllChapterSelected(true) },
                onInvertSelection = { onInvertSelection() },
                isManga = true,
            )
        },
        bottomBar = {
            val selectedChapters = remember(chapters) {
                chapters.filter { it.selected }
            }
            SharedMangaBottomActionMenu(
                selected = selectedChapters,
                onMultiBookmarkClicked = onMultiBookmarkClicked,
                onMultiMarkAsReadClicked = onMultiMarkAsReadClicked,
                onMarkPreviousAsReadClicked = onMarkPreviousAsReadClicked,
                onDownloadChapter = onDownloadChapter,
                onMultiDeleteClicked = onMultiDeleteClicked,
                fillFraction = 1f,
            )
        },
        snackbarHost = { SnackbarHost(hostState = snackbarHostState) },
        floatingActionButton = {
            val isFABVisible = remember(chapters) {
                chapters.fastAny { !it.chapter.read } && !isAnySelected
            }
            AnimatedVisibility(
                visible = isFABVisible,
                enter = fadeIn(),
                exit = fadeOut(),
            ) {
                ExtendedFloatingActionButton(
                    text = {
                        val isReading = remember(state.chapters) {
                            state.chapters.fastAny { it.chapter.read }
                        }
                        Text(text = stringResource(if (isReading) R.string.action_resume else R.string.action_start))
                    },
                    icon = { Icon(imageVector = Icons.Filled.PlayArrow, contentDescription = null) },
                    onClick = onContinueReading,
                    expanded = chapterListState.isScrollingUp() || chapterListState.isScrolledToEnd(),
                )
            }
        },
    ) { contentPadding ->
        val topPadding = contentPadding.calculateTopPadding()

        PullRefresh(
            refreshing = state.isRefreshingData,
            onRefresh = onRefresh,
            enabled = { !isAnySelected },
            indicatorPadding = PaddingValues(top = topPadding),
        ) {
            val layoutDirection = LocalLayoutDirection.current
            VerticalFastScroller(
                listState = chapterListState,
                topContentPadding = topPadding,
                endContentPadding = contentPadding.calculateEndPadding(layoutDirection),
            ) {
                LazyColumn(
                    modifier = Modifier.fillMaxHeight(),
                    state = chapterListState,
                    contentPadding = PaddingValues(
                        start = contentPadding.calculateStartPadding(layoutDirection),
                        end = contentPadding.calculateEndPadding(layoutDirection),
                        bottom = contentPadding.calculateBottomPadding(),
                    ),
                ) {
                    item(
                        key = EntryScreenItem.INFO_BOX,
                        contentType = EntryScreenItem.INFO_BOX,
                    ) {
                        MangaInfoBox(
                            isTabletUi = false,
                            appBarPadding = topPadding,
                            title = state.manga.title,
                            author = state.manga.author,
                            artist = state.manga.artist,
                            sourceName = remember { state.source.getNameForMangaInfo() },
                            isStubSource = remember { state.source is StubMangaSource },
                            coverDataProvider = { state.manga },
                            status = state.manga.status,
                            onCoverClick = onCoverClicked,
                            doSearch = onSearch,
                        )
                    }

                    item(
                        key = EntryScreenItem.ACTION_ROW,
                        contentType = EntryScreenItem.ACTION_ROW,
                    ) {
                        MangaActionRow(
                            favorite = state.manga.favorite,
                            trackingCount = state.trackingCount,
                            fetchInterval = fetchInterval,
                            isUserIntervalMode = state.manga.fetchInterval < 0,
                            onAddToLibraryClicked = onAddToLibraryClicked,
                            onWebViewClicked = onWebViewClicked,
                            onWebViewLongClicked = onWebViewLongClicked,
                            onTrackingClicked = onTrackingClicked,
                            onEditIntervalClicked = onEditIntervalClicked,
                            onEditCategory = onEditCategoryClicked,
                        )
                    }

                    item(
                        key = EntryScreenItem.DESCRIPTION_WITH_TAG,
                        contentType = EntryScreenItem.DESCRIPTION_WITH_TAG,
                    ) {
                        ExpandableMangaDescription(
                            defaultExpandState = state.isFromSource,
                            description = state.manga.description,
                            tagsProvider = { state.manga.genre },
                            onTagSearch = onTagSearch,
                            onCopyTagToClipboard = onCopyTagToClipboard,
                        )
                    }

                    item(
                        key = EntryScreenItem.ITEM_HEADER,
                        contentType = EntryScreenItem.ITEM_HEADER,
                    ) {
                        val missingItemsCount = remember(chapters) {
                            chapters.map { it.chapter.chapterNumber }.missingItemsCount()
                        }
                        ItemHeader(
                            enabled = !isAnySelected,
                            itemCount = chapters.size,
                            missingItemsCount = missingItemsCount,
                            onClick = onFilterClicked,
                            isManga = true,
                        )
                    }

                    sharedChapterItems(
                        manga = state.manga,
                        chapters = listItem,
                        isAnyChapterSelected = chapters.fastAny { it.selected },
                        dateRelativeTime = dateRelativeTime,
                        dateFormat = dateFormat,
                        chapterSwipeStartAction = chapterSwipeStartAction,
                        chapterSwipeEndAction = chapterSwipeEndAction,
                        onChapterClicked = onChapterClicked,
                        onDownloadChapter = onDownloadChapter,
                        onChapterSelected = onChapterSelected,
                        onChapterSwipe = onChapterSwipe,
                    )
                }
            }
        }
    }
}

@Composable
fun MangaScreenLargeImpl(
    state: MangaScreenModel.State.Success,
    snackbarHostState: SnackbarHostState,
    dateRelativeTime: Boolean,
    dateFormat: DateFormat,
    fetchInterval: Int?,
    chapterSwipeStartAction: LibraryPreferences.ChapterSwipeAction,
    chapterSwipeEndAction: LibraryPreferences.ChapterSwipeAction,
    onBackClicked: () -> Unit,
    onChapterClicked: (Chapter) -> Unit,
    onDownloadChapter: ((List<ChapterList.Item>, ChapterDownloadAction) -> Unit)?,
    onAddToLibraryClicked: () -> Unit,
    onWebViewClicked: (() -> Unit)?,
    onWebViewLongClicked: (() -> Unit)?,
    onTrackingClicked: (() -> Unit)?,

    // For tags menu
    onTagSearch: (String) -> Unit,
    onCopyTagToClipboard: (tag: String) -> Unit,

    onFilterButtonClicked: () -> Unit,
    onRefresh: () -> Unit,
    onContinueReading: () -> Unit,
    onSearch: (query: String, global: Boolean) -> Unit,

    // For cover dialog
    onCoverClicked: () -> Unit,

    // For top action menu
    onShareClicked: (() -> Unit)?,
    onDownloadActionClicked: ((DownloadAction) -> Unit)?,
    onEditCategoryClicked: (() -> Unit)?,
    onEditIntervalClicked: (() -> Unit)?,
    onMigrateClicked: (() -> Unit)?,
    onSettingsClicked: (() -> Unit)?,

    // SY -->
    onEditInfoClicked: () -> Unit,
    // SY <--

    // For bottom action menu
    onMultiBookmarkClicked: (List<Chapter>, bookmarked: Boolean) -> Unit,
    onMultiMarkAsReadClicked: (List<Chapter>, markAsRead: Boolean) -> Unit,
    onMarkPreviousAsReadClicked: (Chapter) -> Unit,
    onMultiDeleteClicked: (List<Chapter>) -> Unit,

    // For swipe actions
    onChapterSwipe: (ChapterList.Item, LibraryPreferences.ChapterSwipeAction) -> Unit,

    // Chapter selection
    onChapterSelected: (ChapterList.Item, Boolean, Boolean, Boolean) -> Unit,
    onAllChapterSelected: (Boolean) -> Unit,
    onInvertSelection: () -> Unit,
) {
    val layoutDirection = LocalLayoutDirection.current
    val density = LocalDensity.current

    val (chapters, listItem, isAnySelected) = remember(state) {
        Triple(
            first = state.processedChapters,
            second = state.chapterListItems,
            third = state.isAnySelected,
        )
    }

    val insetPadding = WindowInsets.systemBars.only(WindowInsetsSides.Horizontal).asPaddingValues()
    var topBarHeight by remember { mutableIntStateOf(0) }

    val chapterListState = rememberLazyListState()

    val internalOnBackPressed = {
        if (isAnySelected) {
            onAllChapterSelected(false)
        } else {
            onBackClicked()
        }
    }
    BackHandler(onBack = internalOnBackPressed)

    Scaffold(
        topBar = {
            val selectedChapterCount = remember(chapters) {
                chapters.count { it.selected }
            }
            EntryToolbar(
                modifier = Modifier.onSizeChanged { topBarHeight = it.height },
                title = state.manga.title,
                titleAlphaProvider = { if (isAnySelected) 1f else 0f },
                backgroundAlphaProvider = { 1f },
                hasFilters = state.filterActive,
                onBackClicked = internalOnBackPressed,
                onClickFilter = onFilterButtonClicked,
                onClickShare = onShareClicked,
                onClickDownload = onDownloadActionClicked,
                onClickEditCategory = onEditCategoryClicked,
                onClickRefresh = onRefresh,
                onClickMigrate = onMigrateClicked,
<<<<<<< HEAD
=======
                // SY -->
                onClickEditInfo = onEditInfoClicked.takeIf { state.manga.favorite },
                // SY <--
>>>>>>> dffbf136
                onClickSettings = onSettingsClicked,
                changeAnimeSkipIntro = null,
                actionModeCounter = selectedChapterCount,
                onSelectAll = { onAllChapterSelected(true) },
                onInvertSelection = { onInvertSelection() },
                isManga = true,
            )
        },
        bottomBar = {
            Box(
                modifier = Modifier.fillMaxWidth(),
                contentAlignment = Alignment.BottomEnd,
            ) {
                val selectedChapters = remember(chapters) {
                    chapters.filter { it.selected }
                }
                SharedMangaBottomActionMenu(
                    selected = selectedChapters,
                    onMultiBookmarkClicked = onMultiBookmarkClicked,
                    onMultiMarkAsReadClicked = onMultiMarkAsReadClicked,
                    onMarkPreviousAsReadClicked = onMarkPreviousAsReadClicked,
                    onDownloadChapter = onDownloadChapter,
                    onMultiDeleteClicked = onMultiDeleteClicked,
                    fillFraction = 0.5f,
                )
            }
        },
        snackbarHost = { SnackbarHost(hostState = snackbarHostState) },
        floatingActionButton = {
            val isFABVisible = remember(chapters) {
                chapters.fastAny { !it.chapter.read } && !isAnySelected
            }
            AnimatedVisibility(
                visible = isFABVisible,
                enter = fadeIn(),
                exit = fadeOut(),
            ) {
                ExtendedFloatingActionButton(
                    text = {
                        val isReading = remember(state.chapters) {
                            state.chapters.fastAny { it.chapter.read }
                        }
                        Text(
                            text = stringResource(
                                if (isReading) R.string.action_resume else R.string.action_start,
                            ),
                        )
                    },
                    icon = { Icon(imageVector = Icons.Filled.PlayArrow, contentDescription = null) },
                    onClick = onContinueReading,
                    expanded = chapterListState.isScrollingUp() || chapterListState.isScrolledToEnd(),
                )
            }
        },
    ) { contentPadding ->
        PullRefresh(
            refreshing = state.isRefreshingData,
            onRefresh = onRefresh,
            enabled = { !isAnySelected },
            indicatorPadding = PaddingValues(
                start = insetPadding.calculateStartPadding(layoutDirection),
                top = with(density) { topBarHeight.toDp() },
                end = insetPadding.calculateEndPadding(layoutDirection),
            ),
        ) {
            TwoPanelBox(
                modifier = Modifier.padding(
                    start = contentPadding.calculateStartPadding(layoutDirection),
                    end = contentPadding.calculateEndPadding(layoutDirection),
                ),
                startContent = {
                    Column(
                        modifier = Modifier
                            .verticalScroll(rememberScrollState())
                            .padding(bottom = contentPadding.calculateBottomPadding()),
                    ) {
                        MangaInfoBox(
                            isTabletUi = true,
                            appBarPadding = contentPadding.calculateTopPadding(),
                            title = state.manga.title,
                            author = state.manga.author,
                            artist = state.manga.artist,
                            sourceName = remember { state.source.getNameForMangaInfo() },
                            isStubSource = remember { state.source is StubMangaSource },
                            coverDataProvider = { state.manga },
                            status = state.manga.status,
                            onCoverClick = onCoverClicked,
                            doSearch = onSearch,
                        )
                        MangaActionRow(
                            favorite = state.manga.favorite,
                            trackingCount = state.trackingCount,
                            fetchInterval = fetchInterval,
                            isUserIntervalMode = state.manga.fetchInterval < 0,
                            onAddToLibraryClicked = onAddToLibraryClicked,
                            onWebViewClicked = onWebViewClicked,
                            onWebViewLongClicked = onWebViewLongClicked,
                            onTrackingClicked = onTrackingClicked,
                            onEditIntervalClicked = onEditIntervalClicked,
                            onEditCategory = onEditCategoryClicked,
                        )
                        ExpandableMangaDescription(
                            defaultExpandState = true,
                            description = state.manga.description,
                            tagsProvider = { state.manga.genre },
                            onTagSearch = onTagSearch,
                            onCopyTagToClipboard = onCopyTagToClipboard,
                        )
                    }
                },
                endContent = {
                    VerticalFastScroller(
                        listState = chapterListState,
                        topContentPadding = contentPadding.calculateTopPadding(),
                    ) {
                        LazyColumn(
                            modifier = Modifier.fillMaxHeight(),
                            state = chapterListState,
                            contentPadding = PaddingValues(
                                top = contentPadding.calculateTopPadding(),
                                bottom = contentPadding.calculateBottomPadding(),
                            ),
                        ) {
                            item(
                                key = EntryScreenItem.ITEM_HEADER,
                                contentType = EntryScreenItem.ITEM_HEADER,
                            ) {
                                val missingItemsCount = remember(chapters) {
                                    chapters.map { it.chapter.chapterNumber }.missingItemsCount()
                                }
                                ItemHeader(
                                    enabled = !isAnySelected,
                                    itemCount = chapters.size,
                                    missingItemsCount = missingItemsCount,
                                    onClick = onFilterButtonClicked,
                                    isManga = true,
                                )
                            }

                            sharedChapterItems(
                                manga = state.manga,
                                chapters = listItem,
                                isAnyChapterSelected = chapters.fastAny { it.selected },
                                dateRelativeTime = dateRelativeTime,
                                dateFormat = dateFormat,
                                chapterSwipeStartAction = chapterSwipeStartAction,
                                chapterSwipeEndAction = chapterSwipeEndAction,
                                onChapterClicked = onChapterClicked,
                                onDownloadChapter = onDownloadChapter,
                                onChapterSelected = onChapterSelected,
                                onChapterSwipe = onChapterSwipe,
                            )
                        }
                    }
                },
            )
        }
    }
}

@Composable
private fun SharedMangaBottomActionMenu(
    selected: List<ChapterList.Item>,
    onMultiBookmarkClicked: (List<Chapter>, bookmarked: Boolean) -> Unit,
    onMultiMarkAsReadClicked: (List<Chapter>, markAsRead: Boolean) -> Unit,
    onMarkPreviousAsReadClicked: (Chapter) -> Unit,
    onDownloadChapter: ((List<ChapterList.Item>, ChapterDownloadAction) -> Unit)?,
    onMultiDeleteClicked: (List<Chapter>) -> Unit,
    fillFraction: Float,
    modifier: Modifier = Modifier,
) {
    EntryBottomActionMenu(
        visible = selected.isNotEmpty(),
        modifier = modifier.fillMaxWidth(fillFraction),
        onBookmarkClicked = {
            onMultiBookmarkClicked.invoke(selected.fastMap { it.chapter }, true)
        }.takeIf { selected.fastAny { !it.chapter.bookmark } },
        onRemoveBookmarkClicked = {
            onMultiBookmarkClicked.invoke(selected.fastMap { it.chapter }, false)
        }.takeIf { selected.fastAll { it.chapter.bookmark } },
        onMarkAsViewedClicked = {
            onMultiMarkAsReadClicked(selected.fastMap { it.chapter }, true)
        }.takeIf { selected.fastAny { !it.chapter.read } },
        onMarkAsUnviewedClicked = {
            onMultiMarkAsReadClicked(selected.fastMap { it.chapter }, false)
        }.takeIf { selected.fastAny { it.chapter.read || it.chapter.lastPageRead > 0L } },
        onMarkPreviousAsViewedClicked = {
            onMarkPreviousAsReadClicked(selected[0].chapter)
        }.takeIf { selected.size == 1 },
        onDownloadClicked = {
            onDownloadChapter!!(selected.toList(), ChapterDownloadAction.START)
        }.takeIf {
            onDownloadChapter != null && selected.fastAny { it.downloadState != MangaDownload.State.DOWNLOADED }
        },
        onDeleteClicked = {
            onMultiDeleteClicked(selected.fastMap { it.chapter })
        }.takeIf {
            onDownloadChapter != null && selected.fastAny { it.downloadState == MangaDownload.State.DOWNLOADED }
        },
        isManga = true,
    )
}

private fun LazyListScope.sharedChapterItems(
    manga: Manga,
    chapters: List<ChapterList>,
    isAnyChapterSelected: Boolean,
    dateRelativeTime: Boolean,
    dateFormat: DateFormat,
    chapterSwipeStartAction: LibraryPreferences.ChapterSwipeAction,
    chapterSwipeEndAction: LibraryPreferences.ChapterSwipeAction,
    onChapterClicked: (Chapter) -> Unit,
    onDownloadChapter: ((List<ChapterList.Item>, ChapterDownloadAction) -> Unit)?,
    onChapterSelected: (ChapterList.Item, Boolean, Boolean, Boolean) -> Unit,
    onChapterSwipe: (ChapterList.Item, LibraryPreferences.ChapterSwipeAction) -> Unit,
) {
    items(
        items = chapters,
        key = { item ->
            when (item) {
                is ChapterList.MissingCount -> "missing-count-${item.id}"
                is ChapterList.Item -> "chapter-${item.id}"
            }
        },
        contentType = { EntryScreenItem.ITEM },
    ) { item ->
        val haptic = LocalHapticFeedback.current
        val context = LocalContext.current

        when (item) {
            is ChapterList.MissingCount -> {
                MissingChapterCountListItem(count = item.count)
            }
            is ChapterList.Item -> {
                MangaChapterListItem(
                    title = if (manga.displayMode == Manga.CHAPTER_DISPLAY_NUMBER) {
                        stringResource(
                            R.string.display_mode_chapter,
                            formatChapterNumber(item.chapter.chapterNumber),
                        )
                    } else {
                        item.chapter.name
                    },
                    date = item.chapter.dateUpload
                        .takeIf { it > 0L }
                        ?.let {
                            Date(it).toRelativeString(
                                context,
                                dateRelativeTime,
                                dateFormat,
                            )
                        },
                    readProgress = item.chapter.lastPageRead
                        .takeIf { !item.chapter.read && it > 0L }
                        ?.let {
                            stringResource(
                                R.string.chapter_progress,
                                it + 1,
                            )
                        },
                    scanlator = item.chapter.scanlator.takeIf { !it.isNullOrBlank() },
                    read = item.chapter.read,
                    bookmark = item.chapter.bookmark,
                    selected = item.selected,
                    downloadIndicatorEnabled = !isAnyChapterSelected,
                    downloadStateProvider = { item.downloadState },
                    downloadProgressProvider = { item.downloadProgress },
                    chapterSwipeStartAction = chapterSwipeStartAction,
                    chapterSwipeEndAction = chapterSwipeEndAction,
                    onLongClick = {
                        onChapterSelected(item, !item.selected, true, true)
                        haptic.performHapticFeedback(HapticFeedbackType.LongPress)
                    },
                    onClick = {
                        onChapterItemClick(
                            chapterItem = item,
                            isAnyChapterSelected = isAnyChapterSelected,
                            onToggleSelection = { onChapterSelected(item, !item.selected, true, false) },
                            onChapterClicked = onChapterClicked,
                        )
                    },
                    onDownloadClick = if (onDownloadChapter != null) {
                        { onDownloadChapter(listOf(item), it) }
                    } else {
                        null
                    },
                    onChapterSwipe = {
                        onChapterSwipe(item, it)
                    },
                )
            }
        }
    }
}

private fun onChapterItemClick(
    chapterItem: ChapterList.Item,
    isAnyChapterSelected: Boolean,
    onToggleSelection: (Boolean) -> Unit,
    onChapterClicked: (Chapter) -> Unit,
) {
    when {
        chapterItem.selected -> onToggleSelection(false)
        isAnyChapterSelected -> onToggleSelection(true)
        else -> onChapterClicked(chapterItem.chapter)
    }
}<|MERGE_RESOLUTION|>--- conflicted
+++ resolved
@@ -314,17 +314,10 @@
         topBar = {
             val selectedChapterCount: Int = remember(chapters) {
                 chapters.count { it.selected }
-<<<<<<< HEAD
             }
             val isFirstItemVisible by remember {
                 derivedStateOf { chapterListState.firstVisibleItemIndex == 0 }
             }
-=======
-            }
-            val isFirstItemVisible by remember {
-                derivedStateOf { chapterListState.firstVisibleItemIndex == 0 }
-            }
->>>>>>> dffbf136
             val isFirstItemScrolled by remember {
                 derivedStateOf { chapterListState.firstVisibleItemScrollOffset > 0 }
             }
@@ -348,12 +341,9 @@
                 onClickEditCategory = onEditCategoryClicked,
                 onClickRefresh = onRefresh,
                 onClickMigrate = onMigrateClicked,
-<<<<<<< HEAD
-=======
                 // SY -->
                 onClickEditInfo = onEditInfoClicked.takeIf { state.manga.favorite },
                 // SY <--
->>>>>>> dffbf136
                 onClickSettings = onSettingsClicked,
                 changeAnimeSkipIntro = null,
                 actionModeCounter = selectedChapterCount,
@@ -606,12 +596,9 @@
                 onClickEditCategory = onEditCategoryClicked,
                 onClickRefresh = onRefresh,
                 onClickMigrate = onMigrateClicked,
-<<<<<<< HEAD
-=======
                 // SY -->
                 onClickEditInfo = onEditInfoClicked.takeIf { state.manga.favorite },
                 // SY <--
->>>>>>> dffbf136
                 onClickSettings = onSettingsClicked,
                 changeAnimeSkipIntro = null,
                 actionModeCounter = selectedChapterCount,
