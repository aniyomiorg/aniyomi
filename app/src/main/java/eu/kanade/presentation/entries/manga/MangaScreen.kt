--- conflicted
+++ resolved
@@ -582,13 +582,10 @@
                 onClickEditCategory = onEditCategoryClicked,
                 onClickRefresh = onRefresh,
                 onClickMigrate = onMigrateClicked,
-<<<<<<< HEAD
                 onCancelActionMode = { onAllChapterSelected(false) },
-=======
                 // SY -->
                 onClickEditInfo = onEditInfoClicked.takeIf { state.manga.favorite },
                 // SY <--
->>>>>>> cff8e58b
                 onClickSettings = onSettingsClicked,
                 changeAnimeSkipIntro = null,
                 actionModeCounter = selectedChapterCount,
