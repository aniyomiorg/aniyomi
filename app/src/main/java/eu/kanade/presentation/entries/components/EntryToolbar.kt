package eu.kanade.presentation.entries.components

<<<<<<< HEAD
import androidx.compose.material.icons.Icons
=======
import androidx.compose.foundation.layout.Column
import androidx.compose.foundation.layout.Row
import androidx.compose.material.icons.Icons
import androidx.compose.material.icons.filled.Home
import androidx.compose.material.icons.outlined.Close
>>>>>>> cff8e58b
import androidx.compose.material.icons.outlined.Download
import androidx.compose.material.icons.outlined.FilterList
import androidx.compose.material.icons.outlined.FlipToBack
import androidx.compose.material.icons.outlined.SelectAll
import androidx.compose.material3.LocalContentColor
import androidx.compose.material3.MaterialTheme
import androidx.compose.material3.surfaceColorAtElevation
import androidx.compose.runtime.Composable
import androidx.compose.runtime.getValue
import androidx.compose.runtime.mutableStateOf
import androidx.compose.runtime.remember
import androidx.compose.runtime.setValue
import androidx.compose.ui.Modifier
import androidx.compose.ui.draw.alpha
import androidx.compose.ui.unit.dp
import cafe.adriel.voyager.navigator.LocalNavigator
import eu.kanade.domain.ui.UiPreferences
import eu.kanade.presentation.components.AppBar
import eu.kanade.presentation.components.AppBarActions
import eu.kanade.presentation.components.AppBarTitle
import eu.kanade.presentation.components.EntryDownloadDropdownMenu
import eu.kanade.presentation.entries.DownloadAction
import eu.kanade.tachiyomi.ui.browse.anime.source.browse.BrowseAnimeSourceScreen
import eu.kanade.tachiyomi.ui.browse.anime.source.feed.SourceFeedScreen
import eu.kanade.tachiyomi.ui.entries.anime.AnimeScreen
import kotlinx.collections.immutable.persistentListOf
import tachiyomi.i18n.MR
import tachiyomi.i18n.tail.TLMR
import tachiyomi.presentation.core.i18n.stringResource
import tachiyomi.presentation.core.theme.active
import uy.kohesive.injekt.Injekt
import uy.kohesive.injekt.api.get

@Composable
@Suppress("LongMethod", "CyclomaticComplexMethod")
fun EntryToolbar(
    title: String,
    hasFilters: Boolean,
    navigateUp: () -> Unit,
    onClickFilter: () -> Unit,
    onClickShare: (() -> Unit)?,
    onClickDownload: ((DownloadAction) -> Unit)?,
    onClickEditCategory: (() -> Unit)?,
    onClickRefresh: () -> Unit,
    onClickMigrate: (() -> Unit)?,
    onClickSettings: (() -> Unit)?,
    // Anime only
    changeAnimeSkipIntro: (() -> Unit)?,
    // SY -->
    onClickEditInfo: (() -> Unit)?,
    // KMK -->
    onClickRelatedAnimes: (() -> Unit)?,
    // KMK <--
    // SY <--
    // For action mode
    actionModeCounter: Int,
    onCancelActionMode: () -> Unit,
    onSelectAll: () -> Unit,
    onInvertSelection: () -> Unit,
    titleAlphaProvider: () -> Float,
    backgroundAlphaProvider: () -> Float,
    isManga: Boolean,
    modifier: Modifier = Modifier,
) {
<<<<<<< HEAD
    val isActionMode = actionModeCounter > 0
    AppBar(
        titleContent = {
            if (isActionMode) {
                AppBarTitle(actionModeCounter.toString())
            } else {
                AppBarTitle(title, modifier = Modifier.alpha(titleAlphaProvider()))
            }
        },
=======
    // KMK -->
    val navigator = LocalNavigator.current
    fun onHomeClicked() = navigator?.popUntil { screen ->
        screen is SourceFeedScreen || screen is BrowseAnimeSourceScreen
    }
    val isHomeEnabled = Injekt.get<UiPreferences>().showHomeOnRelatedAnimes().get()
    // KMK <--
    Column(
>>>>>>> cff8e58b
        modifier = modifier,
        backgroundColor = MaterialTheme.colorScheme
            .surfaceColorAtElevation(3.dp)
            .copy(alpha = if (isActionMode) 1f else backgroundAlphaProvider()),
        navigateUp = navigateUp,
        actions = {
            var downloadExpanded by remember { mutableStateOf(false) }
            if (onClickDownload != null) {
                val onDismissRequest = { downloadExpanded = false }
                EntryDownloadDropdownMenu(
                    expanded = downloadExpanded,
                    onDismissRequest = onDismissRequest,
                    onDownloadClicked = onClickDownload,
                    isManga = isManga,
                )
<<<<<<< HEAD
            }

            val filterTint = if (hasFilters) MaterialTheme.colorScheme.active else LocalContentColor.current
            AppBarActions(
                actions = persistentListOf<AppBar.AppBarAction>().builder().apply {
                    if (isActionMode) {
                        add(
=======
            },
            navigationIcon = {
                Row {
                    IconButton(onClick = onBackClicked) {
                        UpIcon(navigationIcon = Icons.Outlined.Close.takeIf { isActionMode })
                    }
                    // KMK -->
                    if (isHomeEnabled && navigator != null) {
                        if (navigator.size >= 2 &&
                            navigator.items[navigator.size - 2] is AnimeScreen ||
                            navigator.size >= 5
                        ) {
                            IconButton(onClick = { onHomeClicked() }) {
                                UpIcon(navigationIcon = Icons.Filled.Home)
                            }
                        }
                    }
                    // KMK <--
                }
            },
            actions = {
                if (isActionMode) {
                    AppBarActions(
                        persistentListOf(
>>>>>>> cff8e58b
                            AppBar.Action(
                                title = stringResource(MR.strings.action_select_all),
                                icon = Icons.Outlined.SelectAll,
                                onClick = onSelectAll,
                            ),
                        )
                        add(
                            AppBar.Action(
                                title = stringResource(MR.strings.action_select_inverse),
                                icon = Icons.Outlined.FlipToBack,
                                onClick = onInvertSelection,
                            ),
                        )
                        return@apply
                    }
                    if (onClickDownload != null) {
                        add(
                            AppBar.Action(
                                title = stringResource(MR.strings.manga_download),
                                icon = Icons.Outlined.Download,
                                onClick = { downloadExpanded = !downloadExpanded },
                            ),
                        )
                    }
                    add(
                        AppBar.Action(
                            title = stringResource(MR.strings.action_filter),
                            icon = Icons.Outlined.FilterList,
                            iconTint = filterTint,
                            onClick = onClickFilter,
                        ),
                    )
                    if (changeAnimeSkipIntro != null) {
                        add(
                            AppBar.OverflowAction(
                                title = stringResource(MR.strings.action_change_intro_length),
                                onClick = changeAnimeSkipIntro,
                            ),
                        )
                    }
<<<<<<< HEAD
                    add(
                        AppBar.OverflowAction(
                            title = stringResource(MR.strings.action_webview_refresh),
                            onClick = onClickRefresh,
                        ),
=======

                    val filterTint = if (hasFilters) MaterialTheme.colorScheme.active else LocalContentColor.current
                    AppBarActions(
                        actions = persistentListOf<AppBar.AppBarAction>().builder()
                            .apply {
                                if (onClickDownload != null) {
                                    add(
                                        AppBar.Action(
                                            title = stringResource(MR.strings.manga_download),
                                            icon = Icons.Outlined.Download,
                                            onClick = { downloadExpanded = !downloadExpanded },
                                        ),
                                    )
                                }
                                add(
                                    AppBar.Action(
                                        title = stringResource(MR.strings.action_filter),
                                        icon = Icons.Outlined.FilterList,
                                        iconTint = filterTint,
                                        onClick = onClickFilter,
                                    ),
                                )
                                // SY -->
                                if (onClickEditInfo != null) {
                                    add(
                                        AppBar.OverflowAction(
                                            title = stringResource(TLMR.strings.action_edit_info),
                                            onClick = onClickEditInfo,
                                        ),
                                    )
                                }
                                // SY <--
                                if (changeAnimeSkipIntro != null) {
                                    add(
                                        AppBar.OverflowAction(
                                            title = stringResource(MR.strings.action_change_intro_length),
                                            onClick = changeAnimeSkipIntro,
                                        ),
                                    )
                                }
                                add(
                                    AppBar.OverflowAction(
                                        title = stringResource(MR.strings.action_webview_refresh),
                                        onClick = onClickRefresh,
                                    ),
                                )
                                if (onClickEditCategory != null) {
                                    add(
                                        AppBar.OverflowAction(
                                            title = stringResource(MR.strings.action_edit_categories),
                                            onClick = onClickEditCategory,
                                        ),
                                    )
                                }
                                if (onClickMigrate != null) {
                                    add(
                                        AppBar.OverflowAction(
                                            title = stringResource(MR.strings.action_migrate),
                                            onClick = onClickMigrate,
                                        ),
                                    )
                                }
                                if (onClickShare != null) {
                                    add(
                                        AppBar.OverflowAction(
                                            title = stringResource(MR.strings.action_share),
                                            onClick = onClickShare,
                                        ),
                                    )
                                }
                                // KMK -->
                                if (onClickRelatedAnimes != null) {
                                    add(
                                        AppBar.OverflowAction(
                                            title = stringResource(TLMR.strings.pref_source_related_mangas),
                                            onClick = onClickRelatedAnimes,
                                        ),
                                    )
                                }
                                // KMK <--
                                if (onClickSettings != null) {
                                    add(
                                        AppBar.OverflowAction(
                                            title = stringResource(MR.strings.settings),
                                            onClick = onClickSettings,
                                        ),
                                    )
                                }
                            }
                            .build(),
>>>>>>> cff8e58b
                    )

                    if (onClickEditCategory != null) {
                        add(
                            AppBar.OverflowAction(
                                title = stringResource(MR.strings.action_edit_categories),
                                onClick = onClickEditCategory,
                            ),
                        )
                    }
                    if (onClickMigrate != null) {
                        add(
                            AppBar.OverflowAction(
                                title = stringResource(MR.strings.action_migrate),
                                onClick = onClickMigrate,
                            ),
                        )
                    }
                    if (onClickShare != null) {
                        add(
                            AppBar.OverflowAction(
                                title = stringResource(MR.strings.action_share),
                                onClick = onClickShare,
                            ),
                        )
                    }
                    if (onClickSettings != null) {
                        add(
                            AppBar.OverflowAction(
                                title = stringResource(MR.strings.settings),
                                onClick = onClickSettings,
                            ),
                        )
                    }
                }
                    .build(),
            )
        },
        isActionMode = isActionMode,
        onCancelActionMode = onCancelActionMode,
    )
}<|MERGE_RESOLUTION|>--- conflicted
+++ resolved
@@ -1,14 +1,8 @@
 package eu.kanade.presentation.entries.components
 
-<<<<<<< HEAD
-import androidx.compose.material.icons.Icons
-=======
-import androidx.compose.foundation.layout.Column
 import androidx.compose.foundation.layout.Row
 import androidx.compose.material.icons.Icons
 import androidx.compose.material.icons.filled.Home
-import androidx.compose.material.icons.outlined.Close
->>>>>>> cff8e58b
 import androidx.compose.material.icons.outlined.Download
 import androidx.compose.material.icons.outlined.FilterList
 import androidx.compose.material.icons.outlined.FlipToBack
@@ -73,7 +67,6 @@
     isManga: Boolean,
     modifier: Modifier = Modifier,
 ) {
-<<<<<<< HEAD
     val isActionMode = actionModeCounter > 0
     AppBar(
         titleContent = {
@@ -82,8 +75,6 @@
             } else {
                 AppBarTitle(title, modifier = Modifier.alpha(titleAlphaProvider()))
             }
-        },
-=======
     // KMK -->
     val navigator = LocalNavigator.current
     fun onHomeClicked() = navigator?.popUntil { screen ->
@@ -91,32 +82,18 @@
     }
     val isHomeEnabled = Injekt.get<UiPreferences>().showHomeOnRelatedAnimes().get()
     // KMK <--
-    Column(
->>>>>>> cff8e58b
+        },
         modifier = modifier,
-        backgroundColor = MaterialTheme.colorScheme
-            .surfaceColorAtElevation(3.dp)
-            .copy(alpha = if (isActionMode) 1f else backgroundAlphaProvider()),
-        navigateUp = navigateUp,
-        actions = {
-            var downloadExpanded by remember { mutableStateOf(false) }
-            if (onClickDownload != null) {
-                val onDismissRequest = { downloadExpanded = false }
-                EntryDownloadDropdownMenu(
-                    expanded = downloadExpanded,
-                    onDismissRequest = onDismissRequest,
-                    onDownloadClicked = onClickDownload,
-                    isManga = isManga,
+    ) {
+        val isActionMode = actionModeCounter > 0
+        TopAppBar(
+            title = {
+                Text(
+                    text = if (isActionMode) actionModeCounter.toString() else title,
+                    maxLines = 1,
+                    overflow = TextOverflow.Ellipsis,
+                    color = LocalContentColor.current.copy(alpha = if (isActionMode) 1f else titleAlphaProvider()),
                 )
-<<<<<<< HEAD
-            }
-
-            val filterTint = if (hasFilters) MaterialTheme.colorScheme.active else LocalContentColor.current
-            AppBarActions(
-                actions = persistentListOf<AppBar.AppBarAction>().builder().apply {
-                    if (isActionMode) {
-                        add(
-=======
             },
             navigationIcon = {
                 Row {
@@ -141,7 +118,35 @@
                 if (isActionMode) {
                     AppBarActions(
                         persistentListOf(
->>>>>>> cff8e58b
+                            AppBar.Action(
+                                title = stringResource(MR.strings.action_select_all),
+                                icon = Icons.Outlined.SelectAll,
+                                onClick = onSelectAll,
+                            ),
+                            AppBar.Action(
+                                title = stringResource(MR.strings.action_select_inverse),
+                                icon = Icons.Outlined.FlipToBack,
+                                onClick = onInvertSelection,
+                            ),
+                        ),
+                    )
+                } else {
+                    var downloadExpanded by remember { mutableStateOf(false) }
+                    if (onClickDownload != null) {
+                        val onDismissRequest = { downloadExpanded = false }
+                        EntryDownloadDropdownMenu(
+                            expanded = downloadExpanded,
+                            onDismissRequest = onDismissRequest,
+                            onDownloadClicked = onClickDownload,
+                            isManga = isManga,
+                        )
+                    }
+
+            val filterTint = if (hasFilters) MaterialTheme.colorScheme.active else LocalContentColor.current
+            AppBarActions(
+                actions = persistentListOf<AppBar.AppBarAction>().builder().apply {
+                    if (isActionMode) {
+                        add(
                             AppBar.Action(
                                 title = stringResource(MR.strings.action_select_all),
                                 icon = Icons.Outlined.SelectAll,
@@ -174,43 +179,6 @@
                             onClick = onClickFilter,
                         ),
                     )
-                    if (changeAnimeSkipIntro != null) {
-                        add(
-                            AppBar.OverflowAction(
-                                title = stringResource(MR.strings.action_change_intro_length),
-                                onClick = changeAnimeSkipIntro,
-                            ),
-                        )
-                    }
-<<<<<<< HEAD
-                    add(
-                        AppBar.OverflowAction(
-                            title = stringResource(MR.strings.action_webview_refresh),
-                            onClick = onClickRefresh,
-                        ),
-=======
-
-                    val filterTint = if (hasFilters) MaterialTheme.colorScheme.active else LocalContentColor.current
-                    AppBarActions(
-                        actions = persistentListOf<AppBar.AppBarAction>().builder()
-                            .apply {
-                                if (onClickDownload != null) {
-                                    add(
-                                        AppBar.Action(
-                                            title = stringResource(MR.strings.manga_download),
-                                            icon = Icons.Outlined.Download,
-                                            onClick = { downloadExpanded = !downloadExpanded },
-                                        ),
-                                    )
-                                }
-                                add(
-                                    AppBar.Action(
-                                        title = stringResource(MR.strings.action_filter),
-                                        icon = Icons.Outlined.FilterList,
-                                        iconTint = filterTint,
-                                        onClick = onClickFilter,
-                                    ),
-                                )
                                 // SY -->
                                 if (onClickEditInfo != null) {
                                     add(
@@ -221,44 +189,45 @@
                                     )
                                 }
                                 // SY <--
-                                if (changeAnimeSkipIntro != null) {
-                                    add(
-                                        AppBar.OverflowAction(
-                                            title = stringResource(MR.strings.action_change_intro_length),
-                                            onClick = changeAnimeSkipIntro,
-                                        ),
-                                    )
-                                }
-                                add(
-                                    AppBar.OverflowAction(
-                                        title = stringResource(MR.strings.action_webview_refresh),
-                                        onClick = onClickRefresh,
-                                    ),
-                                )
-                                if (onClickEditCategory != null) {
-                                    add(
-                                        AppBar.OverflowAction(
-                                            title = stringResource(MR.strings.action_edit_categories),
-                                            onClick = onClickEditCategory,
-                                        ),
-                                    )
-                                }
-                                if (onClickMigrate != null) {
-                                    add(
-                                        AppBar.OverflowAction(
-                                            title = stringResource(MR.strings.action_migrate),
-                                            onClick = onClickMigrate,
-                                        ),
-                                    )
-                                }
-                                if (onClickShare != null) {
-                                    add(
-                                        AppBar.OverflowAction(
-                                            title = stringResource(MR.strings.action_share),
-                                            onClick = onClickShare,
-                                        ),
-                                    )
-                                }
+                    if (changeAnimeSkipIntro != null) {
+                        add(
+                            AppBar.OverflowAction(
+                                title = stringResource(MR.strings.action_change_intro_length),
+                                onClick = changeAnimeSkipIntro,
+                            ),
+                        )
+                    }
+                    add(
+                        AppBar.OverflowAction(
+                            title = stringResource(MR.strings.action_webview_refresh),
+                            onClick = onClickRefresh,
+                        ),
+                    )
+
+                    if (onClickEditCategory != null) {
+                        add(
+                            AppBar.OverflowAction(
+                                title = stringResource(MR.strings.action_edit_categories),
+                                onClick = onClickEditCategory,
+                            ),
+                        )
+                    }
+                    if (onClickMigrate != null) {
+                        add(
+                            AppBar.OverflowAction(
+                                title = stringResource(MR.strings.action_migrate),
+                                onClick = onClickMigrate,
+                            ),
+                        )
+                    }
+                    if (onClickShare != null) {
+                        add(
+                            AppBar.OverflowAction(
+                                title = stringResource(MR.strings.action_share),
+                                onClick = onClickShare,
+                            ),
+                        )
+                    }
                                 // KMK -->
                                 if (onClickRelatedAnimes != null) {
                                     add(
@@ -269,43 +238,6 @@
                                     )
                                 }
                                 // KMK <--
-                                if (onClickSettings != null) {
-                                    add(
-                                        AppBar.OverflowAction(
-                                            title = stringResource(MR.strings.settings),
-                                            onClick = onClickSettings,
-                                        ),
-                                    )
-                                }
-                            }
-                            .build(),
->>>>>>> cff8e58b
-                    )
-
-                    if (onClickEditCategory != null) {
-                        add(
-                            AppBar.OverflowAction(
-                                title = stringResource(MR.strings.action_edit_categories),
-                                onClick = onClickEditCategory,
-                            ),
-                        )
-                    }
-                    if (onClickMigrate != null) {
-                        add(
-                            AppBar.OverflowAction(
-                                title = stringResource(MR.strings.action_migrate),
-                                onClick = onClickMigrate,
-                            ),
-                        )
-                    }
-                    if (onClickShare != null) {
-                        add(
-                            AppBar.OverflowAction(
-                                title = stringResource(MR.strings.action_share),
-                                onClick = onClickShare,
-                            ),
-                        )
-                    }
                     if (onClickSettings != null) {
                         add(
                             AppBar.OverflowAction(
