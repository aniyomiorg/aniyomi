--- conflicted
+++ resolved
@@ -125,67 +125,16 @@
                                         onClick = onClickFilter,
                                     ),
                                 )
-<<<<<<< HEAD
-                            }
-                            add(
-                                AppBar.Action(
-                                    title = stringResource(R.string.action_filter),
-                                    icon = Icons.Outlined.FilterList,
-                                    iconTint = filterTint,
-                                    onClick = onClickFilter,
-                                ),
-                            )
-                            add(
-                                AppBar.OverflowAction(
-                                    title = stringResource(R.string.action_webview_refresh),
-                                    onClick = onClickRefresh,
-                                ),
-                            )
-
-                            // SY -->
-                            if (onClickEditInfo != null) {
-                                add(
-                                    AppBar.OverflowAction(
-                                        title = stringResource(R.string.action_edit_info),
-                                        onClick = onClickEditInfo,
-                                    ),
-                                )
-                            }
-                            // SY <--
-                            if (onClickEditCategory != null) {
-                                add(
-                                    AppBar.OverflowAction(
-                                        title = stringResource(R.string.action_edit_categories),
-                                        onClick = onClickEditCategory,
-                                    ),
-                                )
-                            }
-                            if (onClickMigrate != null) {
-                                add(
-                                    AppBar.OverflowAction(
-                                        title = stringResource(R.string.action_migrate),
-                                        onClick = onClickMigrate,
-                                    ),
-                                )
-                            }
-                            if (changeAnimeSkipIntro != null) {
-                                add(
-                                    AppBar.OverflowAction(
-                                        title = stringResource(R.string.action_change_intro_length),
-                                        onClick = changeAnimeSkipIntro,
-                                    ),
-                                )
-                            }
-                            if (onClickSettings != null) {
-                                add(
-                                    AppBar.OverflowAction(
-                                        title = stringResource(R.string.settings),
-                                        onClick = onClickSettings,
-                                    ),
-                                )
-                            }
-                            if (onClickShare != null) {
-=======
+                                // SY -->
+                                if (onClickEditInfo != null) {
+                                    add(
+                                        AppBar.OverflowAction(
+                                            title = stringResource(R.string.action_edit_info),
+                                            onClick = onClickEditInfo,
+                                        ),
+                                    )
+                                }
+                                // SY <--
                                 if (changeAnimeSkipIntro != null) {
                                     add(
                                         AppBar.OverflowAction(
@@ -194,7 +143,6 @@
                                         ),
                                     )
                                 }
->>>>>>> 91de0ed8
                                 add(
                                     AppBar.OverflowAction(
                                         title = stringResource(R.string.action_webview_refresh),
