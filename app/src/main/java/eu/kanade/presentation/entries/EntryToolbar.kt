--- conflicted
+++ resolved
@@ -108,65 +108,6 @@
                     }
 
                     val filterTint = if (hasFilters) MaterialTheme.colorScheme.active else LocalContentColor.current
-<<<<<<< HEAD
-                    IconButton(onClick = onClickFilter) {
-                        Icon(Icons.Outlined.FilterList, contentDescription = stringResource(R.string.action_filter), tint = filterTint)
-                    }
-
-                    OverflowMenu { closeMenu ->
-                        DropdownMenuItem(
-                            text = { Text(text = stringResource(R.string.action_webview_refresh)) },
-                            onClick = {
-                                onClickRefresh()
-                                closeMenu()
-                            },
-                        )
-                        if (onClickEditCategory != null) {
-                            DropdownMenuItem(
-                                text = { Text(text = stringResource(R.string.action_edit_categories)) },
-                                onClick = {
-                                    onClickEditCategory()
-                                    closeMenu()
-                                },
-                            )
-                        }
-                        if (onClickMigrate != null) {
-                            DropdownMenuItem(
-                                text = { Text(text = stringResource(R.string.action_migrate)) },
-                                onClick = {
-                                    onClickMigrate()
-                                    closeMenu()
-                                },
-                            )
-                        }
-                        // SY -->
-                        if (onClickEditInfo != null) {
-                            DropdownMenuItem(
-                                text = { Text(text = stringResource(R.string.action_edit_info)) },
-                                onClick = {
-                                    onClickEditInfo()
-                                    closeMenu()
-                                },
-                            )
-                        }
-                        // SY <--
-                        if (changeAnimeSkipIntro != null) {
-                            DropdownMenuItem(
-                                text = { Text(text = stringResource(R.string.action_change_intro_length)) },
-                                onClick = {
-                                    changeAnimeSkipIntro()
-                                    closeMenu()
-                                },
-                            )
-                        }
-                        if (onClickShare != null) {
-                            DropdownMenuItem(
-                                text = { Text(text = stringResource(R.string.action_share)) },
-                                onClick = {
-                                    onClickShare()
-                                    closeMenu()
-                                },
-=======
                     AppBarActions(
                         actions = buildList {
                             if (onClickDownload != null) {
@@ -185,7 +126,6 @@
                                     iconTint = filterTint,
                                     onClick = onClickFilter,
                                 ),
->>>>>>> e99e4c2f
                             )
                             add(
                                 AppBar.OverflowAction(
@@ -193,6 +133,17 @@
                                     onClick = onClickRefresh,
                                 ),
                             )
+
+                            // SY -->
+                            if (onClickEditInfo != null) {
+                                add(
+                                    AppBar.OverflowAction(
+                                        title = stringResource(R.string.action_edit_info),
+                                        onClick = onClickEditInfo,
+                                    ),
+                                )
+                            }
+                            // SY <--
                             if (onClickEditCategory != null) {
                                 add(
                                     AppBar.OverflowAction(
