package eu.kanade.presentation.entries.components

import androidx.compose.animation.AnimatedVisibility
import androidx.compose.animation.core.animateFloatAsState
import androidx.compose.animation.core.tween
import androidx.compose.animation.expandVertically
import androidx.compose.animation.fadeIn
import androidx.compose.animation.fadeOut
import androidx.compose.animation.shrinkVertically
import androidx.compose.foundation.combinedClickable
import androidx.compose.foundation.interaction.MutableInteractionSource
import androidx.compose.foundation.layout.Arrangement
import androidx.compose.foundation.layout.Column
import androidx.compose.foundation.layout.Row
import androidx.compose.foundation.layout.RowScope
import androidx.compose.foundation.layout.WindowInsets
import androidx.compose.foundation.layout.WindowInsetsSides
import androidx.compose.foundation.layout.asPaddingValues
import androidx.compose.foundation.layout.navigationBars
import androidx.compose.foundation.layout.only
import androidx.compose.foundation.layout.padding
import androidx.compose.foundation.layout.size
import androidx.compose.foundation.layout.windowInsetsPadding
import androidx.compose.foundation.shape.ZeroCornerSize
import androidx.compose.material.icons.Icons
import androidx.compose.material.icons.automirrored.outlined.Input
import androidx.compose.material.icons.automirrored.outlined.Label
import androidx.compose.material.icons.automirrored.outlined.OpenInNew
import androidx.compose.material.icons.outlined.BookmarkAdd
import androidx.compose.material.icons.outlined.BookmarkRemove
import androidx.compose.material.icons.outlined.Delete
import androidx.compose.material.icons.outlined.DoneAll
import androidx.compose.material.icons.outlined.Download
import androidx.compose.material.icons.outlined.Input
import androidx.compose.material.icons.outlined.OpenInNew
import androidx.compose.material.icons.outlined.RemoveDone
import androidx.compose.material.ripple.rememberRipple
import androidx.compose.material3.Icon
import androidx.compose.material3.MaterialTheme
import androidx.compose.material3.Surface
import androidx.compose.material3.Text
import androidx.compose.runtime.Composable
import androidx.compose.runtime.getValue
import androidx.compose.runtime.mutableStateListOf
import androidx.compose.runtime.mutableStateOf
import androidx.compose.runtime.remember
import androidx.compose.runtime.rememberCoroutineScope
import androidx.compose.runtime.setValue
import androidx.compose.ui.Alignment
import androidx.compose.ui.Modifier
import androidx.compose.ui.graphics.vector.ImageVector
import androidx.compose.ui.hapticfeedback.HapticFeedbackType
import androidx.compose.ui.platform.LocalHapticFeedback
import androidx.compose.ui.res.vectorResource
import androidx.compose.ui.text.style.TextOverflow
import androidx.compose.ui.unit.dp
import eu.kanade.presentation.components.EntryDownloadDropdownMenu
import eu.kanade.presentation.entries.DownloadAction
import eu.kanade.tachiyomi.R
import eu.kanade.tachiyomi.ui.player.settings.PlayerPreferences
import kotlinx.coroutines.Job
import kotlinx.coroutines.delay
import kotlinx.coroutines.isActive
import kotlinx.coroutines.launch
import tachiyomi.i18n.MR
import tachiyomi.presentation.core.i18n.stringResource
import uy.kohesive.injekt.Injekt
import uy.kohesive.injekt.api.get
import kotlin.time.Duration.Companion.seconds

@Composable
fun EntryBottomActionMenu(
    visible: Boolean,
    isManga: Boolean,
    modifier: Modifier = Modifier,
    onBookmarkClicked: (() -> Unit)? = null,
    onRemoveBookmarkClicked: (() -> Unit)? = null,
    onMarkAsViewedClicked: (() -> Unit)? = null,
    onMarkAsUnviewedClicked: (() -> Unit)? = null,
    onMarkPreviousAsViewedClicked: (() -> Unit)? = null,
    onDownloadClicked: (() -> Unit)? = null,
    onDeleteClicked: (() -> Unit)? = null,
    onExternalClicked: (() -> Unit)? = null,
    onInternalClicked: (() -> Unit)? = null,
) {
    AnimatedVisibility(
        visible = visible,
        enter = expandVertically(expandFrom = Alignment.Bottom),
        exit = shrinkVertically(shrinkTowards = Alignment.Bottom),
    ) {
        val scope = rememberCoroutineScope()
        val playerPreferences: PlayerPreferences = Injekt.get()
        Surface(
            modifier = modifier,
            shape = MaterialTheme.shapes.large.copy(
                bottomEnd = ZeroCornerSize,
                bottomStart = ZeroCornerSize,
            ),
            tonalElevation = 3.dp,
        ) {
            val haptic = LocalHapticFeedback.current
            val confirm = remember { mutableStateListOf(false, false, false, false, false, false, false, false, false) }
            var resetJob: Job? = remember { null }
            val onLongClickItem: (Int) -> Unit = { toConfirmIndex ->
                haptic.performHapticFeedback(HapticFeedbackType.LongPress)
                (0..<9).forEach { i -> confirm[i] = i == toConfirmIndex }
                resetJob?.cancel()
                resetJob = scope.launch {
                    delay(1.seconds)
                    if (isActive) confirm[toConfirmIndex] = false
                }
            }
            Row(
                modifier = Modifier
                    .padding(
                        WindowInsets.navigationBars
                            .only(WindowInsetsSides.Bottom)
                            .asPaddingValues(),
                    )
                    .padding(horizontal = 8.dp, vertical = 12.dp),
            ) {
                if (onBookmarkClicked != null) {
                    val bookmark = if (isManga) MR.strings.action_bookmark else MR.strings.action_bookmark_episode
                    Button(
                        title = stringResource(bookmark),
                        icon = Icons.Outlined.BookmarkAdd,
                        toConfirm = confirm[0],
                        onLongClick = { onLongClickItem(0) },
                        onClick = onBookmarkClicked,
                    )
                }
                if (onRemoveBookmarkClicked != null) {
                    val removeBookmark = if (isManga) {
                        MR.strings.action_remove_bookmark
                    } else {
                        MR.strings.action_remove_bookmark_episode
                    }
                    Button(
                        title = stringResource(removeBookmark),
                        icon = Icons.Outlined.BookmarkRemove,
                        toConfirm = confirm[1],
                        onLongClick = { onLongClickItem(1) },
                        onClick = onRemoveBookmarkClicked,
                    )
                }
                if (onMarkAsViewedClicked != null) {
                    val viewed = if (isManga) MR.strings.action_mark_as_read else MR.strings.action_mark_as_seen
                    Button(
                        title = stringResource(viewed),
                        icon = Icons.Outlined.DoneAll,
                        toConfirm = confirm[2],
                        onLongClick = { onLongClickItem(2) },
                        onClick = onMarkAsViewedClicked,
                    )
                }
                if (onMarkAsUnviewedClicked != null) {
                    val unviewed = if (isManga) MR.strings.action_mark_as_unread else MR.strings.action_mark_as_unseen
                    Button(
                        title = stringResource(unviewed),
                        icon = Icons.Outlined.RemoveDone,
                        toConfirm = confirm[3],
                        onLongClick = { onLongClickItem(3) },
                        onClick = onMarkAsUnviewedClicked,
                    )
                }
                if (onMarkPreviousAsViewedClicked != null) {
                    val previousUnviewed = if (isManga) {
                        MR.strings.action_mark_previous_as_read
                    } else {
                        MR.strings.action_mark_previous_as_seen
                    }
                    Button(
                        title = stringResource(previousUnviewed),
                        icon = ImageVector.vectorResource(R.drawable.ic_done_prev_24dp),
                        toConfirm = confirm[4],
                        onLongClick = { onLongClickItem(4) },
                        onClick = onMarkPreviousAsViewedClicked,
                    )
                }
                if (onDownloadClicked != null) {
                    Button(
                        title = stringResource(MR.strings.action_download),
                        icon = Icons.Outlined.Download,
                        toConfirm = confirm[5],
                        onLongClick = { onLongClickItem(5) },
                        onClick = onDownloadClicked,
                    )
                }
                if (onDeleteClicked != null) {
                    Button(
                        title = stringResource(MR.strings.action_delete),
                        icon = Icons.Outlined.Delete,
                        toConfirm = confirm[6],
                        onLongClick = { onLongClickItem(6) },
                        onClick = onDeleteClicked,
                    )
                }
                if (!isManga && onExternalClicked != null && !playerPreferences.alwaysUseExternalPlayer().get()) {
                    Button(
                        title = stringResource(MR.strings.action_play_externally),
                        icon = Icons.AutoMirrored.Outlined.OpenInNew,
                        toConfirm = confirm[7],
                        onLongClick = { onLongClickItem(7) },
                        onClick = onExternalClicked,
                    )
                }
                if (!isManga && onInternalClicked != null && playerPreferences.alwaysUseExternalPlayer().get()) {
                    Button(
                        title = stringResource(MR.strings.action_play_internally),
                        icon = Icons.AutoMirrored.Outlined.Input,
                        toConfirm = confirm[8],
                        onLongClick = { onLongClickItem(8) },
                        onClick = onInternalClicked,
                    )
                }
            }
        }
    }
}

@Composable
private fun RowScope.Button(
    title: String,
    icon: ImageVector,
    toConfirm: Boolean,
    onLongClick: () -> Unit,
    onClick: () -> Unit,
    content: (@Composable () -> Unit)? = null,
) {
    val animatedWeight by animateFloatAsState(
        targetValue = if (toConfirm) 2f else 1f,
        label = "weight",
    )
    Column(
        modifier = Modifier
            .size(48.dp)
            .weight(animatedWeight)
            .combinedClickable(
                interactionSource = remember { MutableInteractionSource() },
                indication = rememberRipple(bounded = false),
                onLongClick = onLongClick,
                onClick = onClick,
            ),
        verticalArrangement = Arrangement.Center,
        horizontalAlignment = Alignment.CenterHorizontally,
    ) {
        Icon(
            imageVector = icon,
            contentDescription = title,
        )
        AnimatedVisibility(
            visible = toConfirm,
            enter = expandVertically(expandFrom = Alignment.Top) + fadeIn(),
            exit = shrinkVertically(shrinkTowards = Alignment.Top) + fadeOut(),
        ) {
            Text(
                text = title,
                overflow = TextOverflow.Visible,
                maxLines = 1,
                style = MaterialTheme.typography.labelSmall,
            )
        }
        content?.invoke()
    }
}

@Composable
fun LibraryBottomActionMenu(
    visible: Boolean,
<<<<<<< HEAD
    isManga: Boolean,
=======
>>>>>>> bfa68d18
    onChangeCategoryClicked: () -> Unit,
    onMarkAsViewedClicked: () -> Unit,
    onMarkAsUnviewedClicked: () -> Unit,
    onDownloadClicked: ((DownloadAction) -> Unit)?,
    onDeleteClicked: () -> Unit,
<<<<<<< HEAD
=======
    isManga: Boolean,
>>>>>>> bfa68d18
    modifier: Modifier = Modifier,
) {
    AnimatedVisibility(
        visible = visible,
        enter = expandVertically(animationSpec = tween(delayMillis = 300)),
        exit = shrinkVertically(animationSpec = tween()),
    ) {
        val scope = rememberCoroutineScope()
        Surface(
            modifier = modifier,
            shape = MaterialTheme.shapes.large.copy(
                bottomEnd = ZeroCornerSize,
                bottomStart = ZeroCornerSize,
            ),
            tonalElevation = 3.dp,
        ) {
            val haptic = LocalHapticFeedback.current
            val confirm = remember { mutableStateListOf(false, false, false, false, false) }
            var resetJob: Job? = remember { null }
            val onLongClickItem: (Int) -> Unit = { toConfirmIndex ->
                haptic.performHapticFeedback(HapticFeedbackType.LongPress)
                (0..<5).forEach { i -> confirm[i] = i == toConfirmIndex }
                resetJob?.cancel()
                resetJob = scope.launch {
                    delay(1.seconds)
                    if (isActive) confirm[toConfirmIndex] = false
                }
            }
            Row(
                modifier = Modifier
                    .windowInsetsPadding(
                        WindowInsets.navigationBars
                            .only(WindowInsetsSides.Bottom),
                    )
                    .padding(horizontal = 8.dp, vertical = 12.dp),
            ) {
                Button(
                    title = stringResource(MR.strings.action_move_category),
                    icon = Icons.AutoMirrored.Outlined.Label,
                    toConfirm = confirm[0],
                    onLongClick = { onLongClickItem(0) },
                    onClick = onChangeCategoryClicked,
                )
                val viewed = if (isManga) MR.strings.action_mark_as_read else MR.strings.action_mark_as_seen
                Button(
                    title = stringResource(viewed),
                    icon = Icons.Outlined.DoneAll,
                    toConfirm = confirm[1],
                    onLongClick = { onLongClickItem(1) },
                    onClick = onMarkAsViewedClicked,
                )
                val unviewed = if (isManga) MR.strings.action_mark_as_unread else MR.strings.action_mark_as_unseen
                Button(
                    title = stringResource(unviewed),
                    icon = Icons.Outlined.RemoveDone,
                    toConfirm = confirm[2],
                    onLongClick = { onLongClickItem(2) },
                    onClick = onMarkAsUnviewedClicked,
                )
                if (onDownloadClicked != null) {
                    var downloadExpanded by remember { mutableStateOf(false) }
                    Button(
                        title = stringResource(MR.strings.action_download),
                        icon = Icons.Outlined.Download,
                        toConfirm = confirm[3],
                        onLongClick = { onLongClickItem(3) },
                        onClick = { downloadExpanded = !downloadExpanded },
                    ) {
                        val onDismissRequest = { downloadExpanded = false }
                        EntryDownloadDropdownMenu(
                            expanded = downloadExpanded,
                            onDismissRequest = onDismissRequest,
                            onDownloadClicked = onDownloadClicked,
                            isManga = isManga,
                        )
                    }
                }
                Button(
                    title = stringResource(MR.strings.action_delete),
                    icon = Icons.Outlined.Delete,
                    toConfirm = confirm[4],
                    onLongClick = { onLongClickItem(4) },
                    onClick = onDeleteClicked,
                )
            }
        }
    }
}<|MERGE_RESOLUTION|>--- conflicted
+++ resolved
@@ -267,19 +267,12 @@
 @Composable
 fun LibraryBottomActionMenu(
     visible: Boolean,
-<<<<<<< HEAD
-    isManga: Boolean,
-=======
->>>>>>> bfa68d18
     onChangeCategoryClicked: () -> Unit,
     onMarkAsViewedClicked: () -> Unit,
     onMarkAsUnviewedClicked: () -> Unit,
     onDownloadClicked: ((DownloadAction) -> Unit)?,
     onDeleteClicked: () -> Unit,
-<<<<<<< HEAD
-=======
     isManga: Boolean,
->>>>>>> bfa68d18
     modifier: Modifier = Modifier,
 ) {
     AnimatedVisibility(
