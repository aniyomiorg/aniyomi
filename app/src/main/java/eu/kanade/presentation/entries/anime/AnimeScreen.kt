--- conflicted
+++ resolved
@@ -361,13 +361,10 @@
                 onClickEditCategory = onEditCategoryClicked,
                 onClickRefresh = onRefresh,
                 onClickMigrate = onMigrateClicked,
-<<<<<<< HEAD
                 // SY -->
                 onClickEditInfo = onEditInfoClicked.takeIf { state.anime.favorite },
                 // SY <--
-=======
                 onClickSettings = onSettingsClicked,
->>>>>>> 91de0ed8
                 changeAnimeSkipIntro = changeAnimeSkipIntro,
                 actionModeCounter = selectedEpisodeCount,
                 onSelectAll = { onAllEpisodeSelected(true) },
@@ -667,13 +664,10 @@
                     onClickEditCategory = onEditCategoryClicked,
                     onClickRefresh = onRefresh,
                     onClickMigrate = onMigrateClicked,
-<<<<<<< HEAD
                     // SY -->
                     onClickEditInfo = onEditInfoClicked.takeIf { state.anime.favorite },
                     // SY <--
-=======
                     onClickSettings = onSettingsClicked,
->>>>>>> 91de0ed8
                     changeAnimeSkipIntro = changeAnimeSkipIntro,
                     actionModeCounter = selectedEpisodeCount,
                     onSelectAll = { onAllEpisodeSelected(true) },
