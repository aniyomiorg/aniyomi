--- conflicted
+++ resolved
@@ -122,14 +122,10 @@
     episodeSwipeEndAction: LibraryPreferences.EpisodeSwipeAction,
     showNextEpisodeAirTime: Boolean,
     alwaysUseExternalPlayer: Boolean,
-<<<<<<< HEAD
-    navigateUp: () -> Unit,
-=======
     // AM (FILE_SIZE) -->
     showFileSize: Boolean,
     // <-- AM (FILE_SIZE)
-    onBackClicked: () -> Unit,
->>>>>>> cff8e58b
+    navigateUp: () -> Unit,
     onEpisodeClicked: (episode: Episode, alt: Boolean) -> Unit,
     onDownloadEpisode: ((List<EpisodeList.Item>, EpisodeDownloadAction) -> Unit)?,
     onAddToLibraryClicked: () -> Unit,
@@ -201,14 +197,10 @@
             episodeSwipeEndAction = episodeSwipeEndAction,
             showNextEpisodeAirTime = showNextEpisodeAirTime,
             alwaysUseExternalPlayer = alwaysUseExternalPlayer,
-<<<<<<< HEAD
-            navigateUp = navigateUp,
-=======
             // AM (FILE_SIZE) -->
             showFileSize = showFileSize,
             // <-- AM (FILE_SIZE)
-            onBackClicked = onBackClicked,
->>>>>>> cff8e58b
+            navigateUp = navigateUp,
             onEpisodeClicked = onEpisodeClicked,
             onDownloadEpisode = onDownloadEpisode,
             onAddToLibraryClicked = onAddToLibraryClicked,
@@ -256,14 +248,10 @@
             episodeSwipeEndAction = episodeSwipeEndAction,
             showNextEpisodeAirTime = showNextEpisodeAirTime,
             alwaysUseExternalPlayer = alwaysUseExternalPlayer,
-<<<<<<< HEAD
-            navigateUp = navigateUp,
-=======
             // AM (FILE_SIZE) -->
             showFileSize = showFileSize,
             // <-- AM (FILE_SIZE)
-            onBackClicked = onBackClicked,
->>>>>>> cff8e58b
+            navigateUp = navigateUp,
             onEpisodeClicked = onEpisodeClicked,
             onDownloadEpisode = onDownloadEpisode,
             onAddToLibraryClicked = onAddToLibraryClicked,
@@ -316,14 +304,10 @@
     episodeSwipeEndAction: LibraryPreferences.EpisodeSwipeAction,
     showNextEpisodeAirTime: Boolean,
     alwaysUseExternalPlayer: Boolean,
-<<<<<<< HEAD
-    navigateUp: () -> Unit,
-=======
     // AM (FILE_SIZE) -->
     showFileSize: Boolean,
     // <-- AM (FILE_SIZE)
-    onBackClicked: () -> Unit,
->>>>>>> cff8e58b
+    navigateUp: () -> Unit,
     onEpisodeClicked: (Episode, Boolean) -> Unit,
     onDownloadEpisode: ((List<EpisodeList.Item>, EpisodeDownloadAction) -> Unit)?,
     onAddToLibraryClicked: () -> Unit,
@@ -392,17 +376,12 @@
         } else {
             navigateUp()
         }
-<<<<<<< HEAD
-    })
-
-=======
     }
     val relatedAnimesEnabled by Injekt.get<SourcePreferences>().relatedAnimes().collectAsState()
     val expandRelatedAnimes by uiPreferences.expandRelatedAnimes().collectAsState()
     val showRelatedAnimesInOverflow by uiPreferences.relatedAnimesInOverflow().collectAsState()
 
     BackHandler(onBack = internalOnBackPressed)
->>>>>>> cff8e58b
     Scaffold(
         topBar = {
             val selectedEpisodeCount: Int = remember(episodes) {
@@ -690,14 +669,10 @@
     episodeSwipeEndAction: LibraryPreferences.EpisodeSwipeAction,
     showNextEpisodeAirTime: Boolean,
     alwaysUseExternalPlayer: Boolean,
-<<<<<<< HEAD
-    navigateUp: () -> Unit,
-=======
     // AM (FILE_SIZE) -->
     showFileSize: Boolean,
     // <-- AM (FILE_SIZE)
-    onBackClicked: () -> Unit,
->>>>>>> cff8e58b
+    navigateUp: () -> Unit,
     onEpisodeClicked: (Episode, Boolean) -> Unit,
     onDownloadEpisode: ((List<EpisodeList.Item>, EpisodeDownloadAction) -> Unit)?,
     onAddToLibraryClicked: () -> Unit,
@@ -771,16 +746,12 @@
         } else {
             navigateUp()
         }
-<<<<<<< HEAD
-    })
-=======
     }
     val relatedAnimesEnabled by Injekt.get<SourcePreferences>().relatedAnimes().collectAsState()
     val expandRelatedAnimes by uiPreferences.expandRelatedAnimes().collectAsState()
     val showRelatedAnimesInOverflow by uiPreferences.relatedAnimesInOverflow().collectAsState()
 
     BackHandler(onBack = internalOnBackPressed)
->>>>>>> cff8e58b
 
     Scaffold(
         topBar = {
@@ -798,9 +769,7 @@
                 onClickEditCategory = onEditCategoryClicked,
                 onClickRefresh = onRefresh,
                 onClickMigrate = onMigrateClicked,
-<<<<<<< HEAD
                 onCancelActionMode = { onAllEpisodeSelected(false) },
-=======
                 // SY -->
                 onClickEditInfo = onEditInfoClicked.takeIf { state.anime.favorite },
                 // SY <--
@@ -810,7 +779,6 @@
                         showRelatedAnimesInOverflow
                 },
                 // KMK <--
->>>>>>> cff8e58b
                 onClickSettings = onSettingsClicked,
                 changeAnimeSkipIntro = changeAnimeSkipIntro,
                 actionModeCounter = selectedChapterCount,
