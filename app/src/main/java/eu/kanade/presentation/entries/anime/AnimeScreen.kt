package eu.kanade.presentation.entries.anime

import androidx.activity.compose.BackHandler
import androidx.compose.animation.AnimatedVisibility
import androidx.compose.animation.core.animateFloatAsState
import androidx.compose.animation.fadeIn
import androidx.compose.animation.fadeOut
import androidx.compose.foundation.layout.Box
import androidx.compose.foundation.layout.Column
import androidx.compose.foundation.layout.PaddingValues
import androidx.compose.foundation.layout.WindowInsets
import androidx.compose.foundation.layout.WindowInsetsSides
import androidx.compose.foundation.layout.asPaddingValues
import androidx.compose.foundation.layout.calculateEndPadding
import androidx.compose.foundation.layout.calculateStartPadding
import androidx.compose.foundation.layout.fillMaxHeight
import androidx.compose.foundation.layout.fillMaxWidth
import androidx.compose.foundation.layout.only
import androidx.compose.foundation.layout.padding
import androidx.compose.foundation.layout.systemBars
import androidx.compose.foundation.lazy.LazyColumn
import androidx.compose.foundation.lazy.LazyListScope
import androidx.compose.foundation.lazy.items
import androidx.compose.foundation.lazy.rememberLazyListState
import androidx.compose.foundation.rememberScrollState
import androidx.compose.foundation.verticalScroll
import androidx.compose.material.icons.Icons
import androidx.compose.material.icons.filled.PlayArrow
import androidx.compose.material3.ExperimentalMaterial3Api
import androidx.compose.material3.Icon
import androidx.compose.material3.SnackbarHost
import androidx.compose.material3.SnackbarHostState
import androidx.compose.material3.Text
import androidx.compose.runtime.Composable
import androidx.compose.runtime.LaunchedEffect
import androidx.compose.runtime.derivedStateOf
import androidx.compose.runtime.getValue
import androidx.compose.runtime.mutableIntStateOf
import androidx.compose.runtime.mutableLongStateOf
import androidx.compose.runtime.remember
import androidx.compose.runtime.setValue
import androidx.compose.ui.Alignment
import androidx.compose.ui.Modifier
import androidx.compose.ui.hapticfeedback.HapticFeedbackType
import androidx.compose.ui.layout.onSizeChanged
import androidx.compose.ui.platform.LocalContext
import androidx.compose.ui.platform.LocalDensity
import androidx.compose.ui.platform.LocalHapticFeedback
import androidx.compose.ui.platform.LocalLayoutDirection
import androidx.compose.ui.res.stringResource
import androidx.compose.ui.util.fastAll
import androidx.compose.ui.util.fastAny
import androidx.compose.ui.util.fastMap
import cafe.adriel.voyager.navigator.LocalNavigator
import cafe.adriel.voyager.navigator.currentOrThrow
import eu.kanade.domain.entries.anime.model.episodesFiltered
import eu.kanade.presentation.entries.DownloadAction
import eu.kanade.presentation.entries.EntryBottomActionMenu
import eu.kanade.presentation.entries.EntryScreenItem
import eu.kanade.presentation.entries.EntryToolbar
import eu.kanade.presentation.entries.ItemHeader
import eu.kanade.presentation.entries.anime.components.AnimeActionRow
import eu.kanade.presentation.entries.anime.components.AnimeEpisodeListItem
import eu.kanade.presentation.entries.anime.components.AnimeInfoBox
import eu.kanade.presentation.entries.anime.components.EpisodeDownloadAction
import eu.kanade.presentation.entries.anime.components.ExpandableAnimeDescription
import eu.kanade.presentation.entries.anime.components.MissingEpisodeCountListItem
import eu.kanade.presentation.entries.anime.components.NextEpisodeAiringListItem
import eu.kanade.presentation.util.formatEpisodeNumber
import eu.kanade.tachiyomi.R
import eu.kanade.tachiyomi.animesource.ConfigurableAnimeSource
import eu.kanade.tachiyomi.animesource.model.SAnime
import eu.kanade.tachiyomi.data.download.anime.model.AnimeDownload
import eu.kanade.tachiyomi.source.anime.getNameForAnimeInfo
import eu.kanade.tachiyomi.ui.browse.anime.extension.details.SourcePreferencesScreen
import eu.kanade.tachiyomi.ui.entries.anime.AnimeScreenModel
import eu.kanade.tachiyomi.ui.entries.anime.EpisodeList
import eu.kanade.tachiyomi.util.lang.toRelativeString
import eu.kanade.tachiyomi.util.system.copyToClipboard
import kotlinx.coroutines.delay
import tachiyomi.domain.entries.anime.model.Anime
import tachiyomi.domain.items.episode.model.Episode
import tachiyomi.domain.items.service.missingItemsCount
import tachiyomi.domain.library.service.LibraryPreferences
import tachiyomi.domain.source.anime.model.StubAnimeSource
import tachiyomi.presentation.core.components.TwoPanelBox
import tachiyomi.presentation.core.components.VerticalFastScroller
import tachiyomi.presentation.core.components.material.ExtendedFloatingActionButton
import tachiyomi.presentation.core.components.material.PullRefresh
import tachiyomi.presentation.core.components.material.Scaffold
import tachiyomi.presentation.core.util.isScrolledToEnd
import tachiyomi.presentation.core.util.isScrollingUp
import java.text.DateFormat
import java.util.Date
import java.util.concurrent.TimeUnit
import kotlin.time.Duration.Companion.milliseconds

@Composable
fun AnimeScreen(
    state: AnimeScreenModel.State.Success,
    snackbarHostState: SnackbarHostState,
    fetchInterval: Int?,
    dateRelativeTime: Boolean,
    dateFormat: DateFormat,
    isTabletUi: Boolean,
    episodeSwipeStartAction: LibraryPreferences.EpisodeSwipeAction,
    episodeSwipeEndAction: LibraryPreferences.EpisodeSwipeAction,
    showNextEpisodeAirTime: Boolean,
    alwaysUseExternalPlayer: Boolean,
    onBackClicked: () -> Unit,
    onEpisodeClicked: (episode: Episode, alt: Boolean) -> Unit,
    onDownloadEpisode: ((List<EpisodeList.Item>, EpisodeDownloadAction) -> Unit)?,
    onAddToLibraryClicked: () -> Unit,
    onWebViewClicked: (() -> Unit)?,
    onWebViewLongClicked: (() -> Unit)?,
    onTrackingClicked: (() -> Unit)?,

    // For tags menu
    onTagSearch: (String) -> Unit,

    onFilterButtonClicked: () -> Unit,
    onRefresh: () -> Unit,
    onContinueWatching: () -> Unit,
    onSearch: (query: String, global: Boolean) -> Unit,

    // For cover dialog
    onCoverClicked: () -> Unit,

    // For top action menu
    onShareClicked: (() -> Unit)?,
    onDownloadActionClicked: ((DownloadAction) -> Unit)?,
    onEditCategoryClicked: (() -> Unit)?,
    onEditFetchIntervalClicked: (() -> Unit)?,
    onMigrateClicked: (() -> Unit)?,
    // SY -->
    onEditInfoClicked: () -> Unit,
    // SY <--
    changeAnimeSkipIntro: (() -> Unit)?,

    // For bottom action menu
    onMultiBookmarkClicked: (List<Episode>, bookmarked: Boolean) -> Unit,
    onMultiMarkAsSeenClicked: (List<Episode>, markAsSeen: Boolean) -> Unit,
    onMarkPreviousAsSeenClicked: (Episode) -> Unit,
    onMultiDeleteClicked: (List<Episode>) -> Unit,

    // For episode swipe
    onEpisodeSwipe: (EpisodeList.Item, LibraryPreferences.EpisodeSwipeAction) -> Unit,

    // Episode selection
    onEpisodeSelected: (EpisodeList.Item, Boolean, Boolean, Boolean) -> Unit,
    onAllEpisodeSelected: (Boolean) -> Unit,
    onInvertSelection: () -> Unit,
) {
    val context = LocalContext.current
    val onCopyTagToClipboard: (tag: String) -> Unit = {
        if (it.isNotEmpty()) {
            context.copyToClipboard(it, it)
        }
    }

    val navigator = LocalNavigator.currentOrThrow
    val onSettingsClicked: (() -> Unit)? = {
        navigator.push(SourcePreferencesScreen(state.source.id))
    }.takeIf { state.source is ConfigurableAnimeSource }

    if (!isTabletUi) {
        AnimeScreenSmallImpl(
            state = state,
            snackbarHostState = snackbarHostState,
            dateRelativeTime = dateRelativeTime,
            dateFormat = dateFormat,
            fetchInterval = fetchInterval,
            episodeSwipeStartAction = episodeSwipeStartAction,
            episodeSwipeEndAction = episodeSwipeEndAction,
            showNextEpisodeAirTime = showNextEpisodeAirTime,
            alwaysUseExternalPlayer = alwaysUseExternalPlayer,
            onBackClicked = onBackClicked,
            onEpisodeClicked = onEpisodeClicked,
            onDownloadEpisode = onDownloadEpisode,
            onAddToLibraryClicked = onAddToLibraryClicked,
            onWebViewClicked = onWebViewClicked,
            onWebViewLongClicked = onWebViewLongClicked,
            onTrackingClicked = onTrackingClicked,
            onTagSearch = onTagSearch,
            onCopyTagToClipboard = onCopyTagToClipboard,
            onFilterClicked = onFilterButtonClicked,
            onRefresh = onRefresh,
            onContinueWatching = onContinueWatching,
            onSearch = onSearch,
            onCoverClicked = onCoverClicked,
            onShareClicked = onShareClicked,
            onDownloadActionClicked = onDownloadActionClicked,
            onEditCategoryClicked = onEditCategoryClicked,
            onEditIntervalClicked = onEditFetchIntervalClicked,
            onMigrateClicked = onMigrateClicked,
            // SY -->
            onEditInfoClicked = onEditInfoClicked,
            // SY <--
            changeAnimeSkipIntro = changeAnimeSkipIntro,
            onMultiBookmarkClicked = onMultiBookmarkClicked,
            onMultiMarkAsSeenClicked = onMultiMarkAsSeenClicked,
            onMarkPreviousAsSeenClicked = onMarkPreviousAsSeenClicked,
            onMultiDeleteClicked = onMultiDeleteClicked,
            onEpisodeSwipe = onEpisodeSwipe,
            onEpisodeSelected = onEpisodeSelected,
            onAllEpisodeSelected = onAllEpisodeSelected,
            onInvertSelection = onInvertSelection,
            onSettingsClicked = onSettingsClicked,
        )
    } else {
        AnimeScreenLargeImpl(
            state = state,
            snackbarHostState = snackbarHostState,
            dateRelativeTime = dateRelativeTime,
            episodeSwipeStartAction = episodeSwipeStartAction,
            episodeSwipeEndAction = episodeSwipeEndAction,
            showNextEpisodeAirTime = showNextEpisodeAirTime,
            alwaysUseExternalPlayer = alwaysUseExternalPlayer,
            dateFormat = dateFormat,
            fetchInterval = fetchInterval,
            onBackClicked = onBackClicked,
            onEpisodeClicked = onEpisodeClicked,
            onDownloadEpisode = onDownloadEpisode,
            onAddToLibraryClicked = onAddToLibraryClicked,
            onWebViewClicked = onWebViewClicked,
            onWebViewLongClicked = onWebViewLongClicked,
            onTrackingClicked = onTrackingClicked,
            onTagSearch = onTagSearch,
            onCopyTagToClipboard = onCopyTagToClipboard,
            onFilterButtonClicked = onFilterButtonClicked,
            onRefresh = onRefresh,
            onContinueWatching = onContinueWatching,
            onSearch = onSearch,
            onCoverClicked = onCoverClicked,
            onShareClicked = onShareClicked,
            onDownloadActionClicked = onDownloadActionClicked,
            onEditCategoryClicked = onEditCategoryClicked,
            onEditIntervalClicked = onEditFetchIntervalClicked,
            changeAnimeSkipIntro = changeAnimeSkipIntro,
            onMigrateClicked = onMigrateClicked,
            // SY -->
            onEditInfoClicked = onEditInfoClicked,
            // SY <--
            onMultiBookmarkClicked = onMultiBookmarkClicked,
            onMultiMarkAsSeenClicked = onMultiMarkAsSeenClicked,
            onMarkPreviousAsSeenClicked = onMarkPreviousAsSeenClicked,
            onMultiDeleteClicked = onMultiDeleteClicked,
            onEpisodeSwipe = onEpisodeSwipe,
            onEpisodeSelected = onEpisodeSelected,
            onAllEpisodeSelected = onAllEpisodeSelected,
            onInvertSelection = onInvertSelection,
            onSettingsClicked = onSettingsClicked,
        )
    }
}

@OptIn(ExperimentalMaterial3Api::class)
@Composable
private fun AnimeScreenSmallImpl(
    state: AnimeScreenModel.State.Success,
    snackbarHostState: SnackbarHostState,
    dateRelativeTime: Boolean,
    dateFormat: DateFormat,
    fetchInterval: Int?,
    episodeSwipeStartAction: LibraryPreferences.EpisodeSwipeAction,
    episodeSwipeEndAction: LibraryPreferences.EpisodeSwipeAction,
    showNextEpisodeAirTime: Boolean,
    alwaysUseExternalPlayer: Boolean,
    onBackClicked: () -> Unit,
    onEpisodeClicked: (Episode, Boolean) -> Unit,
    onDownloadEpisode: ((List<EpisodeList.Item>, EpisodeDownloadAction) -> Unit)?,
    onAddToLibraryClicked: () -> Unit,
    onWebViewClicked: (() -> Unit)?,
    onWebViewLongClicked: (() -> Unit)?,
    onTrackingClicked: (() -> Unit)?,

    // For tags menu
    onTagSearch: (String) -> Unit,
    onCopyTagToClipboard: (tag: String) -> Unit,

    onFilterClicked: () -> Unit,
    onRefresh: () -> Unit,
    onContinueWatching: () -> Unit,
    onSearch: (query: String, global: Boolean) -> Unit,

    // For cover dialog
    onCoverClicked: () -> Unit,

    // For top action menu
    onShareClicked: (() -> Unit)?,
    onDownloadActionClicked: ((DownloadAction) -> Unit)?,
    onEditCategoryClicked: (() -> Unit)?,
    onEditIntervalClicked: (() -> Unit)?,
    onMigrateClicked: (() -> Unit)?,
    // SY -->
    onEditInfoClicked: () -> Unit,
    // SY <--
    changeAnimeSkipIntro: (() -> Unit)?,
    onSettingsClicked: (() -> Unit)?,

    // For bottom action menu
    onMultiBookmarkClicked: (List<Episode>, bookmarked: Boolean) -> Unit,
    onMultiMarkAsSeenClicked: (List<Episode>, markAsSeen: Boolean) -> Unit,
    onMarkPreviousAsSeenClicked: (Episode) -> Unit,
    onMultiDeleteClicked: (List<Episode>) -> Unit,

    // For episode swipe
    onEpisodeSwipe: (EpisodeList.Item, LibraryPreferences.EpisodeSwipeAction) -> Unit,

    // Episode selection
    onEpisodeSelected: (EpisodeList.Item, Boolean, Boolean, Boolean) -> Unit,
    onAllEpisodeSelected: (Boolean) -> Unit,
    onInvertSelection: () -> Unit,
) {
    val episodeListState = rememberLazyListState()

    val episodes = remember(state) { state.processedEpisodes }
    val listItem = remember(state) { state.episodeListItems }

    val isAnySelected by remember {
        derivedStateOf {
            episodes.fastAny { it.selected }
        }
    }

    val internalOnBackPressed = {
        if (isAnySelected) {
            onAllEpisodeSelected(false)
        } else {
            onBackClicked()
        }
    }
    BackHandler(onBack = internalOnBackPressed)
    Scaffold(
        topBar = {
            val selectedEpisodeCount: Int = remember(episodes) {
                episodes.count { it.selected }
            }
            val isFirstItemVisible by remember {
                derivedStateOf { episodeListState.firstVisibleItemIndex == 0 }
            }
            val isFirstItemScrolled by remember {
                derivedStateOf { episodeListState.firstVisibleItemScrollOffset > 0 }
            }
            val animatedTitleAlpha by animateFloatAsState(
                if (!isFirstItemVisible) 1f else 0f,
                label = "Top Bar Title",
            )
            val animatedBgAlpha by animateFloatAsState(
                if (!isFirstItemVisible || isFirstItemScrolled) 1f else 0f,
                label = "Top Bar Background",
            )
            EntryToolbar(
                title = state.anime.title,
                titleAlphaProvider = { animatedTitleAlpha },
                backgroundAlphaProvider = { animatedBgAlpha },
                hasFilters = state.anime.episodesFiltered(),
                onBackClicked = internalOnBackPressed,
                onClickFilter = onFilterClicked,
                onClickShare = onShareClicked,
                onClickDownload = onDownloadActionClicked,
                onClickEditCategory = onEditCategoryClicked,
                onClickRefresh = onRefresh,
                onClickMigrate = onMigrateClicked,
                // SY -->
                onClickEditInfo = onEditInfoClicked.takeIf { state.anime.favorite },
                // SY <--
                onClickSettings = onSettingsClicked,
                changeAnimeSkipIntro = changeAnimeSkipIntro,
                actionModeCounter = selectedEpisodeCount,
                onSelectAll = { onAllEpisodeSelected(true) },
                onInvertSelection = { onInvertSelection() },
                isManga = false,
            )
        },
        bottomBar = {
            val selectedEpisodes = remember(episodes) {
                episodes.filter { it.selected }
            }
            SharedAnimeBottomActionMenu(
                selected = selectedEpisodes,
                onEpisodeClicked = onEpisodeClicked,
                onMultiBookmarkClicked = onMultiBookmarkClicked,
                onMultiMarkAsSeenClicked = onMultiMarkAsSeenClicked,
                onMarkPreviousAsSeenClicked = onMarkPreviousAsSeenClicked,
                onDownloadEpisode = onDownloadEpisode,
                onMultiDeleteClicked = onMultiDeleteClicked,
                fillFraction = 1f,
                alwaysUseExternalPlayer = alwaysUseExternalPlayer,
            )
        },
        snackbarHost = { SnackbarHost(hostState = snackbarHostState) },
        floatingActionButton = {
            val isFABVisible = remember(episodes) {
                episodes.fastAny { !it.episode.seen } && !isAnySelected
            }
            AnimatedVisibility(
                visible = isFABVisible,
                enter = fadeIn(),
                exit = fadeOut(),
            ) {
                ExtendedFloatingActionButton(
                    text = {
                        val isWatching = remember(state.episodes) {
                            state.episodes.fastAny { it.episode.seen }
                        }
                        Text(text = stringResource(if (isWatching) R.string.action_resume else R.string.action_start))
                    },
                    icon = {
                        Icon(
                            imageVector = Icons.Filled.PlayArrow,
                            contentDescription = null,
                        )
                    },
                    onClick = onContinueWatching,
                    expanded = episodeListState.isScrollingUp() || episodeListState.isScrolledToEnd(),
                )
            }
        },
    ) { contentPadding ->
        val topPadding = contentPadding.calculateTopPadding()

        PullRefresh(
            refreshing = state.isRefreshingData,
            onRefresh = onRefresh,
            enabled = { !isAnySelected },
            indicatorPadding = PaddingValues(top = topPadding),
        ) {
            val layoutDirection = LocalLayoutDirection.current
            VerticalFastScroller(
                listState = episodeListState,
                topContentPadding = topPadding,
                endContentPadding = contentPadding.calculateEndPadding(layoutDirection),
            ) {
                LazyColumn(
                    modifier = Modifier.fillMaxHeight(),
                    state = episodeListState,
                    contentPadding = PaddingValues(
                        start = contentPadding.calculateStartPadding(layoutDirection),
                        end = contentPadding.calculateEndPadding(layoutDirection),
                        bottom = contentPadding.calculateBottomPadding(),
                    ),
                ) {
                    item(
                        key = EntryScreenItem.INFO_BOX,
                        contentType = EntryScreenItem.INFO_BOX,
                    ) {
                        AnimeInfoBox(
                            isTabletUi = false,
                            appBarPadding = topPadding,
                            title = state.anime.title,
                            author = state.anime.author,
                            artist = state.anime.artist,
                            sourceName = remember { state.source.getNameForAnimeInfo() },
                            isStubSource = remember { state.source is StubAnimeSource },
                            coverDataProvider = { state.anime },
                            status = state.anime.status,
                            onCoverClick = onCoverClicked,
                            doSearch = onSearch,
                        )
                    }

                    item(
                        key = EntryScreenItem.ACTION_ROW,
                        contentType = EntryScreenItem.ACTION_ROW,
                    ) {
                        AnimeActionRow(
                            favorite = state.anime.favorite,
                            trackingCount = state.trackingCount,
                            fetchInterval = fetchInterval,
                            isUserIntervalMode = state.anime.fetchInterval < 0,
                            onAddToLibraryClicked = onAddToLibraryClicked,
                            onWebViewClicked = onWebViewClicked,
                            onWebViewLongClicked = onWebViewLongClicked,
                            onTrackingClicked = onTrackingClicked,
                            onEditIntervalClicked = onEditIntervalClicked,
                            onEditCategory = onEditCategoryClicked,
                        )
                    }

                    item(
                        key = EntryScreenItem.DESCRIPTION_WITH_TAG,
                        contentType = EntryScreenItem.DESCRIPTION_WITH_TAG,
                    ) {
                        ExpandableAnimeDescription(
                            defaultExpandState = state.isFromSource,
                            description = state.anime.description,
                            tagsProvider = { state.anime.genre },
                            onTagSearch = onTagSearch,
                            onCopyTagToClipboard = onCopyTagToClipboard,
                        )
                    }

                    item(
                        key = EntryScreenItem.ITEM_HEADER,
                        contentType = EntryScreenItem.ITEM_HEADER,
                    ) {
                        val missingItemsCount = remember(episodes) {
                            episodes.map { it.episode.episodeNumber }.missingItemsCount()
                        }
                        ItemHeader(
                            enabled = !isAnySelected,
                            itemCount = episodes.size,
                            missingItemsCount = missingItemsCount,
                            onClick = onFilterClicked,
                            isManga = false,
                        )
                    }

                    if (state.airingTime > 0L) {
                        item(
                            key = EntryScreenItem.AIRING_TIME,
                            contentType = EntryScreenItem.AIRING_TIME,
                        ) {
                            // Handles the second by second countdown
                            var timer by remember { mutableLongStateOf(state.airingTime) }
                            LaunchedEffect(key1 = timer) {
                                if (timer > 0L) {
                                    delay(1000L)
                                    timer -= 1000L
                                }
                            }
                            if (timer > 0L && showNextEpisodeAirTime &&
                                state.anime.status.toInt() != SAnime.COMPLETED
                            ) {
                                NextEpisodeAiringListItem(
                                    title = stringResource(
                                        R.string.display_mode_episode,
                                        formatEpisodeNumber(state.airingEpisodeNumber),
                                    ),
                                    date = formatTime(state.airingTime, useDayFormat = true),
                                )
                            }
                        }
                    }

                    sharedEpisodeItems(
                        anime = state.anime,
                        episodes = listItem,
                        isAnyEpisodeSelected = episodes.fastAny { it.selected },
                        dateRelativeTime = dateRelativeTime,
                        dateFormat = dateFormat,
                        episodeSwipeStartAction = episodeSwipeStartAction,
                        episodeSwipeEndAction = episodeSwipeEndAction,
                        onEpisodeClicked = onEpisodeClicked,
                        onDownloadEpisode = onDownloadEpisode,
                        onEpisodeSelected = onEpisodeSelected,
                        onEpisodeSwipe = onEpisodeSwipe,
                    )
                }
            }
        }
    }
}

@OptIn(ExperimentalMaterial3Api::class)
@Composable
fun AnimeScreenLargeImpl(
    state: AnimeScreenModel.State.Success,
    snackbarHostState: SnackbarHostState,
    dateRelativeTime: Boolean,
    dateFormat: DateFormat,
    fetchInterval: Int?,
    episodeSwipeStartAction: LibraryPreferences.EpisodeSwipeAction,
    episodeSwipeEndAction: LibraryPreferences.EpisodeSwipeAction,
    showNextEpisodeAirTime: Boolean,
    alwaysUseExternalPlayer: Boolean,
    onBackClicked: () -> Unit,
    onEpisodeClicked: (Episode, Boolean) -> Unit,
    onDownloadEpisode: ((List<EpisodeList.Item>, EpisodeDownloadAction) -> Unit)?,
    onAddToLibraryClicked: () -> Unit,
    onWebViewClicked: (() -> Unit)?,
    onWebViewLongClicked: (() -> Unit)?,
    onTrackingClicked: (() -> Unit)?,

    // For tags menu
    onTagSearch: (String) -> Unit,
    onCopyTagToClipboard: (tag: String) -> Unit,

    onFilterButtonClicked: () -> Unit,
    onRefresh: () -> Unit,
    onContinueWatching: () -> Unit,
    onSearch: (query: String, global: Boolean) -> Unit,

    // For cover dialog
    onCoverClicked: () -> Unit,

    // For top action menu
    onShareClicked: (() -> Unit)?,
    onDownloadActionClicked: ((DownloadAction) -> Unit)?,
    onEditCategoryClicked: (() -> Unit)?,
    onEditIntervalClicked: (() -> Unit)?,
    onMigrateClicked: (() -> Unit)?,
    // SY -->
    onEditInfoClicked: () -> Unit,
    // SY <--
    changeAnimeSkipIntro: (() -> Unit)?,
    onSettingsClicked: (() -> Unit)?,

    // For bottom action menu
    onMultiBookmarkClicked: (List<Episode>, bookmarked: Boolean) -> Unit,
    onMultiMarkAsSeenClicked: (List<Episode>, markAsSeen: Boolean) -> Unit,
    onMarkPreviousAsSeenClicked: (Episode) -> Unit,
    onMultiDeleteClicked: (List<Episode>) -> Unit,

    // For swipe actions
    onEpisodeSwipe: (EpisodeList.Item, LibraryPreferences.EpisodeSwipeAction) -> Unit,

    // Episode selection
    onEpisodeSelected: (EpisodeList.Item, Boolean, Boolean, Boolean) -> Unit,
    onAllEpisodeSelected: (Boolean) -> Unit,
    onInvertSelection: () -> Unit,
) {
    val layoutDirection = LocalLayoutDirection.current
    val density = LocalDensity.current

    val episodes = remember(state) { state.processedEpisodes }
    val listItem = remember(state) { state.episodeListItems }

    val isAnySelected by remember {
        derivedStateOf {
            episodes.fastAny { it.selected }
        }
    }

    val insetPadding = WindowInsets.systemBars.only(WindowInsetsSides.Horizontal).asPaddingValues()
    var topBarHeight by remember { mutableIntStateOf(0) }

    val episodeListState = rememberLazyListState()

    val internalOnBackPressed = {
        if (isAnySelected) {
            onAllEpisodeSelected(false)
        } else {
            onBackClicked()
        }
    }
    BackHandler(onBack = internalOnBackPressed)

    Scaffold(
        topBar = {
            val selectedChapterCount = remember(episodes) {
                episodes.count { it.selected }
            }
            EntryToolbar(
                modifier = Modifier.onSizeChanged { topBarHeight = it.height },
                title = state.anime.title,
                titleAlphaProvider = { if (isAnySelected) 1f else 0f },
                backgroundAlphaProvider = { 1f },
                hasFilters = state.anime.episodesFiltered(),
                onBackClicked = internalOnBackPressed,
                onClickFilter = onFilterButtonClicked,
                onClickShare = onShareClicked,
                onClickDownload = onDownloadActionClicked,
                onClickEditCategory = onEditCategoryClicked,
                onClickRefresh = onRefresh,
                onClickMigrate = onMigrateClicked,
                onClickSettings = onSettingsClicked,
                changeAnimeSkipIntro = changeAnimeSkipIntro,
                actionModeCounter = selectedChapterCount,
                onSelectAll = { onAllEpisodeSelected(true) },
                onInvertSelection = { onInvertSelection() },
                isManga = false,
            )
        },
        bottomBar = {
            Box(
                modifier = Modifier.fillMaxWidth(),
                contentAlignment = Alignment.BottomEnd,
            ) {
                val selectedEpisodes = remember(episodes) {
                    episodes.filter { it.selected }
                }
<<<<<<< HEAD
                EntryToolbar(
                    modifier = Modifier.onSizeChanged { topBarHeight = (it.height) },
                    title = state.anime.title,
                    titleAlphaProvider = { if (isAnySelected) 1f else 0f },
                    backgroundAlphaProvider = { 1f },
                    hasFilters = state.anime.episodesFiltered(),
                    onBackClicked = internalOnBackPressed,
                    onClickFilter = onFilterButtonClicked,
                    onClickShare = onShareClicked,
                    onClickDownload = onDownloadActionClicked,
                    onClickEditCategory = onEditCategoryClicked,
                    onClickRefresh = onRefresh,
                    onClickMigrate = onMigrateClicked,
                    // SY -->
                    onClickEditInfo = onEditInfoClicked.takeIf { state.anime.favorite },
                    // SY <--
                    onClickSettings = onSettingsClicked,
                    changeAnimeSkipIntro = changeAnimeSkipIntro,
                    actionModeCounter = selectedEpisodeCount,
                    onSelectAll = { onAllEpisodeSelected(true) },
                    onInvertSelection = { onInvertSelection() },
                    isManga = false,
=======
                SharedAnimeBottomActionMenu(
                    selected = selectedEpisodes,
                    onEpisodeClicked = onEpisodeClicked,
                    onMultiBookmarkClicked = onMultiBookmarkClicked,
                    onMultiMarkAsSeenClicked = onMultiMarkAsSeenClicked,
                    onMarkPreviousAsSeenClicked = onMarkPreviousAsSeenClicked,
                    onDownloadEpisode = onDownloadEpisode,
                    onMultiDeleteClicked = onMultiDeleteClicked,
                    fillFraction = 0.5f,
                    alwaysUseExternalPlayer = alwaysUseExternalPlayer,
>>>>>>> 807ea3d1
                )
            }
        },
        snackbarHost = { SnackbarHost(hostState = snackbarHostState) },
        floatingActionButton = {
            val isFABVisible = remember(episodes) {
                episodes.fastAny { !it.episode.seen } && !isAnySelected
            }
            AnimatedVisibility(
                visible = isFABVisible,
                enter = fadeIn(),
                exit = fadeOut(),
            ) {
                ExtendedFloatingActionButton(
                    text = {
                        val isWatching = remember(state.episodes) {
                            state.episodes.fastAny { it.episode.seen }
                        }
                        Text(
                            text = stringResource(
                                if (isWatching) R.string.action_resume else R.string.action_start,
                            ),
                        )
                    },
                    icon = { Icon(imageVector = Icons.Filled.PlayArrow, contentDescription = null) },
                    onClick = onContinueWatching,
                    expanded = episodeListState.isScrollingUp() || episodeListState.isScrolledToEnd(),
                )
            }
        },
    ) { contentPadding ->
        PullRefresh(
            refreshing = state.isRefreshingData,
            onRefresh = onRefresh,
            enabled = { !isAnySelected },
            indicatorPadding = PaddingValues(
                start = insetPadding.calculateStartPadding(layoutDirection),
                top = with(density) { topBarHeight.toDp() },
                end = insetPadding.calculateEndPadding(layoutDirection),
            ),
        ) {
            TwoPanelBox(
                modifier = Modifier.padding(
                    start = contentPadding.calculateStartPadding(layoutDirection),
                    end = contentPadding.calculateEndPadding(layoutDirection),
                ),
                startContent = {
                    Column(
                        modifier = Modifier
                            .verticalScroll(rememberScrollState())
                            .padding(bottom = contentPadding.calculateBottomPadding()),
                    ) {
                        AnimeInfoBox(
                            isTabletUi = true,
                            appBarPadding = contentPadding.calculateTopPadding(),
                            title = state.anime.title,
                            author = state.anime.author,
                            artist = state.anime.artist,
                            sourceName = remember { state.source.getNameForAnimeInfo() },
                            isStubSource = remember { state.source is StubAnimeSource },
                            coverDataProvider = { state.anime },
                            status = state.anime.status,
                            onCoverClick = onCoverClicked,
                            doSearch = onSearch,
                        )
                        AnimeActionRow(
                            favorite = state.anime.favorite,
                            trackingCount = state.trackingCount,
                            fetchInterval = fetchInterval,
                            isUserIntervalMode = state.anime.fetchInterval < 0,
                            onAddToLibraryClicked = onAddToLibraryClicked,
                            onWebViewClicked = onWebViewClicked,
                            onWebViewLongClicked = onWebViewLongClicked,
                            onTrackingClicked = onTrackingClicked,
                            onEditIntervalClicked = onEditIntervalClicked,
                            onEditCategory = onEditCategoryClicked,
                        )
                        ExpandableAnimeDescription(
                            defaultExpandState = true,
                            description = state.anime.description,
                            tagsProvider = { state.anime.genre },
                            onTagSearch = onTagSearch,
                            onCopyTagToClipboard = onCopyTagToClipboard,
                        )
                    }
                },
                endContent = {
                    VerticalFastScroller(
                        listState = episodeListState,
                        topContentPadding = contentPadding.calculateTopPadding(),
                    ) {
                        LazyColumn(
                            modifier = Modifier.fillMaxHeight(),
                            state = episodeListState,
                            contentPadding = PaddingValues(
                                top = contentPadding.calculateTopPadding(),
                                bottom = contentPadding.calculateBottomPadding(),
                            ),
                        ) {
                            item(
                                key = EntryScreenItem.ITEM_HEADER,
                                contentType = EntryScreenItem.ITEM_HEADER,
                            ) {
                                val missingItemsCount = remember(episodes) {
                                    episodes.map { it.episode.episodeNumber }.missingItemsCount()
                                }
                                ItemHeader(
                                    enabled = !isAnySelected,
                                    itemCount = episodes.size,
                                    missingItemsCount = missingItemsCount,
                                    onClick = onFilterButtonClicked,
                                    isManga = false,
                                )
                            }

                            if (state.airingTime > 0L) {
                                item(
                                    key = EntryScreenItem.AIRING_TIME,
                                    contentType = EntryScreenItem.AIRING_TIME,
                                ) {
                                    // Handles the second by second countdown
                                    var timer by remember { mutableLongStateOf(state.airingTime) }
                                    LaunchedEffect(key1 = timer) {
                                        if (timer > 0L) {
                                            delay(1000L)
                                            timer -= 1000L
                                        }
                                    }
                                    if (timer > 0L && showNextEpisodeAirTime &&
                                        state.anime.status.toInt() != SAnime.COMPLETED
                                    ) {
                                        NextEpisodeAiringListItem(
                                            title = stringResource(
                                                R.string.display_mode_episode,
                                                formatEpisodeNumber(state.airingEpisodeNumber),
                                            ),
                                            date = formatTime(state.airingTime, useDayFormat = true),
                                        )
                                    }
                                }
                            }

                            sharedEpisodeItems(
                                anime = state.anime,
                                episodes = listItem,
                                isAnyEpisodeSelected = episodes.fastAny { it.selected },
                                dateRelativeTime = dateRelativeTime,
                                dateFormat = dateFormat,
                                episodeSwipeStartAction = episodeSwipeStartAction,
                                episodeSwipeEndAction = episodeSwipeEndAction,
                                onEpisodeClicked = onEpisodeClicked,
                                onDownloadEpisode = onDownloadEpisode,
                                onEpisodeSelected = onEpisodeSelected,
                                onEpisodeSwipe = onEpisodeSwipe,
                            )
                        }
                    }
                },
            )
        }
    }
}

@Composable
private fun SharedAnimeBottomActionMenu(
    selected: List<EpisodeList.Item>,
    onEpisodeClicked: (Episode, Boolean) -> Unit,
    onMultiBookmarkClicked: (List<Episode>, bookmarked: Boolean) -> Unit,
    onMultiMarkAsSeenClicked: (List<Episode>, markAsSeen: Boolean) -> Unit,
    onMarkPreviousAsSeenClicked: (Episode) -> Unit,
    onDownloadEpisode: ((List<EpisodeList.Item>, EpisodeDownloadAction) -> Unit)?,
    onMultiDeleteClicked: (List<Episode>) -> Unit,
    fillFraction: Float,
    alwaysUseExternalPlayer: Boolean,
    modifier: Modifier = Modifier,
) {
    EntryBottomActionMenu(
        visible = selected.isNotEmpty(),
        modifier = modifier.fillMaxWidth(fillFraction),
        onBookmarkClicked = {
            onMultiBookmarkClicked.invoke(selected.fastMap { it.episode }, true)
        }.takeIf { selected.fastAny { !it.episode.bookmark } },
        onRemoveBookmarkClicked = {
            onMultiBookmarkClicked.invoke(selected.fastMap { it.episode }, false)
        }.takeIf { selected.fastAll { it.episode.bookmark } },
        onMarkAsViewedClicked = {
            onMultiMarkAsSeenClicked(selected.fastMap { it.episode }, true)
        }.takeIf { selected.fastAny { !it.episode.seen } },
        onMarkAsUnviewedClicked = {
            onMultiMarkAsSeenClicked(selected.fastMap { it.episode }, false)
        }.takeIf { selected.fastAny { it.episode.seen || it.episode.lastSecondSeen > 0L } },
        onMarkPreviousAsViewedClicked = {
            onMarkPreviousAsSeenClicked(selected[0].episode)
        }.takeIf { selected.size == 1 },
        onDownloadClicked = {
            onDownloadEpisode!!(selected.toList(), EpisodeDownloadAction.START)
        }.takeIf {
            onDownloadEpisode != null && selected.fastAny { it.downloadState != AnimeDownload.State.DOWNLOADED }
        },
        onDeleteClicked = {
            onMultiDeleteClicked(selected.fastMap { it.episode })
        }.takeIf {
            onDownloadEpisode != null && selected.fastAny { it.downloadState == AnimeDownload.State.DOWNLOADED }
        },
        onExternalClicked = {
            onEpisodeClicked(selected.fastMap { it.episode }.first(), true)
        }.takeIf { !alwaysUseExternalPlayer && selected.size == 1 },
        onInternalClicked = {
            onEpisodeClicked(selected.fastMap { it.episode }.first(), true)
        }.takeIf { alwaysUseExternalPlayer && selected.size == 1 },
        isManga = false,
    )
}

private fun LazyListScope.sharedEpisodeItems(
    anime: Anime,
    episodes: List<EpisodeList>,
    isAnyEpisodeSelected: Boolean,
    dateRelativeTime: Boolean,
    dateFormat: DateFormat,
    episodeSwipeStartAction: LibraryPreferences.EpisodeSwipeAction,
    episodeSwipeEndAction: LibraryPreferences.EpisodeSwipeAction,
    onEpisodeClicked: (Episode, Boolean) -> Unit,
    onDownloadEpisode: ((List<EpisodeList.Item>, EpisodeDownloadAction) -> Unit)?,
    onEpisodeSelected: (EpisodeList.Item, Boolean, Boolean, Boolean) -> Unit,
    onEpisodeSwipe: (EpisodeList.Item, LibraryPreferences.EpisodeSwipeAction) -> Unit,
) {
    items(
        items = episodes,
        key = { item ->
            when (item) {
                is EpisodeList.MissingCount -> "missing-count-${item.id}"
                is EpisodeList.Item -> "episode-${item.id}"
            }
        },
        contentType = { EntryScreenItem.ITEM },
    ) { item ->
        val haptic = LocalHapticFeedback.current
        val context = LocalContext.current

        when (item) {
            is EpisodeList.MissingCount -> {
                MissingEpisodeCountListItem(count = item.count)
            }
            is EpisodeList.Item -> {
                AnimeEpisodeListItem(
                    title = if (anime.displayMode == Anime.EPISODE_DISPLAY_NUMBER) {
                        stringResource(
                            R.string.display_mode_episode,
                            formatEpisodeNumber(item.episode.episodeNumber),
                        )
                    } else {
                        item.episode.name
                    },
                    date = item.episode.dateUpload
                        .takeIf { it > 0L }
                        ?.let {
                            Date(it).toRelativeString(
                                context,
                                dateRelativeTime,
                                dateFormat,
                            )
                        },
                    watchProgress = item.episode.lastSecondSeen
                        .takeIf { !item.episode.seen && it > 0L }
                        ?.let {
                            stringResource(
                                R.string.episode_progress,
                                formatTime(it),
                                formatTime(item.episode.totalSeconds),
                            )
                        },
                    scanlator = item.episode.scanlator.takeIf { !it.isNullOrBlank() },
                    seen = item.episode.seen,
                    bookmark = item.episode.bookmark,
                    selected = item.selected,
                    downloadIndicatorEnabled = !isAnyEpisodeSelected,
                    downloadStateProvider = { item.downloadState },
                    downloadProgressProvider = { item.downloadProgress },
                    episodeSwipeStartAction = episodeSwipeStartAction,
                    episodeSwipeEndAction = episodeSwipeEndAction,
                    onLongClick = {
                        onEpisodeSelected(item, !item.selected, true, true)
                        haptic.performHapticFeedback(HapticFeedbackType.LongPress)
                    },
                    onClick = {
                        onEpisodeItemClick(
                            episodeItem = item,
                            isAnyEpisodeSelected = isAnyEpisodeSelected,
                            onToggleSelection = { onEpisodeSelected(item, !item.selected, true, false) },
                            onEpisodeClicked = onEpisodeClicked,
                        )
                    },
                    onDownloadClick = if (onDownloadEpisode != null) {
                        { onDownloadEpisode(listOf(item), it) }
                    } else {
                        null
                    },
                    onEpisodeSwipe = {
                        onEpisodeSwipe(item, it)
                    },
                )
            }
        }
    }
}

private fun onEpisodeItemClick(
    episodeItem: EpisodeList.Item,
    isAnyEpisodeSelected: Boolean,
    onToggleSelection: (Boolean) -> Unit,
    onEpisodeClicked: (Episode, Boolean) -> Unit,
) {
    when {
        episodeItem.selected -> onToggleSelection(false)
        isAnyEpisodeSelected -> onToggleSelection(true)
        else -> onEpisodeClicked(episodeItem.episode, false)
    }
}

private fun formatTime(milliseconds: Long, useDayFormat: Boolean = false): String {
    return if (useDayFormat) {
        String.format(
            "Airing in %02dd %02dh %02dm %02ds",
            TimeUnit.MILLISECONDS.toDays(milliseconds),
            TimeUnit.MILLISECONDS.toHours(milliseconds) -
                TimeUnit.DAYS.toHours(TimeUnit.MILLISECONDS.toDays(milliseconds)),
            TimeUnit.MILLISECONDS.toMinutes(milliseconds) -
                TimeUnit.HOURS.toMinutes(TimeUnit.MILLISECONDS.toHours(milliseconds)),
            TimeUnit.MILLISECONDS.toSeconds(milliseconds) -
                TimeUnit.MINUTES.toSeconds(TimeUnit.MILLISECONDS.toMinutes(milliseconds)),
        )
    } else if (milliseconds > 3600000L) {
        String.format(
            "%d:%02d:%02d",
            TimeUnit.MILLISECONDS.toHours(milliseconds),
            TimeUnit.MILLISECONDS.toMinutes(milliseconds) -
                TimeUnit.HOURS.toMinutes(TimeUnit.MILLISECONDS.toHours(milliseconds)),
            TimeUnit.MILLISECONDS.toSeconds(milliseconds) -
                TimeUnit.MINUTES.toSeconds(TimeUnit.MILLISECONDS.toMinutes(milliseconds)),
        )
    } else {
        String.format(
            "%d:%02d",
            TimeUnit.MILLISECONDS.toMinutes(milliseconds),
            TimeUnit.MILLISECONDS.toSeconds(milliseconds) -
                TimeUnit.MINUTES.toSeconds(TimeUnit.MILLISECONDS.toMinutes(milliseconds)),
        )
    }
}<|MERGE_RESOLUTION|>--- conflicted
+++ resolved
@@ -655,6 +655,9 @@
                 onClickEditCategory = onEditCategoryClicked,
                 onClickRefresh = onRefresh,
                 onClickMigrate = onMigrateClicked,
+                // SY -->
+                onClickEditInfo = onEditInfoClicked.takeIf { state.anime.favorite },
+                // SY <--
                 onClickSettings = onSettingsClicked,
                 changeAnimeSkipIntro = changeAnimeSkipIntro,
                 actionModeCounter = selectedChapterCount,
@@ -671,30 +674,6 @@
                 val selectedEpisodes = remember(episodes) {
                     episodes.filter { it.selected }
                 }
-<<<<<<< HEAD
-                EntryToolbar(
-                    modifier = Modifier.onSizeChanged { topBarHeight = (it.height) },
-                    title = state.anime.title,
-                    titleAlphaProvider = { if (isAnySelected) 1f else 0f },
-                    backgroundAlphaProvider = { 1f },
-                    hasFilters = state.anime.episodesFiltered(),
-                    onBackClicked = internalOnBackPressed,
-                    onClickFilter = onFilterButtonClicked,
-                    onClickShare = onShareClicked,
-                    onClickDownload = onDownloadActionClicked,
-                    onClickEditCategory = onEditCategoryClicked,
-                    onClickRefresh = onRefresh,
-                    onClickMigrate = onMigrateClicked,
-                    // SY -->
-                    onClickEditInfo = onEditInfoClicked.takeIf { state.anime.favorite },
-                    // SY <--
-                    onClickSettings = onSettingsClicked,
-                    changeAnimeSkipIntro = changeAnimeSkipIntro,
-                    actionModeCounter = selectedEpisodeCount,
-                    onSelectAll = { onAllEpisodeSelected(true) },
-                    onInvertSelection = { onInvertSelection() },
-                    isManga = false,
-=======
                 SharedAnimeBottomActionMenu(
                     selected = selectedEpisodes,
                     onEpisodeClicked = onEpisodeClicked,
@@ -705,7 +684,6 @@
                     onMultiDeleteClicked = onMultiDeleteClicked,
                     fillFraction = 0.5f,
                     alwaysUseExternalPlayer = alwaysUseExternalPlayer,
->>>>>>> 807ea3d1
                 )
             }
         },
