package eu.kanade.presentation.entries.anime

import androidx.activity.compose.BackHandler
import androidx.compose.animation.AnimatedVisibility
import androidx.compose.animation.core.animateFloatAsState
import androidx.compose.animation.fadeIn
import androidx.compose.animation.fadeOut
import androidx.compose.foundation.layout.Box
import androidx.compose.foundation.layout.Column
import androidx.compose.foundation.layout.PaddingValues
import androidx.compose.foundation.layout.WindowInsets
import androidx.compose.foundation.layout.WindowInsetsSides
import androidx.compose.foundation.layout.asPaddingValues
import androidx.compose.foundation.layout.calculateEndPadding
import androidx.compose.foundation.layout.calculateStartPadding
import androidx.compose.foundation.layout.fillMaxHeight
import androidx.compose.foundation.layout.fillMaxWidth
import androidx.compose.foundation.layout.only
import androidx.compose.foundation.layout.padding
import androidx.compose.foundation.layout.systemBars
import androidx.compose.foundation.lazy.grid.GridCells
import androidx.compose.foundation.lazy.grid.GridItemSpan
import androidx.compose.foundation.lazy.grid.LazyGridScope
import androidx.compose.foundation.lazy.grid.items
import androidx.compose.foundation.lazy.grid.rememberLazyGridState
import androidx.compose.foundation.rememberScrollState
import androidx.compose.foundation.verticalScroll
import androidx.compose.material.icons.Icons
import androidx.compose.material.icons.filled.PlayArrow
import androidx.compose.material3.ExperimentalMaterial3Api
import androidx.compose.material3.Icon
import androidx.compose.material3.SnackbarHost
import androidx.compose.material3.SnackbarHostState
import androidx.compose.material3.Text
import androidx.compose.runtime.Composable
import androidx.compose.runtime.LaunchedEffect
import androidx.compose.runtime.derivedStateOf
import androidx.compose.runtime.getValue
import androidx.compose.runtime.mutableIntStateOf
import androidx.compose.runtime.mutableLongStateOf
import androidx.compose.runtime.remember
import androidx.compose.runtime.setValue
import androidx.compose.ui.Alignment
import androidx.compose.ui.Modifier
import androidx.compose.ui.hapticfeedback.HapticFeedbackType
import androidx.compose.ui.layout.layout
import androidx.compose.ui.layout.onSizeChanged
import androidx.compose.ui.platform.LocalContext
import androidx.compose.ui.platform.LocalDensity
import androidx.compose.ui.platform.LocalHapticFeedback
import androidx.compose.ui.platform.LocalLayoutDirection
import androidx.compose.ui.unit.dp
import androidx.compose.ui.unit.offset
import androidx.compose.ui.util.fastAll
import androidx.compose.ui.util.fastAny
import androidx.compose.ui.util.fastMap
import aniyomi.domain.anime.SeasonAnime
import cafe.adriel.voyager.navigator.LocalNavigator
import cafe.adriel.voyager.navigator.currentOrThrow
import eu.kanade.domain.entries.anime.model.episodesFiltered
import eu.kanade.presentation.components.relativeDateTimeText
import eu.kanade.presentation.entries.DownloadAction
import eu.kanade.presentation.entries.EntryScreenItem
import eu.kanade.presentation.entries.anime.components.AnimeActionRow
import eu.kanade.presentation.entries.anime.components.AnimeEpisodeListItem
import eu.kanade.presentation.entries.anime.components.AnimeInfoBox
import eu.kanade.presentation.entries.anime.components.EpisodeDownloadAction
import eu.kanade.presentation.entries.anime.components.ExpandableAnimeDescription
import eu.kanade.presentation.entries.anime.components.NextEpisodeAiringListItem
import eu.kanade.presentation.entries.components.EntryBottomActionMenu
import eu.kanade.presentation.entries.components.EntryToolbar
import eu.kanade.presentation.entries.components.ItemHeader
import eu.kanade.presentation.entries.components.MissingItemCountListItem
import eu.kanade.presentation.library.components.DownloadsBadge
import eu.kanade.presentation.library.components.EntryComfortableGridItem
import eu.kanade.presentation.library.components.LanguageBadge
import eu.kanade.presentation.library.components.UnviewedBadge
import eu.kanade.presentation.util.formatEpisodeNumber
import eu.kanade.tachiyomi.animesource.ConfigurableAnimeSource
import eu.kanade.tachiyomi.animesource.model.FetchType
import eu.kanade.tachiyomi.animesource.model.SAnime
import eu.kanade.tachiyomi.data.download.anime.model.AnimeDownload
import eu.kanade.tachiyomi.source.anime.getNameForAnimeInfo
import eu.kanade.tachiyomi.ui.browse.anime.extension.details.AnimeSourcePreferencesScreen
import eu.kanade.tachiyomi.ui.entries.anime.AnimeScreenModel
import eu.kanade.tachiyomi.ui.entries.anime.AnimeSeasonItem
import eu.kanade.tachiyomi.ui.entries.anime.EpisodeList
import eu.kanade.tachiyomi.util.system.copyToClipboard
import kotlinx.coroutines.delay
import tachiyomi.domain.entries.anime.model.Anime
import tachiyomi.domain.entries.anime.model.AnimeCover
import tachiyomi.domain.items.episode.model.Episode
import tachiyomi.domain.items.episode.service.missingEntriesCount
import tachiyomi.domain.library.service.LibraryPreferences
import tachiyomi.domain.source.anime.model.StubAnimeSource
import tachiyomi.i18n.MR
<<<<<<< HEAD
import tachiyomi.presentation.core.components.FastScrollLazyVerticalGrid
=======
import tachiyomi.i18n.aniyomi.AYMR
>>>>>>> 67960f29
import tachiyomi.presentation.core.components.TwoPanelBox
import tachiyomi.presentation.core.components.material.ExtendedFloatingActionButton
import tachiyomi.presentation.core.components.material.PullRefresh
import tachiyomi.presentation.core.components.material.Scaffold
import tachiyomi.presentation.core.i18n.stringResource
import tachiyomi.presentation.core.util.shouldExpandFAB
import tachiyomi.source.local.entries.anime.isLocal
import java.time.Instant
import java.util.concurrent.TimeUnit

@Composable
fun AnimeScreen(
    state: AnimeScreenModel.State.Success,
    snackbarHostState: SnackbarHostState,
    nextUpdate: Instant?,
    isTabletUi: Boolean,
    episodeSwipeStartAction: LibraryPreferences.EpisodeSwipeAction,
    episodeSwipeEndAction: LibraryPreferences.EpisodeSwipeAction,
    showNextEpisodeAirTime: Boolean,
    alwaysUseExternalPlayer: Boolean,
    navigateUp: () -> Unit,
    onEpisodeClicked: (episode: Episode, alt: Boolean) -> Unit,
    onDownloadEpisode: ((List<EpisodeList.Item>, EpisodeDownloadAction) -> Unit)?,
    onAddToLibraryClicked: () -> Unit,
    onWebViewClicked: (() -> Unit)?,
    onWebViewLongClicked: (() -> Unit)?,
    onTrackingClicked: (() -> Unit)?,

    // For tags menu
    onTagSearch: (String) -> Unit,

    onFilterButtonClicked: () -> Unit,
    onRefresh: () -> Unit,
    onContinueWatching: () -> Unit,
    onSearch: (query: String, global: Boolean) -> Unit,

    // For cover dialog
    onCoverClicked: () -> Unit,

    // For top action menu
    onShareClicked: (() -> Unit)?,
    onDownloadActionClicked: ((DownloadAction) -> Unit)?,
    onEditCategoryClicked: (() -> Unit)?,
    onEditFetchIntervalClicked: (() -> Unit)?,
    onMigrateClicked: (() -> Unit)?,
    changeAnimeSkipIntro: (() -> Unit)?,

    // For bottom action menu
    onMultiBookmarkClicked: (List<Episode>, bookmarked: Boolean) -> Unit,
    onMultiMarkAsSeenClicked: (List<Episode>, markAsSeen: Boolean) -> Unit,
    onMarkPreviousAsSeenClicked: (Episode) -> Unit,
    onMultiDeleteClicked: (List<Episode>) -> Unit,

    // For episode swipe
    onEpisodeSwipe: (EpisodeList.Item, LibraryPreferences.EpisodeSwipeAction) -> Unit,

    // Episode selection
    onEpisodeSelected: (EpisodeList.Item, Boolean, Boolean, Boolean) -> Unit,
    onAllEpisodeSelected: (Boolean) -> Unit,
    onInvertSelection: () -> Unit,

    // Season clicked
    onSeasonClicked: (SeasonAnime) -> Unit,
    onContinueWatchingClicked: ((SeasonAnime) -> Unit)?,
) {
    val context = LocalContext.current
    val onCopyTagToClipboard: (tag: String) -> Unit = {
        if (it.isNotEmpty()) {
            context.copyToClipboard(it, it)
        }
    }

    val navigator = LocalNavigator.currentOrThrow
    val onSettingsClicked: (() -> Unit)? = {
        navigator.push(AnimeSourcePreferencesScreen(state.source.id))
    }.takeIf { state.source is ConfigurableAnimeSource }

    if (!isTabletUi) {
        AnimeScreenSmallImpl(
            state = state,
            snackbarHostState = snackbarHostState,
            nextUpdate = nextUpdate,
            episodeSwipeStartAction = episodeSwipeStartAction,
            episodeSwipeEndAction = episodeSwipeEndAction,
            showNextEpisodeAirTime = showNextEpisodeAirTime,
            alwaysUseExternalPlayer = alwaysUseExternalPlayer,
            navigateUp = navigateUp,
            onEpisodeClicked = onEpisodeClicked,
            onDownloadEpisode = onDownloadEpisode,
            onAddToLibraryClicked = onAddToLibraryClicked,
            onWebViewClicked = onWebViewClicked,
            onWebViewLongClicked = onWebViewLongClicked,
            onTrackingClicked = onTrackingClicked,
            onTagSearch = onTagSearch,
            onCopyTagToClipboard = onCopyTagToClipboard,
            onFilterClicked = onFilterButtonClicked,
            onRefresh = onRefresh,
            onContinueWatching = onContinueWatching,
            onSearch = onSearch,
            onCoverClicked = onCoverClicked,
            onShareClicked = onShareClicked,
            onDownloadActionClicked = onDownloadActionClicked,
            onEditCategoryClicked = onEditCategoryClicked,
            onEditIntervalClicked = onEditFetchIntervalClicked,
            onMigrateClicked = onMigrateClicked,
            changeAnimeSkipIntro = changeAnimeSkipIntro,
            onMultiBookmarkClicked = onMultiBookmarkClicked,
            onMultiMarkAsSeenClicked = onMultiMarkAsSeenClicked,
            onMarkPreviousAsSeenClicked = onMarkPreviousAsSeenClicked,
            onMultiDeleteClicked = onMultiDeleteClicked,
            onEpisodeSwipe = onEpisodeSwipe,
            onEpisodeSelected = onEpisodeSelected,
            onAllEpisodeSelected = onAllEpisodeSelected,
            onInvertSelection = onInvertSelection,
            onSettingsClicked = onSettingsClicked,
            onSeasonClicked = onSeasonClicked,
            onClickContinueWatching = onContinueWatchingClicked,
        )
    } else {
        AnimeScreenLargeImpl(
            state = state,
            snackbarHostState = snackbarHostState,
            nextUpdate = nextUpdate,
            episodeSwipeStartAction = episodeSwipeStartAction,
            episodeSwipeEndAction = episodeSwipeEndAction,
            showNextEpisodeAirTime = showNextEpisodeAirTime,
            alwaysUseExternalPlayer = alwaysUseExternalPlayer,
            navigateUp = navigateUp,
            onEpisodeClicked = onEpisodeClicked,
            onDownloadEpisode = onDownloadEpisode,
            onAddToLibraryClicked = onAddToLibraryClicked,
            onWebViewClicked = onWebViewClicked,
            onWebViewLongClicked = onWebViewLongClicked,
            onTrackingClicked = onTrackingClicked,
            onTagSearch = onTagSearch,
            onCopyTagToClipboard = onCopyTagToClipboard,
            onFilterButtonClicked = onFilterButtonClicked,
            onRefresh = onRefresh,
            onContinueWatching = onContinueWatching,
            onSearch = onSearch,
            onCoverClicked = onCoverClicked,
            onShareClicked = onShareClicked,
            onDownloadActionClicked = onDownloadActionClicked,
            onEditCategoryClicked = onEditCategoryClicked,
            onEditIntervalClicked = onEditFetchIntervalClicked,
            changeAnimeSkipIntro = changeAnimeSkipIntro,
            onMigrateClicked = onMigrateClicked,
            onMultiBookmarkClicked = onMultiBookmarkClicked,
            onMultiMarkAsSeenClicked = onMultiMarkAsSeenClicked,
            onMarkPreviousAsSeenClicked = onMarkPreviousAsSeenClicked,
            onMultiDeleteClicked = onMultiDeleteClicked,
            onEpisodeSwipe = onEpisodeSwipe,
            onEpisodeSelected = onEpisodeSelected,
            onAllEpisodeSelected = onAllEpisodeSelected,
            onInvertSelection = onInvertSelection,
            onSettingsClicked = onSettingsClicked,
            onSeasonClicked = onSeasonClicked,
            onClickContinueWatching = onContinueWatchingClicked,
        )
    }
}

@OptIn(ExperimentalMaterial3Api::class)
@Composable
private fun AnimeScreenSmallImpl(
    state: AnimeScreenModel.State.Success,
    snackbarHostState: SnackbarHostState,
    nextUpdate: Instant?,
    episodeSwipeStartAction: LibraryPreferences.EpisodeSwipeAction,
    episodeSwipeEndAction: LibraryPreferences.EpisodeSwipeAction,
    showNextEpisodeAirTime: Boolean,
    alwaysUseExternalPlayer: Boolean,
    navigateUp: () -> Unit,
    onEpisodeClicked: (Episode, Boolean) -> Unit,
    onDownloadEpisode: ((List<EpisodeList.Item>, EpisodeDownloadAction) -> Unit)?,
    onAddToLibraryClicked: () -> Unit,
    onWebViewClicked: (() -> Unit)?,
    onWebViewLongClicked: (() -> Unit)?,
    onTrackingClicked: (() -> Unit)?,

    // For tags menu
    onTagSearch: (String) -> Unit,
    onCopyTagToClipboard: (tag: String) -> Unit,

    onFilterClicked: () -> Unit,
    onRefresh: () -> Unit,
    onContinueWatching: () -> Unit,
    onSearch: (query: String, global: Boolean) -> Unit,

    // For cover dialog
    onCoverClicked: () -> Unit,

    // For top action menu
    onShareClicked: (() -> Unit)?,
    onDownloadActionClicked: ((DownloadAction) -> Unit)?,
    onEditCategoryClicked: (() -> Unit)?,
    onEditIntervalClicked: (() -> Unit)?,
    onMigrateClicked: (() -> Unit)?,
    changeAnimeSkipIntro: (() -> Unit)?,
    onSettingsClicked: (() -> Unit)?,

    // For bottom action menu
    onMultiBookmarkClicked: (List<Episode>, bookmarked: Boolean) -> Unit,
    onMultiMarkAsSeenClicked: (List<Episode>, markAsSeen: Boolean) -> Unit,
    onMarkPreviousAsSeenClicked: (Episode) -> Unit,
    onMultiDeleteClicked: (List<Episode>) -> Unit,

    // For episode swipe
    onEpisodeSwipe: (EpisodeList.Item, LibraryPreferences.EpisodeSwipeAction) -> Unit,

    // Episode selection
    onEpisodeSelected: (EpisodeList.Item, Boolean, Boolean, Boolean) -> Unit,
    onAllEpisodeSelected: (Boolean) -> Unit,
    onInvertSelection: () -> Unit,

    // Season clicked
    onSeasonClicked: (SeasonAnime) -> Unit,
    onClickContinueWatching: ((SeasonAnime) -> Unit)?,
) {
    val density = LocalDensity.current
    val offsetGridPaddingPx = with(density) { GRID_PADDING.roundToPx() }

    val itemListState = rememberLazyGridState()

    val seasons = remember(state) { state.seasons }
    val episodes = remember(state) { state.processedEpisodes }
    val listItem = remember(state) { state.episodeListItems }

    val isAnySelected by remember {
        derivedStateOf {
            episodes.fastAny { it.selected }
        }
    }

    BackHandler(onBack = {
        if (isAnySelected) {
            onAllEpisodeSelected(false)
        } else {
            navigateUp()
        }
    })

    Scaffold(
        topBar = {
            val selectedEpisodeCount: Int = remember(episodes) {
                episodes.count { it.selected }
            }
            val isFirstItemVisible by remember {
                derivedStateOf { itemListState.firstVisibleItemIndex == 0 }
            }
            val isFirstItemScrolled by remember {
                derivedStateOf { itemListState.firstVisibleItemScrollOffset > 0 }
            }
            val titleAlpha by animateFloatAsState(
                if (!isFirstItemVisible) 1f else 0f,
                label = "Top Bar Title",
            )
            val backgroundAlpha by animateFloatAsState(
                if (!isFirstItemVisible || isFirstItemScrolled) 1f else 0f,
                label = "Top Bar Background",
            )
            EntryToolbar(
                title = state.anime.title,
                hasFilters = state.anime.episodesFiltered(),
                navigateUp = navigateUp,
                onClickFilter = onFilterClicked,
                onClickShare = onShareClicked,
                onClickDownload = onDownloadActionClicked,
                onClickEditCategory = onEditCategoryClicked,
                onClickRefresh = onRefresh,
                onClickMigrate = onMigrateClicked,
                onClickSettings = onSettingsClicked,
                changeAnimeSkipIntro = changeAnimeSkipIntro,
                actionModeCounter = selectedEpisodeCount,
                onCancelActionMode = { onAllEpisodeSelected(false) },
                onSelectAll = { onAllEpisodeSelected(true) },
                onInvertSelection = { onInvertSelection() },
                titleAlphaProvider = { titleAlpha },
                backgroundAlphaProvider = { backgroundAlpha },
                isManga = false,
            )
        },
        bottomBar = {
            val selectedEpisodes = remember(episodes) {
                episodes.filter { it.selected }
            }
            SharedAnimeBottomActionMenu(
                selected = selectedEpisodes,
                onEpisodeClicked = onEpisodeClicked,
                onMultiBookmarkClicked = onMultiBookmarkClicked,
                onMultiMarkAsSeenClicked = onMultiMarkAsSeenClicked,
                onMarkPreviousAsSeenClicked = onMarkPreviousAsSeenClicked,
                onDownloadEpisode = onDownloadEpisode,
                onMultiDeleteClicked = onMultiDeleteClicked,
                fillFraction = 1f,
                alwaysUseExternalPlayer = alwaysUseExternalPlayer,
            )
        },
        snackbarHost = { SnackbarHost(hostState = snackbarHostState) },
        floatingActionButton = {
            val isFABVisible = remember(episodes) {
                episodes.fastAny { !it.episode.seen } && !isAnySelected
            }
            AnimatedVisibility(
                visible = isFABVisible,
                enter = fadeIn(),
                exit = fadeOut(),
            ) {
                ExtendedFloatingActionButton(
                    text = {
                        val isWatching = remember(state.episodes) {
                            state.episodes.fastAny { it.episode.seen }
                        }
                        Text(
                            text = stringResource(
                                if (isWatching) MR.strings.action_resume else MR.strings.action_start,
                            ),
                        )
                    },
                    icon = {
                        Icon(
                            imageVector = Icons.Filled.PlayArrow,
                            contentDescription = null,
                        )
                    },
                    onClick = onContinueWatching,
                    expanded = itemListState.shouldExpandFAB(),
                )
            }
        },
    ) { contentPadding ->
        val topPadding = contentPadding.calculateTopPadding()

        PullRefresh(
            refreshing = state.isRefreshingData,
            onRefresh = onRefresh,
            enabled = !isAnySelected,
            indicatorPadding = PaddingValues(top = topPadding),
        ) {
            val layoutDirection = LocalLayoutDirection.current

            FastScrollLazyVerticalGrid(
                modifier = Modifier.fillMaxHeight(),
                state = itemListState,
                // TODO(seasons): Get from options
                columns = GridCells.Fixed(3),
                contentPadding = PaddingValues(
                    start = GRID_PADDING + contentPadding.calculateStartPadding(layoutDirection),
                    end = GRID_PADDING + contentPadding.calculateEndPadding(layoutDirection),
                    bottom = contentPadding.calculateBottomPadding(),
                ),
            ) {
                item(
                    key = EntryScreenItem.INFO_BOX,
                    contentType = EntryScreenItem.INFO_BOX,
                    span = { GridItemSpan(maxLineSpan) },
                ) {
                    AnimeInfoBox(
                        isTabletUi = false,
                        appBarPadding = topPadding,
                        anime = state.anime,
                        sourceName = remember { state.source.getNameForAnimeInfo() },
                        isStubSource = remember { state.source is StubAnimeSource },
                        onCoverClick = onCoverClicked,
                        doSearch = onSearch,
                        modifier = Modifier.ignorePadding(offsetGridPaddingPx),
                    )
                }

                item(
                    key = EntryScreenItem.ACTION_ROW,
                    contentType = EntryScreenItem.ACTION_ROW,
                    span = { GridItemSpan(maxLineSpan) },
                ) {
                    AnimeActionRow(
                        favorite = state.anime.favorite,
                        trackingCount = state.trackingCount,
                        nextUpdate = nextUpdate,
                        isUserIntervalMode = state.anime.fetchInterval < 0,
                        onAddToLibraryClicked = onAddToLibraryClicked,
                        onWebViewClicked = onWebViewClicked,
                        onWebViewLongClicked = onWebViewLongClicked,
                        onTrackingClicked = onTrackingClicked,
                        onEditIntervalClicked = onEditIntervalClicked,
                        onEditCategory = onEditCategoryClicked,
                        modifier = Modifier.ignorePadding(offsetGridPaddingPx),
                    )
                }

                item(
                    key = EntryScreenItem.DESCRIPTION_WITH_TAG,
                    contentType = EntryScreenItem.DESCRIPTION_WITH_TAG,
                    span = { GridItemSpan(maxLineSpan) },
                ) {
                    ExpandableAnimeDescription(
                        defaultExpandState = state.isFromSource,
                        description = state.anime.description,
                        tagsProvider = { state.anime.genre },
                        onTagSearch = onTagSearch,
                        onCopyTagToClipboard = onCopyTagToClipboard,
                        modifier = Modifier.ignorePadding(offsetGridPaddingPx),
                    )
                }

                item(
                    key = EntryScreenItem.ITEM_HEADER,
                    contentType = EntryScreenItem.ITEM_HEADER,
                    span = { GridItemSpan(maxLineSpan) },
                ) {
                    val missingEpisodesCount = remember(episodes) {
                        episodes.map { it.episode.episodeNumber }.missingEntriesCount()
                    }
                    val missingSeasonsCount = remember(seasons) {
                        seasons.map { it.seasonAnime.anime.seasonNumber }.missingEntriesCount()
                    }
                    ItemHeader(
                        enabled = !isAnySelected,
                        itemCount = when (state.anime.fetchType) {
                            FetchType.Unknown -> 0
                            FetchType.Seasons -> seasons.size
                            FetchType.Episodes -> episodes.size
                        },
                        missingItemsCount = maxOf(missingEpisodesCount, missingSeasonsCount),
                        onClick = onFilterClicked,
                        isManga = false,
                        fetchType = state.anime.fetchType,
                        modifier = Modifier.ignorePadding(offsetGridPaddingPx),
                    )
                }

                when (state.anime.fetchType) {
                    FetchType.Seasons -> {
                        sharedSeasons(
                            seasons = seasons,
                            onSeasonClicked = onSeasonClicked,
                            onClickContinueWatching = onClickContinueWatching,
                        )
                    }
                    FetchType.Episodes -> {
                        if (state.airingTime > 0L) {
                            item(
                                key = EntryScreenItem.AIRING_TIME,
                                contentType = EntryScreenItem.AIRING_TIME,
                                span = { GridItemSpan(maxLineSpan) },
                            ) {
<<<<<<< HEAD
                                // Handles the second by second countdown
                                var timer by remember { mutableLongStateOf(state.airingTime) }
                                LaunchedEffect(key1 = timer) {
                                    if (timer > 0L) {
                                        delay(1000L)
                                        timer -= 1000L
                                    }
                                }
                                if (timer > 0L &&
                                    showNextEpisodeAirTime &&
                                    state.anime.status.toInt() != SAnime.COMPLETED
                                ) {
                                    NextEpisodeAiringListItem(
                                        title = stringResource(
                                            MR.strings.display_mode_episode,
                                            formatEpisodeNumber(state.airingEpisodeNumber),
                                        ),
                                        date = formatTime(state.airingTime, useDayFormat = true),
                                        modifier = Modifier.ignorePadding(offsetGridPaddingPx),
                                    )
                                }
=======
                                NextEpisodeAiringListItem(
                                    title = stringResource(
                                        AYMR.strings.display_mode_episode,
                                        formatEpisodeNumber(state.airingEpisodeNumber),
                                    ),
                                    date = formatTime(state.airingTime, useDayFormat = true),
                                )
>>>>>>> 67960f29
                            }
                        }

                        sharedEpisodeItems(
                            anime = state.anime,
                            episodes = listItem,
                            isAnyEpisodeSelected = episodes.fastAny { it.selected },
                            episodeSwipeStartAction = episodeSwipeStartAction,
                            episodeSwipeEndAction = episodeSwipeEndAction,
                            onEpisodeClicked = onEpisodeClicked,
                            onDownloadEpisode = onDownloadEpisode,
                            onEpisodeSelected = onEpisodeSelected,
                            onEpisodeSwipe = onEpisodeSwipe,
                            modifier = Modifier.ignorePadding(offsetGridPaddingPx),
                        )
                    }
                    FetchType.Unknown -> {}
                }
            }
        }
    }
}

@OptIn(ExperimentalMaterial3Api::class)
@Composable
fun AnimeScreenLargeImpl(
    state: AnimeScreenModel.State.Success,
    snackbarHostState: SnackbarHostState,
    nextUpdate: Instant?,
    episodeSwipeStartAction: LibraryPreferences.EpisodeSwipeAction,
    episodeSwipeEndAction: LibraryPreferences.EpisodeSwipeAction,
    showNextEpisodeAirTime: Boolean,
    alwaysUseExternalPlayer: Boolean,
    navigateUp: () -> Unit,
    onEpisodeClicked: (Episode, Boolean) -> Unit,
    onDownloadEpisode: ((List<EpisodeList.Item>, EpisodeDownloadAction) -> Unit)?,
    onAddToLibraryClicked: () -> Unit,
    onWebViewClicked: (() -> Unit)?,
    onWebViewLongClicked: (() -> Unit)?,
    onTrackingClicked: (() -> Unit)?,

    // For tags menu
    onTagSearch: (String) -> Unit,
    onCopyTagToClipboard: (tag: String) -> Unit,

    onFilterButtonClicked: () -> Unit,
    onRefresh: () -> Unit,
    onContinueWatching: () -> Unit,
    onSearch: (query: String, global: Boolean) -> Unit,

    // For cover dialog
    onCoverClicked: () -> Unit,

    // For top action menu
    onShareClicked: (() -> Unit)?,
    onDownloadActionClicked: ((DownloadAction) -> Unit)?,
    onEditCategoryClicked: (() -> Unit)?,
    onEditIntervalClicked: (() -> Unit)?,
    onMigrateClicked: (() -> Unit)?,
    changeAnimeSkipIntro: (() -> Unit)?,
    onSettingsClicked: (() -> Unit)?,

    // For bottom action menu
    onMultiBookmarkClicked: (List<Episode>, bookmarked: Boolean) -> Unit,
    onMultiMarkAsSeenClicked: (List<Episode>, markAsSeen: Boolean) -> Unit,
    onMarkPreviousAsSeenClicked: (Episode) -> Unit,
    onMultiDeleteClicked: (List<Episode>) -> Unit,

    // For swipe actions
    onEpisodeSwipe: (EpisodeList.Item, LibraryPreferences.EpisodeSwipeAction) -> Unit,

    // Episode selection
    onEpisodeSelected: (EpisodeList.Item, Boolean, Boolean, Boolean) -> Unit,
    onAllEpisodeSelected: (Boolean) -> Unit,
    onInvertSelection: () -> Unit,

    // Season clicked
    onSeasonClicked: (SeasonAnime) -> Unit,
    onClickContinueWatching: ((SeasonAnime) -> Unit)?,
) {
    val layoutDirection = LocalLayoutDirection.current
    val density = LocalDensity.current

    val seasons = remember(state) { state.seasons }
    val episodes = remember(state) { state.processedEpisodes }
    val listItem = remember(state) { state.episodeListItems }

    val isAnySelected by remember {
        derivedStateOf {
            episodes.fastAny { it.selected }
        }
    }

    val insetPadding = WindowInsets.systemBars.only(WindowInsetsSides.Horizontal).asPaddingValues()
    var topBarHeight by remember { mutableIntStateOf(0) }
    val offsetGridPaddingPx = with(density) { GRID_PADDING.roundToPx() }

    val itemListState = rememberLazyGridState()

    BackHandler(onBack = {
        if (isAnySelected) {
            onAllEpisodeSelected(false)
        } else {
            navigateUp()
        }
    })

    Scaffold(
        topBar = {
            val selectedChapterCount = remember(episodes) {
                episodes.count { it.selected }
            }
            EntryToolbar(
                modifier = Modifier.onSizeChanged { topBarHeight = it.height },
                title = state.anime.title,
                hasFilters = state.anime.episodesFiltered(),
                navigateUp = navigateUp,
                onClickFilter = onFilterButtonClicked,
                onClickShare = onShareClicked,
                onClickDownload = onDownloadActionClicked,
                onClickEditCategory = onEditCategoryClicked,
                onClickRefresh = onRefresh,
                onClickMigrate = onMigrateClicked,
                onCancelActionMode = { onAllEpisodeSelected(false) },
                onClickSettings = onSettingsClicked,
                changeAnimeSkipIntro = changeAnimeSkipIntro,
                actionModeCounter = selectedChapterCount,
                onSelectAll = { onAllEpisodeSelected(true) },
                onInvertSelection = { onInvertSelection() },
                titleAlphaProvider = { 1f },
                backgroundAlphaProvider = { 1f },
                isManga = false,
            )
        },
        bottomBar = {
            Box(
                modifier = Modifier.fillMaxWidth(),
                contentAlignment = Alignment.BottomEnd,
            ) {
                val selectedEpisodes = remember(episodes) {
                    episodes.filter { it.selected }
                }
                SharedAnimeBottomActionMenu(
                    selected = selectedEpisodes,
                    onEpisodeClicked = onEpisodeClicked,
                    onMultiBookmarkClicked = onMultiBookmarkClicked,
                    onMultiMarkAsSeenClicked = onMultiMarkAsSeenClicked,
                    onMarkPreviousAsSeenClicked = onMarkPreviousAsSeenClicked,
                    onDownloadEpisode = onDownloadEpisode,
                    onMultiDeleteClicked = onMultiDeleteClicked,
                    fillFraction = 0.5f,
                    alwaysUseExternalPlayer = alwaysUseExternalPlayer,
                )
            }
        },
        snackbarHost = { SnackbarHost(hostState = snackbarHostState) },
        floatingActionButton = {
            val isFABVisible = remember(episodes) {
                episodes.fastAny { !it.episode.seen } && !isAnySelected
            }
            AnimatedVisibility(
                visible = isFABVisible,
                enter = fadeIn(),
                exit = fadeOut(),
            ) {
                ExtendedFloatingActionButton(
                    text = {
                        val isWatching = remember(state.episodes) {
                            state.episodes.fastAny { it.episode.seen }
                        }
                        Text(
                            text = stringResource(
                                if (isWatching) MR.strings.action_resume else MR.strings.action_start,
                            ),
                        )
                    },
                    icon = { Icon(imageVector = Icons.Filled.PlayArrow, contentDescription = null) },
                    onClick = onContinueWatching,
                    expanded = itemListState.shouldExpandFAB(),
                )
            }
        },
    ) { contentPadding ->
        PullRefresh(
            refreshing = state.isRefreshingData,
            onRefresh = onRefresh,
            enabled = !isAnySelected,
            indicatorPadding = PaddingValues(
                start = insetPadding.calculateStartPadding(layoutDirection),
                top = with(density) { topBarHeight.toDp() },
                end = insetPadding.calculateEndPadding(layoutDirection),
            ),
        ) {
            TwoPanelBox(
                modifier = Modifier.padding(
                    start = contentPadding.calculateStartPadding(layoutDirection),
                    end = contentPadding.calculateEndPadding(layoutDirection),
                ),
                startContent = {
                    Column(
                        modifier = Modifier
                            .verticalScroll(rememberScrollState())
                            .padding(bottom = contentPadding.calculateBottomPadding()),
                    ) {
                        AnimeInfoBox(
                            isTabletUi = true,
                            appBarPadding = contentPadding.calculateTopPadding(),
                            anime = state.anime,
                            sourceName = remember { state.source.getNameForAnimeInfo() },
                            isStubSource = remember { state.source is StubAnimeSource },
                            onCoverClick = onCoverClicked,
                            doSearch = onSearch,
                        )
                        AnimeActionRow(
                            favorite = state.anime.favorite,
                            trackingCount = state.trackingCount,
                            nextUpdate = nextUpdate,
                            isUserIntervalMode = state.anime.fetchInterval < 0,
                            onAddToLibraryClicked = onAddToLibraryClicked,
                            onWebViewClicked = onWebViewClicked,
                            onWebViewLongClicked = onWebViewLongClicked,
                            onTrackingClicked = onTrackingClicked,
                            onEditIntervalClicked = onEditIntervalClicked,
                            onEditCategory = onEditCategoryClicked,
                        )
                        ExpandableAnimeDescription(
                            defaultExpandState = true,
                            description = state.anime.description,
                            tagsProvider = { state.anime.genre },
                            onTagSearch = onTagSearch,
                            onCopyTagToClipboard = onCopyTagToClipboard,
                        )
                    }
                },
                endContent = {
                    FastScrollLazyVerticalGrid(
                        modifier = Modifier.fillMaxHeight(),
                        state = itemListState,
                        // TODO(seasons): Get from options
                        columns = GridCells.Fixed(3),
                        contentPadding = PaddingValues(
                            start = GRID_PADDING,
                            end = GRID_PADDING,
                            top = contentPadding.calculateTopPadding(),
                            bottom = contentPadding.calculateBottomPadding(),
                        ),
                    ) {
                        item(
                            key = EntryScreenItem.ITEM_HEADER,
                            contentType = EntryScreenItem.ITEM_HEADER,
                        ) {
                            val missingEpisodesCount = remember(episodes) {
                                episodes.map { it.episode.episodeNumber }.missingEntriesCount()
                            }
                            val missingSeasonsCount = remember(seasons) {
                                seasons.map { it.seasonAnime.anime.seasonNumber }.missingEntriesCount()
                            }
                            ItemHeader(
                                enabled = !isAnySelected,
                                itemCount = when (state.anime.fetchType) {
                                    FetchType.Unknown -> 0
                                    FetchType.Seasons -> seasons.size
                                    FetchType.Episodes -> episodes.size
                                },
                                missingItemsCount = maxOf(missingEpisodesCount, missingSeasonsCount),
                                onClick = onFilterButtonClicked,
                                isManga = false,
                                fetchType = state.anime.fetchType,
                                modifier = Modifier.ignorePadding(offsetGridPaddingPx),
                            )
                        }

                        when (state.anime.fetchType) {
                            FetchType.Seasons -> {
                                sharedSeasons(
                                    seasons = seasons,
                                    onSeasonClicked = onSeasonClicked,
                                    onClickContinueWatching = onClickContinueWatching,
                                )
                            }
                            FetchType.Episodes -> {
                                if (state.airingTime > 0L) {
                                    item(
                                        key = EntryScreenItem.AIRING_TIME,
                                        contentType = EntryScreenItem.AIRING_TIME,
                                    ) {
<<<<<<< HEAD
                                        // Handles the second by second countdown
                                        var timer by remember { mutableLongStateOf(state.airingTime) }
                                        LaunchedEffect(key1 = timer) {
                                            if (timer > 0L) {
                                                delay(1000L)
                                                timer -= 1000L
                                            }
                                        }
                                        if (timer > 0L &&
                                            showNextEpisodeAirTime &&
                                            state.anime.status.toInt() != SAnime.COMPLETED
                                        ) {
                                            NextEpisodeAiringListItem(
                                                title = stringResource(
                                                    MR.strings.display_mode_episode,
                                                    formatEpisodeNumber(state.airingEpisodeNumber),
                                                ),
                                                date = formatTime(state.airingTime, useDayFormat = true),
                                                modifier = Modifier.ignorePadding(offsetGridPaddingPx),
                                            )
                                        }
=======
                                        NextEpisodeAiringListItem(
                                            title = stringResource(
                                                AYMR.strings.display_mode_episode,
                                                formatEpisodeNumber(state.airingEpisodeNumber),
                                            ),
                                            date = formatTime(state.airingTime, useDayFormat = true),
                                        )
>>>>>>> 67960f29
                                    }
                                }

                                sharedEpisodeItems(
                                    anime = state.anime,
                                    episodes = listItem,
                                    isAnyEpisodeSelected = episodes.fastAny { it.selected },
                                    episodeSwipeStartAction = episodeSwipeStartAction,
                                    episodeSwipeEndAction = episodeSwipeEndAction,
                                    onEpisodeClicked = onEpisodeClicked,
                                    onDownloadEpisode = onDownloadEpisode,
                                    onEpisodeSelected = onEpisodeSelected,
                                    onEpisodeSwipe = onEpisodeSwipe,
                                    modifier = Modifier.ignorePadding(offsetGridPaddingPx),
                                )
                            }
                            FetchType.Unknown -> {}
                        }
                    }
                },
            )
        }
    }
}

@Composable
private fun SharedAnimeBottomActionMenu(
    selected: List<EpisodeList.Item>,
    onEpisodeClicked: (Episode, Boolean) -> Unit,
    onMultiBookmarkClicked: (List<Episode>, bookmarked: Boolean) -> Unit,
    onMultiMarkAsSeenClicked: (List<Episode>, markAsSeen: Boolean) -> Unit,
    onMarkPreviousAsSeenClicked: (Episode) -> Unit,
    onDownloadEpisode: ((List<EpisodeList.Item>, EpisodeDownloadAction) -> Unit)?,
    onMultiDeleteClicked: (List<Episode>) -> Unit,
    fillFraction: Float,
    alwaysUseExternalPlayer: Boolean,
    modifier: Modifier = Modifier,
) {
    EntryBottomActionMenu(
        visible = selected.isNotEmpty(),
        modifier = modifier.fillMaxWidth(fillFraction),
        onBookmarkClicked = {
            onMultiBookmarkClicked.invoke(selected.fastMap { it.episode }, true)
        }.takeIf { selected.fastAny { !it.episode.bookmark } },
        onRemoveBookmarkClicked = {
            onMultiBookmarkClicked.invoke(selected.fastMap { it.episode }, false)
        }.takeIf { selected.fastAll { it.episode.bookmark } },
        onMarkAsViewedClicked = {
            onMultiMarkAsSeenClicked(selected.fastMap { it.episode }, true)
        }.takeIf { selected.fastAny { !it.episode.seen } },
        onMarkAsUnviewedClicked = {
            onMultiMarkAsSeenClicked(selected.fastMap { it.episode }, false)
        }.takeIf { selected.fastAny { it.episode.seen || it.episode.lastSecondSeen > 0L } },
        onMarkPreviousAsViewedClicked = {
            onMarkPreviousAsSeenClicked(selected[0].episode)
        }.takeIf { selected.size == 1 },
        onDownloadClicked = {
            onDownloadEpisode!!(selected.toList(), EpisodeDownloadAction.START)
        }.takeIf {
            onDownloadEpisode != null && selected.fastAny { it.downloadState != AnimeDownload.State.DOWNLOADED }
        },
        onDeleteClicked = {
            onMultiDeleteClicked(selected.fastMap { it.episode })
        }.takeIf {
            onDownloadEpisode != null && selected.fastAny { it.downloadState == AnimeDownload.State.DOWNLOADED }
        },
        onExternalClicked = {
            onEpisodeClicked(selected.fastMap { it.episode }.first(), true)
        }.takeIf { !alwaysUseExternalPlayer && selected.size == 1 },
        onInternalClicked = {
            onEpisodeClicked(selected.fastMap { it.episode }.first(), true)
        }.takeIf { alwaysUseExternalPlayer && selected.size == 1 },
        isManga = false,
    )
}

private fun LazyGridScope.sharedSeasons(
    seasons: List<AnimeSeasonItem>,
    onSeasonClicked: (SeasonAnime) -> Unit,
    onClickContinueWatching: ((SeasonAnime) -> Unit)?,
) {
    items(
        items = seasons,
        key = { season -> season.seasonAnime.anime },
    ) { item ->
        val anime = item.seasonAnime.anime
        EntryComfortableGridItem(
            isSelected = false,
            title = anime.title,
            coverData = AnimeCover(
                animeId = anime.id,
                sourceId = anime.source,
                isAnimeFavorite = anime.favorite,
                url = anime.thumbnailUrl,
                lastModified = anime.coverLastModified,
            ),
            coverBadgeStart = {
                DownloadsBadge(count = item.downloadCount)
                UnviewedBadge(count = item.unseenCount)
            },
            coverBadgeEnd = {
                LanguageBadge(
                    isLocal = item.isLocal,
                    sourceLanguage = item.sourceLanguage,
                )
            },
            onLongClick = { onSeasonClicked(item.seasonAnime) },
            onClick = { onSeasonClicked(item.seasonAnime) },
            onClickContinueViewing = if (anime.fetchType == FetchType.Episodes &&
                onClickContinueWatching != null &&
                item.seasonAnime.unseenCount > 0
            ) {
                { onClickContinueWatching(item.seasonAnime) }
            } else {
                null
            },
        )
    }
}

private fun LazyGridScope.sharedEpisodeItems(
    anime: Anime,
    episodes: List<EpisodeList>,
    isAnyEpisodeSelected: Boolean,
    episodeSwipeStartAction: LibraryPreferences.EpisodeSwipeAction,
    episodeSwipeEndAction: LibraryPreferences.EpisodeSwipeAction,
    onEpisodeClicked: (Episode, Boolean) -> Unit,
    onDownloadEpisode: ((List<EpisodeList.Item>, EpisodeDownloadAction) -> Unit)?,
    onEpisodeSelected: (EpisodeList.Item, Boolean, Boolean, Boolean) -> Unit,
    onEpisodeSwipe: (EpisodeList.Item, LibraryPreferences.EpisodeSwipeAction) -> Unit,
    modifier: Modifier = Modifier,
) {
    items(
        items = episodes,
        key = { episodeItem ->
            when (episodeItem) {
                is EpisodeList.MissingCount -> "missing-count-${episodeItem.id}"
                is EpisodeList.Item -> "episode-${episodeItem.id}"
            }
        },
        contentType = { EntryScreenItem.ITEM },
        span = { GridItemSpan(maxLineSpan) },
    ) { episodeItem ->
        val haptic = LocalHapticFeedback.current

        when (episodeItem) {
            is EpisodeList.MissingCount -> {
                MissingItemCountListItem(
                    count = episodeItem.count,
                    modifier = modifier,
                )
            }
            is EpisodeList.Item -> {
                AnimeEpisodeListItem(
                    title = if (anime.displayMode == Anime.EPISODE_DISPLAY_NUMBER) {
                        stringResource(
                            AYMR.strings.display_mode_episode,
                            formatEpisodeNumber(episodeItem.episode.episodeNumber),
                        )
                    } else {
                        episodeItem.episode.name
                    },
                    date = relativeDateTimeText(episodeItem.episode.dateUpload),
                    watchProgress = episodeItem.episode.lastSecondSeen
                        .takeIf { !episodeItem.episode.seen && it > 0L }
                        ?.let {
                            stringResource(
                                AYMR.strings.episode_progress,
                                formatTime(it),
                                formatTime(episodeItem.episode.totalSeconds),
                            )
                        },
                    scanlator = episodeItem.episode.scanlator.takeIf { !it.isNullOrBlank() },
                    seen = episodeItem.episode.seen,
                    bookmark = episodeItem.episode.bookmark,
                    selected = episodeItem.selected,
                    downloadIndicatorEnabled = !isAnyEpisodeSelected && !anime.isLocal(),
                    downloadStateProvider = { episodeItem.downloadState },
                    downloadProgressProvider = { episodeItem.downloadProgress },
                    episodeSwipeStartAction = episodeSwipeStartAction,
                    episodeSwipeEndAction = episodeSwipeEndAction,
                    onLongClick = {
                        onEpisodeSelected(episodeItem, !episodeItem.selected, true, true)
                        haptic.performHapticFeedback(HapticFeedbackType.LongPress)
                    },
                    onClick = {
                        onEpisodeItemClick(
                            episodeItem = episodeItem,
                            isAnyEpisodeSelected = isAnyEpisodeSelected,
                            onToggleSelection = { onEpisodeSelected(episodeItem, !episodeItem.selected, true, false) },
                            onEpisodeClicked = onEpisodeClicked,
                        )
                    },
                    onDownloadClick = if (onDownloadEpisode != null) {
                        { onDownloadEpisode(listOf(episodeItem), it) }
                    } else {
                        null
                    },
                    onEpisodeSwipe = {
                        onEpisodeSwipe(episodeItem, it)
                    },
                    modifier = modifier,
                )
            }
        }
    }
}

private fun onEpisodeItemClick(
    episodeItem: EpisodeList.Item,
    isAnyEpisodeSelected: Boolean,
    onToggleSelection: (Boolean) -> Unit,
    onEpisodeClicked: (Episode, Boolean) -> Unit,
) {
    when {
        episodeItem.selected -> onToggleSelection(false)
        isAnyEpisodeSelected -> onToggleSelection(true)
        else -> onEpisodeClicked(episodeItem.episode, false)
    }
}

private fun formatTime(milliseconds: Long, useDayFormat: Boolean = false): String {
    return if (useDayFormat) {
        String.format(
            "Airing in %02dd %02dh %02dm %02ds",
            TimeUnit.MILLISECONDS.toDays(milliseconds),
            TimeUnit.MILLISECONDS.toHours(milliseconds) -
                TimeUnit.DAYS.toHours(TimeUnit.MILLISECONDS.toDays(milliseconds)),
            TimeUnit.MILLISECONDS.toMinutes(milliseconds) -
                TimeUnit.HOURS.toMinutes(TimeUnit.MILLISECONDS.toHours(milliseconds)),
            TimeUnit.MILLISECONDS.toSeconds(milliseconds) -
                TimeUnit.MINUTES.toSeconds(TimeUnit.MILLISECONDS.toMinutes(milliseconds)),
        )
    } else if (milliseconds > 3600000L) {
        String.format(
            "%d:%02d:%02d",
            TimeUnit.MILLISECONDS.toHours(milliseconds),
            TimeUnit.MILLISECONDS.toMinutes(milliseconds) -
                TimeUnit.HOURS.toMinutes(TimeUnit.MILLISECONDS.toHours(milliseconds)),
            TimeUnit.MILLISECONDS.toSeconds(milliseconds) -
                TimeUnit.MINUTES.toSeconds(TimeUnit.MILLISECONDS.toMinutes(milliseconds)),
        )
    } else {
        String.format(
            "%d:%02d",
            TimeUnit.MILLISECONDS.toMinutes(milliseconds),
            TimeUnit.MILLISECONDS.toSeconds(milliseconds) -
                TimeUnit.MINUTES.toSeconds(TimeUnit.MILLISECONDS.toMinutes(milliseconds)),
        )
    }
}

private val GRID_PADDING = 14.dp
private fun Modifier.ignorePadding(gridPadding: Int) = layout { measurable, constraints ->
    val looseConstraints = constraints.offset(gridPadding * 2, 0)
    val placeable = measurable.measure(looseConstraints)

    layout(placeable.width, placeable.height) {
        placeable.placeRelative(0, 0)
    }
}<|MERGE_RESOLUTION|>--- conflicted
+++ resolved
@@ -94,11 +94,8 @@
 import tachiyomi.domain.library.service.LibraryPreferences
 import tachiyomi.domain.source.anime.model.StubAnimeSource
 import tachiyomi.i18n.MR
-<<<<<<< HEAD
+import tachiyomi.i18n.aniyomi.AYMR
 import tachiyomi.presentation.core.components.FastScrollLazyVerticalGrid
-=======
-import tachiyomi.i18n.aniyomi.AYMR
->>>>>>> 67960f29
 import tachiyomi.presentation.core.components.TwoPanelBox
 import tachiyomi.presentation.core.components.material.ExtendedFloatingActionButton
 import tachiyomi.presentation.core.components.material.PullRefresh
@@ -544,7 +541,6 @@
                                 contentType = EntryScreenItem.AIRING_TIME,
                                 span = { GridItemSpan(maxLineSpan) },
                             ) {
-<<<<<<< HEAD
                                 // Handles the second by second countdown
                                 var timer by remember { mutableLongStateOf(state.airingTime) }
                                 LaunchedEffect(key1 = timer) {
@@ -559,22 +555,13 @@
                                 ) {
                                     NextEpisodeAiringListItem(
                                         title = stringResource(
-                                            MR.strings.display_mode_episode,
+                                            AYMR.strings.display_mode_episode,
                                             formatEpisodeNumber(state.airingEpisodeNumber),
                                         ),
                                         date = formatTime(state.airingTime, useDayFormat = true),
                                         modifier = Modifier.ignorePadding(offsetGridPaddingPx),
                                     )
                                 }
-=======
-                                NextEpisodeAiringListItem(
-                                    title = stringResource(
-                                        AYMR.strings.display_mode_episode,
-                                        formatEpisodeNumber(state.airingEpisodeNumber),
-                                    ),
-                                    date = formatTime(state.airingTime, useDayFormat = true),
-                                )
->>>>>>> 67960f29
                             }
                         }
 
@@ -861,7 +848,6 @@
                                         key = EntryScreenItem.AIRING_TIME,
                                         contentType = EntryScreenItem.AIRING_TIME,
                                     ) {
-<<<<<<< HEAD
                                         // Handles the second by second countdown
                                         var timer by remember { mutableLongStateOf(state.airingTime) }
                                         LaunchedEffect(key1 = timer) {
@@ -876,22 +862,13 @@
                                         ) {
                                             NextEpisodeAiringListItem(
                                                 title = stringResource(
-                                                    MR.strings.display_mode_episode,
+                                                    AYMR.strings.display_mode_episode,
                                                     formatEpisodeNumber(state.airingEpisodeNumber),
                                                 ),
                                                 date = formatTime(state.airingTime, useDayFormat = true),
                                                 modifier = Modifier.ignorePadding(offsetGridPaddingPx),
                                             )
                                         }
-=======
-                                        NextEpisodeAiringListItem(
-                                            title = stringResource(
-                                                AYMR.strings.display_mode_episode,
-                                                formatEpisodeNumber(state.airingEpisodeNumber),
-                                            ),
-                                            date = formatTime(state.airingTime, useDayFormat = true),
-                                        )
->>>>>>> 67960f29
                                     }
                                 }
 
