package eu.kanade.presentation.manga.components

import androidx.compose.foundation.layout.Box
import androidx.compose.foundation.layout.Column
import androidx.compose.material.icons.Icons
import androidx.compose.material.icons.outlined.ArrowBack
import androidx.compose.material.icons.outlined.Close
import androidx.compose.material.icons.outlined.Download
import androidx.compose.material.icons.outlined.FilterList
import androidx.compose.material.icons.outlined.FlipToBack
import androidx.compose.material.icons.outlined.SelectAll
import androidx.compose.material3.DropdownMenuItem
import androidx.compose.material3.Icon
import androidx.compose.material3.IconButton
import androidx.compose.material3.LocalContentColor
import androidx.compose.material3.MaterialTheme
import androidx.compose.material3.Text
import androidx.compose.material3.TopAppBar
import androidx.compose.material3.TopAppBarDefaults
import androidx.compose.material3.surfaceColorAtElevation
import androidx.compose.runtime.Composable
import androidx.compose.runtime.mutableStateOf
import androidx.compose.runtime.remember
import androidx.compose.ui.Modifier
import androidx.compose.ui.draw.alpha
import androidx.compose.ui.res.stringResource
import androidx.compose.ui.text.style.TextOverflow
import androidx.compose.ui.unit.dp
import eu.kanade.presentation.components.AppStateBanners
import eu.kanade.presentation.components.DownloadDropdownMenu
import eu.kanade.presentation.components.OverflowMenu
import eu.kanade.presentation.manga.DownloadAction
import eu.kanade.presentation.theme.active
import eu.kanade.tachiyomi.R

@Composable
fun MangaToolbar(
    modifier: Modifier = Modifier,
    title: String,
    titleAlphaProvider: () -> Float,
    backgroundAlphaProvider: () -> Float = titleAlphaProvider,
    hasFilters: Boolean,
    incognitoMode: Boolean,
    downloadedOnlyMode: Boolean,
    onBackClicked: () -> Unit,
    onClickFilter: () -> Unit,
    onClickShare: (() -> Unit)?,
    onClickDownload: ((DownloadAction) -> Unit)?,
    onClickEditCategory: (() -> Unit)?,
    onClickMigrate: (() -> Unit)?,
    changeAnimeSkipIntro: (() -> Unit)? = null,
    // For action mode
    actionModeCounter: Int,
    onSelectAll: () -> Unit,
    onInvertSelection: () -> Unit,
) {
    Column(
        modifier = modifier,
    ) {
        val isActionMode = actionModeCounter > 0
        TopAppBar(
            title = {
                Text(
                    text = if (isActionMode) actionModeCounter.toString() else title,
                    maxLines = 1,
                    overflow = TextOverflow.Ellipsis,
                    modifier = Modifier.alpha(if (isActionMode) 1f else titleAlphaProvider()),
                )
            },
            navigationIcon = {
                IconButton(onClick = onBackClicked) {
                    Icon(
                        imageVector = if (isActionMode) Icons.Outlined.Close else Icons.Outlined.ArrowBack,
                        contentDescription = stringResource(R.string.abc_action_bar_up_description),
                    )
                }
            },
            actions = {
                if (isActionMode) {
                    IconButton(onClick = onSelectAll) {
                        Icon(
                            imageVector = Icons.Outlined.SelectAll,
                            contentDescription = stringResource(R.string.action_select_all),
                        )
                    }
                    IconButton(onClick = onInvertSelection) {
                        Icon(
                            imageVector = Icons.Outlined.FlipToBack,
                            contentDescription = stringResource(R.string.action_select_inverse),
                        )
                    }
                } else {
                    if (onClickDownload != null) {
                        val (downloadExpanded, onDownloadExpanded) = remember { mutableStateOf(false) }
                        Box {
                            IconButton(onClick = { onDownloadExpanded(!downloadExpanded) }) {
                                Icon(
                                    imageVector = Icons.Outlined.Download,
                                    contentDescription = stringResource(R.string.manga_download),
                                )
                            }
                            val onDismissRequest = { onDownloadExpanded(false) }
                            DownloadDropdownMenu(
                                expanded = downloadExpanded,
                                onDismissRequest = onDismissRequest,
                                onDownloadClicked = onClickDownload,
                            )
                        }
                    }

                    val filterTint = if (hasFilters) MaterialTheme.colorScheme.active else LocalContentColor.current
                    IconButton(onClick = onClickFilter) {
                        Icon(Icons.Outlined.FilterList, contentDescription = stringResource(R.string.action_filter), tint = filterTint)
                    }

                    if (onClickEditCategory != null || onClickMigrate != null || onClickShare != null) {
                        OverflowMenu { closeMenu ->
                            if (onClickEditCategory != null) {
                                DropdownMenuItem(
                                    text = { Text(text = stringResource(R.string.action_edit_categories)) },
                                    onClick = {
                                        onClickEditCategory()
                                        closeMenu()
                                    },
                                )
                            }
                            if (onClickMigrate != null) {
                                DropdownMenuItem(
                                    text = { Text(text = stringResource(R.string.action_migrate)) },
                                    onClick = {
                                        onClickMigrate()
                                        closeMenu()
                                    },
                                )
                            }
                            if (onClickShare != null) {
                                DropdownMenuItem(
                                    text = { Text(text = stringResource(R.string.action_share)) },
                                    onClick = {
                                        onClickShare()
                                        closeMenu()
                                    },
                                )
<<<<<<< HEAD
                                if (changeAnimeSkipIntro != null) {
                                    DropdownMenuItem(
                                        text = { Text(text = stringResource(R.string.action_change_intro_length)) },
                                        onClick = {
                                            changeAnimeSkipIntro.invoke()
                                            onDismissRequest()
                                        },
                                    )
                                }
                                if (onClickShare != null) {
                                    DropdownMenuItem(
                                        text = { Text(text = stringResource(R.string.action_share)) },
                                        onClick = {
                                            onClickShare()
                                            onDismissRequest()
                                        },
                                    )
                                }
=======
>>>>>>> ba00d9e5
                            }
                        }
                    }
                }
            },
            colors = TopAppBarDefaults.smallTopAppBarColors(
                containerColor = MaterialTheme.colorScheme
                    .surfaceColorAtElevation(3.dp)
                    .copy(alpha = if (isActionMode) 1f else backgroundAlphaProvider()),
            ),
        )

        AppStateBanners(downloadedOnlyMode, incognitoMode)
    }
}<|MERGE_RESOLUTION|>--- conflicted
+++ resolved
@@ -113,7 +113,7 @@
                         Icon(Icons.Outlined.FilterList, contentDescription = stringResource(R.string.action_filter), tint = filterTint)
                     }
 
-                    if (onClickEditCategory != null || onClickMigrate != null || onClickShare != null) {
+                    if (onClickEditCategory != null || onClickMigrate != null || onClickShare != null || changeAnimeSkipIntro != null) {
                         OverflowMenu { closeMenu ->
                             if (onClickEditCategory != null) {
                                 DropdownMenuItem(
@@ -133,6 +133,15 @@
                                     },
                                 )
                             }
+                            if (changeAnimeSkipIntro != null) {
+                                DropdownMenuItem(
+                                    text = { Text(text = stringResource(R.string.action_change_intro_length)) },
+                                    onClick = {
+                                        changeAnimeSkipIntro()
+                                        closeMenu()
+                                    },
+                                )
+                            }
                             if (onClickShare != null) {
                                 DropdownMenuItem(
                                     text = { Text(text = stringResource(R.string.action_share)) },
@@ -141,27 +150,6 @@
                                         closeMenu()
                                     },
                                 )
-<<<<<<< HEAD
-                                if (changeAnimeSkipIntro != null) {
-                                    DropdownMenuItem(
-                                        text = { Text(text = stringResource(R.string.action_change_intro_length)) },
-                                        onClick = {
-                                            changeAnimeSkipIntro.invoke()
-                                            onDismissRequest()
-                                        },
-                                    )
-                                }
-                                if (onClickShare != null) {
-                                    DropdownMenuItem(
-                                        text = { Text(text = stringResource(R.string.action_share)) },
-                                        onClick = {
-                                            onClickShare()
-                                            onDismissRequest()
-                                        },
-                                    )
-                                }
-=======
->>>>>>> ba00d9e5
                             }
                         }
                     }
