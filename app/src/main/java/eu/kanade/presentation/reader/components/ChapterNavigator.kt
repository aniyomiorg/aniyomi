package eu.kanade.presentation.reader.components

import androidx.compose.foundation.background
import androidx.compose.foundation.interaction.MutableInteractionSource
import androidx.compose.foundation.interaction.collectIsDraggedAsState
import androidx.compose.foundation.isSystemInDarkTheme
import androidx.compose.foundation.layout.Box
import androidx.compose.foundation.layout.Row
import androidx.compose.foundation.layout.Spacer
import androidx.compose.foundation.layout.fillMaxWidth
import androidx.compose.foundation.layout.padding
import androidx.compose.foundation.shape.RoundedCornerShape
import androidx.compose.material.icons.Icons
import androidx.compose.material.icons.outlined.SkipNext
import androidx.compose.material.icons.outlined.SkipPrevious
import androidx.compose.material3.FilledIconButton
import androidx.compose.material3.Icon
import androidx.compose.material3.IconButtonDefaults
import androidx.compose.material3.MaterialTheme
import androidx.compose.material3.Text
import androidx.compose.material3.surfaceColorAtElevation
import androidx.compose.runtime.Composable
import androidx.compose.runtime.CompositionLocalProvider
import androidx.compose.runtime.LaunchedEffect
import androidx.compose.runtime.getValue
import androidx.compose.runtime.mutableIntStateOf
import androidx.compose.runtime.remember
import androidx.compose.runtime.setValue
import androidx.compose.ui.Alignment
import androidx.compose.ui.Modifier
import androidx.compose.ui.draw.clip
import androidx.compose.ui.graphics.Color
import androidx.compose.ui.hapticfeedback.HapticFeedbackType
import androidx.compose.ui.platform.LocalHapticFeedback
import androidx.compose.ui.platform.LocalLayoutDirection
import androidx.compose.ui.tooling.preview.Preview
import androidx.compose.ui.unit.LayoutDirection
import androidx.compose.ui.unit.dp
import eu.kanade.presentation.theme.TachiyomiPreviewTheme
import eu.kanade.presentation.util.isTabletUi
import tachiyomi.i18n.MR
import tachiyomi.presentation.core.components.material.Slider
import tachiyomi.presentation.core.i18n.stringResource

@Composable
@Suppress("LongMethod")
fun ChapterNavigator(
    isRtl: Boolean,
    onNextChapter: () -> Unit,
    enabledNext: Boolean,
    onPreviousChapter: () -> Unit,
    enabledPrevious: Boolean,
    currentPage: Int,
    // SY -->
    currentPageText: String,
    // SY <--
    totalPages: Int,
    onPageIndexChange: (Int) -> Unit,
) {
    val isTabletUi = isTabletUi()
    val horizontalPadding = if (isTabletUi) 24.dp else 8.dp
    val layoutDirection = if (isRtl) LayoutDirection.Rtl else LayoutDirection.Ltr
    val haptic = LocalHapticFeedback.current

    // Match with toolbar background color set in ReaderActivity
    val backgroundColor = MaterialTheme.colorScheme
        .surfaceColorAtElevation(3.dp)
        .copy(alpha = if (isSystemInDarkTheme()) 0.9f else 0.95f)
    val buttonColor = IconButtonDefaults.filledIconButtonColors(
        containerColor = backgroundColor,
        disabledContainerColor = backgroundColor,
    )

    // We explicitly handle direction based on the reader viewer rather than the system direction
    CompositionLocalProvider(LocalLayoutDirection provides LayoutDirection.Ltr) {
        Row(
            modifier = Modifier
                .fillMaxWidth()
                .padding(horizontal = horizontalPadding),
            verticalAlignment = Alignment.CenterVertically,
        ) {
            FilledIconButton(
                enabled = if (isRtl) enabledNext else enabledPrevious,
                onClick = if (isRtl) onNextChapter else onPreviousChapter,
                colors = buttonColor,
            ) {
                Icon(
                    imageVector = Icons.Outlined.SkipPrevious,
                    contentDescription = stringResource(
                        if (isRtl) MR.strings.action_next_chapter else MR.strings.action_previous_chapter,
                    ),
                )
            }

            if (totalPages > 1) {
                CompositionLocalProvider(LocalLayoutDirection provides layoutDirection) {
                    Row(
                        modifier = Modifier
                            .weight(1f)
                            .clip(RoundedCornerShape(24.dp))
                            .background(backgroundColor)
                            .padding(horizontal = 16.dp),
                        verticalAlignment = Alignment.CenterVertically,
                    ) {
<<<<<<< HEAD
                        Box(contentAlignment = Alignment.CenterEnd) {
                            Text(text = currentPage.toString())
=======
                        // SY -->
                        Box(contentAlignment = Alignment.CenterEnd) {
                            Text(text = currentPageText)
                            // SY <--
>>>>>>> 0ed5a622
                            // Taking up full length so the slider doesn't shift when 'currentPage' length changes
                            Text(text = totalPages.toString(), color = Color.Transparent)
                        }

                        val interactionSource = remember { MutableInteractionSource() }
                        val sliderDragged by interactionSource.collectIsDraggedAsState()
                        LaunchedEffect(currentPage) {
                            if (sliderDragged) {
                                haptic.performHapticFeedback(HapticFeedbackType.TextHandleMove)
                            }
                        }

                        Slider(
                            modifier = Modifier
                                .weight(1f)
                                .padding(horizontal = 8.dp),
                            value = currentPage,
                            valueRange = 1..totalPages,
                            onValueChange = f@{
                                if (it == currentPage) return@f
                                onPageIndexChange(it - 1)
                            },
                            interactionSource = interactionSource,
                        )

                        Text(text = totalPages.toString())
                    }
                }
            } else {
                Spacer(Modifier.weight(1f))
            }

            FilledIconButton(
                enabled = if (isRtl) enabledPrevious else enabledNext,
                onClick = if (isRtl) onPreviousChapter else onNextChapter,
                colors = buttonColor,
            ) {
                Icon(
                    imageVector = Icons.Outlined.SkipNext,
                    contentDescription = stringResource(
                        if (isRtl) MR.strings.action_previous_chapter else MR.strings.action_next_chapter,
                    ),
                )
            }
        }
    }
}

@Preview
@Composable
private fun ChapterNavigatorPreview() {
    var currentPage by remember { mutableIntStateOf(1) }
    TachiyomiPreviewTheme {
        ChapterNavigator(
            isRtl = false,
            onNextChapter = {},
            enabledNext = true,
            onPreviousChapter = {},
            enabledPrevious = true,
            currentPage = currentPage,
<<<<<<< HEAD
=======
            currentPageText = currentPage.toString(),
>>>>>>> 0ed5a622
            totalPages = 10,
            onPageIndexChange = { currentPage = (it + 1) },
        )
    }
}<|MERGE_RESOLUTION|>--- conflicted
+++ resolved
@@ -102,15 +102,10 @@
                             .padding(horizontal = 16.dp),
                         verticalAlignment = Alignment.CenterVertically,
                     ) {
-<<<<<<< HEAD
-                        Box(contentAlignment = Alignment.CenterEnd) {
-                            Text(text = currentPage.toString())
-=======
                         // SY -->
                         Box(contentAlignment = Alignment.CenterEnd) {
                             Text(text = currentPageText)
                             // SY <--
->>>>>>> 0ed5a622
                             // Taking up full length so the slider doesn't shift when 'currentPage' length changes
                             Text(text = totalPages.toString(), color = Color.Transparent)
                         }
@@ -171,10 +166,7 @@
             onPreviousChapter = {},
             enabledPrevious = true,
             currentPage = currentPage,
-<<<<<<< HEAD
-=======
             currentPageText = currentPage.toString(),
->>>>>>> 0ed5a622
             totalPages = 10,
             onPageIndexChange = { currentPage = (it + 1) },
         )
