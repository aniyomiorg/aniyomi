--- conflicted
+++ resolved
@@ -197,11 +197,7 @@
                     onClickWebView = onOpenInWebView,
                     onClickShare = onShare,
                     onClickPageLayout = onClickPageLayout,
-<<<<<<< HEAD
-                    onClickShiftPage = onClickShiftPage,
-=======
                     onClickShiftPage = onClickShiftPage
->>>>>>> 98e3a2d6
                 )
             }
         }
