package eu.kanade.presentation.reader.appbars

import androidx.compose.foundation.background
import androidx.compose.foundation.layout.Arrangement
import androidx.compose.foundation.layout.Row
import androidx.compose.foundation.layout.fillMaxWidth
import androidx.compose.foundation.layout.padding
import androidx.compose.material.icons.Icons
import androidx.compose.material.icons.outlined.Public
import androidx.compose.material.icons.outlined.Settings
import androidx.compose.material.icons.outlined.Share
import androidx.compose.material3.Icon
import androidx.compose.material3.IconButton
import androidx.compose.runtime.Composable
import androidx.compose.ui.Alignment
import androidx.compose.ui.Modifier
import androidx.compose.ui.graphics.Color
import androidx.compose.ui.res.painterResource
import androidx.compose.ui.unit.dp
import eu.kanade.tachiyomi.R
import eu.kanade.tachiyomi.ui.reader.setting.ReaderBottomButton
import eu.kanade.tachiyomi.ui.reader.setting.ReaderOrientation
import eu.kanade.tachiyomi.ui.reader.setting.ReadingMode
import tachiyomi.i18n.MR
import tachiyomi.presentation.core.i18n.stringResource

@Composable
fun BottomReaderBar(
    // SY -->
    enabledButtons: Set<String>,
    // SY <--
    backgroundColor: Color,
    readingMode: ReadingMode,
    onClickReadingMode: () -> Unit,
    orientation: ReaderOrientation,
    onClickOrientation: () -> Unit,
    cropEnabled: Boolean,
    onClickCropBorder: () -> Unit,
    onClickSettings: () -> Unit,
    // SY -->
    dualPageSplitEnabled: Boolean,
    doublePages: Boolean,
    onClickWebView: (() -> Unit)?,
    onClickShare: (() -> Unit)?,
    onClickPageLayout: () -> Unit,
    onClickShiftPage: () -> Unit,
    // SY <--
) {
    Row(
        modifier = Modifier
            .fillMaxWidth()
            .background(backgroundColor)
            .padding(8.dp),
        horizontalArrangement = Arrangement.SpaceEvenly,
        verticalAlignment = Alignment.CenterVertically,
    ) {
<<<<<<< HEAD
        IconButton(onClick = onClickReadingMode) {
            Icon(
                painter = painterResource(readingMode.iconRes),
                contentDescription = stringResource(MR.strings.viewer),
            )
        }

        IconButton(onClick = onClickOrientation) {
            Icon(
                painter = painterResource(orientation.iconRes),
                contentDescription = stringResource(MR.strings.rotation_type),
            )
        }

        IconButton(onClick = onClickCropBorder) {
            Icon(
                painter = painterResource(if (cropEnabled) R.drawable.ic_crop_24dp else R.drawable.ic_crop_off_24dp),
                contentDescription = stringResource(MR.strings.pref_crop_borders),
            )
=======
        // SY -->
        if (ReaderBottomButton.WebView.isIn(enabledButtons) && onClickWebView != null) {
            IconButton(onClick = onClickWebView) {
                Icon(
                    imageVector = Icons.Outlined.Public,
                    contentDescription = stringResource(R.string.action_open_in_web_view),
                )
            }
        }

        if (ReaderBottomButton.Share.isIn(enabledButtons) && onClickShare != null) {
            IconButton(onClick = onClickShare) {
                Icon(
                    imageVector = Icons.Outlined.Share,
                    contentDescription = stringResource(R.string.action_share),
                )
            }
        }

        if (ReaderBottomButton.ReadingMode.isIn(enabledButtons)) {
            IconButton(onClick = onClickReadingMode) {
                Icon(
                    painter = painterResource(readingMode.iconRes),
                    contentDescription = stringResource(R.string.viewer),
                )
            }
        }

        if (ReaderBottomButton.Crop.isIn(enabledButtons)) {
            IconButton(onClick = onClickCropBorder) {
                Icon(
                    painter = painterResource(
                        if (cropEnabled) R.drawable.ic_crop_24dp else R.drawable.ic_crop_off_24dp,
                    ),
                    contentDescription = stringResource(R.string.pref_crop_borders),
                )
            }
        }

        if (ReaderBottomButton.Rotation.isIn(enabledButtons)) {
            IconButton(onClick = onClickOrientation) {
                Icon(
                    painter = painterResource(orientation.iconRes),
                    contentDescription = stringResource(R.string.pref_rotation_type),
                )
            }
        }

        if (
            !dualPageSplitEnabled &&
            ReaderBottomButton.PageLayout.isIn(enabledButtons) &&
            ReadingMode.isPagerType(readingMode.flagValue)
        ) {
            IconButton(onClick = onClickPageLayout) {
                Icon(
                    painter = painterResource(R.drawable.ic_book_open_variant_24dp),
                    contentDescription = stringResource(R.string.page_layout),
                )
            }
        }

        if (doublePages) {
            IconButton(onClick = onClickShiftPage) {
                Icon(
                    painter = painterResource(R.drawable.ic_page_next_outline_24dp),
                    contentDescription = stringResource(R.string.shift_double_pages),
                )
            }
>>>>>>> fcf503a9
        }

        IconButton(onClick = onClickSettings) {
            Icon(
                imageVector = Icons.Outlined.Settings,
                contentDescription = stringResource(MR.strings.action_settings),
            )
        }
        // SY <--
    }
}<|MERGE_RESOLUTION|>--- conflicted
+++ resolved
@@ -54,33 +54,12 @@
         horizontalArrangement = Arrangement.SpaceEvenly,
         verticalAlignment = Alignment.CenterVertically,
     ) {
-<<<<<<< HEAD
-        IconButton(onClick = onClickReadingMode) {
-            Icon(
-                painter = painterResource(readingMode.iconRes),
-                contentDescription = stringResource(MR.strings.viewer),
-            )
-        }
-
-        IconButton(onClick = onClickOrientation) {
-            Icon(
-                painter = painterResource(orientation.iconRes),
-                contentDescription = stringResource(MR.strings.rotation_type),
-            )
-        }
-
-        IconButton(onClick = onClickCropBorder) {
-            Icon(
-                painter = painterResource(if (cropEnabled) R.drawable.ic_crop_24dp else R.drawable.ic_crop_off_24dp),
-                contentDescription = stringResource(MR.strings.pref_crop_borders),
-            )
-=======
         // SY -->
         if (ReaderBottomButton.WebView.isIn(enabledButtons) && onClickWebView != null) {
             IconButton(onClick = onClickWebView) {
                 Icon(
                     imageVector = Icons.Outlined.Public,
-                    contentDescription = stringResource(R.string.action_open_in_web_view),
+                    contentDescription = stringResource(MR.strings.action_open_in_web_view),
                 )
             }
         }
@@ -89,7 +68,7 @@
             IconButton(onClick = onClickShare) {
                 Icon(
                     imageVector = Icons.Outlined.Share,
-                    contentDescription = stringResource(R.string.action_share),
+                    contentDescription = stringResource(MR.strings.action_share),
                 )
             }
         }
@@ -98,7 +77,7 @@
             IconButton(onClick = onClickReadingMode) {
                 Icon(
                     painter = painterResource(readingMode.iconRes),
-                    contentDescription = stringResource(R.string.viewer),
+                    contentDescription = stringResource(MR.strings.viewer),
                 )
             }
         }
@@ -109,7 +88,7 @@
                     painter = painterResource(
                         if (cropEnabled) R.drawable.ic_crop_24dp else R.drawable.ic_crop_off_24dp,
                     ),
-                    contentDescription = stringResource(R.string.pref_crop_borders),
+                    contentDescription = stringResource(MR.strings.pref_crop_borders),
                 )
             }
         }
@@ -118,7 +97,7 @@
             IconButton(onClick = onClickOrientation) {
                 Icon(
                     painter = painterResource(orientation.iconRes),
-                    contentDescription = stringResource(R.string.pref_rotation_type),
+                    contentDescription = stringResource(MR.strings.pref_rotation_type),
                 )
             }
         }
@@ -131,7 +110,7 @@
             IconButton(onClick = onClickPageLayout) {
                 Icon(
                     painter = painterResource(R.drawable.ic_book_open_variant_24dp),
-                    contentDescription = stringResource(R.string.page_layout),
+                    contentDescription = stringResource(MR.strings.page_layout),
                 )
             }
         }
@@ -140,10 +119,9 @@
             IconButton(onClick = onClickShiftPage) {
                 Icon(
                     painter = painterResource(R.drawable.ic_page_next_outline_24dp),
-                    contentDescription = stringResource(R.string.shift_double_pages),
+                    contentDescription = stringResource(MR.strings.shift_double_pages),
                 )
             }
->>>>>>> fcf503a9
         }
 
         IconButton(onClick = onClickSettings) {
