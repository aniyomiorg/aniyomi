--- conflicted
+++ resolved
@@ -29,11 +29,6 @@
 @Suppress("ParameterNaming", "LongMethod")
 fun ReaderPageActionsDialog(
     onDismissRequest: () -> Unit,
-<<<<<<< HEAD
-    onSetAsCover: () -> Unit,
-    onShare: (Boolean) -> Unit,
-    onSave: () -> Unit,
-=======
     // SY -->
     onSetAsCover: (useExtraPage: Boolean) -> Unit,
     onShare: (copy: Boolean, useExtraPage: Boolean) -> Unit,
@@ -42,7 +37,6 @@
     onSaveCombined: () -> Unit,
     hasExtraPage: Boolean,
     // SY <--
->>>>>>> 0ed5a622
 ) {
     var showSetCoverDialog by remember { mutableStateOf(false) }
     // SY -->
@@ -73,22 +67,30 @@
                 title = stringResource(MR.strings.action_copy_to_clipboard),
                 icon = Icons.Outlined.ContentCopy,
                 onClick = {
-<<<<<<< HEAD
                     onShare(true)
-=======
+                    onDismissRequest()
+                },
+            )
+            ActionButton(
+                modifier = Modifier.weight(1f),
+                title = stringResource(MR.strings.action_copy_to_clipboard),
+                icon = Icons.Outlined.ContentCopy,
+                onClick = {
+                    onShare(true)
+                    onDismissRequest()
+                },
+            )
+            ActionButton(
+                modifier = Modifier.weight(1f),
+                title = stringResource(MR.strings.action_copy_to_clipboard),
+                icon = Icons.Outlined.ContentCopy,
+                onClick = {
                     onShare(true, false)
->>>>>>> 0ed5a622
-                    onDismissRequest()
-                },
-            )
-            ActionButton(
-                modifier = Modifier.weight(1f),
-<<<<<<< HEAD
-                title = stringResource(MR.strings.action_share),
-                icon = Icons.Outlined.Share,
-                onClick = {
-                    onShare(false)
-=======
+                    onDismissRequest()
+                },
+            )
+            ActionButton(
+                modifier = Modifier.weight(1f),
                 title = stringResource(MR.strings.action_copy_to_clipboard),
                 icon = Icons.Outlined.ContentCopy,
                 onClick = {
@@ -112,7 +114,6 @@
                     // SY -->
                     onShare(false, false)
                     // SY <--
->>>>>>> 0ed5a622
                     onDismissRequest()
                 },
             )
