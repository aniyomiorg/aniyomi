--- conflicted
+++ resolved
@@ -42,40 +42,7 @@
     var useExtraPage by remember { mutableStateOf(false) }
     // SY <--
 
-<<<<<<< HEAD
     AdaptiveSheet(onDismissRequest = onDismissRequest) {
-        Row(
-            modifier = Modifier.padding(vertical = 16.dp),
-            horizontalArrangement = Arrangement.spacedBy(MaterialTheme.padding.small),
-        ) {
-            ActionButton(
-                modifier = Modifier.weight(1f),
-                title = stringResource(MR.strings.set_as_cover),
-                icon = Icons.Outlined.Photo,
-                onClick = { showSetCoverDialog = true },
-            )
-            ActionButton(
-                modifier = Modifier.weight(1f),
-                title = stringResource(MR.strings.action_share),
-                icon = Icons.Outlined.Share,
-                onClick = {
-                    onShare()
-                    onDismissRequest()
-                },
-            )
-            ActionButton(
-                modifier = Modifier.weight(1f),
-                title = stringResource(MR.strings.action_save),
-                icon = Icons.Outlined.Save,
-                onClick = {
-                    onSave()
-                    onDismissRequest()
-                },
-            )
-=======
-    AdaptiveSheet(
-        onDismissRequest = onDismissRequest,
-    ) {
         Column(modifier = Modifier.padding(vertical = 16.dp)) {
             Row(
                 horizontalArrangement = Arrangement.spacedBy(MaterialTheme.padding.small),
@@ -188,7 +155,6 @@
                     )
                 }
             }
->>>>>>> 97debee8
         }
     }
 
