package eu.kanade.presentation.reader

import androidx.compose.foundation.layout.Arrangement
import androidx.compose.foundation.layout.Column
import androidx.compose.foundation.layout.Row
import androidx.compose.foundation.layout.padding
import androidx.compose.material.icons.Icons
import androidx.compose.material.icons.outlined.Photo
import androidx.compose.material.icons.outlined.Save
import androidx.compose.material.icons.outlined.Share
import androidx.compose.material3.AlertDialog
import androidx.compose.material3.MaterialTheme
import androidx.compose.material3.Text
import androidx.compose.material3.TextButton
import androidx.compose.runtime.Composable
import androidx.compose.runtime.getValue
import androidx.compose.runtime.mutableStateOf
import androidx.compose.runtime.remember
import androidx.compose.runtime.setValue
import androidx.compose.ui.Modifier
import androidx.compose.ui.unit.dp
import eu.kanade.presentation.components.AdaptiveSheet
import tachiyomi.i18n.MR
import tachiyomi.presentation.core.components.ActionButton
import tachiyomi.presentation.core.components.material.padding
import tachiyomi.presentation.core.i18n.stringResource

@Composable
fun ReaderPageActionsDialog(
    onDismissRequest: () -> Unit,
    // SY -->
    onSetAsCover: (useExtraPage: Boolean) -> Unit,
    onShare: (useExtraPage: Boolean) -> Unit,
    onSave: (useExtraPage: Boolean) -> Unit,
    onShareCombined: () -> Unit,
    onSaveCombined: () -> Unit,
    hasExtraPage: Boolean,
    // SY <--
) {
    var showSetCoverDialog by remember { mutableStateOf(false) }
    // SY -->
    var useExtraPage by remember { mutableStateOf(false) }
    // SY <--

    AdaptiveSheet(
        onDismissRequest = onDismissRequest,
    ) {
<<<<<<< HEAD
        Column(modifier = Modifier.padding(vertical = 16.dp)) {
=======
       Column(modifier = Modifier.padding(vertical = 16.dp)) {
>>>>>>> 98e3a2d6
            Row(
                horizontalArrangement = Arrangement.spacedBy(MaterialTheme.padding.small),
            ) {
                ActionButton(
                    modifier = Modifier.weight(1f),
                    title = stringResource(
                        // SY -->
                        if (hasExtraPage) {
                            MR.strings.action_set_first_page_cover
                        } else {
                            MR.strings.set_as_cover
                        },
                        // SY <--
                    ),
                    icon = Icons.Outlined.Photo,
                    onClick = { showSetCoverDialog = true },
                )
                ActionButton(
                    modifier = Modifier.weight(1f),
                    title = stringResource(
                        // SY -->
                        if (hasExtraPage) {
                            MR.strings.action_share_first_page
                        } else {
                            MR.strings.action_share
                        },
                        // SY <--
                    ),
                    icon = Icons.Outlined.Share,
                    onClick = {
                        // SY -->
                        onShare(false)
                        // SY <--
                        onDismissRequest()
                    },
                )

                ActionButton(
                    modifier = Modifier.weight(1f),
                    title = stringResource(
                        // SY -->
                        if (hasExtraPage) {
                            MR.strings.action_save_first_page
                        } else {
                            MR.strings.action_save
                        },
                        // SY <--
                    ),
                    icon = Icons.Outlined.Save,
                    onClick = {
                        // SY -->
                        onSave(false)
                        // SY <--
                        onDismissRequest()
                    },
                )
            }
            if (hasExtraPage) {
                Row(
                    horizontalArrangement = Arrangement.spacedBy(MaterialTheme.padding.small),
                ) {
                    ActionButton(
                        modifier = Modifier.weight(1f),
                        title = stringResource(MR.strings.action_set_second_page_cover),
                        icon = Icons.Outlined.Photo,
                        onClick = {
                            showSetCoverDialog = true
                        },
                    )
                    ActionButton(
                        modifier = Modifier.weight(1f),
                        title = stringResource(MR.strings.action_share_second_page),
                        icon = Icons.Outlined.Share,
                        onClick = {
                            onShare(true)
                            onDismissRequest()
                        },
                    )
                    ActionButton(
                        modifier = Modifier.weight(1f),
                        title = stringResource(MR.strings.action_save_second_page),
                        icon = Icons.Outlined.Save,
                        onClick = {
                            onSave(true)
                            onDismissRequest()
                        },
                    )
                }
                Row(
                    horizontalArrangement = Arrangement.spacedBy(MaterialTheme.padding.small),
                ) {
                    ActionButton(
                        modifier = Modifier.weight(1f),
                        title = stringResource(MR.strings.action_share_combined_page),
                        icon = Icons.Outlined.Share,
                        onClick = {
                            onShareCombined()
                            onDismissRequest()
                        },
                    )
                    ActionButton(
                        modifier = Modifier.weight(1f),
                        title = stringResource(MR.strings.action_save_combined_page),
                        icon = Icons.Outlined.Save,
                        onClick = {
                            onSaveCombined()
                            onDismissRequest()
                        },
                    )
                }
            }
        }
    }

    if (showSetCoverDialog) {
        SetCoverDialog(
            onConfirm = {
<<<<<<< HEAD
                // SY -->
=======
                 // SY -->
>>>>>>> 98e3a2d6
                onSetAsCover(useExtraPage)
                showSetCoverDialog = false
                useExtraPage = false
                // SY <--
            },
            onDismiss = { showSetCoverDialog = false },
        )
    }
}

@Composable
private fun SetCoverDialog(
    onConfirm: () -> Unit,
    onDismiss: () -> Unit,
) {
    AlertDialog(
        text = {
            Text(stringResource(MR.strings.confirm_set_image_as_cover))
        },
        confirmButton = {
            TextButton(onClick = onConfirm) {
                Text(stringResource(MR.strings.action_ok))
            }
        },
        dismissButton = {
            TextButton(onClick = onDismiss) {
                Text(stringResource(MR.strings.action_cancel))
            }
        },
        onDismissRequest = onDismiss,
    )
}<|MERGE_RESOLUTION|>--- conflicted
+++ resolved
@@ -45,11 +45,7 @@
     AdaptiveSheet(
         onDismissRequest = onDismissRequest,
     ) {
-<<<<<<< HEAD
-        Column(modifier = Modifier.padding(vertical = 16.dp)) {
-=======
        Column(modifier = Modifier.padding(vertical = 16.dp)) {
->>>>>>> 98e3a2d6
             Row(
                 horizontalArrangement = Arrangement.spacedBy(MaterialTheme.padding.small),
             ) {
@@ -167,11 +163,7 @@
     if (showSetCoverDialog) {
         SetCoverDialog(
             onConfirm = {
-<<<<<<< HEAD
-                // SY -->
-=======
                  // SY -->
->>>>>>> 98e3a2d6
                 onSetAsCover(useExtraPage)
                 showSetCoverDialog = false
                 useExtraPage = false
