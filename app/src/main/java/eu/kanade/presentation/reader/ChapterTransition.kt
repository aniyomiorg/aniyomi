package eu.kanade.presentation.reader

import androidx.compose.foundation.layout.Arrangement
import androidx.compose.foundation.layout.Column
import androidx.compose.foundation.layout.Row
import androidx.compose.foundation.layout.Spacer
import androidx.compose.foundation.layout.fillMaxWidth
import androidx.compose.foundation.layout.height
import androidx.compose.foundation.layout.padding
import androidx.compose.foundation.layout.widthIn
import androidx.compose.foundation.text.InlineTextContent
import androidx.compose.foundation.text.appendInlineContent
import androidx.compose.material.icons.Icons
import androidx.compose.material.icons.filled.CheckCircle
import androidx.compose.material.icons.outlined.Info
import androidx.compose.material.icons.outlined.Warning
import androidx.compose.material3.CardColors
import androidx.compose.material3.CardDefaults
import androidx.compose.material3.Icon
import androidx.compose.material3.MaterialTheme
import androidx.compose.material3.OutlinedCard
import androidx.compose.material3.ProvideTextStyle
import androidx.compose.material3.Surface
import androidx.compose.material3.Text
import androidx.compose.runtime.Composable
import androidx.compose.ui.Alignment
import androidx.compose.ui.Modifier
import androidx.compose.ui.graphics.Color
import androidx.compose.ui.text.Placeholder
import androidx.compose.ui.text.PlaceholderVerticalAlign
import androidx.compose.ui.text.buildAnnotatedString
import androidx.compose.ui.text.style.TextOverflow
import androidx.compose.ui.tooling.preview.PreviewLightDark
import androidx.compose.ui.unit.dp
import androidx.compose.ui.unit.sp
import eu.kanade.presentation.theme.TachiyomiTheme
<<<<<<< HEAD
import eu.kanade.tachiyomi.data.database.models.manga.Chapter
import eu.kanade.tachiyomi.data.database.models.manga.ChapterImpl
import eu.kanade.tachiyomi.data.database.models.manga.toDomainChapter
import eu.kanade.tachiyomi.ui.reader.model.ChapterTransition
import eu.kanade.tachiyomi.ui.reader.model.ReaderChapter
import tachiyomi.domain.items.chapter.service.calculateChapterGap
=======
import eu.kanade.tachiyomi.data.database.models.toDomainChapter
import eu.kanade.tachiyomi.ui.reader.model.ChapterTransition
import eu.kanade.tachiyomi.ui.reader.model.ReaderChapter
import kotlinx.collections.immutable.persistentMapOf
import tachiyomi.domain.chapter.model.Chapter
import tachiyomi.domain.chapter.service.calculateChapterGap
>>>>>>> a3ef3604
import tachiyomi.i18n.MR
import tachiyomi.presentation.core.i18n.pluralStringResource
import tachiyomi.presentation.core.i18n.stringResource
import tachiyomi.presentation.core.util.secondaryItemAlpha

@Composable
fun ChapterTransition(
    transition: ChapterTransition,
    currChapterDownloaded: Boolean,
    goingToChapterDownloaded: Boolean,
) {
    val currChapter = transition.from.chapter.toDomainChapter()
    val goingToChapter = transition.to?.chapter?.toDomainChapter()

    ProvideTextStyle(MaterialTheme.typography.bodyMedium) {
        when (transition) {
            is ChapterTransition.Prev -> {
                TransitionText(
                    topLabel = stringResource(MR.strings.transition_previous),
                    topChapter = goingToChapter,
                    topChapterDownloaded = goingToChapterDownloaded,
                    bottomLabel = stringResource(MR.strings.transition_current),
                    bottomChapter = currChapter,
                    bottomChapterDownloaded = currChapterDownloaded,
                    fallbackLabel = stringResource(MR.strings.transition_no_previous),
<<<<<<< HEAD
                    chapterGap = calculateChapterGap(
                        currChapter.toDomainChapter(),
                        goingToChapter?.toDomainChapter(),
                    ),
=======
                    chapterGap = calculateChapterGap(currChapter, goingToChapter),
>>>>>>> a3ef3604
                )
            }
            is ChapterTransition.Next -> {
                TransitionText(
                    topLabel = stringResource(MR.strings.transition_finished),
                    topChapter = currChapter,
                    topChapterDownloaded = currChapterDownloaded,
                    bottomLabel = stringResource(MR.strings.transition_next),
                    bottomChapter = goingToChapter,
                    bottomChapterDownloaded = goingToChapterDownloaded,
                    fallbackLabel = stringResource(MR.strings.transition_no_next),
<<<<<<< HEAD
                    chapterGap = calculateChapterGap(
                        goingToChapter?.toDomainChapter(),
                        currChapter.toDomainChapter(),
                    ),
=======
                    chapterGap = calculateChapterGap(goingToChapter, currChapter),
>>>>>>> a3ef3604
                )
            }
        }
    }
}

@Composable
private fun TransitionText(
    topLabel: String,
    topChapter: Chapter?,
    topChapterDownloaded: Boolean,
    bottomLabel: String,
    bottomChapter: Chapter?,
    bottomChapterDownloaded: Boolean,
    fallbackLabel: String,
    chapterGap: Int,
) {
    Column(
        modifier = Modifier
            .widthIn(max = 460.dp)
            .fillMaxWidth(),
    ) {
        if (topChapter != null) {
            ChapterText(
                header = topLabel,
                name = topChapter.name,
                scanlator = topChapter.scanlator,
                downloaded = topChapterDownloaded,
            )

            Spacer(Modifier.height(VerticalSpacerSize))
        } else {
            NoChapterNotification(
                text = fallbackLabel,
                modifier = Modifier.align(Alignment.CenterHorizontally),
            )
        }

        if (bottomChapter != null) {
            if (chapterGap > 0) {
                ChapterGapWarning(
                    gapCount = chapterGap,
                    modifier = Modifier.align(Alignment.CenterHorizontally),
                )
            }

            Spacer(Modifier.height(VerticalSpacerSize))

            ChapterText(
                header = bottomLabel,
                name = bottomChapter.name,
                scanlator = bottomChapter.scanlator,
                downloaded = bottomChapterDownloaded,
            )
        } else {
            NoChapterNotification(
                text = fallbackLabel,
                modifier = Modifier.align(Alignment.CenterHorizontally),
            )
        }
    }
}

@Composable
private fun NoChapterNotification(
    text: String,
    modifier: Modifier = Modifier,
) {
    OutlinedCard(
        modifier = modifier,
        colors = CardColor,
    ) {
        Row(
            modifier = Modifier
                .padding(horizontal = 16.dp, vertical = 12.dp),
            horizontalArrangement = Arrangement.spacedBy(16.dp),
            verticalAlignment = Alignment.CenterVertically,
        ) {
            Icon(
                imageVector = Icons.Outlined.Info,
                tint = MaterialTheme.colorScheme.primary,
                contentDescription = null,
            )

            Text(
                text = text,
                style = MaterialTheme.typography.bodyMedium,
            )
        }
    }
}

@Composable
private fun ChapterGapWarning(
    gapCount: Int,
    modifier: Modifier = Modifier,
) {
    OutlinedCard(
        modifier = modifier,
        colors = CardColor,
    ) {
        Row(
            modifier = Modifier.padding(horizontal = 16.dp, vertical = 12.dp),
            horizontalArrangement = Arrangement.spacedBy(16.dp),
            verticalAlignment = Alignment.CenterVertically,
        ) {
            Icon(
                imageVector = Icons.Outlined.Warning,
                tint = MaterialTheme.colorScheme.error,
                contentDescription = null,
            )

            Text(
                text = pluralStringResource(
                    MR.plurals.missing_chapters_warning,
                    count = gapCount,
                    gapCount,
                ),
                style = MaterialTheme.typography.bodyMedium,
            )
        }
    }
}

@Composable
private fun ChapterHeaderText(
    text: String,
    modifier: Modifier = Modifier,
) {
    Text(
        text = text,
        modifier = modifier,
        style = MaterialTheme.typography.titleMedium,
    )
}

@Composable
private fun ChapterText(
    header: String,
    name: String,
    scanlator: String?,
    downloaded: Boolean,
) {
    Column {
        ChapterHeaderText(
            text = header,
            modifier = Modifier.padding(bottom = 4.dp),
        )

        Text(
            text = buildAnnotatedString {
                if (downloaded) {
                    appendInlineContent(DownloadedIconContentId)
                    append(' ')
                }
                append(name)
            },
            fontSize = 20.sp,
            maxLines = 5,
            overflow = TextOverflow.Ellipsis,
            style = MaterialTheme.typography.titleLarge,
            inlineContent = persistentMapOf(
                DownloadedIconContentId to InlineTextContent(
                    Placeholder(
                        width = 22.sp,
                        height = 22.sp,
                        placeholderVerticalAlign = PlaceholderVerticalAlign.Center,
                    ),
                ) {
                    Icon(
                        imageVector = Icons.Filled.CheckCircle,
                        contentDescription = stringResource(MR.strings.label_downloaded),
                    )
                },
            ),
        )

        scanlator?.let {
            Text(
                text = it,
                modifier = Modifier
                    .secondaryItemAlpha()
                    .padding(top = 2.dp),
                maxLines = 2,
                overflow = TextOverflow.Ellipsis,
                style = MaterialTheme.typography.bodySmall,
            )
        }
    }
}

private val CardColor: CardColors
    @Composable
    get() = CardDefaults.outlinedCardColors(
        containerColor = Color.Transparent,
        contentColor = MaterialTheme.colorScheme.onSurface,
    )

private val VerticalSpacerSize = 24.dp
private const val DownloadedIconContentId = "downloaded"

private fun previewChapter(name: String, scanlator: String, chapterNumber: Double) = Chapter.create().copy(
    id = 0L,
    mangaId = 0L,
    url = "",
    name = name,
    scanlator = scanlator,
    chapterNumber = chapterNumber,
)
private val FakeChapter = previewChapter(
    name = "Vol.1, Ch.1 - Fake Chapter Title",
    scanlator = "Scanlator Name",
    chapterNumber = 1.0,
)
private val FakeGapChapter = previewChapter(
    name = "Vol.5, Ch.44 - Fake Gap Chapter Title",
    scanlator = "Scanlator Name",
    chapterNumber = 44.0,
)
private val FakeChapterLongTitle = previewChapter(
    name = "Vol.1, Ch.0 - The Mundane Musings of a Metafictional Manga: A Chapter About a Chapter, Featuring" +
        " an Absurdly Long Title and a Surprisingly Normal Day in the Lives of Our Heroes, as They Grapple with the " +
        "Daily Challenges of Existence, from Paying Rent to Finding Love, All While Navigating the Strange World of " +
        "Fictional Realities and Reality-Bending Fiction, Where the Fourth Wall is Always in Danger of Being Broken " +
        "and the Line Between Author and Character is Forever Blurred.",
    scanlator = "Long Long Funny Scanlator Sniper Group Name Reborn",
    chapterNumber = 1.0,
)

@PreviewLightDark
@Composable
private fun TransitionTextPreview() {
    TachiyomiTheme {
        Surface(modifier = Modifier.padding(48.dp)) {
            ChapterTransition(
                transition = ChapterTransition.Next(
                    ReaderChapter(FakeChapter),
                    ReaderChapter(FakeChapter),
                ),
                currChapterDownloaded = false,
                goingToChapterDownloaded = true,
            )
        }
    }
}

@PreviewLightDark
@Composable
private fun TransitionTextLongTitlePreview() {
    TachiyomiTheme {
        Surface(modifier = Modifier.padding(48.dp)) {
            ChapterTransition(
                transition = ChapterTransition.Next(
                    ReaderChapter(FakeChapterLongTitle),
                    ReaderChapter(FakeChapter),
                ),
                currChapterDownloaded = true,
                goingToChapterDownloaded = true,
            )
        }
    }
}

@PreviewLightDark
@Composable
private fun TransitionTextWithGapPreview() {
    TachiyomiTheme {
        Surface(modifier = Modifier.padding(48.dp)) {
            ChapterTransition(
                transition = ChapterTransition.Next(
                    ReaderChapter(FakeChapter),
                    ReaderChapter(FakeGapChapter),
                ),
                currChapterDownloaded = true,
                goingToChapterDownloaded = false,
            )
        }
    }
}

@PreviewLightDark
@Composable
private fun TransitionTextNoNextPreview() {
    TachiyomiTheme {
        Surface(modifier = Modifier.padding(48.dp)) {
            ChapterTransition(
                transition = ChapterTransition.Next(ReaderChapter(FakeChapter), null),
                currChapterDownloaded = true,
                goingToChapterDownloaded = false,
            )
        }
    }
}

@PreviewLightDark
@Composable
private fun TransitionTextNoPreviousPreview() {
    TachiyomiTheme {
        Surface(modifier = Modifier.padding(48.dp)) {
            ChapterTransition(
                transition = ChapterTransition.Prev(ReaderChapter(FakeChapter), null),
                currChapterDownloaded = true,
                goingToChapterDownloaded = false,
            )
        }
    }
}<|MERGE_RESOLUTION|>--- conflicted
+++ resolved
@@ -34,21 +34,12 @@
 import androidx.compose.ui.unit.dp
 import androidx.compose.ui.unit.sp
 import eu.kanade.presentation.theme.TachiyomiTheme
-<<<<<<< HEAD
-import eu.kanade.tachiyomi.data.database.models.manga.Chapter
-import eu.kanade.tachiyomi.data.database.models.manga.ChapterImpl
 import eu.kanade.tachiyomi.data.database.models.manga.toDomainChapter
 import eu.kanade.tachiyomi.ui.reader.model.ChapterTransition
 import eu.kanade.tachiyomi.ui.reader.model.ReaderChapter
 import tachiyomi.domain.items.chapter.service.calculateChapterGap
-=======
-import eu.kanade.tachiyomi.data.database.models.toDomainChapter
-import eu.kanade.tachiyomi.ui.reader.model.ChapterTransition
-import eu.kanade.tachiyomi.ui.reader.model.ReaderChapter
 import kotlinx.collections.immutable.persistentMapOf
-import tachiyomi.domain.chapter.model.Chapter
-import tachiyomi.domain.chapter.service.calculateChapterGap
->>>>>>> a3ef3604
+import tachiyomi.domain.items.chapter.model.Chapter
 import tachiyomi.i18n.MR
 import tachiyomi.presentation.core.i18n.pluralStringResource
 import tachiyomi.presentation.core.i18n.stringResource
@@ -74,14 +65,7 @@
                     bottomChapter = currChapter,
                     bottomChapterDownloaded = currChapterDownloaded,
                     fallbackLabel = stringResource(MR.strings.transition_no_previous),
-<<<<<<< HEAD
-                    chapterGap = calculateChapterGap(
-                        currChapter.toDomainChapter(),
-                        goingToChapter?.toDomainChapter(),
-                    ),
-=======
                     chapterGap = calculateChapterGap(currChapter, goingToChapter),
->>>>>>> a3ef3604
                 )
             }
             is ChapterTransition.Next -> {
@@ -93,14 +77,7 @@
                     bottomChapter = goingToChapter,
                     bottomChapterDownloaded = goingToChapterDownloaded,
                     fallbackLabel = stringResource(MR.strings.transition_no_next),
-<<<<<<< HEAD
-                    chapterGap = calculateChapterGap(
-                        goingToChapter?.toDomainChapter(),
-                        currChapter.toDomainChapter(),
-                    ),
-=======
                     chapterGap = calculateChapterGap(goingToChapter, currChapter),
->>>>>>> a3ef3604
                 )
             }
         }
