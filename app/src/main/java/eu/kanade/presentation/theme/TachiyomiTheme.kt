--- conflicted
+++ resolved
@@ -71,34 +71,12 @@
     isAmoled: Boolean,
 ): ColorScheme {
     val uiPreferences = Injekt.get<UiPreferences>()
-<<<<<<< HEAD
-    val colorScheme = when (appTheme) {
-        AppTheme.DEFAULT -> TachiyomiColorScheme
-        AppTheme.MONET -> MonetColorScheme(LocalContext.current)
-        AppTheme.CUSTOM -> CustomColorScheme(uiPreferences)
-        AppTheme.CLOUDFLARE -> CloudflareColorScheme
-        AppTheme.COTTONCANDY -> CottoncandyColorScheme
-        AppTheme.DOOM -> DoomColorScheme
-        AppTheme.GREEN_APPLE -> GreenAppleColorScheme
-        AppTheme.LAVENDER -> LavenderColorScheme
-        AppTheme.MATRIX -> MatrixColorScheme
-        AppTheme.MIDNIGHT_DUSK -> MidnightDuskColorScheme
-        AppTheme.MOCHA -> MochaColorScheme
-        AppTheme.SAPPHIRE -> SapphireColorScheme
-        AppTheme.NORD -> NordColorScheme
-        AppTheme.STRAWBERRY_DAIQUIRI -> StrawberryColorScheme
-        AppTheme.TAKO -> TakoColorScheme
-        AppTheme.TEALTURQUOISE -> TealTurqoiseColorScheme
-        AppTheme.TIDAL_WAVE -> TidalWaveColorScheme
-        AppTheme.YINYANG -> YinYangColorScheme
-        AppTheme.YOTSUBA -> YotsubaColorScheme
-        else -> TachiyomiColorScheme
-=======
     val colorScheme = if (appTheme == AppTheme.MONET) {
         MonetColorScheme(LocalContext.current)
+    } else if (appTheme == AppTheme.CUSTOM) {
+        CustomColorScheme(uiPreferences)
     } else {
         colorSchemes.getOrDefault(appTheme, TachiyomiColorScheme)
->>>>>>> 69b9db4e
     }
     return colorScheme.getColorScheme(
         isSystemInDarkTheme(),
