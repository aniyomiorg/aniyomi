--- conflicted
+++ resolved
@@ -212,12 +212,8 @@
                 },
             ) { item ->
                 ExtensionItem(
-<<<<<<< HEAD
-=======
                     modifier = Modifier.animateItem(),
->>>>>>> 58817c72
                     item = item,
-                    modifier = Modifier.animateItemPlacement(),
                     onClickItem = {
                         when (it) {
                             is MangaExtension.Available -> onInstallExtension(it)
