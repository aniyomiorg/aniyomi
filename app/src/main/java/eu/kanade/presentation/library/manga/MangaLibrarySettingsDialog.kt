--- conflicted
+++ resolved
@@ -15,10 +15,7 @@
 import androidx.compose.ui.platform.LocalConfiguration
 import androidx.compose.ui.res.painterResource
 import androidx.compose.ui.res.stringResource
-<<<<<<< HEAD
-=======
 import androidx.compose.ui.util.fastForEach
->>>>>>> dffbf136
 import eu.kanade.presentation.components.TabbedDialog
 import eu.kanade.presentation.components.TabbedDialogPaddings
 import eu.kanade.tachiyomi.R
@@ -26,20 +23,14 @@
 import kotlinx.collections.immutable.persistentListOf
 import tachiyomi.core.preference.TriState
 import tachiyomi.domain.category.model.Category
-<<<<<<< HEAD
-=======
 import tachiyomi.domain.library.manga.model.MangaLibraryGroup
->>>>>>> dffbf136
 import tachiyomi.domain.library.manga.model.MangaLibrarySort
 import tachiyomi.domain.library.manga.model.sort
 import tachiyomi.domain.library.model.LibraryDisplayMode
 import tachiyomi.domain.library.service.LibraryPreferences
 import tachiyomi.presentation.core.components.CheckboxItem
 import tachiyomi.presentation.core.components.HeadingItem
-<<<<<<< HEAD
-=======
 import tachiyomi.presentation.core.components.IconItem
->>>>>>> dffbf136
 import tachiyomi.presentation.core.components.SettingsChipRow
 import tachiyomi.presentation.core.components.SliderItem
 import tachiyomi.presentation.core.components.SortItem
@@ -51,12 +42,9 @@
     onDismissRequest: () -> Unit,
     screenModel: MangaLibrarySettingsScreenModel,
     category: Category?,
-<<<<<<< HEAD
-=======
     // SY -->
     hasCategories: Boolean,
     // SY <--
->>>>>>> dffbf136
 ) {
     TabbedDialog(
         onDismissRequest = onDismissRequest,
@@ -187,13 +175,6 @@
         globalSortMode.isAscending
     }.not()
     // SY <--
-
-    val trackerSortOption =
-        if (screenModel.trackers.isEmpty()) {
-            emptyList()
-        } else {
-            listOf(R.string.action_sort_tracker_score to MangaLibrarySort.Type.TrackerMean)
-        }
 
     val trackerSortOption =
         if (screenModel.trackers.isEmpty()) {
