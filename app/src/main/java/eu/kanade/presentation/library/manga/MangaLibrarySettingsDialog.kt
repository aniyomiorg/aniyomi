package eu.kanade.presentation.library.manga

import android.content.res.Configuration
import androidx.compose.foundation.layout.Column
import androidx.compose.foundation.layout.ColumnScope
import androidx.compose.foundation.layout.padding
import androidx.compose.foundation.rememberScrollState
import androidx.compose.foundation.verticalScroll
import androidx.compose.material3.FilterChip
import androidx.compose.material3.Text
import androidx.compose.runtime.Composable
import androidx.compose.runtime.collectAsState
import androidx.compose.runtime.getValue
import androidx.compose.runtime.remember
import androidx.compose.ui.Modifier
import androidx.compose.ui.platform.LocalConfiguration
import androidx.compose.ui.res.painterResource
import androidx.compose.ui.res.stringResource
import androidx.compose.ui.util.fastForEach
import eu.kanade.presentation.components.TabbedDialog
import eu.kanade.presentation.components.TabbedDialogPaddings
import eu.kanade.tachiyomi.R
import eu.kanade.tachiyomi.ui.library.manga.MangaLibrarySettingsScreenModel
import eu.kanade.tachiyomi.util.system.isDevFlavor
import eu.kanade.tachiyomi.util.system.isPreviewBuildType
import kotlinx.collections.immutable.persistentListOf
import tachiyomi.core.common.preference.TriState
import tachiyomi.domain.category.model.Category
import tachiyomi.domain.library.manga.model.MangaLibraryGroup
import tachiyomi.domain.library.manga.model.MangaLibrarySort
import tachiyomi.domain.library.manga.model.sort
import tachiyomi.domain.library.model.LibraryDisplayMode
import tachiyomi.domain.library.service.LibraryPreferences
import tachiyomi.i18n.MR
import tachiyomi.presentation.core.components.CheckboxItem
import tachiyomi.presentation.core.components.HeadingItem
import tachiyomi.presentation.core.components.IconItem
import tachiyomi.presentation.core.components.SettingsChipRow
import tachiyomi.presentation.core.components.SliderItem
import tachiyomi.presentation.core.components.SortItem
import tachiyomi.presentation.core.components.TriStateItem
import tachiyomi.presentation.core.i18n.stringResource
import tachiyomi.presentation.core.util.collectAsState

@Composable
fun MangaLibrarySettingsDialog(
    onDismissRequest: () -> Unit,
    screenModel: MangaLibrarySettingsScreenModel,
    category: Category?,
    // SY -->
    hasCategories: Boolean,
    // SY <--
) {
    TabbedDialog(
        onDismissRequest = onDismissRequest,
        tabTitles = persistentListOf(
            stringResource(MR.strings.action_filter),
            stringResource(MR.strings.action_sort),
            stringResource(MR.strings.action_display),
            // SY -->
            stringResource(MR.strings.group),
            // SY <--
        ),
    ) { page ->
        Column(
            modifier = Modifier
                .padding(vertical = TabbedDialogPaddings.Vertical)
                .verticalScroll(rememberScrollState()),
        ) {
            when (page) {
                0 -> FilterPage(
                    screenModel = screenModel,
                )
                1 -> SortPage(
                    category = category,
                    screenModel = screenModel,
                )
                2 -> DisplayPage(
                    screenModel = screenModel,
                )
                // SY -->
                3 -> GroupPage(
                    screenModel = screenModel,
                    hasCategories = hasCategories,
                )
                // SY <--
            }
        }
    }
}

@Composable
private fun ColumnScope.FilterPage(
    screenModel: MangaLibrarySettingsScreenModel,
) {
    val filterDownloaded by screenModel.libraryPreferences.filterDownloadedManga().collectAsState()
    val downloadedOnly by screenModel.preferences.downloadedOnly().collectAsState()
    val autoUpdateMangaRestrictions by screenModel.libraryPreferences.autoUpdateItemRestrictions().collectAsState()

    TriStateItem(
        label = stringResource(MR.strings.label_downloaded),
        state = if (downloadedOnly) {
            TriState.ENABLED_IS
        } else {
            filterDownloaded
        },
        enabled = !downloadedOnly,
        onClick = { screenModel.toggleFilter(LibraryPreferences::filterDownloadedManga) },
    )
    val filterUnread by screenModel.libraryPreferences.filterUnread().collectAsState()
    TriStateItem(
        label = stringResource(MR.strings.action_filter_unread),
        state = filterUnread,
        onClick = { screenModel.toggleFilter(LibraryPreferences::filterUnread) },
    )
    val filterStarted by screenModel.libraryPreferences.filterStartedManga().collectAsState()
    TriStateItem(
        label = stringResource(MR.strings.label_started),
        state = filterStarted,
        onClick = { screenModel.toggleFilter(LibraryPreferences::filterStartedManga) },
    )
    val filterBookmarked by screenModel.libraryPreferences.filterBookmarkedManga().collectAsState()
    TriStateItem(
        label = stringResource(MR.strings.action_filter_bookmarked),
        state = filterBookmarked,
        onClick = { screenModel.toggleFilter(LibraryPreferences::filterBookmarkedManga) },
    )
    val filterCompleted by screenModel.libraryPreferences.filterCompletedManga().collectAsState()
    TriStateItem(
        label = stringResource(MR.strings.completed),
        state = filterCompleted,
        onClick = { screenModel.toggleFilter(LibraryPreferences::filterCompletedManga) },
    )
    // TODO: re-enable when custom intervals are ready for stable
    if (
        (isDevFlavor || isPreviewBuildType) &&
        LibraryPreferences.ENTRY_OUTSIDE_RELEASE_PERIOD in autoUpdateMangaRestrictions
    ) {
        val filterIntervalCustom by screenModel.libraryPreferences.filterIntervalCustom().collectAsState()
        TriStateItem(
            label = stringResource(MR.strings.action_filter_interval_custom),
            state = filterIntervalCustom,
            onClick = { screenModel.toggleFilter(LibraryPreferences::filterIntervalCustom) },
        )
    }

    val trackers by screenModel.trackersFlow.collectAsState()
    when (trackers.size) {
        0 -> {
            // No trackers
        }
        1 -> {
            val service = trackers[0]
            val filterTracker by screenModel.libraryPreferences.filterTrackedManga(
                service.id.toInt(),
            ).collectAsState()
            TriStateItem(
                label = stringResource(MR.strings.action_filter_tracked),
                state = filterTracker,
                onClick = { screenModel.toggleTracker(service.id.toInt()) },
            )
        }
        else -> {
            HeadingItem(MR.strings.action_filter_tracked)
            trackers.map { service ->
                val filterTracker by screenModel.libraryPreferences.filterTrackedManga(
                    service.id.toInt(),
                ).collectAsState()
                TriStateItem(
                    label = service.name,
                    state = filterTracker,
                    onClick = { screenModel.toggleTracker(service.id.toInt()) },
                )
            }
        }
    }
}

@Composable
private fun ColumnScope.SortPage(
    category: Category?,
    screenModel: MangaLibrarySettingsScreenModel,
) {
<<<<<<< HEAD
    val trackers by screenModel.trackersFlow.collectAsState()
    val sortingMode = category.sort.type
    val sortDescending = !category.sort.isAscending
=======
    // SY -->
    val globalSortMode by screenModel.libraryPreferences.mangaSortingMode().collectAsState()
    val sortingMode = if (screenModel.grouping == MangaLibraryGroup.BY_DEFAULT) {
        category.sort.type
    } else {
        globalSortMode.type
    }
    val sortDescending = if (screenModel.grouping == MangaLibraryGroup.BY_DEFAULT) {
        category.sort.isAscending
    } else {
        globalSortMode.isAscending
    }.not()
    // SY <--
>>>>>>> 97debee8

    val trackerSortOption = if (trackers.isEmpty()) {
        emptyList()
    } else {
        listOf(MR.strings.action_sort_tracker_score to MangaLibrarySort.Type.TrackerMean)
    }

    listOf(
        MR.strings.action_sort_alpha to MangaLibrarySort.Type.Alphabetical,
        MR.strings.action_sort_total to MangaLibrarySort.Type.TotalChapters,
        MR.strings.action_sort_last_read to MangaLibrarySort.Type.LastRead,
        MR.strings.action_sort_last_manga_update to MangaLibrarySort.Type.LastUpdate,
        MR.strings.action_sort_unread_count to MangaLibrarySort.Type.UnreadCount,
        MR.strings.action_sort_latest_chapter to MangaLibrarySort.Type.LatestChapter,
        MR.strings.action_sort_chapter_fetch_date to MangaLibrarySort.Type.ChapterFetchDate,
        MR.strings.action_sort_date_added to MangaLibrarySort.Type.DateAdded,
    ).plus(trackerSortOption).map { (titleRes, mode) ->
        SortItem(
            label = stringResource(titleRes),
            sortDescending = sortDescending.takeIf { sortingMode == mode },
            onClick = {
                val isTogglingDirection = sortingMode == mode
                val direction = when {
                    isTogglingDirection -> if (sortDescending) {
                        MangaLibrarySort.Direction.Ascending
                    } else {
                        MangaLibrarySort.Direction.Descending
                    }
                    else -> if (sortDescending) {
                        MangaLibrarySort.Direction.Descending
                    } else {
                        MangaLibrarySort.Direction.Ascending
                    }
                }
                screenModel.setSort(category, mode, direction)
            },
        )
    }
}

private val displayModes = listOf(
    MR.strings.action_display_grid to LibraryDisplayMode.CompactGrid,
    MR.strings.action_display_comfortable_grid to LibraryDisplayMode.ComfortableGrid,
    MR.strings.action_display_cover_only_grid to LibraryDisplayMode.CoverOnlyGrid,
    MR.strings.action_display_list to LibraryDisplayMode.List,
)

@Composable
private fun ColumnScope.DisplayPage(
    screenModel: MangaLibrarySettingsScreenModel,
) {
    val displayMode by screenModel.libraryPreferences.displayMode().collectAsState()
    SettingsChipRow(MR.strings.action_display_mode) {
        displayModes.map { (titleRes, mode) ->
            FilterChip(
                selected = displayMode == mode,
                onClick = { screenModel.setDisplayMode(mode) },
                label = { Text(stringResource(titleRes)) },
            )
        }
    }

    if (displayMode != LibraryDisplayMode.List) {
        val configuration = LocalConfiguration.current
        val columnPreference = remember {
            if (configuration.orientation == Configuration.ORIENTATION_LANDSCAPE) {
                screenModel.libraryPreferences.mangaLandscapeColumns()
            } else {
                screenModel.libraryPreferences.mangaPortraitColumns()
            }
        }

        val columns by columnPreference.collectAsState()
        SliderItem(
            label = stringResource(MR.strings.pref_library_columns),
            max = 10,
            value = columns,
            valueText = if (columns > 0) {
                stringResource(MR.strings.pref_library_columns_per_row, columns)
            } else {
                stringResource(MR.strings.label_default)
            },
            onChange = columnPreference::set,
        )
    }

    HeadingItem(MR.strings.overlay_header)
    CheckboxItem(
        label = stringResource(MR.strings.action_display_download_badge),
        pref = screenModel.libraryPreferences.downloadBadge(),
    )
    CheckboxItem(
        label = stringResource(MR.strings.action_display_local_badge),
        pref = screenModel.libraryPreferences.localBadge(),
    )
    CheckboxItem(
        label = stringResource(MR.strings.action_display_language_badge),
        pref = screenModel.libraryPreferences.languageBadge(),
    )
    CheckboxItem(
        label = stringResource(MR.strings.action_display_show_continue_reading_button),
        pref = screenModel.libraryPreferences.showContinueViewingButton(),
    )

    HeadingItem(MR.strings.tabs_header)
    CheckboxItem(
        label = stringResource(MR.strings.action_display_show_tabs),
        pref = screenModel.libraryPreferences.categoryTabs(),
    )
    CheckboxItem(
        label = stringResource(MR.strings.action_display_show_number_of_items),
        pref = screenModel.libraryPreferences.categoryNumberOfItems(),
    )
}

data class GroupMode(
    val int: Int,
    val nameRes: Int,
    val drawableRes: Int,
)

private fun groupTypeDrawableRes(type: Int): Int {
    return when (type) {
        MangaLibraryGroup.BY_STATUS -> R.drawable.ic_progress_clock_24dp
        MangaLibraryGroup.BY_TRACK_STATUS -> R.drawable.ic_sync_24dp
        MangaLibraryGroup.BY_SOURCE -> R.drawable.ic_browse_filled_24dp
        MangaLibraryGroup.BY_TAG -> R.drawable.ic_tag_24dp
        MangaLibraryGroup.UNGROUPED -> R.drawable.ic_ungroup_24dp
        else -> R.drawable.ic_label_24dp
    }
}

@Composable
private fun ColumnScope.GroupPage(
    screenModel: MangaLibrarySettingsScreenModel,
    hasCategories: Boolean,
) {
    val groups = remember(hasCategories, screenModel.trackers) {
        buildList {
            add(MangaLibraryGroup.BY_DEFAULT)
            add(MangaLibraryGroup.BY_SOURCE)
            add(MangaLibraryGroup.BY_TAG)
            add(MangaLibraryGroup.BY_STATUS)
            if (screenModel.trackers.isNotEmpty()) {
                add(MangaLibraryGroup.BY_TRACK_STATUS)
            }
            if (hasCategories) {
                add(MangaLibraryGroup.UNGROUPED)
            }
        }.map {
            GroupMode(
                it,
                MangaLibraryGroup.groupTypeStringRes(it, hasCategories),
                groupTypeDrawableRes(it),
            )
        }
    }

    groups.fastForEach {
        IconItem(
            label = stringResource(it.nameRes),
            icon = painterResource(it.drawableRes),
            selected = it.int == screenModel.grouping,
            onClick = {
                screenModel.setGrouping(it.int)
            },
        )
    }
}<|MERGE_RESOLUTION|>--- conflicted
+++ resolved
@@ -181,11 +181,7 @@
     category: Category?,
     screenModel: MangaLibrarySettingsScreenModel,
 ) {
-<<<<<<< HEAD
     val trackers by screenModel.trackersFlow.collectAsState()
-    val sortingMode = category.sort.type
-    val sortDescending = !category.sort.isAscending
-=======
     // SY -->
     val globalSortMode by screenModel.libraryPreferences.mangaSortingMode().collectAsState()
     val sortingMode = if (screenModel.grouping == MangaLibraryGroup.BY_DEFAULT) {
@@ -199,7 +195,6 @@
         globalSortMode.isAscending
     }.not()
     // SY <--
->>>>>>> 97debee8
 
     val trackerSortOption = if (trackers.isEmpty()) {
         emptyList()
