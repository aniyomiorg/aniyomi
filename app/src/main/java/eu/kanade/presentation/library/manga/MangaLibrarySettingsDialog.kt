package eu.kanade.presentation.library.manga

import android.content.res.Configuration
import androidx.compose.foundation.layout.Column
import androidx.compose.foundation.layout.ColumnScope
import androidx.compose.foundation.layout.padding
import androidx.compose.foundation.rememberScrollState
import androidx.compose.foundation.verticalScroll
import androidx.compose.material3.FilterChip
import androidx.compose.material3.Text
import androidx.compose.runtime.Composable
import androidx.compose.runtime.collectAsState
import androidx.compose.runtime.getValue
import androidx.compose.runtime.remember
import androidx.compose.ui.Modifier
import androidx.compose.ui.platform.LocalConfiguration
import androidx.compose.ui.res.painterResource
import androidx.compose.ui.res.stringResource
import androidx.compose.ui.util.fastForEach
import eu.kanade.presentation.components.TabbedDialog
import eu.kanade.presentation.components.TabbedDialogPaddings
import eu.kanade.tachiyomi.R
import eu.kanade.tachiyomi.ui.library.manga.MangaLibrarySettingsScreenModel
import eu.kanade.tachiyomi.util.system.isDevFlavor
import eu.kanade.tachiyomi.util.system.isPreviewBuildType
import kotlinx.collections.immutable.persistentListOf
import tachiyomi.core.common.preference.TriState
import tachiyomi.domain.category.model.Category
import tachiyomi.domain.library.manga.model.MangaLibraryGroup
import tachiyomi.domain.library.manga.model.MangaLibrarySort
import tachiyomi.domain.library.manga.model.sort
import tachiyomi.domain.library.model.LibraryDisplayMode
import tachiyomi.domain.library.service.LibraryPreferences
import tachiyomi.i18n.MR
import tachiyomi.presentation.core.components.CheckboxItem
import tachiyomi.presentation.core.components.HeadingItem
import tachiyomi.presentation.core.components.IconItem
import tachiyomi.presentation.core.components.SettingsChipRow
import tachiyomi.presentation.core.components.SliderItem
import tachiyomi.presentation.core.components.SortItem
import tachiyomi.presentation.core.components.TriStateItem
import tachiyomi.presentation.core.i18n.stringResource
import tachiyomi.presentation.core.util.collectAsState

@Composable
@Suppress("MagicNumber")
fun MangaLibrarySettingsDialog(
    onDismissRequest: () -> Unit,
    screenModel: MangaLibrarySettingsScreenModel,
    category: Category?,
    // SY -->
    hasCategories: Boolean,
    // SY <--
) {
    TabbedDialog(
        onDismissRequest = onDismissRequest,
        tabTitles = persistentListOf(
            stringResource(MR.strings.action_filter),
            stringResource(MR.strings.action_sort),
            stringResource(MR.strings.action_display),
            // SY -->
            stringResource(MR.strings.group),
            // SY <--
        ),
    ) { page ->
        Column(
            modifier = Modifier
                .padding(vertical = TabbedDialogPaddings.Vertical)
                .verticalScroll(rememberScrollState()),
        ) {
            when (page) {
                0 -> FilterPage(
                    screenModel = screenModel,
                )
                1 -> SortPage(
                    category = category,
                    screenModel = screenModel,
                )
                2 -> DisplayPage(
                    screenModel = screenModel,
                )
                // SY -->
                3 -> GroupPage(
                    screenModel = screenModel,
                    hasCategories = hasCategories,
                )
                // SY <--
            }
        }
    }
}

@Composable
private fun ColumnScope.FilterPage(
    screenModel: MangaLibrarySettingsScreenModel,
) {
    val filterDownloaded by screenModel.libraryPreferences.filterDownloadedManga().collectAsState()
    val downloadedOnly by screenModel.preferences.downloadedOnly().collectAsState()
    val autoUpdateMangaRestrictions by screenModel.libraryPreferences.autoUpdateItemRestrictions().collectAsState()

    TriStateItem(
        label = stringResource(MR.strings.label_downloaded),
        state = if (downloadedOnly) {
            TriState.ENABLED_IS
        } else {
            filterDownloaded
        },
        enabled = !downloadedOnly,
        onClick = { screenModel.toggleFilter(LibraryPreferences::filterDownloadedManga) },
    )
    val filterUnread by screenModel.libraryPreferences.filterUnread().collectAsState()
    TriStateItem(
        label = stringResource(MR.strings.action_filter_unread),
        state = filterUnread,
        onClick = { screenModel.toggleFilter(LibraryPreferences::filterUnread) },
    )
    val filterStarted by screenModel.libraryPreferences.filterStartedManga().collectAsState()
    TriStateItem(
        label = stringResource(MR.strings.label_started),
        state = filterStarted,
        onClick = { screenModel.toggleFilter(LibraryPreferences::filterStartedManga) },
    )
    val filterBookmarked by screenModel.libraryPreferences.filterBookmarkedManga().collectAsState()
    TriStateItem(
        label = stringResource(MR.strings.action_filter_bookmarked),
        state = filterBookmarked,
        onClick = { screenModel.toggleFilter(LibraryPreferences::filterBookmarkedManga) },
    )
    val filterCompleted by screenModel.libraryPreferences.filterCompletedManga().collectAsState()
    TriStateItem(
        label = stringResource(MR.strings.completed),
        state = filterCompleted,
        onClick = { screenModel.toggleFilter(LibraryPreferences::filterCompletedManga) },
    )
    // TODO: re-enable when custom intervals are ready for stable
    if (
        (isDevFlavor || isPreviewBuildType) &&
        LibraryPreferences.ENTRY_OUTSIDE_RELEASE_PERIOD in autoUpdateMangaRestrictions
    ) {
        val filterIntervalCustom by screenModel.libraryPreferences.filterIntervalCustom().collectAsState()
        TriStateItem(
            label = stringResource(MR.strings.action_filter_interval_custom),
            state = filterIntervalCustom,
            onClick = { screenModel.toggleFilter(LibraryPreferences::filterIntervalCustom) },
        )
    }

    val trackers by screenModel.trackersFlow.collectAsState()
    when (trackers.size) {
        0 -> {
            // No trackers
        }
        1 -> {
            val service = trackers[0]
            val filterTracker by screenModel.libraryPreferences.filterTrackedManga(
                service.id.toInt(),
            ).collectAsState()
            TriStateItem(
                label = stringResource(MR.strings.action_filter_tracked),
                state = filterTracker,
                onClick = { screenModel.toggleTracker(service.id.toInt()) },
            )
        }
        else -> {
            HeadingItem(MR.strings.action_filter_tracked)
            trackers.map { service ->
                val filterTracker by screenModel.libraryPreferences.filterTrackedManga(
                    service.id.toInt(),
                ).collectAsState()
                TriStateItem(
                    label = service.name,
                    state = filterTracker,
                    onClick = { screenModel.toggleTracker(service.id.toInt()) },
                )
            }
        }
    }
}

@Composable
private fun ColumnScope.SortPage(
    category: Category?,
    screenModel: MangaLibrarySettingsScreenModel,
) {
<<<<<<< HEAD
    // SY -->
    val globalSortMode by screenModel.libraryPreferences.mangaSortingMode().collectAsState()
    val sortingMode = if (screenModel.grouping == MangaLibraryGroup.BY_DEFAULT) {
        category.sort.type
    } else {
        globalSortMode.type
    }
    val sortDescending = if (screenModel.grouping == MangaLibraryGroup.BY_DEFAULT) {
        category.sort.isAscending
    } else {
        globalSortMode.isAscending
    }.not()
    // SY <--
=======
    val trackers by screenModel.trackersFlow.collectAsState()
    val sortingMode = category.sort.type
    val sortDescending = !category.sort.isAscending
>>>>>>> 58817c72

    val trackerSortOption = if (trackers.isEmpty()) {
        emptyList()
    } else {
        listOf(MR.strings.action_sort_tracker_score to MangaLibrarySort.Type.TrackerMean)
    }

    listOf(
        MR.strings.action_sort_alpha to MangaLibrarySort.Type.Alphabetical,
        MR.strings.action_sort_total to MangaLibrarySort.Type.TotalChapters,
        MR.strings.action_sort_last_read to MangaLibrarySort.Type.LastRead,
        MR.strings.action_sort_last_manga_update to MangaLibrarySort.Type.LastUpdate,
        MR.strings.action_sort_unread_count to MangaLibrarySort.Type.UnreadCount,
        MR.strings.action_sort_latest_chapter to MangaLibrarySort.Type.LatestChapter,
        MR.strings.action_sort_chapter_fetch_date to MangaLibrarySort.Type.ChapterFetchDate,
        MR.strings.action_sort_date_added to MangaLibrarySort.Type.DateAdded,
    ).plus(trackerSortOption).map { (titleRes, mode) ->
        SortItem(
            label = stringResource(titleRes),
            sortDescending = sortDescending.takeIf { sortingMode == mode },
            onClick = {
                val isTogglingDirection = sortingMode == mode
                val direction = when {
                    isTogglingDirection -> if (sortDescending) {
                        MangaLibrarySort.Direction.Ascending
                    } else {
                        MangaLibrarySort.Direction.Descending
                    }
                    else -> if (sortDescending) {
                        MangaLibrarySort.Direction.Descending
                    } else {
                        MangaLibrarySort.Direction.Ascending
                    }
                }
                screenModel.setSort(category, mode, direction)
            },
        )
    }
}

private val displayModes = listOf(
    MR.strings.action_display_grid to LibraryDisplayMode.CompactGrid,
    MR.strings.action_display_comfortable_grid to LibraryDisplayMode.ComfortableGrid,
    MR.strings.action_display_cover_only_grid to LibraryDisplayMode.CoverOnlyGrid,
    MR.strings.action_display_list to LibraryDisplayMode.List,
)

@Composable
private fun ColumnScope.DisplayPage(
    screenModel: MangaLibrarySettingsScreenModel,
) {
    val displayMode by screenModel.libraryPreferences.displayMode().collectAsState()
    SettingsChipRow(MR.strings.action_display_mode) {
        displayModes.map { (titleRes, mode) ->
            FilterChip(
                selected = displayMode == mode,
                onClick = { screenModel.setDisplayMode(mode) },
                label = { Text(stringResource(titleRes)) },
            )
        }
    }

    if (displayMode != LibraryDisplayMode.List) {
        val configuration = LocalConfiguration.current
        val columnPreference = remember {
            if (configuration.orientation == Configuration.ORIENTATION_LANDSCAPE) {
                screenModel.libraryPreferences.mangaLandscapeColumns()
            } else {
                screenModel.libraryPreferences.mangaPortraitColumns()
            }
        }

        val columns by columnPreference.collectAsState()
        SliderItem(
            label = stringResource(MR.strings.pref_library_columns),
            max = 10,
            value = columns,
            valueText = if (columns > 0) {
                stringResource(MR.strings.pref_library_columns_per_row, columns)
            } else {
                stringResource(MR.strings.label_default)
            },
            onChange = columnPreference::set,
        )
    }

    HeadingItem(MR.strings.overlay_header)
    CheckboxItem(
        label = stringResource(MR.strings.action_display_download_badge),
        pref = screenModel.libraryPreferences.downloadBadge(),
    )
    CheckboxItem(
        label = stringResource(MR.strings.action_display_local_badge),
        pref = screenModel.libraryPreferences.localBadge(),
    )
    CheckboxItem(
        label = stringResource(MR.strings.action_display_language_badge),
        pref = screenModel.libraryPreferences.languageBadge(),
    )
    CheckboxItem(
        label = stringResource(MR.strings.action_display_show_continue_reading_button),
        pref = screenModel.libraryPreferences.showContinueViewingButton(),
    )

    HeadingItem(MR.strings.tabs_header)
    CheckboxItem(
        label = stringResource(MR.strings.action_display_show_tabs),
        pref = screenModel.libraryPreferences.categoryTabs(),
    )
    CheckboxItem(
        label = stringResource(MR.strings.action_display_show_number_of_items),
        pref = screenModel.libraryPreferences.categoryNumberOfItems(),
    )
}

data class GroupMode(
    val int: Int,
    val nameRes: Int,
    val drawableRes: Int,
)

private fun groupTypeDrawableRes(type: Int): Int {
    return when (type) {
        MangaLibraryGroup.BY_STATUS -> R.drawable.ic_progress_clock_24dp
        MangaLibraryGroup.BY_TRACK_STATUS -> R.drawable.ic_sync_24dp
        MangaLibraryGroup.BY_SOURCE -> R.drawable.ic_browse_filled_24dp
        MangaLibraryGroup.BY_TAG -> R.drawable.ic_tag_24dp
        MangaLibraryGroup.UNGROUPED -> R.drawable.ic_ungroup_24dp
        else -> R.drawable.ic_label_24dp
    }
}

@Composable
private fun ColumnScope.GroupPage(
    screenModel: MangaLibrarySettingsScreenModel,
    hasCategories: Boolean,
) {
    val groups = remember(hasCategories, screenModel.trackers) {
        buildList {
            add(MangaLibraryGroup.BY_DEFAULT)
            add(MangaLibraryGroup.BY_SOURCE)
            add(MangaLibraryGroup.BY_TAG)
            add(MangaLibraryGroup.BY_STATUS)
            if (screenModel.trackers.isNotEmpty()) {
                add(MangaLibraryGroup.BY_TRACK_STATUS)
            }
            if (hasCategories) {
                add(MangaLibraryGroup.UNGROUPED)
            }
        }.map {
            GroupMode(
                it,
                MangaLibraryGroup.groupTypeStringRes(it, hasCategories),
                groupTypeDrawableRes(it),
            )
        }
    }

    groups.fastForEach {
        IconItem(
            label = stringResource(it.nameRes),
            icon = painterResource(it.drawableRes),
            selected = it.int == screenModel.grouping,
            onClick = {
                screenModel.setGrouping(it.int)
            },
        )
    }
}<|MERGE_RESOLUTION|>--- conflicted
+++ resolved
@@ -182,7 +182,7 @@
     category: Category?,
     screenModel: MangaLibrarySettingsScreenModel,
 ) {
-<<<<<<< HEAD
+    val trackers by screenModel.trackersFlow.collectAsState()
     // SY -->
     val globalSortMode by screenModel.libraryPreferences.mangaSortingMode().collectAsState()
     val sortingMode = if (screenModel.grouping == MangaLibraryGroup.BY_DEFAULT) {
@@ -191,16 +191,11 @@
         globalSortMode.type
     }
     val sortDescending = if (screenModel.grouping == MangaLibraryGroup.BY_DEFAULT) {
-        category.sort.isAscending
+        !category.sort.isAscending
     } else {
-        globalSortMode.isAscending
+        !globalSortMode.isAscending
     }.not()
     // SY <--
-=======
-    val trackers by screenModel.trackersFlow.collectAsState()
-    val sortingMode = category.sort.type
-    val sortDescending = !category.sort.isAscending
->>>>>>> 58817c72
 
     val trackerSortOption = if (trackers.isEmpty()) {
         emptyList()
