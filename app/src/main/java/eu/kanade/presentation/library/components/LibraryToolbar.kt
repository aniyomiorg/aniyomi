package eu.kanade.presentation.library.components

import androidx.compose.foundation.isSystemInDarkTheme
import androidx.compose.foundation.layout.Row
import androidx.compose.material.icons.Icons
import androidx.compose.material.icons.outlined.FilterList
import androidx.compose.material.icons.outlined.FlipToBack
import androidx.compose.material.icons.outlined.SelectAll
import androidx.compose.material3.DropdownMenuItem
import androidx.compose.material3.Icon
import androidx.compose.material3.IconButton
import androidx.compose.material3.LocalContentColor
import androidx.compose.material3.MaterialTheme
import androidx.compose.material3.Text
import androidx.compose.material3.TopAppBarScrollBehavior
import androidx.compose.runtime.Composable
import androidx.compose.runtime.Immutable
import androidx.compose.ui.Alignment
import androidx.compose.ui.Modifier
import androidx.compose.ui.res.stringResource
import androidx.compose.ui.text.style.TextOverflow
import androidx.compose.ui.unit.sp
import eu.kanade.presentation.components.AppBar
import eu.kanade.presentation.components.OverflowMenu
import eu.kanade.presentation.components.Pill
import eu.kanade.presentation.components.SearchToolbar
import eu.kanade.presentation.theme.active
import eu.kanade.tachiyomi.R

@Composable
fun LibraryToolbar(
    hasActiveFilters: Boolean,
    selectedCount: Int,
    title: LibraryToolbarTitle,
    onClickUnselectAll: () -> Unit,
    onClickSelectAll: () -> Unit,
    onClickInvertSelection: () -> Unit,
    onClickFilter: () -> Unit,
    onClickRefresh: () -> Unit,
    onClickOpenRandomManga: () -> Unit,
    searchQuery: String?,
    onSearchQueryChange: (String?) -> Unit,
    scrollBehavior: TopAppBarScrollBehavior?,
    navigateUp: (() -> Unit)? = null,
) = when {
    selectedCount > 0 -> LibrarySelectionToolbar(
        selectedCount = selectedCount,
        onClickUnselectAll = onClickUnselectAll,
        onClickSelectAll = onClickSelectAll,
        onClickInvertSelection = onClickInvertSelection,
        navigateUp = navigateUp,
    )
    else -> LibraryRegularToolbar(
        title = title,
        hasFilters = hasActiveFilters,
        searchQuery = searchQuery,
        onSearchQueryChange = onSearchQueryChange,
        onClickFilter = onClickFilter,
        onClickRefresh = onClickRefresh,
        onClickOpenRandomManga = onClickOpenRandomManga,
        scrollBehavior = scrollBehavior,
        navigateUp = navigateUp,
    )
}

@Composable
fun LibraryRegularToolbar(
    title: LibraryToolbarTitle,
    hasFilters: Boolean,
    searchQuery: String?,
    onSearchQueryChange: (String?) -> Unit,
    onClickFilter: () -> Unit,
    onClickRefresh: () -> Unit,
    onClickOpenRandomManga: () -> Unit,
    scrollBehavior: TopAppBarScrollBehavior?,
    navigateUp: (() -> Unit)? = null,
) {
    val pillAlpha = if (isSystemInDarkTheme()) 0.12f else 0.08f
    SearchToolbar(
        titleContent = {
            Row(verticalAlignment = Alignment.CenterVertically) {
                Text(
                    text = title.text,
                    maxLines = 1,
                    modifier = Modifier.weight(1f, false),
                    overflow = TextOverflow.Ellipsis,
                )
                if (title.numberOfManga != null) {
                    Pill(
                        text = "${title.numberOfManga}",
                        color = MaterialTheme.colorScheme.onBackground.copy(alpha = pillAlpha),
                        fontSize = 14.sp,
                    )
                }
            }
        },
        searchQuery = searchQuery,
        onChangeSearchQuery = onSearchQueryChange,
        actions = {
            val filterTint = if (hasFilters) MaterialTheme.colorScheme.active else LocalContentColor.current
            IconButton(onClick = onClickFilter) {
                Icon(Icons.Outlined.FilterList, contentDescription = stringResource(R.string.action_filter), tint = filterTint)
            }

            OverflowMenu { closeMenu ->
                DropdownMenuItem(
                    text = { Text(text = stringResource(R.string.pref_category_library_update)) },
                    onClick = {
                        onClickRefresh()
                        closeMenu()
                    },
                )
                DropdownMenuItem(
                    text = { Text(text = stringResource(R.string.action_open_random_manga)) },
                    onClick = {
                        onClickOpenRandomManga()
                        closeMenu()
                    },
                )
            }
        },
        scrollBehavior = scrollBehavior,
        navigateUp = navigateUp,
    )
}

@Composable
fun LibrarySelectionToolbar(
    selectedCount: Int,
    onClickUnselectAll: () -> Unit,
    onClickSelectAll: () -> Unit,
    onClickInvertSelection: () -> Unit,
    navigateUp: (() -> Unit)? = null,
) {
    AppBar(
        titleContent = { Text(text = "$selectedCount") },
        actions = {
            IconButton(onClick = onClickSelectAll) {
                Icon(Icons.Outlined.SelectAll, contentDescription = stringResource(R.string.action_select_all))
            }
            IconButton(onClick = onClickInvertSelection) {
                Icon(Icons.Outlined.FlipToBack, contentDescription = stringResource(R.string.action_select_inverse))
            }
        },
        isActionMode = true,
        onCancelActionMode = onClickUnselectAll,
<<<<<<< HEAD
        incognitoMode = incognitoMode,
        downloadedOnlyMode = downloadedOnlyMode,
        navigateUp = navigateUp,
=======
>>>>>>> 817418f7
    )
}

@Immutable
data class LibraryToolbarTitle(
    val text: String,
    val numberOfManga: Int? = null,
)<|MERGE_RESOLUTION|>--- conflicted
+++ resolved
@@ -144,12 +144,9 @@
         },
         isActionMode = true,
         onCancelActionMode = onClickUnselectAll,
-<<<<<<< HEAD
         incognitoMode = incognitoMode,
         downloadedOnlyMode = downloadedOnlyMode,
         navigateUp = navigateUp,
-=======
->>>>>>> 817418f7
     )
 }
 
