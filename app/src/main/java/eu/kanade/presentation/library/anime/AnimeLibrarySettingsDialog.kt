--- conflicted
+++ resolved
@@ -181,11 +181,7 @@
     category: Category?,
     screenModel: AnimeLibrarySettingsScreenModel,
 ) {
-<<<<<<< HEAD
     val trackers by screenModel.trackersFlow.collectAsState()
-    val sortingMode = category.sort.type
-    val sortDescending = !category.sort.isAscending
-=======
     // SY -->
     val globalSortMode by screenModel.libraryPreferences.animeSortingMode().collectAsState()
     val sortingMode = if (screenModel.grouping == AnimeLibraryGroup.BY_DEFAULT) {
@@ -199,7 +195,6 @@
         globalSortMode.isAscending
     }.not()
     // SY <--
->>>>>>> 97debee8
 
     val trackerSortOption = if (trackers.isEmpty()) {
         emptyList()
