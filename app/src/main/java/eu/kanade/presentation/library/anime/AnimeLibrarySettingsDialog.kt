--- conflicted
+++ resolved
@@ -13,14 +13,12 @@
 import androidx.compose.runtime.remember
 import androidx.compose.ui.Modifier
 import androidx.compose.ui.platform.LocalConfiguration
-<<<<<<< HEAD
-=======
 import androidx.compose.ui.res.painterResource
 import androidx.compose.ui.res.stringResource
 import androidx.compose.ui.util.fastForEach
->>>>>>> 6b5278e7
 import eu.kanade.presentation.components.TabbedDialog
 import eu.kanade.presentation.components.TabbedDialogPaddings
+import eu.kanade.tachiyomi.R
 import eu.kanade.tachiyomi.ui.library.anime.AnimeLibrarySettingsScreenModel
 import kotlinx.collections.immutable.persistentListOf
 import tachiyomi.core.preference.TriState
@@ -53,18 +51,12 @@
     TabbedDialog(
         onDismissRequest = onDismissRequest,
         tabTitles = persistentListOf(
-<<<<<<< HEAD
             stringResource(MR.strings.action_filter),
             stringResource(MR.strings.action_sort),
             stringResource(MR.strings.action_display),
-=======
-            stringResource(R.string.action_filter),
-            stringResource(R.string.action_sort),
-            stringResource(R.string.action_display),
             // SY -->
-            stringResource(R.string.group),
+            stringResource(MR.strings.group),
             // SY <--
->>>>>>> 6b5278e7
         ),
     ) { page ->
         Column(
