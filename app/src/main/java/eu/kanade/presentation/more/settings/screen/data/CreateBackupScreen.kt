--- conflicted
+++ resolved
@@ -163,18 +163,6 @@
 }
 
 private val BackupChoices = mapOf(
-<<<<<<< HEAD
-    BackupCreateFlags.BACKUP_CATEGORY to R.string.general_categories,
-    BackupCreateFlags.BACKUP_CHAPTER to R.string.chapters_episodes,
-    BackupCreateFlags.BACKUP_TRACK to R.string.track,
-    BackupCreateFlags.BACKUP_HISTORY to R.string.history,
-    BackupCreateFlags.BACKUP_PREFS to R.string.settings,
-    BackupCreateFlags.BACKUP_EXT_PREFS to R.string.extension_settings,
-    BackupCreateFlags.BACKUP_EXTENSIONS to R.string.label_extensions,
-    // SY -->
-    BackupCreateFlags.BACKUP_CUSTOM_INFO to R.string.custom_entry_info,
-    // SY <--
-=======
     BackupCreateFlags.BACKUP_CATEGORY to MR.strings.general_categories,
     BackupCreateFlags.BACKUP_CHAPTER to MR.strings.chapters_episodes,
     BackupCreateFlags.BACKUP_TRACK to MR.strings.track,
@@ -182,5 +170,7 @@
     BackupCreateFlags.BACKUP_PREFS to MR.strings.settings,
     BackupCreateFlags.BACKUP_EXT_PREFS to MR.strings.extension_settings,
     BackupCreateFlags.BACKUP_EXTENSIONS to MR.strings.label_extensions,
->>>>>>> bae79508
+    // SY -->
+    BackupCreateFlags.BACKUP_CUSTOM_INFO to MR.strings.custom_entry_info,
+    // SY <--
 )