package eu.kanade.presentation.more.settings.screen

import android.content.ActivityNotFoundException
import android.content.Context
import android.content.Intent
import android.net.Uri
import androidx.activity.compose.ManagedActivityResultLauncher
import androidx.activity.compose.rememberLauncherForActivityResult
import androidx.activity.result.contract.ActivityResultContracts
import androidx.compose.foundation.layout.fillMaxWidth
import androidx.compose.foundation.layout.padding
import androidx.compose.material3.MultiChoiceSegmentedButtonRow
import androidx.compose.material3.SegmentedButton
import androidx.compose.material3.SegmentedButtonDefaults
import androidx.compose.material3.Text
import androidx.compose.runtime.Composable
import androidx.compose.runtime.ReadOnlyComposable
import androidx.compose.runtime.getValue
import androidx.compose.runtime.mutableIntStateOf
import androidx.compose.runtime.remember
import androidx.compose.runtime.rememberCoroutineScope
import androidx.compose.runtime.setValue
import androidx.compose.ui.Modifier
import androidx.compose.ui.platform.LocalContext
import androidx.core.net.toUri
import cafe.adriel.voyager.navigator.LocalNavigator
import cafe.adriel.voyager.navigator.currentOrThrow
import com.hippo.unifile.UniFile
import eu.kanade.presentation.more.settings.Preference
import eu.kanade.presentation.more.settings.screen.data.CreateBackupScreen
import eu.kanade.presentation.more.settings.screen.data.RestoreBackupScreen
import eu.kanade.presentation.more.settings.screen.data.StorageInfo
import eu.kanade.presentation.more.settings.widget.BasePreferenceWidget
import eu.kanade.presentation.more.settings.widget.PrefsHorizontalPadding
import eu.kanade.presentation.util.relativeTimeSpanString
import eu.kanade.tachiyomi.data.backup.create.BackupCreateJob
import eu.kanade.tachiyomi.data.backup.restore.BackupRestoreJob
import eu.kanade.tachiyomi.data.cache.ChapterCache
<<<<<<< HEAD
import eu.kanade.tachiyomi.data.cache.EpisodeCache
import eu.kanade.tachiyomi.data.download.anime.AnimeDownloadCache
import eu.kanade.tachiyomi.data.download.manga.MangaDownloadCache
import eu.kanade.tachiyomi.util.storage.DiskUtil
=======
>>>>>>> a3ef3604
import eu.kanade.tachiyomi.util.system.DeviceUtil
import eu.kanade.tachiyomi.util.system.toast
import kotlinx.collections.immutable.persistentListOf
import kotlinx.collections.immutable.persistentMapOf
import logcat.LogPriority
import tachiyomi.core.i18n.stringResource
import tachiyomi.core.storage.displayablePath
import tachiyomi.core.util.lang.launchNonCancellable
import tachiyomi.core.util.lang.withUIContext
import tachiyomi.core.util.system.logcat
import tachiyomi.domain.backup.service.BackupPreferences
import tachiyomi.domain.backup.service.FLAG_CATEGORIES
import tachiyomi.domain.backup.service.FLAG_CHAPTERS
import tachiyomi.domain.backup.service.FLAG_EXTENSIONS
import tachiyomi.domain.backup.service.FLAG_EXT_SETTINGS
import tachiyomi.domain.backup.service.FLAG_HISTORY
import tachiyomi.domain.backup.service.FLAG_SETTINGS
import tachiyomi.domain.backup.service.FLAG_TRACK
import tachiyomi.domain.library.service.LibraryPreferences
import tachiyomi.domain.storage.service.StoragePreferences
import tachiyomi.i18n.MR
import tachiyomi.presentation.core.i18n.stringResource
import tachiyomi.presentation.core.util.collectAsState
import uy.kohesive.injekt.Injekt
import uy.kohesive.injekt.api.get

object SettingsDataScreen : SearchableSettings {

    val restorePreferenceKeyString = MR.strings.label_backup

    @ReadOnlyComposable
    @Composable
    override fun getTitleRes() = MR.strings.label_data_storage

    @Composable
    override fun getPreferences(): List<Preference> {
        val backupPreferences = Injekt.get<BackupPreferences>()
        val storagePreferences = Injekt.get<StoragePreferences>()

        return persistentListOf(
            getStorageLocationPref(storagePreferences = storagePreferences),
            Preference.PreferenceItem.InfoPreference(stringResource(MR.strings.pref_storage_location_info)),

            getBackupAndRestoreGroup(backupPreferences = backupPreferences),
            getDataGroup(backupPreferences = backupPreferences),
        )
    }

    @Composable
    fun storageLocationPicker(
        storageDirPref: tachiyomi.core.preference.Preference<String>,
    ): ManagedActivityResultLauncher<Uri?, Uri?> {
        val context = LocalContext.current

        return rememberLauncherForActivityResult(
            contract = ActivityResultContracts.OpenDocumentTree(),
        ) { uri ->
            if (uri != null) {
                val flags = Intent.FLAG_GRANT_READ_URI_PERMISSION or
                    Intent.FLAG_GRANT_WRITE_URI_PERMISSION

                context.contentResolver.takePersistableUriPermission(uri, flags)

                UniFile.fromUri(context, uri)?.let {
                    storageDirPref.set(it.uri.toString())
                }
<<<<<<< HEAD
                Injekt.get<AnimeDownloadCache>().invalidateCache()
                Injekt.get<MangaDownloadCache>().invalidateCache()
=======
>>>>>>> a3ef3604
            }
        }
    }

    @Composable
    fun storageLocationText(
        storageDirPref: tachiyomi.core.preference.Preference<String>,
    ): String {
        val context = LocalContext.current
        val storageDir by storageDirPref.collectAsState()

        if (storageDir == storageDirPref.defaultValue()) {
            return stringResource(MR.strings.no_location_set)
        }

        return remember(storageDir) {
            val file = UniFile.fromUri(context, storageDir.toUri())
            file?.displayablePath
        } ?: stringResource(MR.strings.invalid_location, storageDir)
    }

    @Composable
    private fun getStorageLocationPref(
        storagePreferences: StoragePreferences,
    ): Preference.PreferenceItem.TextPreference {
        val context = LocalContext.current
        val pickStorageLocation = storageLocationPicker(storagePreferences.baseStorageDirectory())

        return Preference.PreferenceItem.TextPreference(
            title = stringResource(MR.strings.pref_storage_location),
            subtitle = storageLocationText(storagePreferences.baseStorageDirectory()),
            onClick = {
                try {
                    pickStorageLocation.launch(null)
                } catch (e: ActivityNotFoundException) {
                    context.stringResource(MR.strings.file_picker_error)
                }
            },
        )
    }

    @Composable
    private fun getBackupAndRestoreGroup(backupPreferences: BackupPreferences): Preference.PreferenceGroup {
        val context = LocalContext.current
        val navigator = LocalNavigator.currentOrThrow

        val lastAutoBackup by backupPreferences.lastAutoBackupTimestamp().collectAsState()

        val chooseBackup = rememberLauncherForActivityResult(
            object : ActivityResultContracts.GetContent() {
                override fun createIntent(context: Context, input: String): Intent {
                    val intent = super.createIntent(context, input)
                    return Intent.createChooser(intent, context.stringResource(MR.strings.file_select_backup))
                }
            },
        ) {
            if (it == null) {
                context.toast(MR.strings.file_null_uri_error)
                return@rememberLauncherForActivityResult
            }

            navigator.push(RestoreBackupScreen(it.toString()))
        }

        return Preference.PreferenceGroup(
            title = stringResource(MR.strings.label_backup),
            preferenceItems = persistentListOf(
                // Manual actions
                Preference.PreferenceItem.CustomPreference(
                    title = stringResource(restorePreferenceKeyString),
                ) {
                    BasePreferenceWidget(
                        subcomponent = {
                            MultiChoiceSegmentedButtonRow(
                                modifier = Modifier
                                    .fillMaxWidth()
                                    .padding(horizontal = PrefsHorizontalPadding),
                            ) {
                                SegmentedButton(
                                    checked = false,
                                    onCheckedChange = { navigator.push(CreateBackupScreen()) },
                                    shape = SegmentedButtonDefaults.itemShape(0, 2),
                                ) {
                                    Text(stringResource(MR.strings.pref_create_backup))
                                }
                                SegmentedButton(
                                    checked = false,
                                    onCheckedChange = {
                                        if (!BackupRestoreJob.isRunning(context)) {
                                            if (DeviceUtil.isMiui && DeviceUtil.isMiuiOptimizationDisabled()) {
                                                context.toast(MR.strings.restore_miui_warning)
                                            }

                                            // no need to catch because it's wrapped with a chooser
                                            chooseBackup.launch("*/*")
                                        } else {
                                            context.toast(MR.strings.restore_in_progress)
                                        }
                                    },
                                    shape = SegmentedButtonDefaults.itemShape(1, 2),
                                ) {
                                    Text(stringResource(MR.strings.pref_restore_backup))
                                }
                            }
                        },
                    )
                },

                // Automatic backups
                Preference.PreferenceItem.ListPreference(
                    pref = backupPreferences.backupInterval(),
                    title = stringResource(MR.strings.pref_backup_interval),
                    entries = persistentMapOf(
                        0 to stringResource(MR.strings.off),
                        6 to stringResource(MR.strings.update_6hour),
                        12 to stringResource(MR.strings.update_12hour),
                        24 to stringResource(MR.strings.update_24hour),
                        48 to stringResource(MR.strings.update_48hour),
                        168 to stringResource(MR.strings.update_weekly),
                    ),
                    onValueChanged = {
                        BackupCreateJob.setupTask(context, it)
                        true
                    },
                ),
                Preference.PreferenceItem.InfoPreference(
                    stringResource(MR.strings.backup_info) + "\n\n" +
                        stringResource(MR.strings.last_auto_backup_info, relativeTimeSpanString(lastAutoBackup)),
                ),
            ),
        )
    }

    @Composable
<<<<<<< HEAD
    private fun getCreateBackupPref(): Preference.PreferenceItem.TextPreference {
        val navigator = LocalNavigator.currentOrThrow
        return Preference.PreferenceItem.TextPreference(
            title = stringResource(MR.strings.pref_create_backup),
            subtitle = stringResource(MR.strings.pref_create_backup_summ),
            onClick = { navigator.push(CreateBackupScreen()) },
        )
    }

    @Composable
    private fun getRestoreBackupPref(): Preference.PreferenceItem.TextPreference {
        val context = LocalContext.current
        var error by remember { mutableStateOf<Any?>(null) }
        if (error != null) {
            val onDismissRequest = { error = null }
            when (val err = error) {
                is InvalidRestore -> {
                    AlertDialog(
                        onDismissRequest = onDismissRequest,
                        title = { Text(text = stringResource(MR.strings.invalid_backup_file)) },
                        text = { Text(text = listOfNotNull(err.uri, err.message).joinToString("\n\n")) },
                        dismissButton = {
                            TextButton(
                                onClick = {
                                    context.copyToClipboard(err.message, err.message)
                                    onDismissRequest()
                                },
                            ) {
                                Text(text = stringResource(MR.strings.action_copy_to_clipboard))
                            }
                        },
                        confirmButton = {
                            TextButton(onClick = onDismissRequest) {
                                Text(text = stringResource(MR.strings.action_ok))
                            }
                        },
                    )
                }
                is MissingRestoreComponents -> {
                    AlertDialog(
                        onDismissRequest = onDismissRequest,
                        title = { Text(text = stringResource(MR.strings.pref_restore_backup)) },
                        text = {
                            Column(
                                modifier = Modifier.verticalScroll(rememberScrollState()),
                            ) {
                                val msg = buildString {
                                    append(stringResource(MR.strings.backup_restore_content_full))
                                    if (err.sources.isNotEmpty()) {
                                        append("\n\n").append(
                                            stringResource(MR.strings.backup_restore_missing_sources),
                                        )
                                        err.sources.joinTo(
                                            this,
                                            separator = "\n- ",
                                            prefix = "\n- ",
                                        )
                                    }
                                    if (err.trackers.isNotEmpty()) {
                                        append("\n\n").append(
                                            stringResource(MR.strings.backup_restore_missing_trackers),
                                        )
                                        err.trackers.joinTo(
                                            this,
                                            separator = "\n- ",
                                            prefix = "\n- ",
                                        )
                                    }
                                }
                                Text(text = msg)
                            }
                        },
                        confirmButton = {
                            TextButton(
                                onClick = {
                                    BackupRestoreJob.start(context, err.uri)
                                    onDismissRequest()
                                },
                            ) {
                                Text(text = stringResource(MR.strings.action_restore))
                            }
                        },
                    )
                }
                else -> error = null // Unknown
            }
        }

        val chooseBackup = rememberLauncherForActivityResult(
            object : ActivityResultContracts.GetContent() {
                override fun createIntent(context: Context, input: String): Intent {
                    val intent = super.createIntent(context, input)
                    return Intent.createChooser(
                        intent,
                        context.stringResource(MR.strings.file_select_backup),
                    )
                }
            },
        ) {
            if (it == null) {
                context.stringResource(MR.strings.file_null_uri_error)
                return@rememberLauncherForActivityResult
            }

            val results = try {
                BackupFileValidator().validate(context, it)
            } catch (e: Exception) {
                error = InvalidRestore(it, e.message.toString())
                return@rememberLauncherForActivityResult
            }

            if (results.missingSources.isEmpty() && results.missingTrackers.isEmpty()) {
                BackupRestoreJob.start(context, it)
                return@rememberLauncherForActivityResult
            }

            error = MissingRestoreComponents(it, results.missingSources, results.missingTrackers)
        }

        return Preference.PreferenceItem.TextPreference(
            title = stringResource(MR.strings.pref_restore_backup),
            subtitle = stringResource(MR.strings.pref_restore_backup_summ),
            onClick = {
                if (!BackupRestoreJob.isRunning(context)) {
                    if (DeviceUtil.isMiui && DeviceUtil.isMiuiOptimizationDisabled()) {
                        context.stringResource(MR.strings.restore_miui_warning, Toast.LENGTH_LONG)
                    }
                    // no need to catch because it's wrapped with a chooser
                    chooseBackup.launch("*/*")
                } else {
                    context.stringResource(MR.strings.restore_in_progress)
                }
            },
        )
    }

    @Composable
    private fun getDataGroup(backupPreferences: BackupPreferences): Preference.PreferenceGroup {
        val scope = rememberCoroutineScope()
=======
    private fun getDataGroup(): Preference.PreferenceGroup {
>>>>>>> a3ef3604
        val context = LocalContext.current
        val scope = rememberCoroutineScope()
        val libraryPreferences = remember { Injekt.get<LibraryPreferences>() }

        val backupIntervalPref = backupPreferences.backupInterval()
        val backupInterval by backupIntervalPref.collectAsState()

        val chapterCache = remember { Injekt.get<ChapterCache>() }
        val episodeCache = remember { Injekt.get<EpisodeCache>() }
        var cacheReadableSizeSema by remember { mutableIntStateOf(0) }
        val cacheReadableMangaSize = remember(cacheReadableSizeSema) { chapterCache.readableSize }
        val cacheReadableAnimeSize = remember(cacheReadableSizeSema) { episodeCache.readableSize }

        return Preference.PreferenceGroup(
<<<<<<< HEAD
            title = stringResource(MR.strings.label_data),
            preferenceItems = listOf(
                getMangaStorageInfoPref(cacheReadableMangaSize),
                getAnimeStorageInfoPref(cacheReadableAnimeSize),
=======
            title = stringResource(MR.strings.pref_storage_usage),
            preferenceItems = persistentListOf(
                Preference.PreferenceItem.CustomPreference(
                    title = stringResource(MR.strings.pref_storage_usage),
                ) {
                    BasePreferenceWidget(
                        subcomponent = {
                            StorageInfo(
                                modifier = Modifier.padding(horizontal = PrefsHorizontalPadding),
                            )
                        },
                    )
                },
>>>>>>> a3ef3604

                Preference.PreferenceItem.TextPreference(
                    title = stringResource(MR.strings.pref_clear_chapter_cache),
                    subtitle = stringResource(
                        MR.strings.used_cache_both,
                        cacheReadableAnimeSize,
                        cacheReadableMangaSize,
                    ),
                    onClick = {
                        scope.launchNonCancellable {
                            try {
                                val deletedFiles = chapterCache.clear() + episodeCache.clear()
                                withUIContext {
                                    context.toast(context.stringResource(MR.strings.cache_deleted, deletedFiles))
                                    cacheReadableSizeSema++
                                }
                            } catch (e: Throwable) {
                                logcat(LogPriority.ERROR, e)
                                withUIContext { context.stringResource(MR.strings.cache_delete_error) }
                            }
                        }
                    },
                ),
                Preference.PreferenceItem.SwitchPreference(
                    pref = libraryPreferences.autoClearItemCache(),
                    title = stringResource(MR.strings.pref_auto_clear_chapter_cache),
                ),
                Preference.PreferenceItem.MultiSelectListPreference(
                    pref = backupPreferences.backupFlags(),
                    enabled = backupInterval != 0,
                    title = stringResource(MR.strings.pref_backup_flags),
                    subtitle = stringResource(MR.strings.pref_backup_flags_summary),
                    entries = mapOf(
                        FLAG_CATEGORIES to stringResource(MR.strings.general_categories),
                        FLAG_CHAPTERS to stringResource(MR.strings.chapters_episodes),
                        FLAG_HISTORY to stringResource(MR.strings.history),
                        FLAG_TRACK to stringResource(MR.strings.track),
                        FLAG_SETTINGS to stringResource(MR.strings.settings),
                        FLAG_EXT_SETTINGS to stringResource(MR.strings.extension_settings),
                        FLAG_EXTENSIONS to stringResource(MR.strings.label_extensions),
                    ),
                    onValueChanged = {
                        if (FLAG_SETTINGS in it || FLAG_EXT_SETTINGS in it) {
                            context.stringResource(MR.strings.backup_settings_warning, Toast.LENGTH_LONG)
                        }
                        true
                    },
                ),
            ),
        )
    }
<<<<<<< HEAD

    @Composable
    fun getMangaStorageInfoPref(
        chapterCacheReadableSize: String,
    ): Preference.PreferenceItem.CustomPreference {
        val context = LocalContext.current
        val available = remember {
            Formatter.formatFileSize(context, DiskUtil.getAvailableStorageSpace(Environment.getDataDirectory()))
        }
        val total = remember {
            Formatter.formatFileSize(context, DiskUtil.getTotalStorageSpace(Environment.getDataDirectory()))
        }

        return Preference.PreferenceItem.CustomPreference(
            title = stringResource(MR.strings.pref_manga_storage_usage),
        ) {
            BasePreferenceWidget(
                title = stringResource(MR.strings.pref_manga_storage_usage),
                subcomponent = {
                    // TODO: downloads, SD cards, bar representation?, i18n
                    Box(modifier = Modifier.padding(horizontal = PrefsHorizontalPadding)) {
                        Text(text = "Available: $available / $total (chapter cache: $chapterCacheReadableSize)")
                    }
                },
            )
        }
    }

    @Composable
    fun getAnimeStorageInfoPref(
        episodeCacheReadableSize: String,
    ): Preference.PreferenceItem.CustomPreference {
        val context = LocalContext.current
        val available = remember {
            Formatter.formatFileSize(context, DiskUtil.getAvailableStorageSpace(Environment.getDataDirectory()))
        }
        val total = remember {
            Formatter.formatFileSize(context, DiskUtil.getTotalStorageSpace(Environment.getDataDirectory()))
        }

        return Preference.PreferenceItem.CustomPreference(
            title = stringResource(MR.strings.pref_anime_storage_usage),
        ) {
            BasePreferenceWidget(
                title = stringResource(MR.strings.pref_anime_storage_usage),
                subcomponent = {
                    // TODO: downloads, SD cards, bar representation?, i18n
                    Box(modifier = Modifier.padding(horizontal = PrefsHorizontalPadding)) {
                        Text(text = "Available: $available / $total (Episode cache: $episodeCacheReadableSize)")
                    }
                },
            )
        }
    }
}

private data class MissingRestoreComponents(
    val uri: Uri,
    val sources: List<String>,
    val trackers: List<String>,
)

private data class InvalidRestore(
    val uri: Uri? = null,
    val message: String,
)
=======
}
>>>>>>> a3ef3604
<|MERGE_RESOLUTION|>--- conflicted
+++ resolved
@@ -36,13 +36,6 @@
 import eu.kanade.tachiyomi.data.backup.create.BackupCreateJob
 import eu.kanade.tachiyomi.data.backup.restore.BackupRestoreJob
 import eu.kanade.tachiyomi.data.cache.ChapterCache
-<<<<<<< HEAD
-import eu.kanade.tachiyomi.data.cache.EpisodeCache
-import eu.kanade.tachiyomi.data.download.anime.AnimeDownloadCache
-import eu.kanade.tachiyomi.data.download.manga.MangaDownloadCache
-import eu.kanade.tachiyomi.util.storage.DiskUtil
-=======
->>>>>>> a3ef3604
 import eu.kanade.tachiyomi.util.system.DeviceUtil
 import eu.kanade.tachiyomi.util.system.toast
 import kotlinx.collections.immutable.persistentListOf
@@ -54,13 +47,6 @@
 import tachiyomi.core.util.lang.withUIContext
 import tachiyomi.core.util.system.logcat
 import tachiyomi.domain.backup.service.BackupPreferences
-import tachiyomi.domain.backup.service.FLAG_CATEGORIES
-import tachiyomi.domain.backup.service.FLAG_CHAPTERS
-import tachiyomi.domain.backup.service.FLAG_EXTENSIONS
-import tachiyomi.domain.backup.service.FLAG_EXT_SETTINGS
-import tachiyomi.domain.backup.service.FLAG_HISTORY
-import tachiyomi.domain.backup.service.FLAG_SETTINGS
-import tachiyomi.domain.backup.service.FLAG_TRACK
 import tachiyomi.domain.library.service.LibraryPreferences
 import tachiyomi.domain.storage.service.StoragePreferences
 import tachiyomi.i18n.MR
@@ -87,7 +73,7 @@
             Preference.PreferenceItem.InfoPreference(stringResource(MR.strings.pref_storage_location_info)),
 
             getBackupAndRestoreGroup(backupPreferences = backupPreferences),
-            getDataGroup(backupPreferences = backupPreferences),
+            getDataGroup(),
         )
     }
 
@@ -109,11 +95,6 @@
                 UniFile.fromUri(context, uri)?.let {
                     storageDirPref.set(it.uri.toString())
                 }
-<<<<<<< HEAD
-                Injekt.get<AnimeDownloadCache>().invalidateCache()
-                Injekt.get<MangaDownloadCache>().invalidateCache()
-=======
->>>>>>> a3ef3604
             }
         }
     }
@@ -248,169 +229,16 @@
     }
 
     @Composable
-<<<<<<< HEAD
-    private fun getCreateBackupPref(): Preference.PreferenceItem.TextPreference {
-        val navigator = LocalNavigator.currentOrThrow
-        return Preference.PreferenceItem.TextPreference(
-            title = stringResource(MR.strings.pref_create_backup),
-            subtitle = stringResource(MR.strings.pref_create_backup_summ),
-            onClick = { navigator.push(CreateBackupScreen()) },
-        )
-    }
-
-    @Composable
-    private fun getRestoreBackupPref(): Preference.PreferenceItem.TextPreference {
-        val context = LocalContext.current
-        var error by remember { mutableStateOf<Any?>(null) }
-        if (error != null) {
-            val onDismissRequest = { error = null }
-            when (val err = error) {
-                is InvalidRestore -> {
-                    AlertDialog(
-                        onDismissRequest = onDismissRequest,
-                        title = { Text(text = stringResource(MR.strings.invalid_backup_file)) },
-                        text = { Text(text = listOfNotNull(err.uri, err.message).joinToString("\n\n")) },
-                        dismissButton = {
-                            TextButton(
-                                onClick = {
-                                    context.copyToClipboard(err.message, err.message)
-                                    onDismissRequest()
-                                },
-                            ) {
-                                Text(text = stringResource(MR.strings.action_copy_to_clipboard))
-                            }
-                        },
-                        confirmButton = {
-                            TextButton(onClick = onDismissRequest) {
-                                Text(text = stringResource(MR.strings.action_ok))
-                            }
-                        },
-                    )
-                }
-                is MissingRestoreComponents -> {
-                    AlertDialog(
-                        onDismissRequest = onDismissRequest,
-                        title = { Text(text = stringResource(MR.strings.pref_restore_backup)) },
-                        text = {
-                            Column(
-                                modifier = Modifier.verticalScroll(rememberScrollState()),
-                            ) {
-                                val msg = buildString {
-                                    append(stringResource(MR.strings.backup_restore_content_full))
-                                    if (err.sources.isNotEmpty()) {
-                                        append("\n\n").append(
-                                            stringResource(MR.strings.backup_restore_missing_sources),
-                                        )
-                                        err.sources.joinTo(
-                                            this,
-                                            separator = "\n- ",
-                                            prefix = "\n- ",
-                                        )
-                                    }
-                                    if (err.trackers.isNotEmpty()) {
-                                        append("\n\n").append(
-                                            stringResource(MR.strings.backup_restore_missing_trackers),
-                                        )
-                                        err.trackers.joinTo(
-                                            this,
-                                            separator = "\n- ",
-                                            prefix = "\n- ",
-                                        )
-                                    }
-                                }
-                                Text(text = msg)
-                            }
-                        },
-                        confirmButton = {
-                            TextButton(
-                                onClick = {
-                                    BackupRestoreJob.start(context, err.uri)
-                                    onDismissRequest()
-                                },
-                            ) {
-                                Text(text = stringResource(MR.strings.action_restore))
-                            }
-                        },
-                    )
-                }
-                else -> error = null // Unknown
-            }
-        }
-
-        val chooseBackup = rememberLauncherForActivityResult(
-            object : ActivityResultContracts.GetContent() {
-                override fun createIntent(context: Context, input: String): Intent {
-                    val intent = super.createIntent(context, input)
-                    return Intent.createChooser(
-                        intent,
-                        context.stringResource(MR.strings.file_select_backup),
-                    )
-                }
-            },
-        ) {
-            if (it == null) {
-                context.stringResource(MR.strings.file_null_uri_error)
-                return@rememberLauncherForActivityResult
-            }
-
-            val results = try {
-                BackupFileValidator().validate(context, it)
-            } catch (e: Exception) {
-                error = InvalidRestore(it, e.message.toString())
-                return@rememberLauncherForActivityResult
-            }
-
-            if (results.missingSources.isEmpty() && results.missingTrackers.isEmpty()) {
-                BackupRestoreJob.start(context, it)
-                return@rememberLauncherForActivityResult
-            }
-
-            error = MissingRestoreComponents(it, results.missingSources, results.missingTrackers)
-        }
-
-        return Preference.PreferenceItem.TextPreference(
-            title = stringResource(MR.strings.pref_restore_backup),
-            subtitle = stringResource(MR.strings.pref_restore_backup_summ),
-            onClick = {
-                if (!BackupRestoreJob.isRunning(context)) {
-                    if (DeviceUtil.isMiui && DeviceUtil.isMiuiOptimizationDisabled()) {
-                        context.stringResource(MR.strings.restore_miui_warning, Toast.LENGTH_LONG)
-                    }
-                    // no need to catch because it's wrapped with a chooser
-                    chooseBackup.launch("*/*")
-                } else {
-                    context.stringResource(MR.strings.restore_in_progress)
-                }
-            },
-        )
-    }
-
-    @Composable
-    private fun getDataGroup(backupPreferences: BackupPreferences): Preference.PreferenceGroup {
-        val scope = rememberCoroutineScope()
-=======
     private fun getDataGroup(): Preference.PreferenceGroup {
->>>>>>> a3ef3604
         val context = LocalContext.current
         val scope = rememberCoroutineScope()
         val libraryPreferences = remember { Injekt.get<LibraryPreferences>() }
 
-        val backupIntervalPref = backupPreferences.backupInterval()
-        val backupInterval by backupIntervalPref.collectAsState()
-
         val chapterCache = remember { Injekt.get<ChapterCache>() }
-        val episodeCache = remember { Injekt.get<EpisodeCache>() }
         var cacheReadableSizeSema by remember { mutableIntStateOf(0) }
-        val cacheReadableMangaSize = remember(cacheReadableSizeSema) { chapterCache.readableSize }
-        val cacheReadableAnimeSize = remember(cacheReadableSizeSema) { episodeCache.readableSize }
+        val cacheReadableSize = remember(cacheReadableSizeSema) { chapterCache.readableSize }
 
         return Preference.PreferenceGroup(
-<<<<<<< HEAD
-            title = stringResource(MR.strings.label_data),
-            preferenceItems = listOf(
-                getMangaStorageInfoPref(cacheReadableMangaSize),
-                getAnimeStorageInfoPref(cacheReadableAnimeSize),
-=======
             title = stringResource(MR.strings.pref_storage_usage),
             preferenceItems = persistentListOf(
                 Preference.PreferenceItem.CustomPreference(
@@ -424,26 +252,21 @@
                         },
                     )
                 },
->>>>>>> a3ef3604
 
                 Preference.PreferenceItem.TextPreference(
                     title = stringResource(MR.strings.pref_clear_chapter_cache),
-                    subtitle = stringResource(
-                        MR.strings.used_cache_both,
-                        cacheReadableAnimeSize,
-                        cacheReadableMangaSize,
-                    ),
+                    subtitle = stringResource(MR.strings.used_cache, cacheReadableSize),
                     onClick = {
                         scope.launchNonCancellable {
                             try {
-                                val deletedFiles = chapterCache.clear() + episodeCache.clear()
+                                val deletedFiles = chapterCache.clear()
                                 withUIContext {
                                     context.toast(context.stringResource(MR.strings.cache_deleted, deletedFiles))
                                     cacheReadableSizeSema++
                                 }
                             } catch (e: Throwable) {
                                 logcat(LogPriority.ERROR, e)
-                                withUIContext { context.stringResource(MR.strings.cache_delete_error) }
+                                withUIContext { context.toast(MR.strings.cache_delete_error) }
                             }
                         }
                     },
@@ -452,97 +275,7 @@
                     pref = libraryPreferences.autoClearItemCache(),
                     title = stringResource(MR.strings.pref_auto_clear_chapter_cache),
                 ),
-                Preference.PreferenceItem.MultiSelectListPreference(
-                    pref = backupPreferences.backupFlags(),
-                    enabled = backupInterval != 0,
-                    title = stringResource(MR.strings.pref_backup_flags),
-                    subtitle = stringResource(MR.strings.pref_backup_flags_summary),
-                    entries = mapOf(
-                        FLAG_CATEGORIES to stringResource(MR.strings.general_categories),
-                        FLAG_CHAPTERS to stringResource(MR.strings.chapters_episodes),
-                        FLAG_HISTORY to stringResource(MR.strings.history),
-                        FLAG_TRACK to stringResource(MR.strings.track),
-                        FLAG_SETTINGS to stringResource(MR.strings.settings),
-                        FLAG_EXT_SETTINGS to stringResource(MR.strings.extension_settings),
-                        FLAG_EXTENSIONS to stringResource(MR.strings.label_extensions),
-                    ),
-                    onValueChanged = {
-                        if (FLAG_SETTINGS in it || FLAG_EXT_SETTINGS in it) {
-                            context.stringResource(MR.strings.backup_settings_warning, Toast.LENGTH_LONG)
-                        }
-                        true
-                    },
-                ),
             ),
         )
     }
-<<<<<<< HEAD
-
-    @Composable
-    fun getMangaStorageInfoPref(
-        chapterCacheReadableSize: String,
-    ): Preference.PreferenceItem.CustomPreference {
-        val context = LocalContext.current
-        val available = remember {
-            Formatter.formatFileSize(context, DiskUtil.getAvailableStorageSpace(Environment.getDataDirectory()))
-        }
-        val total = remember {
-            Formatter.formatFileSize(context, DiskUtil.getTotalStorageSpace(Environment.getDataDirectory()))
-        }
-
-        return Preference.PreferenceItem.CustomPreference(
-            title = stringResource(MR.strings.pref_manga_storage_usage),
-        ) {
-            BasePreferenceWidget(
-                title = stringResource(MR.strings.pref_manga_storage_usage),
-                subcomponent = {
-                    // TODO: downloads, SD cards, bar representation?, i18n
-                    Box(modifier = Modifier.padding(horizontal = PrefsHorizontalPadding)) {
-                        Text(text = "Available: $available / $total (chapter cache: $chapterCacheReadableSize)")
-                    }
-                },
-            )
-        }
-    }
-
-    @Composable
-    fun getAnimeStorageInfoPref(
-        episodeCacheReadableSize: String,
-    ): Preference.PreferenceItem.CustomPreference {
-        val context = LocalContext.current
-        val available = remember {
-            Formatter.formatFileSize(context, DiskUtil.getAvailableStorageSpace(Environment.getDataDirectory()))
-        }
-        val total = remember {
-            Formatter.formatFileSize(context, DiskUtil.getTotalStorageSpace(Environment.getDataDirectory()))
-        }
-
-        return Preference.PreferenceItem.CustomPreference(
-            title = stringResource(MR.strings.pref_anime_storage_usage),
-        ) {
-            BasePreferenceWidget(
-                title = stringResource(MR.strings.pref_anime_storage_usage),
-                subcomponent = {
-                    // TODO: downloads, SD cards, bar representation?, i18n
-                    Box(modifier = Modifier.padding(horizontal = PrefsHorizontalPadding)) {
-                        Text(text = "Available: $available / $total (Episode cache: $episodeCacheReadableSize)")
-                    }
-                },
-            )
-        }
-    }
-}
-
-private data class MissingRestoreComponents(
-    val uri: Uri,
-    val sources: List<String>,
-    val trackers: List<String>,
-)
-
-private data class InvalidRestore(
-    val uri: Uri? = null,
-    val message: String,
-)
-=======
-}
->>>>>>> a3ef3604
+}