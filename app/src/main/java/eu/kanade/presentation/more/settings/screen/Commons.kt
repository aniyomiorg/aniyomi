--- conflicted
+++ resolved
@@ -48,13 +48,8 @@
         allExcluded -> stringResource(MR.strings.all)
         else -> excludedCategories.joinToString { it.visualName(context) }
     }
-<<<<<<< HEAD
     return stringResource(MR.strings.include, includedItemsText) + "\n" +
         stringResource(MR.strings.exclude, excludedItemsText)
-}
-=======
-    return stringResource(R.string.include, includedItemsText) + "\n" +
-        stringResource(R.string.exclude, excludedItemsText)
 }
 
 // AM (DISCORD) -->
@@ -85,5 +80,4 @@
     }
     return stringResource(R.string.include, includedItemsText)
 }
-// <-- AM (DISCORD)
->>>>>>> 6b5278e7
+// <-- AM (DISCORD)