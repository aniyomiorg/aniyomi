--- conflicted
+++ resolved
@@ -24,15 +24,13 @@
 import eu.kanade.tachiyomi.R
 import eu.kanade.tachiyomi.ui.home.HomeScreen
 import eu.kanade.tachiyomi.util.system.LocaleHelper
-<<<<<<< HEAD
 import kotlinx.coroutines.flow.collectLatest
 import kotlinx.coroutines.flow.drop
-=======
 import eu.kanade.tachiyomi.util.system.toast
 import kotlinx.collections.immutable.ImmutableMap
 import kotlinx.collections.immutable.persistentListOf
+import kotlinx.collections.immutable.persistentMapOf
 import kotlinx.collections.immutable.toImmutableMap
->>>>>>> a3ef3604
 import org.xmlpull.v1.XmlPullParser
 import tachiyomi.core.i18n.stringResource
 import tachiyomi.domain.library.service.LibraryPreferences
@@ -156,12 +154,11 @@
 
         return Preference.PreferenceGroup(
             title = stringResource(MR.strings.pref_category_display),
-<<<<<<< HEAD
-            preferenceItems = listOf(
+            preferenceItems = persistentListOf(
                 Preference.PreferenceItem.ListPreference(
                     pref = libraryPrefs.bottomNavStyle(),
                     title = stringResource(MR.strings.pref_bottom_nav_style),
-                    entries = mapOf(
+                    entries = persistentMapOf(
                         0 to stringResource(MR.strings.pref_bottom_nav_no_history),
                         1 to stringResource(MR.strings.pref_bottom_nav_no_updates),
                         2 to stringResource(MR.strings.pref_bottom_nav_no_manga),
@@ -172,9 +169,6 @@
                     title = stringResource(MR.strings.pref_default_home_tab_library),
                     enabled = libraryPrefs.bottomNavStyle().get() != 2,
                 ),
-=======
-            preferenceItems = persistentListOf(
->>>>>>> a3ef3604
                 Preference.PreferenceItem.BasicListPreference(
                     value = currentLanguage,
                     title = stringResource(MR.strings.pref_app_language),
