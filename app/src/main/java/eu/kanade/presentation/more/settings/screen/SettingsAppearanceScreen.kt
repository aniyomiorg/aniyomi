package eu.kanade.presentation.more.settings.screen

import android.app.Activity
import androidx.compose.foundation.layout.Column
import androidx.compose.runtime.Composable
import androidx.compose.runtime.ReadOnlyComposable
import androidx.compose.runtime.getValue
import androidx.compose.runtime.remember
import androidx.compose.ui.platform.LocalContext
import androidx.core.app.ActivityCompat
import cafe.adriel.voyager.navigator.LocalNavigator
import cafe.adriel.voyager.navigator.currentOrThrow
import eu.kanade.domain.ui.UiPreferences
import eu.kanade.domain.ui.model.TabletUiMode
import eu.kanade.domain.ui.model.ThemeMode
import eu.kanade.domain.ui.model.setAppCompatDelegateThemeMode
import eu.kanade.presentation.more.settings.Preference
import eu.kanade.presentation.more.settings.screen.appearance.AppLanguageScreen
import eu.kanade.presentation.more.settings.widget.AppThemeModePreferenceWidget
import eu.kanade.presentation.more.settings.widget.AppThemePreferenceWidget
<<<<<<< HEAD
import eu.kanade.tachiyomi.R
import eu.kanade.tachiyomi.ui.home.HomeScreen
import eu.kanade.tachiyomi.util.system.LocaleHelper
import kotlinx.collections.immutable.ImmutableMap
=======
import eu.kanade.tachiyomi.util.system.toast
>>>>>>> c6601c1f
import kotlinx.collections.immutable.persistentListOf
import kotlinx.collections.immutable.persistentMapOf
import kotlinx.collections.immutable.toImmutableMap
<<<<<<< HEAD
import kotlinx.coroutines.flow.collectLatest
import kotlinx.coroutines.flow.drop
import org.xmlpull.v1.XmlPullParser
import tachiyomi.core.i18n.stringResource
import tachiyomi.domain.library.service.LibraryPreferences
=======
>>>>>>> c6601c1f
import tachiyomi.i18n.MR
import tachiyomi.presentation.core.i18n.stringResource
import tachiyomi.presentation.core.util.collectAsState
import uy.kohesive.injekt.Injekt
import uy.kohesive.injekt.api.get
import java.time.Instant

object SettingsAppearanceScreen : SearchableSettings {

    @ReadOnlyComposable
    @Composable
    override fun getTitleRes() = MR.strings.pref_category_appearance

    @Composable
    override fun getPreferences(): List<Preference> {
        val uiPreferences = remember { Injekt.get<UiPreferences>() }

        return listOf(
            getThemeGroup(uiPreferences = uiPreferences),
            getDisplayGroup(uiPreferences = uiPreferences),
        )
    }

    @Composable
    private fun getThemeGroup(
        uiPreferences: UiPreferences,
    ): Preference.PreferenceGroup {
        val context = LocalContext.current

        val themeModePref = uiPreferences.themeMode()
        val themeMode by themeModePref.collectAsState()

        val appThemePref = uiPreferences.appTheme()
        val appTheme by appThemePref.collectAsState()

        val amoledPref = uiPreferences.themeDarkAmoled()
        val amoled by amoledPref.collectAsState()

        return Preference.PreferenceGroup(
            title = stringResource(MR.strings.pref_category_theme),
            preferenceItems = persistentListOf(
                Preference.PreferenceItem.CustomPreference(
                    title = stringResource(MR.strings.pref_app_theme),
                ) {
                    Column {
                        AppThemeModePreferenceWidget(
                            value = themeMode,
                            onItemClick = {
                                themeModePref.set(it)
                                setAppCompatDelegateThemeMode(it)
                            },
                        )

                        AppThemePreferenceWidget(
                            value = appTheme,
                            amoled = amoled,
                            onItemClick = { appThemePref.set(it) },
                        )
                    }
                },
                Preference.PreferenceItem.SwitchPreference(
                    pref = amoledPref,
                    title = stringResource(MR.strings.pref_dark_theme_pure_black),
                    enabled = themeMode != ThemeMode.LIGHT,
                    onValueChanged = {
                        (context as? Activity)?.let { ActivityCompat.recreate(it) }
                        true
                    },
                ),
            ),
        )
    }

    @Composable
    private fun getDisplayGroup(
        uiPreferences: UiPreferences,
    ): Preference.PreferenceGroup {
        val context = LocalContext.current
        val navigator = LocalNavigator.currentOrThrow

<<<<<<< HEAD
        val langs = remember { getLangs(context) }
        var currentLanguage by remember {
            mutableStateOf(
                AppCompatDelegate.getApplicationLocales().get(0)?.toLanguageTag() ?: "",
            )
        }
=======
>>>>>>> c6601c1f
        val now = remember { Instant.now().toEpochMilli() }

        val dateFormat by uiPreferences.dateFormat().collectAsState()
        val formattedNow = remember(dateFormat) {
            UiPreferences.dateFormat(dateFormat).format(now)
        }

<<<<<<< HEAD
        LaunchedEffect(currentLanguage) {
            val locale = if (currentLanguage.isEmpty()) {
                LocaleListCompat.getEmptyLocaleList()
            } else {
                LocaleListCompat.forLanguageTags(currentLanguage)
            }
            AppCompatDelegate.setApplicationLocales(locale)
        }

        val libraryPrefs = remember { Injekt.get<LibraryPreferences>() }

        LaunchedEffect(Unit) {
            libraryPrefs.bottomNavStyle().changes()
                .drop(1)
                .collectLatest { value ->
                    HomeScreen.tabs = when (value) {
                        0 -> HomeScreen.tabsNoHistory
                        1 -> HomeScreen.tabsNoUpdates
                        else -> HomeScreen.tabsNoManga
                    }
                    (context as? Activity)?.let {
                        ActivityCompat.recreate(it)
                    }
                }
        }

        return Preference.PreferenceGroup(
            title = stringResource(MR.strings.pref_category_display),
            preferenceItems = persistentListOf(
                Preference.PreferenceItem.ListPreference(
                    pref = libraryPrefs.bottomNavStyle(),
                    title = stringResource(MR.strings.pref_bottom_nav_style),
                    entries = persistentMapOf(
                        0 to stringResource(MR.strings.pref_bottom_nav_no_history),
                        1 to stringResource(MR.strings.pref_bottom_nav_no_updates),
                        2 to stringResource(MR.strings.pref_bottom_nav_no_manga),
                    ),
                ),
                Preference.PreferenceItem.SwitchPreference(
                    pref = libraryPrefs.isDefaultHomeTabLibraryManga(),
                    title = stringResource(MR.strings.pref_default_home_tab_library),
                    enabled = libraryPrefs.bottomNavStyle().get() != 2,
                ),
                Preference.PreferenceItem.BasicListPreference(
                    value = currentLanguage,
=======
        return Preference.PreferenceGroup(
            title = stringResource(MR.strings.pref_category_display),
            preferenceItems = persistentListOf(
                Preference.PreferenceItem.TextPreference(
>>>>>>> c6601c1f
                    title = stringResource(MR.strings.pref_app_language),
                    onClick = { navigator.push(AppLanguageScreen()) },
                ),
                Preference.PreferenceItem.ListPreference(
                    pref = uiPreferences.tabletUiMode(),
                    title = stringResource(MR.strings.pref_tablet_ui_mode),
                    entries = TabletUiMode.entries
                        .associateWith { stringResource(it.titleRes) }
                        .toImmutableMap(),
                    onValueChanged = {
                        context.stringResource(MR.strings.requires_app_restart)
                        true
                    },
                ),
                Preference.PreferenceItem.ListPreference(
                    pref = uiPreferences.dateFormat(),
                    title = stringResource(MR.strings.pref_date_format),
                    entries = DateFormats
                        .associateWith {
                            val formattedDate = UiPreferences.dateFormat(it).format(now)
                            "${it.ifEmpty { stringResource(MR.strings.label_default) }} ($formattedDate)"
                        }
                        .toImmutableMap(),
                ),
                Preference.PreferenceItem.SwitchPreference(
                    pref = uiPreferences.relativeTime(),
                    title = stringResource(MR.strings.pref_relative_format),
                    subtitle = stringResource(
                        MR.strings.pref_relative_format_summary,
                        stringResource(MR.strings.relative_time_today),
                        formattedNow,
                    ),
                ),
            ),
        )
    }
}

private val DateFormats = listOf(
    "", // Default
    "MM/dd/yy",
    "dd/MM/yy",
    "yyyy-MM-dd",
    "dd MMM yyyy",
    "MMM dd, yyyy",
)<|MERGE_RESOLUTION|>--- conflicted
+++ resolved
@@ -18,25 +18,9 @@
 import eu.kanade.presentation.more.settings.screen.appearance.AppLanguageScreen
 import eu.kanade.presentation.more.settings.widget.AppThemeModePreferenceWidget
 import eu.kanade.presentation.more.settings.widget.AppThemePreferenceWidget
-<<<<<<< HEAD
-import eu.kanade.tachiyomi.R
-import eu.kanade.tachiyomi.ui.home.HomeScreen
-import eu.kanade.tachiyomi.util.system.LocaleHelper
-import kotlinx.collections.immutable.ImmutableMap
-=======
-import eu.kanade.tachiyomi.util.system.toast
->>>>>>> c6601c1f
 import kotlinx.collections.immutable.persistentListOf
-import kotlinx.collections.immutable.persistentMapOf
 import kotlinx.collections.immutable.toImmutableMap
-<<<<<<< HEAD
-import kotlinx.coroutines.flow.collectLatest
-import kotlinx.coroutines.flow.drop
-import org.xmlpull.v1.XmlPullParser
 import tachiyomi.core.i18n.stringResource
-import tachiyomi.domain.library.service.LibraryPreferences
-=======
->>>>>>> c6601c1f
 import tachiyomi.i18n.MR
 import tachiyomi.presentation.core.i18n.stringResource
 import tachiyomi.presentation.core.util.collectAsState
@@ -117,15 +101,6 @@
         val context = LocalContext.current
         val navigator = LocalNavigator.currentOrThrow
 
-<<<<<<< HEAD
-        val langs = remember { getLangs(context) }
-        var currentLanguage by remember {
-            mutableStateOf(
-                AppCompatDelegate.getApplicationLocales().get(0)?.toLanguageTag() ?: "",
-            )
-        }
-=======
->>>>>>> c6601c1f
         val now = remember { Instant.now().toEpochMilli() }
 
         val dateFormat by uiPreferences.dateFormat().collectAsState()
@@ -133,58 +108,10 @@
             UiPreferences.dateFormat(dateFormat).format(now)
         }
 
-<<<<<<< HEAD
-        LaunchedEffect(currentLanguage) {
-            val locale = if (currentLanguage.isEmpty()) {
-                LocaleListCompat.getEmptyLocaleList()
-            } else {
-                LocaleListCompat.forLanguageTags(currentLanguage)
-            }
-            AppCompatDelegate.setApplicationLocales(locale)
-        }
-
-        val libraryPrefs = remember { Injekt.get<LibraryPreferences>() }
-
-        LaunchedEffect(Unit) {
-            libraryPrefs.bottomNavStyle().changes()
-                .drop(1)
-                .collectLatest { value ->
-                    HomeScreen.tabs = when (value) {
-                        0 -> HomeScreen.tabsNoHistory
-                        1 -> HomeScreen.tabsNoUpdates
-                        else -> HomeScreen.tabsNoManga
-                    }
-                    (context as? Activity)?.let {
-                        ActivityCompat.recreate(it)
-                    }
-                }
-        }
-
-        return Preference.PreferenceGroup(
-            title = stringResource(MR.strings.pref_category_display),
-            preferenceItems = persistentListOf(
-                Preference.PreferenceItem.ListPreference(
-                    pref = libraryPrefs.bottomNavStyle(),
-                    title = stringResource(MR.strings.pref_bottom_nav_style),
-                    entries = persistentMapOf(
-                        0 to stringResource(MR.strings.pref_bottom_nav_no_history),
-                        1 to stringResource(MR.strings.pref_bottom_nav_no_updates),
-                        2 to stringResource(MR.strings.pref_bottom_nav_no_manga),
-                    ),
-                ),
-                Preference.PreferenceItem.SwitchPreference(
-                    pref = libraryPrefs.isDefaultHomeTabLibraryManga(),
-                    title = stringResource(MR.strings.pref_default_home_tab_library),
-                    enabled = libraryPrefs.bottomNavStyle().get() != 2,
-                ),
-                Preference.PreferenceItem.BasicListPreference(
-                    value = currentLanguage,
-=======
         return Preference.PreferenceGroup(
             title = stringResource(MR.strings.pref_category_display),
             preferenceItems = persistentListOf(
                 Preference.PreferenceItem.TextPreference(
->>>>>>> c6601c1f
                     title = stringResource(MR.strings.pref_app_language),
                     onClick = { navigator.push(AppLanguageScreen()) },
                 ),
