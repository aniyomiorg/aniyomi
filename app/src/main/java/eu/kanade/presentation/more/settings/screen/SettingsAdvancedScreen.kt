package eu.kanade.presentation.more.settings.screen

import android.annotation.SuppressLint
import android.content.ActivityNotFoundException
import android.content.Intent
import android.os.Build
import android.provider.Settings
import android.webkit.WebStorage
import android.webkit.WebView
import androidx.compose.material3.AlertDialog
import androidx.compose.material3.Text
import androidx.compose.material3.TextButton
import androidx.compose.runtime.Composable
import androidx.compose.runtime.ReadOnlyComposable
import androidx.compose.runtime.getValue
import androidx.compose.runtime.mutableStateOf
import androidx.compose.runtime.remember
import androidx.compose.runtime.rememberCoroutineScope
import androidx.compose.runtime.saveable.rememberSaveable
import androidx.compose.runtime.setValue
import androidx.compose.ui.platform.LocalContext
import androidx.compose.ui.platform.LocalUriHandler
import androidx.core.net.toUri
import cafe.adriel.voyager.navigator.LocalNavigator
import cafe.adriel.voyager.navigator.currentOrThrow
import eu.kanade.domain.base.BasePreferences
<<<<<<< HEAD
import eu.kanade.domain.source.service.SourcePreferences
import eu.kanade.domain.source.service.SourcePreferences.DataSaver
=======
import eu.kanade.domain.extension.interactor.TrustExtension
>>>>>>> c6601c1f
import eu.kanade.presentation.more.settings.Preference
import eu.kanade.presentation.more.settings.screen.advanced.ClearAnimeDatabaseScreen
import eu.kanade.presentation.more.settings.screen.advanced.ClearDatabaseScreen
import eu.kanade.presentation.more.settings.screen.debug.DebugInfoScreen
import eu.kanade.tachiyomi.data.download.anime.AnimeDownloadCache
import eu.kanade.tachiyomi.data.download.manga.MangaDownloadCache
import eu.kanade.tachiyomi.data.library.anime.AnimeLibraryUpdateJob
import eu.kanade.tachiyomi.data.library.anime.AnimeMetadataUpdateJob
import eu.kanade.tachiyomi.data.library.manga.MangaLibraryUpdateJob
import eu.kanade.tachiyomi.data.library.manga.MangaMetadataUpdateJob
import eu.kanade.tachiyomi.network.NetworkHelper
import eu.kanade.tachiyomi.network.NetworkPreferences
import eu.kanade.tachiyomi.network.PREF_DOH_360
import eu.kanade.tachiyomi.network.PREF_DOH_ADGUARD
import eu.kanade.tachiyomi.network.PREF_DOH_ALIDNS
import eu.kanade.tachiyomi.network.PREF_DOH_CLOUDFLARE
import eu.kanade.tachiyomi.network.PREF_DOH_CONTROLD
import eu.kanade.tachiyomi.network.PREF_DOH_DNSPOD
import eu.kanade.tachiyomi.network.PREF_DOH_GOOGLE
import eu.kanade.tachiyomi.network.PREF_DOH_MULLVAD
import eu.kanade.tachiyomi.network.PREF_DOH_NJALLA
import eu.kanade.tachiyomi.network.PREF_DOH_QUAD101
import eu.kanade.tachiyomi.network.PREF_DOH_QUAD9
import eu.kanade.tachiyomi.network.PREF_DOH_SHECAN
import eu.kanade.tachiyomi.ui.more.OnboardingScreen
import eu.kanade.tachiyomi.util.CrashLogUtil
import eu.kanade.tachiyomi.util.system.isDevFlavor
import eu.kanade.tachiyomi.util.system.isPreviewBuildType
import eu.kanade.tachiyomi.util.system.isReleaseBuildType
import eu.kanade.tachiyomi.util.system.isShizukuInstalled
import eu.kanade.tachiyomi.util.system.powerManager
import eu.kanade.tachiyomi.util.system.setDefaultSettings
import eu.kanade.tachiyomi.util.system.toast
import kotlinx.collections.immutable.persistentListOf
import kotlinx.collections.immutable.persistentMapOf
import kotlinx.collections.immutable.toImmutableMap
import kotlinx.collections.immutable.toPersistentMap
import kotlinx.coroutines.launch
import logcat.LogPriority
import okhttp3.Headers
import tachiyomi.core.i18n.stringResource
import tachiyomi.core.util.lang.launchNonCancellable
import tachiyomi.core.util.lang.withUIContext
import tachiyomi.core.util.system.logcat
import tachiyomi.domain.entries.manga.interactor.ResetMangaViewerFlags
import tachiyomi.i18n.MR
import tachiyomi.presentation.core.i18n.stringResource
import tachiyomi.presentation.core.util.collectAsState
import uy.kohesive.injekt.Injekt
import uy.kohesive.injekt.api.get
import java.io.File

object SettingsAdvancedScreen : SearchableSettings {

    @ReadOnlyComposable
    @Composable
    override fun getTitleRes() = MR.strings.pref_category_advanced

    @Composable
    override fun getPreferences(): List<Preference> {
        val scope = rememberCoroutineScope()
        val context = LocalContext.current
        val navigator = LocalNavigator.currentOrThrow

        val basePreferences = remember { Injekt.get<BasePreferences>() }
        val networkPreferences = remember { Injekt.get<NetworkPreferences>() }

        return buildList {
            addAll(
                listOf(
                    Preference.PreferenceItem.SwitchPreference(
                        pref = basePreferences.acraEnabled(),
                        title = stringResource(MR.strings.pref_enable_acra),
                        subtitle = stringResource(MR.strings.pref_acra_summary),
                        enabled = isPreviewBuildType || isReleaseBuildType,
                    ),
                    Preference.PreferenceItem.TextPreference(
                        title = stringResource(MR.strings.pref_dump_crash_logs),
                        subtitle = stringResource(MR.strings.pref_dump_crash_logs_summary),
                        onClick = {
                            scope.launch {
                                CrashLogUtil(context).dumpLogs()
                            }
                        },
                    ),
                    Preference.PreferenceItem.SwitchPreference(
                        pref = networkPreferences.verboseLogging(),
                        title = stringResource(MR.strings.pref_verbose_logging),
                        subtitle = stringResource(MR.strings.pref_verbose_logging_summary),
                        onValueChanged = {
                            context.stringResource(MR.strings.requires_app_restart)
                            true
                        },
                    ),
                    Preference.PreferenceItem.TextPreference(
                        title = stringResource(MR.strings.pref_debug_info),
                        onClick = { navigator.push(DebugInfoScreen()) },
                    ),
                    Preference.PreferenceItem.TextPreference(
                        title = stringResource(MR.strings.pref_onboarding_guide),
                        onClick = { navigator.push(OnboardingScreen()) },
                    ),
                ),
            )
            if (Build.VERSION.SDK_INT >= Build.VERSION_CODES.O) {
                add(
                    Preference.PreferenceItem.TextPreference(
                        title = stringResource(MR.strings.pref_manage_notifications),
                        onClick = {
                            val intent = Intent(Settings.ACTION_APP_NOTIFICATION_SETTINGS).apply {
                                putExtra(Settings.EXTRA_APP_PACKAGE, context.packageName)
                            }
                            context.startActivity(intent)
                        },
                    ),
                )
            }
            addAll(
                listOf(
                    getBackgroundActivityGroup(),
                    getDataGroup(),
                    getNetworkGroup(networkPreferences = networkPreferences),
                    getLibraryGroup(),
                    getExtensionsGroup(basePreferences = basePreferences),
                    // SY -->
                    getDataSaverGroup(),
                    // SY <--
                ),
            )
        }
    }

    @Composable
    private fun getBackgroundActivityGroup(): Preference.PreferenceGroup {
        val context = LocalContext.current
        val uriHandler = LocalUriHandler.current

        return Preference.PreferenceGroup(
            title = stringResource(MR.strings.label_background_activity),
            preferenceItems = persistentListOf(
                Preference.PreferenceItem.TextPreference(
                    title = stringResource(MR.strings.pref_disable_battery_optimization),
                    subtitle = stringResource(MR.strings.pref_disable_battery_optimization_summary),
                    onClick = {
                        val packageName: String = context.packageName
                        if (!context.powerManager.isIgnoringBatteryOptimizations(packageName)) {
                            try {
                                @SuppressLint("BatteryLife")
                                val intent = Intent().apply {
                                    action = Settings.ACTION_REQUEST_IGNORE_BATTERY_OPTIMIZATIONS
                                    data = "package:$packageName".toUri()
                                    addFlags(Intent.FLAG_ACTIVITY_NEW_TASK)
                                }
                                context.startActivity(intent)
                            } catch (e: ActivityNotFoundException) {
                                context.toast(
                                    MR.strings.battery_optimization_setting_activity_not_found,
                                )
                            }
                        } else {
                            context.stringResource(MR.strings.battery_optimization_disabled)
                        }
                    },
                ),
                Preference.PreferenceItem.TextPreference(
                    title = "Don't kill my app!",
                    subtitle = stringResource(MR.strings.about_dont_kill_my_app),
                    onClick = { uriHandler.openUri("https://dontkillmyapp.com/") },
                ),
            ),
        )
    }

    @Composable
    private fun getDataGroup(): Preference.PreferenceGroup {
        val context = LocalContext.current
        val navigator = LocalNavigator.currentOrThrow

        return Preference.PreferenceGroup(
            title = stringResource(MR.strings.label_data),
            preferenceItems = persistentListOf(
                Preference.PreferenceItem.TextPreference(
                    title = stringResource(MR.strings.pref_invalidate_download_cache),
                    subtitle = stringResource(MR.strings.pref_invalidate_download_cache_summary),
                    onClick = {
                        Injekt.get<MangaDownloadCache>().invalidateCache()
                        Injekt.get<AnimeDownloadCache>().invalidateCache()
                        context.stringResource(MR.strings.download_cache_invalidated)
                    },
                ),
                Preference.PreferenceItem.TextPreference(
                    title = stringResource(MR.strings.pref_clear_manga_database),
                    subtitle = stringResource(MR.strings.pref_clear_manga_database_summary),
                    onClick = { navigator.push(ClearDatabaseScreen()) },
                ),
                Preference.PreferenceItem.TextPreference(
                    title = stringResource(MR.strings.pref_clear_anime_database),
                    subtitle = stringResource(MR.strings.pref_clear_anime_database_summary),
                    onClick = { navigator.push(ClearAnimeDatabaseScreen()) },
                ),
            ),
        )
    }

    @Composable
    private fun getNetworkGroup(
        networkPreferences: NetworkPreferences,
    ): Preference.PreferenceGroup {
        val context = LocalContext.current
        val networkHelper = remember { Injekt.get<NetworkHelper>() }

        val userAgentPref = networkPreferences.defaultUserAgent()
        val userAgent by userAgentPref.collectAsState()

        return Preference.PreferenceGroup(
            title = stringResource(MR.strings.label_network),
            preferenceItems = persistentListOf(
                Preference.PreferenceItem.TextPreference(
                    title = stringResource(MR.strings.pref_clear_cookies),
                    onClick = {
                        networkHelper.cookieJar.removeAll()
                        context.stringResource(MR.strings.cookies_cleared)
                    },
                ),
                Preference.PreferenceItem.TextPreference(
                    title = stringResource(MR.strings.pref_clear_webview_data),
                    onClick = {
                        try {
                            WebView(context).run {
                                setDefaultSettings()
                                clearCache(true)
                                clearFormData()
                                clearHistory()
                                clearSslPreferences()
                            }
                            WebStorage.getInstance().deleteAllData()
                            context.applicationInfo?.dataDir?.let { File("$it/app_webview/").deleteRecursively() }
                            context.stringResource(MR.strings.webview_data_deleted)
                        } catch (e: Throwable) {
                            logcat(LogPriority.ERROR, e)
                            context.stringResource(MR.strings.cache_delete_error)
                        }
                    },
                ),
                Preference.PreferenceItem.ListPreference(
                    pref = networkPreferences.dohProvider(),
                    title = stringResource(MR.strings.pref_dns_over_https),
                    entries = persistentMapOf(
                        -1 to stringResource(MR.strings.disabled),
                        PREF_DOH_CLOUDFLARE to "Cloudflare",
                        PREF_DOH_GOOGLE to "Google",
                        PREF_DOH_ADGUARD to "AdGuard",
                        PREF_DOH_QUAD9 to "Quad9",
                        PREF_DOH_ALIDNS to "AliDNS",
                        PREF_DOH_DNSPOD to "DNSPod",
                        PREF_DOH_360 to "360",
                        PREF_DOH_QUAD101 to "Quad 101",
                        PREF_DOH_MULLVAD to "Mullvad",
                        PREF_DOH_CONTROLD to "Control D",
                        PREF_DOH_NJALLA to "Njalla",
                        PREF_DOH_SHECAN to "Shecan",
                    ),
                    onValueChanged = {
                        context.stringResource(MR.strings.requires_app_restart)
                        true
                    },
                ),
                Preference.PreferenceItem.EditTextPreference(
                    pref = userAgentPref,
                    title = stringResource(MR.strings.pref_user_agent_string),
                    onValueChanged = {
                        try {
                            // OkHttp checks for valid values internally
                            Headers.Builder().add("User-Agent", it)
                        } catch (_: IllegalArgumentException) {
                            context.stringResource(MR.strings.error_user_agent_string_invalid)
                            return@EditTextPreference false
                        }
                        true
                    },
                ),
                Preference.PreferenceItem.TextPreference(
                    title = stringResource(MR.strings.pref_reset_user_agent_string),
                    enabled = remember(userAgent) { userAgent != userAgentPref.defaultValue() },
                    onClick = {
                        userAgentPref.delete()
                        context.stringResource(MR.strings.requires_app_restart)
                    },
                ),
            ),
        )
    }

    @Composable
    private fun getLibraryGroup(): Preference.PreferenceGroup {
        val scope = rememberCoroutineScope()
        val context = LocalContext.current

        return Preference.PreferenceGroup(
            title = stringResource(MR.strings.label_library),
            preferenceItems = persistentListOf(
                Preference.PreferenceItem.TextPreference(
                    title = stringResource(MR.strings.pref_refresh_library_covers),
                    onClick = {
                        AnimeLibraryUpdateJob.startNow(context)
                        MangaLibraryUpdateJob.startNow(context)
                        AnimeMetadataUpdateJob.startNow(context)
                        MangaMetadataUpdateJob.startNow(context)
                    },
                ),
                Preference.PreferenceItem.TextPreference(
                    title = stringResource(MR.strings.pref_reset_viewer_flags),
                    subtitle = stringResource(MR.strings.pref_reset_viewer_flags_summary),
                    onClick = {
                        scope.launchNonCancellable {
                            val success = Injekt.get<ResetMangaViewerFlags>().await()
                            withUIContext {
                                val message = if (success) {
                                    MR.strings.pref_reset_viewer_flags_success
                                } else {
                                    MR.strings.pref_reset_viewer_flags_error
                                }
                                context.toast(message)
                            }
                        }
                    },
                ),
            ),
        )
    }

    @Composable
    private fun getExtensionsGroup(
        basePreferences: BasePreferences,
    ): Preference.PreferenceGroup {
        val context = LocalContext.current
        val uriHandler = LocalUriHandler.current
        val extensionInstallerPref = basePreferences.extensionInstaller()
        var shizukuMissing by rememberSaveable { mutableStateOf(false) }
        val trustExtension = remember { Injekt.get<TrustExtension>() }

        if (shizukuMissing) {
            val dismiss = { shizukuMissing = false }
            AlertDialog(
                onDismissRequest = dismiss,
                title = { Text(text = stringResource(MR.strings.ext_installer_shizuku)) },
                text = {
                    Text(
                        text = stringResource(MR.strings.ext_installer_shizuku_unavailable_dialog),
                    )
                },
                dismissButton = {
                    TextButton(onClick = dismiss) {
                        Text(text = stringResource(MR.strings.action_cancel))
                    }
                },
                confirmButton = {
                    TextButton(
                        onClick = {
                            dismiss()
                            uriHandler.openUri("https://shizuku.rikka.app/download")
                        },
                    ) {
                        Text(text = stringResource(MR.strings.action_ok))
                    }
                },
            )
        }
        return Preference.PreferenceGroup(
            title = stringResource(MR.strings.label_extensions),
            preferenceItems = persistentListOf(
                Preference.PreferenceItem.ListPreference(
                    pref = extensionInstallerPref,
                    title = stringResource(MR.strings.ext_installer_pref),
                    entries = extensionInstallerPref.entries
                        .filter {
                            // TODO: allow private option in stable versions once URL handling is more fleshed out
                            if (isPreviewBuildType || isDevFlavor) {
                                true
                            } else {
                                it != BasePreferences.ExtensionInstaller.PRIVATE
                            }
                        }
                        .associateWith { stringResource(it.titleRes) }
                        .toImmutableMap(),
                    onValueChanged = {
                        if (it == BasePreferences.ExtensionInstaller.SHIZUKU &&
                            !context.isShizukuInstalled
                        ) {
                            shizukuMissing = true
                            false
                        } else {
                            true
                        }
                    },
                ),
                Preference.PreferenceItem.TextPreference(
                    title = stringResource(MR.strings.ext_revoke_trust),
                    onClick = {
                        trustExtension.revokeAll()
                        context.toast(MR.strings.requires_app_restart)
                    },
                ),
            ),
        )
    }

    // SY -->
    @Composable
    private fun getDataSaverGroup(): Preference.PreferenceGroup {
        val sourcePreferences = remember { Injekt.get<SourcePreferences>() }
        val dataSaver by sourcePreferences.dataSaver().collectAsState()
        return Preference.PreferenceGroup(
            title = stringResource(MR.strings.data_saver),
            preferenceItems = persistentListOf(
                Preference.PreferenceItem.ListPreference(
                    pref = sourcePreferences.dataSaver(),
                    title = stringResource(MR.strings.data_saver),
                    subtitle = stringResource(MR.strings.data_saver_summary),
                    entries = persistentMapOf(
                        DataSaver.NONE to stringResource(MR.strings.disabled),
                        DataSaver.BANDWIDTH_HERO to stringResource(MR.strings.bandwidth_hero),
                        DataSaver.WSRV_NL to stringResource(MR.strings.wsrv),
                        DataSaver.RESMUSH_IT to stringResource(MR.strings.resmush),
                    ),
                ),
                Preference.PreferenceItem.EditTextPreference(
                    pref = sourcePreferences.dataSaverServer(),
                    title = stringResource(MR.strings.bandwidth_data_saver_server),
                    subtitle = stringResource(MR.strings.data_saver_server_summary),
                    enabled = dataSaver == DataSaver.BANDWIDTH_HERO,
                ),
                Preference.PreferenceItem.SwitchPreference(
                    pref = sourcePreferences.dataSaverDownloader(),
                    title = stringResource(MR.strings.data_saver_downloader),
                    enabled = dataSaver != DataSaver.NONE,
                ),
                Preference.PreferenceItem.SwitchPreference(
                    pref = sourcePreferences.dataSaverIgnoreJpeg(),
                    title = stringResource(MR.strings.data_saver_ignore_jpeg),
                    enabled = dataSaver != DataSaver.NONE,
                ),
                Preference.PreferenceItem.SwitchPreference(
                    pref = sourcePreferences.dataSaverIgnoreGif(),
                    title = stringResource(MR.strings.data_saver_ignore_gif),
                    enabled = dataSaver != DataSaver.NONE,
                ),
                Preference.PreferenceItem.ListPreference(
                    pref = sourcePreferences.dataSaverImageQuality(),
                    title = stringResource(MR.strings.data_saver_image_quality),
                    subtitle = stringResource(MR.strings.data_saver_image_quality_summary),
                    entries = listOf(
                        "10%",
                        "20%",
                        "40%",
                        "50%",
                        "70%",
                        "80%",
                        "90%",
                        "95%",
                    ).associateBy { it.trimEnd('%').toInt() }.toPersistentMap(),
                    enabled = dataSaver != DataSaver.NONE,
                ),
                kotlin.run {
                    val dataSaverImageFormatJpeg by sourcePreferences.dataSaverImageFormatJpeg().collectAsState()
                    Preference.PreferenceItem.SwitchPreference(
                        pref = sourcePreferences.dataSaverImageFormatJpeg(),
                        title = stringResource(MR.strings.data_saver_image_format),
                        subtitle = if (dataSaverImageFormatJpeg) {
                            stringResource(MR.strings.data_saver_image_format_summary_on)
                        } else {
                            stringResource(MR.strings.data_saver_image_format_summary_off)
                        },
                        enabled = dataSaver != DataSaver.NONE && dataSaver != DataSaver.RESMUSH_IT,
                    )
                },
                Preference.PreferenceItem.SwitchPreference(
                    pref = sourcePreferences.dataSaverColorBW(),
                    title = stringResource(MR.strings.data_saver_color_bw),
                    enabled = dataSaver == DataSaver.BANDWIDTH_HERO,
                ),
            ),
        )
    }
    // SY <--
}<|MERGE_RESOLUTION|>--- conflicted
+++ resolved
@@ -24,12 +24,10 @@
 import cafe.adriel.voyager.navigator.LocalNavigator
 import cafe.adriel.voyager.navigator.currentOrThrow
 import eu.kanade.domain.base.BasePreferences
-<<<<<<< HEAD
+import eu.kanade.domain.extension.anime.interactor.TrustAnimeExtension
+import eu.kanade.domain.extension.manga.interactor.TrustMangaExtension
 import eu.kanade.domain.source.service.SourcePreferences
 import eu.kanade.domain.source.service.SourcePreferences.DataSaver
-=======
-import eu.kanade.domain.extension.interactor.TrustExtension
->>>>>>> c6601c1f
 import eu.kanade.presentation.more.settings.Preference
 import eu.kanade.presentation.more.settings.screen.advanced.ClearAnimeDatabaseScreen
 import eu.kanade.presentation.more.settings.screen.advanced.ClearDatabaseScreen
@@ -369,7 +367,8 @@
         val uriHandler = LocalUriHandler.current
         val extensionInstallerPref = basePreferences.extensionInstaller()
         var shizukuMissing by rememberSaveable { mutableStateOf(false) }
-        val trustExtension = remember { Injekt.get<TrustExtension>() }
+        val trustAnimeExtension = remember { Injekt.get<TrustAnimeExtension>() }
+        val trustMangaExtension = remember { Injekt.get<TrustMangaExtension>() }
 
         if (shizukuMissing) {
             val dismiss = { shizukuMissing = false }
@@ -429,7 +428,8 @@
                 Preference.PreferenceItem.TextPreference(
                     title = stringResource(MR.strings.ext_revoke_trust),
                     onClick = {
-                        trustExtension.revokeAll()
+                        trustMangaExtension.revokeAll()
+                        trustAnimeExtension.revokeAll()
                         context.toast(MR.strings.requires_app_restart)
                     },
                 ),
