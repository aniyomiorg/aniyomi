package eu.kanade.presentation.more.settings.screen

import android.annotation.SuppressLint
import android.content.ActivityNotFoundException
import android.content.Intent
import android.provider.Settings
import android.webkit.WebStorage
import android.webkit.WebView
import androidx.annotation.StringRes
import androidx.compose.material3.AlertDialog
import androidx.compose.material3.Text
import androidx.compose.material3.TextButton
import androidx.compose.runtime.Composable
import androidx.compose.runtime.ReadOnlyComposable
import androidx.compose.runtime.getValue
import androidx.compose.runtime.mutableStateOf
import androidx.compose.runtime.remember
import androidx.compose.runtime.rememberCoroutineScope
import androidx.compose.runtime.saveable.rememberSaveable
import androidx.compose.runtime.setValue
import androidx.compose.ui.platform.LocalContext
import androidx.compose.ui.platform.LocalUriHandler
import androidx.compose.ui.res.stringResource
import androidx.core.net.toUri
import cafe.adriel.voyager.navigator.LocalNavigator
import cafe.adriel.voyager.navigator.currentOrThrow
import eu.kanade.domain.base.BasePreferences
import eu.kanade.domain.library.service.LibraryPreferences
import eu.kanade.domain.manga.repository.MangaRepository
import eu.kanade.presentation.more.settings.Preference
import eu.kanade.presentation.util.collectAsState
import eu.kanade.tachiyomi.R
import eu.kanade.tachiyomi.data.cache.ChapterCache
<<<<<<< HEAD
import eu.kanade.tachiyomi.data.cache.EpisodeCache
=======
import eu.kanade.tachiyomi.data.download.DownloadCache
>>>>>>> 817418f7
import eu.kanade.tachiyomi.data.library.LibraryUpdateService
import eu.kanade.tachiyomi.data.preference.PreferenceValues
import eu.kanade.tachiyomi.data.track.TrackManager
import eu.kanade.tachiyomi.network.NetworkHelper
import eu.kanade.tachiyomi.network.NetworkPreferences
import eu.kanade.tachiyomi.network.PREF_DOH_360
import eu.kanade.tachiyomi.network.PREF_DOH_ADGUARD
import eu.kanade.tachiyomi.network.PREF_DOH_ALIDNS
import eu.kanade.tachiyomi.network.PREF_DOH_CLOUDFLARE
import eu.kanade.tachiyomi.network.PREF_DOH_CONTROLD
import eu.kanade.tachiyomi.network.PREF_DOH_DNSPOD
import eu.kanade.tachiyomi.network.PREF_DOH_GOOGLE
import eu.kanade.tachiyomi.network.PREF_DOH_MULLVAD
import eu.kanade.tachiyomi.network.PREF_DOH_NJALLA
import eu.kanade.tachiyomi.network.PREF_DOH_QUAD101
import eu.kanade.tachiyomi.network.PREF_DOH_QUAD9
import eu.kanade.tachiyomi.network.PREF_DOH_SHECAN
import eu.kanade.tachiyomi.util.CrashLogUtil
import eu.kanade.tachiyomi.util.lang.launchNonCancellable
import eu.kanade.tachiyomi.util.lang.withUIContext
import eu.kanade.tachiyomi.util.system.DeviceUtil
import eu.kanade.tachiyomi.util.system.isPackageInstalled
import eu.kanade.tachiyomi.util.system.logcat
import eu.kanade.tachiyomi.util.system.powerManager
import eu.kanade.tachiyomi.util.system.setDefaultSettings
import eu.kanade.tachiyomi.util.system.toast
import kotlinx.coroutines.launch
import logcat.LogPriority
import okhttp3.Headers
import rikka.sui.Sui
import uy.kohesive.injekt.Injekt
import uy.kohesive.injekt.api.get
import java.io.File

object SettingsAdvancedScreen : SearchableSettings {
    @ReadOnlyComposable
    @Composable
    @StringRes
    override fun getTitleRes() = R.string.pref_category_advanced

    @Composable
    override fun getPreferences(): List<Preference> {
        val scope = rememberCoroutineScope()
        val context = LocalContext.current
        val basePreferences = remember { Injekt.get<BasePreferences>() }
        val networkPreferences = remember { Injekt.get<NetworkPreferences>() }

        return listOf(
            Preference.PreferenceItem.SwitchPreference(
                pref = basePreferences.acraEnabled(),
                title = stringResource(R.string.pref_enable_acra),
                subtitle = stringResource(R.string.pref_acra_summary),
                enabled = false, // acra is disabled
            ),
            Preference.PreferenceItem.TextPreference(
                title = stringResource(R.string.pref_dump_crash_logs),
                subtitle = stringResource(R.string.pref_dump_crash_logs_summary),
                onClick = {
                    scope.launch {
                        CrashLogUtil(context).dumpLogs()
                    }
                },
            ),
            Preference.PreferenceItem.SwitchPreference(
                pref = networkPreferences.verboseLogging(),
                title = stringResource(R.string.pref_verbose_logging),
                subtitle = stringResource(R.string.pref_verbose_logging_summary),
                onValueChanged = {
                    context.toast(R.string.requires_app_restart)
                    true
                },
            ),
            getBackgroundActivityGroup(),
            getDataGroup(),
            getNetworkGroup(networkPreferences = networkPreferences),
            getLibraryGroup(),
            getExtensionsGroup(basePreferences = basePreferences),
        )
    }

    @Composable
    private fun getBackgroundActivityGroup(): Preference.PreferenceGroup {
        val context = LocalContext.current
        val uriHandler = LocalUriHandler.current
        val navigator = LocalNavigator.currentOrThrow

        return Preference.PreferenceGroup(
            title = stringResource(R.string.label_background_activity),
            preferenceItems = listOf(
                Preference.PreferenceItem.TextPreference(
                    title = stringResource(R.string.pref_disable_battery_optimization),
                    subtitle = stringResource(R.string.pref_disable_battery_optimization_summary),
                    onClick = {
                        val packageName: String = context.packageName
                        if (!context.powerManager.isIgnoringBatteryOptimizations(packageName)) {
                            try {
                                @SuppressLint("BatteryLife")
                                val intent = Intent().apply {
                                    action = Settings.ACTION_REQUEST_IGNORE_BATTERY_OPTIMIZATIONS
                                    data = "package:$packageName".toUri()
                                    addFlags(Intent.FLAG_ACTIVITY_NEW_TASK)
                                }
                                context.startActivity(intent)
                            } catch (e: ActivityNotFoundException) {
                                context.toast(R.string.battery_optimization_setting_activity_not_found)
                            }
                        } else {
                            context.toast(R.string.battery_optimization_disabled)
                        }
                    },
                ),
                Preference.PreferenceItem.TextPreference(
                    title = "Don't kill my app!",
                    subtitle = stringResource(R.string.about_dont_kill_my_app),
                    onClick = { uriHandler.openUri("https://dontkillmyapp.com/") },
                ),
                Preference.PreferenceItem.TextPreference(
                    title = stringResource(R.string.pref_worker_info),
                    onClick = { navigator.push(WorkerInfoScreen) },
                ),
            ),
        )
    }

    @Composable
    private fun getDataGroup(): Preference.PreferenceGroup {
        val scope = rememberCoroutineScope()
        val context = LocalContext.current
        val navigator = LocalNavigator.currentOrThrow
        val libraryPreferences = remember { Injekt.get<LibraryPreferences>() }

        val chapterCache = remember { Injekt.get<ChapterCache>() }
        val episodeCache = remember { Injekt.get<EpisodeCache>() }
        var readableSizeSema by remember { mutableStateOf(0) }
        val readableSize = remember(readableSizeSema) { chapterCache.readableSize }
        val readableAnimeSize = remember(readableSizeSema) { episodeCache.readableSize }

        return Preference.PreferenceGroup(
            title = stringResource(R.string.label_data),
            preferenceItems = listOf(
                Preference.PreferenceItem.TextPreference(
                    title = stringResource(R.string.pref_clear_chapter_cache),
                    subtitle = stringResource(R.string.used_cache_both, readableAnimeSize, readableSize),
                    onClick = {
                        scope.launchNonCancellable {
                            try {
                                val deletedFiles = chapterCache.clear() + episodeCache.clear()
                                withUIContext {
                                    context.toast(context.getString(R.string.cache_deleted, deletedFiles))
                                    readableSizeSema++
                                }
                            } catch (e: Throwable) {
                                logcat(LogPriority.ERROR, e)
                                withUIContext { context.toast(R.string.cache_delete_error) }
                            }
                        }
                    },
                ),
                Preference.PreferenceItem.SwitchPreference(
                    pref = libraryPreferences.autoClearChapterCache(),
                    title = stringResource(R.string.pref_auto_clear_chapter_cache),
                ),
                Preference.PreferenceItem.TextPreference(
                    title = stringResource(R.string.pref_invalidate_download_cache),
                    subtitle = stringResource(R.string.pref_invalidate_download_cache_summary),
                    onClick = { Injekt.get<DownloadCache>().invalidateCache() },
                ),
                Preference.PreferenceItem.TextPreference(
                    title = stringResource(R.string.pref_clear_database),
                    subtitle = stringResource(R.string.pref_clear_database_summary),
                    onClick = { navigator.push(ClearDatabaseScreen()) },
                ),
                Preference.PreferenceItem.TextPreference(
                    title = stringResource(R.string.pref_clear_anime_database),
                    subtitle = stringResource(R.string.pref_clear_anime_database_summary),
                    onClick = { navigator.push(ClearAnimeDatabaseScreen()) },
                ),
            ),
        )
    }

    @Composable
    private fun getNetworkGroup(
        networkPreferences: NetworkPreferences,
    ): Preference.PreferenceGroup {
        val context = LocalContext.current
        val networkHelper = remember { Injekt.get<NetworkHelper>() }

        val userAgentPref = networkPreferences.defaultUserAgent()
        val userAgent by userAgentPref.collectAsState()

        return Preference.PreferenceGroup(
            title = stringResource(R.string.label_network),
            preferenceItems = listOf(
                Preference.PreferenceItem.TextPreference(
                    title = stringResource(R.string.pref_clear_cookies),
                    onClick = {
                        networkHelper.cookieManager.removeAll()
                        context.toast(R.string.cookies_cleared)
                    },
                ),
                Preference.PreferenceItem.TextPreference(
                    title = stringResource(R.string.pref_clear_webview_data),
                    onClick = {
                        try {
                            WebView(context).run {
                                setDefaultSettings()
                                clearCache(true)
                                clearFormData()
                                clearHistory()
                                clearSslPreferences()
                            }
                            WebStorage.getInstance().deleteAllData()
                            context.applicationInfo?.dataDir?.let { File("$it/app_webview/").deleteRecursively() }
                            context.toast(R.string.webview_data_deleted)
                        } catch (e: Throwable) {
                            logcat(LogPriority.ERROR, e)
                            context.toast(R.string.cache_delete_error)
                        }
                    },
                ),
                Preference.PreferenceItem.ListPreference(
                    pref = networkPreferences.dohProvider(),
                    title = stringResource(R.string.pref_dns_over_https),
                    entries = mapOf(
                        -1 to stringResource(R.string.disabled),
                        PREF_DOH_CLOUDFLARE to "Cloudflare",
                        PREF_DOH_GOOGLE to "Google",
                        PREF_DOH_ADGUARD to "AdGuard",
                        PREF_DOH_QUAD9 to "Quad9",
                        PREF_DOH_ALIDNS to "AliDNS",
                        PREF_DOH_DNSPOD to "DNSPod",
                        PREF_DOH_360 to "360",
                        PREF_DOH_QUAD101 to "Quad 101",
                        PREF_DOH_MULLVAD to "Mullvad",
                        PREF_DOH_CONTROLD to "Control D",
                        PREF_DOH_NJALLA to "Njalla",
                        PREF_DOH_SHECAN to "Shecan",
                    ),
                    onValueChanged = {
                        context.toast(R.string.requires_app_restart)
                        true
                    },
                ),
                Preference.PreferenceItem.EditTextPreference(
                    pref = userAgentPref,
                    title = stringResource(R.string.pref_user_agent_string),
                    onValueChanged = {
                        if (it.isBlank()) {
                            context.toast(R.string.error_user_agent_string_blank)
                            return@EditTextPreference false
                        }
                        try {
                            // OkHttp checks for valid values internally
                            Headers.Builder().add("User-Agent", it)
                        } catch (_: IllegalArgumentException) {
                            context.toast(R.string.error_user_agent_string_invalid)
                            return@EditTextPreference false
                        }
                        context.toast(R.string.requires_app_restart)
                        true
                    },
                ),
                Preference.PreferenceItem.TextPreference(
                    title = stringResource(R.string.pref_reset_user_agent_string),
                    enabled = remember(userAgent) { userAgent != userAgentPref.defaultValue() },
                    onClick = {
                        userAgentPref.delete()
                        context.toast(R.string.requires_app_restart)
                    },
                ),
            ),
        )
    }

    @Composable
    private fun getLibraryGroup(): Preference.PreferenceGroup {
        val scope = rememberCoroutineScope()
        val context = LocalContext.current
        val trackManager = remember { Injekt.get<TrackManager>() }

        return Preference.PreferenceGroup(
            title = stringResource(R.string.label_library),
            preferenceItems = listOf(
                Preference.PreferenceItem.TextPreference(
                    title = stringResource(R.string.pref_refresh_library_covers),
                    onClick = { LibraryUpdateService.start(context, target = LibraryUpdateService.Target.COVERS) },
                ),
                Preference.PreferenceItem.TextPreference(
                    title = stringResource(R.string.pref_refresh_library_tracking),
                    subtitle = stringResource(R.string.pref_refresh_library_tracking_summary),
                    enabled = trackManager.hasLoggedServices(),
                    onClick = { LibraryUpdateService.start(context, target = LibraryUpdateService.Target.TRACKING) },
                ),
                Preference.PreferenceItem.TextPreference(
                    title = stringResource(R.string.pref_reset_viewer_flags),
                    subtitle = stringResource(R.string.pref_reset_viewer_flags_summary),
                    onClick = {
                        scope.launchNonCancellable {
                            val success = Injekt.get<MangaRepository>().resetViewerFlags()
                            withUIContext {
                                val message = if (success) {
                                    R.string.pref_reset_viewer_flags_success
                                } else {
                                    R.string.pref_reset_viewer_flags_error
                                }
                                context.toast(message)
                            }
                        }
                    },
                ),
            ),
        )
    }

    @Composable
    private fun getExtensionsGroup(
        basePreferences: BasePreferences,
    ): Preference.PreferenceGroup {
        val context = LocalContext.current
        val uriHandler = LocalUriHandler.current
        var shizukuMissing by rememberSaveable { mutableStateOf(false) }

        if (shizukuMissing) {
            val dismiss = { shizukuMissing = false }
            AlertDialog(
                onDismissRequest = dismiss,
                title = { Text(text = stringResource(R.string.ext_installer_shizuku)) },
                text = { Text(text = stringResource(R.string.ext_installer_shizuku_unavailable_dialog)) },
                dismissButton = {
                    TextButton(onClick = dismiss) {
                        Text(text = stringResource(R.string.action_cancel))
                    }
                },
                confirmButton = {
                    TextButton(
                        onClick = {
                            dismiss()
                            uriHandler.openUri("https://shizuku.rikka.app/download")
                        },
                    ) {
                        Text(text = stringResource(android.R.string.ok))
                    }
                },
            )
        }
        return Preference.PreferenceGroup(
            title = stringResource(R.string.label_extensions),
            preferenceItems = listOf(
                Preference.PreferenceItem.ListPreference(
                    pref = basePreferences.extensionInstaller(),
                    title = stringResource(R.string.ext_installer_pref),
                    entries = PreferenceValues.ExtensionInstaller.values()
                        .run {
                            if (DeviceUtil.isMiui) {
                                filter { it != PreferenceValues.ExtensionInstaller.PACKAGEINSTALLER }
                            } else {
                                toList()
                            }
                        }.associateWith { stringResource(it.titleResId) },
                    onValueChanged = {
                        if (it == PreferenceValues.ExtensionInstaller.SHIZUKU &&
                            !(context.isPackageInstalled("moe.shizuku.privileged.api") || Sui.isSui())
                        ) {
                            shizukuMissing = true
                            false
                        } else {
                            true
                        }
                    },
                ),
            ),
        )
    }
}<|MERGE_RESOLUTION|>--- conflicted
+++ resolved
@@ -30,12 +30,10 @@
 import eu.kanade.presentation.more.settings.Preference
 import eu.kanade.presentation.util.collectAsState
 import eu.kanade.tachiyomi.R
+import eu.kanade.tachiyomi.data.animedownload.AnimeDownloadCache
 import eu.kanade.tachiyomi.data.cache.ChapterCache
-<<<<<<< HEAD
 import eu.kanade.tachiyomi.data.cache.EpisodeCache
-=======
 import eu.kanade.tachiyomi.data.download.DownloadCache
->>>>>>> 817418f7
 import eu.kanade.tachiyomi.data.library.LibraryUpdateService
 import eu.kanade.tachiyomi.data.preference.PreferenceValues
 import eu.kanade.tachiyomi.data.track.TrackManager
@@ -201,7 +199,8 @@
                 Preference.PreferenceItem.TextPreference(
                     title = stringResource(R.string.pref_invalidate_download_cache),
                     subtitle = stringResource(R.string.pref_invalidate_download_cache_summary),
-                    onClick = { Injekt.get<DownloadCache>().invalidateCache() },
+                    onClick = { Injekt.get<DownloadCache>().invalidateCache()
+                        Injekt.get<AnimeDownloadCache>().invalidateCache() },
                 ),
                 Preference.PreferenceItem.TextPreference(
                     title = stringResource(R.string.pref_clear_database),
