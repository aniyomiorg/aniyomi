package eu.kanade.presentation.more.settings.screen

import androidx.compose.foundation.layout.Arrangement
import androidx.compose.foundation.layout.Column
import androidx.compose.foundation.layout.Row
import androidx.compose.foundation.layout.fillMaxWidth
import androidx.compose.foundation.layout.padding
import androidx.compose.material3.AlertDialog
import androidx.compose.material3.MaterialTheme
import androidx.compose.material3.Text
import androidx.compose.material3.TextButton
import androidx.compose.runtime.Composable
import androidx.compose.runtime.ReadOnlyComposable
import androidx.compose.runtime.collectAsState
import androidx.compose.runtime.getValue
import androidx.compose.runtime.mutableIntStateOf
import androidx.compose.runtime.mutableStateOf
import androidx.compose.runtime.remember
import androidx.compose.runtime.saveable.rememberSaveable
import androidx.compose.runtime.setValue
import androidx.compose.ui.Alignment
import androidx.compose.ui.Modifier
import androidx.compose.ui.util.fastMap
import eu.kanade.domain.base.BasePreferences
import eu.kanade.presentation.category.visualName
import eu.kanade.presentation.more.settings.Preference
import eu.kanade.presentation.more.settings.widget.TriStateListDialog
import kotlinx.collections.immutable.ImmutableList
import kotlinx.collections.immutable.persistentListOf
import kotlinx.collections.immutable.persistentMapOf
import kotlinx.collections.immutable.toImmutableList
import kotlinx.collections.immutable.toImmutableMap
import kotlinx.collections.immutable.toPersistentMap
import tachiyomi.domain.category.anime.interactor.GetAnimeCategories
import tachiyomi.domain.category.manga.interactor.GetMangaCategories
import tachiyomi.domain.category.model.Category
import tachiyomi.domain.download.service.DownloadPreferences
import tachiyomi.i18n.MR
import tachiyomi.presentation.core.components.OutlinedNumericChooser
import tachiyomi.presentation.core.components.material.padding
import tachiyomi.presentation.core.i18n.pluralStringResource
import tachiyomi.presentation.core.i18n.stringResource
import tachiyomi.presentation.core.util.collectAsState
import uy.kohesive.injekt.Injekt
import uy.kohesive.injekt.api.get

object SettingsDownloadScreen : SearchableSettings {

    @ReadOnlyComposable
    @Composable
    override fun getTitleRes() = MR.strings.pref_category_downloads

    @Composable
    override fun getPreferences(): List<Preference> {
        val getMangaCategories = remember { Injekt.get<GetMangaCategories>() }
        val allMangaCategories by getMangaCategories.subscribe().collectAsState(initial = emptyList())
        val getAnimeCategories = remember { Injekt.get<GetAnimeCategories>() }
        val allAnimeCategories by getAnimeCategories.subscribe().collectAsState(initial = emptyList())
        val downloadPreferences = remember { Injekt.get<DownloadPreferences>() }
        val basePreferences = remember { Injekt.get<BasePreferences>() }
        val speedLimit by downloadPreferences.downloadSpeedLimit().collectAsState()
        var currentSpeedLimit by remember { mutableIntStateOf(speedLimit) }
        var showDownloadLimitDialog by rememberSaveable { mutableStateOf(false) }
        if (showDownloadLimitDialog) {
            DownloadLimitDialog(
                initialValue = currentSpeedLimit,
                onDismissRequest = { showDownloadLimitDialog = false },
                onValueChanged = {
                    currentSpeedLimit = it
                },
                onConfirm = {
                    downloadPreferences.downloadSpeedLimit().set(currentSpeedLimit)
                    showDownloadLimitDialog = false
                },
            )
        }
        return listOf(
            Preference.PreferenceItem.SwitchPreference(
                preference = downloadPreferences.downloadOnlyOverWifi(),
                title = stringResource(MR.strings.connected_to_wifi),
            ),
            Preference.PreferenceItem.TextPreference(
                title = stringResource(MR.strings.download_speed_limit),
                subtitle = if (speedLimit == 0) {
                    stringResource(MR.strings.off)
                } else {
                    "$speedLimit KiB/s"
                },
                onClick = { showDownloadLimitDialog = true },
            ),
            Preference.PreferenceItem.SwitchPreference(
                preference = downloadPreferences.saveChaptersAsCBZ(),
                title = stringResource(MR.strings.save_chapter_as_cbz),
            ),
            Preference.PreferenceItem.SwitchPreference(
                preference = downloadPreferences.splitTallImages(),
                title = stringResource(MR.strings.split_tall_images),
                subtitle = stringResource(MR.strings.split_tall_images_summary),
            ),
            Preference.PreferenceItem.ListPreference(
                preference = downloadPreferences.numberOfDownloads(),
                entries = (1..5).associateWith { it.toString() }.toImmutableMap(),
                title = stringResource(MR.strings.pref_download_slots),
            ),
            Preference.PreferenceItem.InfoPreference(stringResource(MR.strings.download_slots_info)),
            getDeleteChaptersGroup(
                downloadPreferences = downloadPreferences,
                animeCategories = allAnimeCategories.toImmutableList(),
                mangaCategories = allMangaCategories.toImmutableList(),
            ),
            getAutoDownloadGroup(
                downloadPreferences = downloadPreferences,
                allAnimeCategories = allAnimeCategories.toImmutableList(),
                allMangaCategories = allMangaCategories.toImmutableList(),
            ),
            getDownloadAheadGroup(downloadPreferences = downloadPreferences),
            getExternalDownloaderGroup(
                downloadPreferences = downloadPreferences,
                basePreferences = basePreferences,
            ),
        )
    }

    @Composable
    private fun getDeleteChaptersGroup(
        downloadPreferences: DownloadPreferences,
        animeCategories: ImmutableList<Category>,
        mangaCategories: ImmutableList<Category>,
    ): Preference.PreferenceGroup {
        return Preference.PreferenceGroup(
            title = stringResource(MR.strings.pref_category_delete_chapters),
            preferenceItems = persistentListOf(
                Preference.PreferenceItem.SwitchPreference(
                    preference = downloadPreferences.removeAfterMarkedAsRead(),
                    title = stringResource(MR.strings.pref_remove_after_marked_as_read),
                ),
                Preference.PreferenceItem.ListPreference(
                    preference = downloadPreferences.removeAfterReadSlots(),
                    entries = persistentMapOf(
                        -1 to stringResource(MR.strings.disabled),
                        0 to stringResource(MR.strings.last_read_chapter),
                        1 to stringResource(MR.strings.second_to_last),
                        2 to stringResource(MR.strings.third_to_last),
                        3 to stringResource(MR.strings.fourth_to_last),
                        4 to stringResource(MR.strings.fifth_to_last),
                    ),
                    title = stringResource(MR.strings.pref_remove_after_read),
                ),
                Preference.PreferenceItem.SwitchPreference(
                    preference = downloadPreferences.removeBookmarkedChapters(),
                    title = stringResource(MR.strings.pref_remove_bookmarked_chapters),
                ),
                getExcludedAnimeCategoriesPreference(
                    downloadPreferences = downloadPreferences,
                    categories = { animeCategories },
                ),
                getExcludedCategoriesPreference(
                    downloadPreferences = downloadPreferences,
                    categories = { mangaCategories },
                ),
            ),
        )
    }

    @Composable
    private fun getExcludedCategoriesPreference(
        downloadPreferences: DownloadPreferences,
        categories: () -> List<Category>,
    ): Preference.PreferenceItem.MultiSelectListPreference {
        return Preference.PreferenceItem.MultiSelectListPreference(
            preference = downloadPreferences.removeExcludeCategories(),
            entries = categories()
                .associate { it.id.toString() to it.visualName }
                .toImmutableMap(),
            title = stringResource(MR.strings.pref_remove_exclude_categories_manga),
        )
    }

    @Composable
    private fun getExcludedAnimeCategoriesPreference(
        downloadPreferences: DownloadPreferences,
        categories: () -> List<Category>,
    ): Preference.PreferenceItem.MultiSelectListPreference {
        return Preference.PreferenceItem.MultiSelectListPreference(
<<<<<<< HEAD
            pref = downloadPreferences.removeExcludeAnimeCategories(),
            title = stringResource(MR.strings.pref_remove_exclude_categories_anime),
=======
            preference = downloadPreferences.removeExcludeCategories(),
>>>>>>> 0697aad3
            entries = categories()
                .associate { it.id.toString() to it.visualName }
                .toImmutableMap(),
            title = stringResource(MR.strings.pref_remove_exclude_categories_anime),
        )
    }

    @Composable
    private fun getAutoDownloadGroup(
        downloadPreferences: DownloadPreferences,
        allAnimeCategories: ImmutableList<Category>,
        allMangaCategories: ImmutableList<Category>,
    ): Preference.PreferenceGroup {
        val downloadNewEpisodesPref = downloadPreferences.downloadNewEpisodes()
        val downloadNewUnseenEpisodesOnlyPref = downloadPreferences.downloadNewUnseenEpisodesOnly()
        val downloadNewEpisodeCategoriesPref = downloadPreferences.downloadNewEpisodeCategories()
        val downloadNewEpisodeCategoriesExcludePref = downloadPreferences.downloadNewEpisodeCategoriesExclude()

        val downloadNewEpisodes by downloadNewEpisodesPref.collectAsState()

        val includedAnime by downloadNewEpisodeCategoriesPref.collectAsState()
        val excludedAnime by downloadNewEpisodeCategoriesExcludePref.collectAsState()
        var showAnimeDialog by rememberSaveable { mutableStateOf(false) }
        if (showAnimeDialog) {
            TriStateListDialog(
                title = stringResource(MR.strings.anime_categories),
                message = stringResource(MR.strings.pref_download_new_categories_details),
                items = allAnimeCategories,
                initialChecked = includedAnime.mapNotNull { id -> allAnimeCategories.find { it.id.toString() == id } },
                initialInversed = excludedAnime.mapNotNull { id -> allAnimeCategories.find { it.id.toString() == id } },
                itemLabel = { it.visualName },
                onDismissRequest = { showAnimeDialog = false },
                onValueChanged = { newIncluded, newExcluded ->
                    downloadNewEpisodeCategoriesPref.set(
                        newIncluded.fastMap { it.id.toString() }.toSet(),
                    )
                    downloadNewEpisodeCategoriesExcludePref.set(
                        newExcluded.fastMap { it.id.toString() }.toSet(),
                    )
                    showAnimeDialog = false
                },
            )
        }

        val downloadNewChaptersPref = downloadPreferences.downloadNewChapters()
        val downloadNewUnreadChaptersOnlyPref = downloadPreferences.downloadNewUnreadChaptersOnly()
        val downloadNewChapterCategoriesPref = downloadPreferences.downloadNewChapterCategories()
        val downloadNewChapterCategoriesExcludePref = downloadPreferences.downloadNewChapterCategoriesExclude()

        val downloadNewChapters by downloadNewChaptersPref.collectAsState()

        val included by downloadNewChapterCategoriesPref.collectAsState()
        val excluded by downloadNewChapterCategoriesExcludePref.collectAsState()
        var showDialog by rememberSaveable { mutableStateOf(false) }
        if (showDialog) {
            TriStateListDialog(
                title = stringResource(MR.strings.manga_categories),
                message = stringResource(MR.strings.pref_download_new_categories_details),
                items = allMangaCategories,
                initialChecked = included.mapNotNull { id -> allMangaCategories.find { it.id.toString() == id } },
                initialInversed = excluded.mapNotNull { id -> allMangaCategories.find { it.id.toString() == id } },
                itemLabel = { it.visualName },
                onDismissRequest = { showDialog = false },
                onValueChanged = { newIncluded, newExcluded ->
                    downloadNewChapterCategoriesPref.set(
                        newIncluded.fastMap { it.id.toString() }.toSet(),
                    )
                    downloadNewChapterCategoriesExcludePref.set(
                        newExcluded.fastMap { it.id.toString() }.toSet(),
                    )
                    showDialog = false
                },
            )
        }

        return Preference.PreferenceGroup(
            title = stringResource(MR.strings.pref_category_auto_download),
            preferenceItems = persistentListOf(
                Preference.PreferenceItem.SwitchPreference(
                    preference = downloadNewEpisodesPref,
                    title = stringResource(MR.strings.pref_download_new_episodes),
                ),
                Preference.PreferenceItem.SwitchPreference(
                    preference = downloadNewUnseenEpisodesOnlyPref,
                    title = stringResource(MR.strings.pref_download_new_unseen_episodes_only),
                    enabled = downloadNewEpisodes,
                ),
                Preference.PreferenceItem.TextPreference(
                    title = stringResource(MR.strings.anime_categories),
                    subtitle = getCategoriesLabel(
                        allCategories = allAnimeCategories,
                        included = includedAnime,
                        excluded = excludedAnime,
                    ),
                    enabled = downloadNewEpisodes,
                    onClick = { showAnimeDialog = true },
                ),
                Preference.PreferenceItem.SwitchPreference(
                    preference = downloadNewChaptersPref,
                    title = stringResource(MR.strings.pref_download_new),
                ),
                Preference.PreferenceItem.SwitchPreference(
                    preference = downloadNewUnreadChaptersOnlyPref,
                    title = stringResource(MR.strings.pref_download_new_unread_chapters_only),
                    enabled = downloadNewChapters,
                ),
                Preference.PreferenceItem.TextPreference(
                    title = stringResource(MR.strings.manga_categories),
                    subtitle = getCategoriesLabel(
                        allCategories = allMangaCategories,
                        included = included,
                        excluded = excluded,
                    ),
                    enabled = downloadNewChapters,
                    onClick = { showDialog = true },
                ),
            ),
        )
    }

    @Composable
    private fun getDownloadAheadGroup(
        downloadPreferences: DownloadPreferences,
    ): Preference.PreferenceGroup {
        return Preference.PreferenceGroup(
            title = stringResource(MR.strings.download_ahead),
            preferenceItems = persistentListOf(
                Preference.PreferenceItem.ListPreference(
                    preference = downloadPreferences.autoDownloadWhileWatching(),
                    entries = listOf(0, 2, 3, 5, 10)
                        .associateWith {
                            if (it == 0) {
                                stringResource(MR.strings.disabled)
                            } else {
                                pluralStringResource(MR.plurals.next_unseen_episodes, count = it, it)
                            }
                        }
                        .toImmutableMap(),
                    title = stringResource(MR.strings.auto_download_while_watching),
                ),
                Preference.PreferenceItem.ListPreference(
                    preference = downloadPreferences.autoDownloadWhileReading(),
                    entries = listOf(0, 2, 3, 5, 10)
                        .associateWith {
                            if (it == 0) {
                                stringResource(MR.strings.disabled)
                            } else {
                                pluralStringResource(MR.plurals.next_unread_chapters, count = it, it)
                            }
                        }
                        .toImmutableMap(),
                    title = stringResource(MR.strings.auto_download_while_reading),
                ),
                Preference.PreferenceItem.InfoPreference(
                    stringResource(MR.strings.download_ahead_info),
                ),
            ),
        )
    }

    @Composable
    private fun getExternalDownloaderGroup(
        downloadPreferences: DownloadPreferences,
        basePreferences: BasePreferences,
    ): Preference.PreferenceGroup {
        val useExternalDownloader = downloadPreferences.useExternalDownloader()
        val externalDownloaderPreference = downloadPreferences.externalDownloaderSelection()

        val pm = basePreferences.context.packageManager
        val installedPackages = pm.getInstalledPackages(0)
        val supportedDownloaders = installedPackages.filter {
            when (it.packageName) {
                "idm.internet.download.manager" -> true
                "idm.internet.download.manager.plus" -> true
                "idm.internet.download.manager.adm.lite" -> true
                "com.dv.adm" -> true
                else -> false
            }
        }
        val packageNames = supportedDownloaders.map { it.packageName }
        val packageNamesReadable = supportedDownloaders
            .map { pm.getApplicationLabel(it.applicationInfo!!).toString() }

        val packageNamesMap: Map<String, String> =
            mapOf("" to "None") + packageNames.zip(packageNamesReadable).toMap()

        return Preference.PreferenceGroup(
            title = stringResource(MR.strings.pref_category_external_downloader),
            preferenceItems = persistentListOf(
                Preference.PreferenceItem.SwitchPreference(
                    preference = useExternalDownloader,
                    title = stringResource(MR.strings.pref_use_external_downloader),
                ),
                Preference.PreferenceItem.ListPreference(
                    preference = externalDownloaderPreference,
                    entries = packageNamesMap.toPersistentMap(),
                    title = stringResource(MR.strings.pref_external_downloader_selection),
                ),
            ),
        )
    }

    @Composable
    private fun DownloadLimitDialog(
        initialValue: Int,
        onDismissRequest: () -> Unit,
        onValueChanged: (newValue: Int) -> Unit,
        onConfirm: () -> Unit,
    ) {
        AlertDialog(
            onDismissRequest = onDismissRequest,
            title = { Text(stringResource(MR.strings.download_speed_limit)) },
            text = {
                Column {
                    Row(
                        modifier = Modifier
                            .padding(bottom = MaterialTheme.padding.medium)
                            .fillMaxWidth(),
                        verticalAlignment = Alignment.CenterVertically,
                        horizontalArrangement = Arrangement.SpaceEvenly,
                    ) {
                        OutlinedNumericChooser(
                            label = stringResource(MR.strings.download_speed_limit),
                            placeholder = "0",
                            suffix = "KiB/s",
                            value = initialValue,
                            step = 100,
                            min = 0,
                            onValueChanged = onValueChanged,
                        )
                    }
                    Text(text = stringResource(MR.strings.download_speed_limit_hint))
                }
            },
            dismissButton = {
                TextButton(onClick = onDismissRequest) {
                    Text(text = stringResource(MR.strings.action_cancel))
                }
            },
            confirmButton = {
                TextButton(
                    onClick = {
                        onConfirm()
                    },
                ) {
                    Text(text = stringResource(MR.strings.action_ok))
                }
            },
        )
    }
}<|MERGE_RESOLUTION|>--- conflicted
+++ resolved
@@ -182,12 +182,7 @@
         categories: () -> List<Category>,
     ): Preference.PreferenceItem.MultiSelectListPreference {
         return Preference.PreferenceItem.MultiSelectListPreference(
-<<<<<<< HEAD
-            pref = downloadPreferences.removeExcludeAnimeCategories(),
-            title = stringResource(MR.strings.pref_remove_exclude_categories_anime),
-=======
-            preference = downloadPreferences.removeExcludeCategories(),
->>>>>>> 0697aad3
+            preference = downloadPreferences.removeExcludeAnimeCategories(),
             entries = categories()
                 .associate { it.id.toString() to it.visualName }
                 .toImmutableMap(),
