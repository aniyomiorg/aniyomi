--- conflicted
+++ resolved
@@ -16,6 +16,8 @@
 import kotlinx.collections.immutable.persistentListOf
 import kotlinx.collections.immutable.persistentMapOf
 import kotlinx.collections.immutable.toImmutableMap
+import kotlinx.collections.immutable.toPersistentMap
+import kotlinx.collections.immutable.toPersistentSet
 import kotlinx.coroutines.runBlocking
 import tachiyomi.domain.category.anime.interactor.GetAnimeCategories
 import tachiyomi.domain.category.manga.interactor.GetMangaCategories
@@ -65,7 +67,7 @@
             Preference.PreferenceItem.ListPreference(
                 pref = downloadPreferences.numberOfDownloads(),
                 title = stringResource(MR.strings.pref_download_slots),
-                entries = (1..5).associateWith { it.toString() },
+                entries = (1..5).associateWith { it.toString() }.toImmutableMap(),
             ),
             Preference.PreferenceItem.InfoPreference(stringResource(MR.strings.download_slots_info)),
             getDeleteChaptersGroup(
@@ -128,15 +130,10 @@
     ): Preference.PreferenceItem.MultiSelectListPreference {
         return Preference.PreferenceItem.MultiSelectListPreference(
             pref = downloadPreferences.removeExcludeCategories(),
-<<<<<<< HEAD
             title = stringResource(MR.strings.pref_remove_exclude_categories_manga),
-            entries = categories().associate { it.id.toString() to it.visualName },
-=======
-            title = stringResource(MR.strings.pref_remove_exclude_categories),
             entries = categories()
                 .associate { it.id.toString() to it.visualName }
                 .toImmutableMap(),
->>>>>>> a3ef3604
         )
     }
 
@@ -251,32 +248,6 @@
                 Preference.PreferenceItem.ListPreference(
                     pref = downloadPreferences.autoDownloadWhileReading(),
                     title = stringResource(MR.strings.auto_download_while_reading),
-<<<<<<< HEAD
-                    entries = listOf(0, 2, 3, 5, 10).associateWith {
-                        if (it == 0) {
-                            stringResource(MR.strings.disabled)
-                        } else {
-                            pluralStringResource(
-                                MR.plurals.next_unread_chapters,
-                                count = it,
-                                it,
-                            )
-                        }
-                    },
-                ),
-                Preference.PreferenceItem.ListPreference(
-                    pref = downloadPreferences.autoDownloadWhileWatching(),
-                    title = stringResource(MR.strings.auto_download_while_watching),
-                    entries = listOf(0, 2, 3, 5, 10).associateWith {
-                        if (it == 0) {
-                            stringResource(MR.strings.disabled)
-                        } else {
-                            pluralStringResource(
-                                MR.plurals.next_unseen_episodes,
-                                count = it,
-                                it,
-                            )
-=======
                     entries = listOf(0, 2, 3, 5, 10)
                         .associateWith {
                             if (it == 0) {
@@ -284,7 +255,19 @@
                             } else {
                                 pluralStringResource(MR.plurals.next_unread_chapters, count = it, it)
                             }
->>>>>>> a3ef3604
+                        }
+                        .toImmutableMap(),
+                ),
+                Preference.PreferenceItem.ListPreference(
+                    pref = downloadPreferences.autoDownloadWhileWatching(),
+                    title = stringResource(MR.strings.auto_download_while_watching),
+                    entries = listOf(0, 2, 3, 5, 10)
+                        .associateWith {
+                            if (it == 0) {
+                                stringResource(MR.strings.disabled)
+                            } else {
+                                pluralStringResource(MR.plurals.next_unseen_episodes, count = it, it)
+                            }
                         }
                         .toImmutableMap(),
                 ),
@@ -319,12 +302,11 @@
             .map { pm.getApplicationLabel(it.applicationInfo).toString() }
 
         val packageNamesMap: Map<String, String> =
-            packageNames.zip(packageNamesReadable)
-                .toMap()
+            mapOf("" to "None") + packageNames.zip(packageNamesReadable).toMap()
 
         return Preference.PreferenceGroup(
             title = stringResource(MR.strings.pref_category_external_downloader),
-            preferenceItems = listOf(
+            preferenceItems = persistentListOf(
                 Preference.PreferenceItem.SwitchPreference(
                     pref = useExternalDownloader,
                     title = stringResource(MR.strings.pref_use_external_downloader),
@@ -332,7 +314,7 @@
                 Preference.PreferenceItem.ListPreference(
                     pref = externalDownloaderPreference,
                     title = stringResource(MR.strings.pref_external_downloader_selection),
-                    entries = mapOf("" to "None") + packageNamesMap,
+                    entries = packageNamesMap.toPersistentMap(),
                 ),
             ),
         )
