package eu.kanade.presentation.more.settings.screen

import android.content.Context
import androidx.compose.foundation.layout.Arrangement
import androidx.compose.foundation.layout.Column
import androidx.compose.foundation.layout.Row
import androidx.compose.foundation.layout.RowScope
import androidx.compose.foundation.layout.fillMaxWidth
import androidx.compose.foundation.text.KeyboardOptions
import androidx.compose.material.icons.Icons
import androidx.compose.material.icons.filled.Visibility
import androidx.compose.material.icons.filled.VisibilityOff
import androidx.compose.material.icons.outlined.Close
import androidx.compose.material.icons.outlined.HelpOutline
import androidx.compose.material3.AlertDialog
import androidx.compose.material3.Button
import androidx.compose.material3.ButtonDefaults
import androidx.compose.material3.Icon
import androidx.compose.material3.IconButton
import androidx.compose.material3.MaterialTheme
import androidx.compose.material3.OutlinedButton
import androidx.compose.material3.OutlinedTextField
import androidx.compose.material3.Text
import androidx.compose.runtime.Composable
import androidx.compose.runtime.ReadOnlyComposable
import androidx.compose.runtime.getValue
import androidx.compose.runtime.mutableStateOf
import androidx.compose.runtime.remember
import androidx.compose.runtime.rememberCoroutineScope
import androidx.compose.runtime.setValue
import androidx.compose.ui.Alignment
import androidx.compose.ui.Modifier
import androidx.compose.ui.platform.LocalContext
import androidx.compose.ui.platform.LocalUriHandler
import androidx.compose.ui.text.input.ImeAction
import androidx.compose.ui.text.input.KeyboardType
import androidx.compose.ui.text.input.PasswordVisualTransformation
import androidx.compose.ui.text.input.TextFieldValue
import androidx.compose.ui.text.input.VisualTransformation
import androidx.compose.ui.text.style.TextAlign
import androidx.compose.ui.unit.dp
import dev.icerock.moko.resources.StringResource
import eu.kanade.domain.track.service.TrackPreferences
import eu.kanade.presentation.more.settings.Preference
import eu.kanade.tachiyomi.data.track.EnhancedMangaTracker
import eu.kanade.tachiyomi.data.track.Tracker
import eu.kanade.tachiyomi.data.track.TrackerManager
import eu.kanade.tachiyomi.data.track.anilist.AnilistApi
import eu.kanade.tachiyomi.data.track.bangumi.BangumiApi
import eu.kanade.tachiyomi.data.track.myanimelist.MyAnimeListApi
import eu.kanade.tachiyomi.data.track.shikimori.ShikimoriApi
import eu.kanade.tachiyomi.data.track.simkl.SimklApi
import eu.kanade.tachiyomi.util.system.openInBrowser
import eu.kanade.tachiyomi.util.system.toast
<<<<<<< HEAD
import tachiyomi.core.i18n.stringResource
=======
import kotlinx.collections.immutable.persistentListOf
import kotlinx.collections.immutable.toImmutableList
>>>>>>> a3ef3604
import tachiyomi.core.util.lang.launchIO
import tachiyomi.core.util.lang.withUIContext
import tachiyomi.domain.source.manga.service.MangaSourceManager
import tachiyomi.i18n.MR
import tachiyomi.presentation.core.components.material.padding
import tachiyomi.presentation.core.i18n.stringResource
import uy.kohesive.injekt.Injekt
import uy.kohesive.injekt.api.get

object SettingsTrackingScreen : SearchableSettings {

    @ReadOnlyComposable
    @Composable
    override fun getTitleRes() = MR.strings.pref_category_tracking

    @Composable
    override fun RowScope.AppBarAction() {
        val uriHandler = LocalUriHandler.current
        IconButton(onClick = { uriHandler.openUri("https://aniyomi.org/help/guides/tracking/") }) {
            Icon(
                imageVector = Icons.Outlined.HelpOutline,
                contentDescription = stringResource(MR.strings.tracking_guide),
            )
        }
    }

    @Composable
    override fun getPreferences(): List<Preference> {
        val context = LocalContext.current
        val trackPreferences = remember { Injekt.get<TrackPreferences>() }
        val trackerManager = remember { Injekt.get<TrackerManager>() }
        val sourceManager = remember { Injekt.get<MangaSourceManager>() }

        var dialog by remember { mutableStateOf<Any?>(null) }
        dialog?.run {
            when (this) {
                is LoginDialog -> {
                    TrackingLoginDialog(
                        tracker = tracker,
                        uNameStringRes = uNameStringRes,
                        onDismissRequest = { dialog = null },
                    )
                }
                is LogoutDialog -> {
                    TrackingLogoutDialog(
                        tracker = tracker,
                        onDismissRequest = { dialog = null },
                    )
                }
            }
        }

        val enhancedMangaTrackers = trackerManager.trackers
            .filter { it is EnhancedMangaTracker }
            .partition { service ->
                val acceptedMangaSources = (service as EnhancedMangaTracker).getAcceptedSources()
                sourceManager.getCatalogueSources().any { it::class.qualifiedName in acceptedMangaSources }
            }
        var enhancedMangaTrackerInfo = stringResource(MR.strings.enhanced_tracking_info)
        if (enhancedMangaTrackers.second.isNotEmpty()) {
            val missingMangaSourcesInfo = stringResource(
                MR.strings.enhanced_services_not_installed,
                enhancedMangaTrackers.second.joinToString { it.name },
            )
            enhancedMangaTrackerInfo += "\n\n$missingMangaSourcesInfo"
        }

        return listOf(
            Preference.PreferenceItem.SwitchPreference(
                pref = trackPreferences.autoUpdateTrack(),
                title = stringResource(MR.strings.pref_auto_update_manga_sync),
            ),
            Preference.PreferenceItem.SwitchPreference(
                pref = trackPreferences.trackOnAddingToLibrary(),
                title = stringResource(MR.strings.pref_track_on_add_library),
            ),
            Preference.PreferenceItem.SwitchPreference(
                pref = trackPreferences.showNextEpisodeAiringTime(),
                title = stringResource(MR.strings.pref_show_next_episode_airing_time),
            ),
            Preference.PreferenceGroup(
                title = stringResource(MR.strings.services),
                preferenceItems = persistentListOf(
                    Preference.PreferenceItem.TrackerPreference(
                        title = trackerManager.myAnimeList.name,
                        tracker = trackerManager.myAnimeList,
                        login = {
                            context.openInBrowser(
                                MyAnimeListApi.authUrl(),
                                forceDefaultBrowser = true,
                            )
                        },
                        logout = { dialog = LogoutDialog(trackerManager.myAnimeList) },
                    ),
                    Preference.PreferenceItem.TrackerPreference(
                        title = trackerManager.aniList.name,
                        tracker = trackerManager.aniList,
                        login = {
                            context.openInBrowser(
                                AnilistApi.authUrl(),
                                forceDefaultBrowser = true,
                            )
                        },
                        logout = { dialog = LogoutDialog(trackerManager.aniList) },
                    ),
                    Preference.PreferenceItem.TrackerPreference(
                        title = trackerManager.kitsu.name,
                        tracker = trackerManager.kitsu,
                        login = { dialog = LoginDialog(trackerManager.kitsu, MR.strings.email) },
                        logout = { dialog = LogoutDialog(trackerManager.kitsu) },
                    ),
                    Preference.PreferenceItem.TrackerPreference(
                        title = trackerManager.mangaUpdates.name,
                        tracker = trackerManager.mangaUpdates,
                        login = { dialog = LoginDialog(trackerManager.mangaUpdates, MR.strings.username) },
                        logout = { dialog = LogoutDialog(trackerManager.mangaUpdates) },
                    ),
                    Preference.PreferenceItem.TrackerPreference(
                        title = trackerManager.shikimori.name,
                        tracker = trackerManager.shikimori,
                        login = {
                            context.openInBrowser(
                                ShikimoriApi.authUrl(),
                                forceDefaultBrowser = true,
                            )
                        },
                        logout = { dialog = LogoutDialog(trackerManager.shikimori) },
                    ),
                    Preference.PreferenceItem.TrackerPreference(
                        title = trackerManager.simkl.name,
                        tracker = trackerManager.simkl,
                        login = {
                            context.openInBrowser(
                                SimklApi.authUrl(),
                                forceDefaultBrowser = true,
                            )
                        },
                        logout = { dialog = LogoutDialog(trackerManager.simkl) },
                    ),
                    Preference.PreferenceItem.TrackerPreference(
                        title = trackerManager.bangumi.name,
                        tracker = trackerManager.bangumi,
                        login = {
                            context.openInBrowser(
                                BangumiApi.authUrl(),
                                forceDefaultBrowser = true,
                            )
                        },
                        logout = { dialog = LogoutDialog(trackerManager.bangumi) },
                    ),
                    Preference.PreferenceItem.InfoPreference(stringResource(MR.strings.tracking_info)),
                ),
            ),
            Preference.PreferenceGroup(
                title = stringResource(MR.strings.enhanced_services),
<<<<<<< HEAD
                preferenceItems = enhancedMangaTrackers.first
                    .map { service ->
                        Preference.PreferenceItem.TrackerPreference(
                            title = service.name,
                            tracker = service,
                            login = { (service as EnhancedMangaTracker).loginNoop() },
                            logout = service::logout,
                        )
                    } + listOf(Preference.PreferenceItem.InfoPreference(enhancedMangaTrackerInfo)),

=======
                preferenceItems = (
                    enhancedTrackers.first
                        .map { service ->
                            Preference.PreferenceItem.TrackerPreference(
                                title = service.name,
                                tracker = service,
                                login = { (service as EnhancedTracker).loginNoop() },
                                logout = service::logout,
                            )
                        } + listOf(Preference.PreferenceItem.InfoPreference(enhancedTrackerInfo))
                    ).toImmutableList(),
>>>>>>> a3ef3604
            ),
        )
    }

    @Composable
    private fun TrackingLoginDialog(
        tracker: Tracker,
        uNameStringRes: StringResource,
        onDismissRequest: () -> Unit,
    ) {
        val context = LocalContext.current
        val scope = rememberCoroutineScope()

        var username by remember { mutableStateOf(TextFieldValue(tracker.getUsername())) }
        var password by remember { mutableStateOf(TextFieldValue(tracker.getPassword())) }
        var processing by remember { mutableStateOf(false) }
        var inputError by remember { mutableStateOf(false) }

        AlertDialog(
            onDismissRequest = onDismissRequest,
            title = {
                Row(verticalAlignment = Alignment.CenterVertically) {
                    Text(
                        text = stringResource(MR.strings.login_title, tracker.name),
                        modifier = Modifier.weight(1f),
                    )
                    IconButton(onClick = onDismissRequest) {
                        Icon(
                            imageVector = Icons.Outlined.Close,
                            contentDescription = stringResource(MR.strings.action_close),
                        )
                    }
                }
            },
            text = {
                Column(verticalArrangement = Arrangement.spacedBy(12.dp)) {
                    OutlinedTextField(
                        modifier = Modifier.fillMaxWidth(),
                        value = username,
                        onValueChange = { username = it },
                        label = { Text(text = stringResource(uNameStringRes)) },
                        keyboardOptions = KeyboardOptions(imeAction = ImeAction.Next),
                        singleLine = true,
                        isError = inputError && !processing,
                    )

                    var hidePassword by remember { mutableStateOf(true) }
                    OutlinedTextField(
                        modifier = Modifier.fillMaxWidth(),
                        value = password,
                        onValueChange = { password = it },
                        label = { Text(text = stringResource(MR.strings.password)) },
                        trailingIcon = {
                            IconButton(onClick = { hidePassword = !hidePassword }) {
                                Icon(
                                    imageVector = if (hidePassword) {
                                        Icons.Filled.Visibility
                                    } else {
                                        Icons.Filled.VisibilityOff
                                    },
                                    contentDescription = null,
                                )
                            }
                        },
                        visualTransformation = if (hidePassword) {
                            PasswordVisualTransformation()
                        } else {
                            VisualTransformation.None
                        },
                        keyboardOptions = KeyboardOptions(
                            keyboardType = KeyboardType.Password,
                            imeAction = ImeAction.Done,
                        ),
                        singleLine = true,
                        isError = inputError && !processing,
                    )
                }
            },
            confirmButton = {
                Button(
                    modifier = Modifier.fillMaxWidth(),
                    enabled = !processing && username.text.isNotBlank() && password.text.isNotBlank(),
                    onClick = {
                        scope.launchIO {
                            processing = true
                            val result = checkLogin(
                                context = context,
                                tracker = tracker,
                                username = username.text,
                                password = password.text,
                            )
                            inputError = !result
                            if (result) onDismissRequest()
                            processing = false
                        }
                    },
                ) {
                    val id = if (processing) MR.strings.loading else MR.strings.login
                    Text(text = stringResource(id))
                }
            },
        )
    }

    private suspend fun checkLogin(
        context: Context,
        tracker: Tracker,
        username: String,
        password: String,
    ): Boolean {
        return try {
            tracker.login(username, password)
            withUIContext { context.stringResource(MR.strings.login_success) }
            true
        } catch (e: Throwable) {
            tracker.logout()
            withUIContext { context.toast(e.message.toString()) }
            false
        }
    }

    @Composable
    private fun TrackingLogoutDialog(
        tracker: Tracker,
        onDismissRequest: () -> Unit,
    ) {
        val context = LocalContext.current
        AlertDialog(
            onDismissRequest = onDismissRequest,
            title = {
                Text(
                    text = stringResource(MR.strings.logout_title, tracker.name),
                    textAlign = TextAlign.Center,
                    modifier = Modifier.fillMaxWidth(),
                )
            },
            confirmButton = {
                Row(horizontalArrangement = Arrangement.spacedBy(MaterialTheme.padding.extraSmall)) {
                    OutlinedButton(
                        modifier = Modifier.weight(1f),
                        onClick = onDismissRequest,
                    ) {
                        Text(text = stringResource(MR.strings.action_cancel))
                    }
                    Button(
                        modifier = Modifier.weight(1f),
                        onClick = {
                            tracker.logout()
                            onDismissRequest()
                            context.stringResource(MR.strings.logout_success)
                        },
                        colors = ButtonDefaults.buttonColors(
                            containerColor = MaterialTheme.colorScheme.error,
                            contentColor = MaterialTheme.colorScheme.onError,
                        ),
                    ) {
                        Text(text = stringResource(MR.strings.logout))
                    }
                }
            },
        )
    }
}

private data class LoginDialog(
    val tracker: Tracker,
    val uNameStringRes: StringResource,
)

private data class LogoutDialog(
    val tracker: Tracker,
)<|MERGE_RESOLUTION|>--- conflicted
+++ resolved
@@ -52,12 +52,9 @@
 import eu.kanade.tachiyomi.data.track.simkl.SimklApi
 import eu.kanade.tachiyomi.util.system.openInBrowser
 import eu.kanade.tachiyomi.util.system.toast
-<<<<<<< HEAD
-import tachiyomi.core.i18n.stringResource
-=======
 import kotlinx.collections.immutable.persistentListOf
 import kotlinx.collections.immutable.toImmutableList
->>>>>>> a3ef3604
+import tachiyomi.core.i18n.stringResource
 import tachiyomi.core.util.lang.launchIO
 import tachiyomi.core.util.lang.withUIContext
 import tachiyomi.domain.source.manga.service.MangaSourceManager
@@ -213,30 +210,17 @@
             ),
             Preference.PreferenceGroup(
                 title = stringResource(MR.strings.enhanced_services),
-<<<<<<< HEAD
-                preferenceItems = enhancedMangaTrackers.first
-                    .map { service ->
-                        Preference.PreferenceItem.TrackerPreference(
-                            title = service.name,
-                            tracker = service,
-                            login = { (service as EnhancedMangaTracker).loginNoop() },
-                            logout = service::logout,
-                        )
-                    } + listOf(Preference.PreferenceItem.InfoPreference(enhancedMangaTrackerInfo)),
-
-=======
                 preferenceItems = (
-                    enhancedTrackers.first
+                    enhancedMangaTrackers.first
                         .map { service ->
                             Preference.PreferenceItem.TrackerPreference(
                                 title = service.name,
                                 tracker = service,
-                                login = { (service as EnhancedTracker).loginNoop() },
+                                login = { (service as EnhancedMangaTracker).loginNoop() },
                                 logout = service::logout,
                             )
-                        } + listOf(Preference.PreferenceItem.InfoPreference(enhancedTrackerInfo))
+                        } + listOf(Preference.PreferenceItem.InfoPreference(enhancedMangaTrackerInfo))
                     ).toImmutableList(),
->>>>>>> a3ef3604
             ),
         )
     }
