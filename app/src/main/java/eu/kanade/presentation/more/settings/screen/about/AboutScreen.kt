package eu.kanade.presentation.more.settings.screen.about

import android.content.Context
import androidx.compose.animation.AnimatedVisibility
import androidx.compose.foundation.layout.Arrangement
import androidx.compose.foundation.layout.Row
import androidx.compose.foundation.layout.fillMaxWidth
import androidx.compose.foundation.layout.padding
import androidx.compose.foundation.layout.size
import androidx.compose.material.icons.Icons
import androidx.compose.material.icons.outlined.Public
import androidx.compose.material3.CircularProgressIndicator
import androidx.compose.runtime.Composable
import androidx.compose.runtime.getValue
import androidx.compose.runtime.mutableStateOf
import androidx.compose.runtime.remember
import androidx.compose.runtime.rememberCoroutineScope
import androidx.compose.runtime.setValue
import androidx.compose.ui.Modifier
import androidx.compose.ui.platform.LocalContext
import androidx.compose.ui.platform.LocalUriHandler
import androidx.compose.ui.unit.dp
import cafe.adriel.voyager.navigator.LocalNavigator
import cafe.adriel.voyager.navigator.currentOrThrow
import eu.kanade.domain.ui.UiPreferences
import eu.kanade.presentation.components.AppBar
import eu.kanade.presentation.more.LogoHeader
import eu.kanade.presentation.more.settings.widget.TextPreferenceWidget
import eu.kanade.presentation.util.LocalBackPress
import eu.kanade.presentation.util.Screen
import eu.kanade.tachiyomi.BuildConfig
import eu.kanade.tachiyomi.data.updater.AppUpdateChecker
import eu.kanade.tachiyomi.data.updater.RELEASE_URL
import eu.kanade.tachiyomi.ui.more.NewUpdateScreen
import eu.kanade.tachiyomi.util.CrashLogUtil
import eu.kanade.tachiyomi.util.lang.toDateTimestampString
import eu.kanade.tachiyomi.util.system.copyToClipboard
import eu.kanade.tachiyomi.util.system.toast
import kotlinx.coroutines.launch
import logcat.LogPriority
import tachiyomi.core.i18n.stringResource
import tachiyomi.core.util.lang.withIOContext
import tachiyomi.core.util.lang.withUIContext
import tachiyomi.core.util.system.logcat
import tachiyomi.domain.release.interactor.GetApplicationRelease
import tachiyomi.i18n.MR
import tachiyomi.presentation.core.components.LinkIcon
import tachiyomi.presentation.core.components.ScrollbarLazyColumn
import tachiyomi.presentation.core.components.material.Scaffold
import tachiyomi.presentation.core.i18n.stringResource
import tachiyomi.presentation.core.icons.CustomIcons
import tachiyomi.presentation.core.icons.Discord
import tachiyomi.presentation.core.icons.Github
import uy.kohesive.injekt.Injekt
import uy.kohesive.injekt.api.get
import java.text.DateFormat
import java.text.SimpleDateFormat
import java.util.Locale
import java.util.TimeZone

object AboutScreen : Screen() {

    @Composable
    override fun Content() {
        val scope = rememberCoroutineScope()
        val context = LocalContext.current
        val uriHandler = LocalUriHandler.current
        val handleBack = LocalBackPress.current
        val navigator = LocalNavigator.currentOrThrow
        var isCheckingUpdates by remember { mutableStateOf(false) }

        Scaffold(
            topBar = { scrollBehavior ->
                AppBar(
                    title = stringResource(MR.strings.pref_category_about),
                    navigateUp = if (handleBack != null) handleBack::invoke else null,
                    scrollBehavior = scrollBehavior,
                )
            },
        ) { contentPadding ->
            ScrollbarLazyColumn(
                contentPadding = contentPadding,
            ) {
                item {
                    LogoHeader()
                }

                item {
                    TextPreferenceWidget(
                        title = stringResource(MR.strings.version),
                        subtitle = getVersionName(withBuildDate = true),
                        onPreferenceClick = {
                            val deviceInfo = CrashLogUtil(context).getDebugInfo()
                            context.copyToClipboard("Debug information", deviceInfo)
                        },
                    )
                }

                if (BuildConfig.INCLUDE_UPDATER) {
                    item {
                        TextPreferenceWidget(
                            title = stringResource(MR.strings.check_for_updates),
                            widget = {
                                AnimatedVisibility(visible = isCheckingUpdates) {
                                    CircularProgressIndicator(
                                        modifier = Modifier.size(28.dp),
                                        strokeWidth = 3.dp,
                                    )
                                }
                            },
                            onPreferenceClick = {
                                if (!isCheckingUpdates) {
                                    scope.launch {
                                        isCheckingUpdates = true

                                        checkVersion(
                                            context = context,
                                            onAvailableUpdate = { result ->
                                                val updateScreen = NewUpdateScreen(
                                                    versionName = result.release.version,
                                                    changelogInfo = result.release.info,
                                                    releaseLink = result.release.releaseLink,
                                                    downloadLink = result.release.getDownloadLink(),
                                                )
                                                navigator.push(updateScreen)
                                            },
                                            onFinish = {
                                                isCheckingUpdates = false
                                            },
                                        )
                                    }
                                }
                            },
                        )
                    }
                }

                if (!BuildConfig.DEBUG) {
                    item {
                        TextPreferenceWidget(
                            title = stringResource(MR.strings.whats_new),
                            onPreferenceClick = { uriHandler.openUri(RELEASE_URL) },
                        )
                    }
                }

                item {
                    TextPreferenceWidget(
                        title = stringResource(MR.strings.help_translate),
                        onPreferenceClick = {
                            uriHandler.openUri(
                                "https://aniyomi.org/docs/contribute#translation",
                            )
                        },
                    )
                }

                item {
                    TextPreferenceWidget(
                        title = stringResource(MR.strings.licenses),
                        onPreferenceClick = { navigator.push(OpenSourceLicensesScreen()) },
                    )
                }

                item {
                    TextPreferenceWidget(
                        title = stringResource(MR.strings.privacy_policy),
                        onPreferenceClick = { uriHandler.openUri("https://aniyomi.org/privacy/") },
                    )
                }

                item {
                    Row(
                        modifier = Modifier
                            .fillMaxWidth()
                            .padding(vertical = 8.dp),
                        horizontalArrangement = Arrangement.Center,
                    ) {
                        LinkIcon(
                            label = stringResource(MR.strings.website),
                            icon = Icons.Outlined.Public,
                            url = "https://akiled.org",
                        )
                        LinkIcon(
                            label = "Discord",
                            icon = CustomIcons.Discord,
<<<<<<< HEAD
                            url = "https://discord.gg/s82Vu589Ya",
=======
                            url = "https://discord.gg/wPRFW6ccDE",
>>>>>>> 0ee66b81
                        )
                        LinkIcon(
                            label = "GitHub",
                            icon = CustomIcons.Github,
<<<<<<< HEAD
                            url = "https://github.com/LuftVerbot/kuukiyomi",
=======
                            url = "https://github.com/Dark25/animetail2",
>>>>>>> 0ee66b81
                        )
                    }
                }
            }
        }
    }

    /**
     * Checks version and shows a user prompt if an update is available.
     */
    private suspend fun checkVersion(
        context: Context,
        onAvailableUpdate: (GetApplicationRelease.Result.NewUpdate) -> Unit,
        onFinish: () -> Unit,
    ) {
        val updateChecker = AppUpdateChecker()
        withUIContext {
            try {
                when (
                    val result = withIOContext {
                        updateChecker.checkForUpdate(
                            context,
                            forceCheck = true,
                        )
                    }
                ) {
                    is GetApplicationRelease.Result.NewUpdate -> {
                        onAvailableUpdate(result)
                    }
                    is GetApplicationRelease.Result.NoNewUpdate -> {
                        context.toast(context.stringResource(MR.strings.update_check_no_new_updates))
                    }
                    is GetApplicationRelease.Result.OsTooOld -> {
                        context.toast(context.stringResource(MR.strings.update_check_eol))
                    }
                    else -> {}
                }
            } catch (e: Exception) {
                context.toast(e.message)
                logcat(LogPriority.ERROR, e)
            } finally {
                onFinish()
            }
        }
    }

    fun getVersionName(withBuildDate: Boolean): String {
        return when {
            BuildConfig.DEBUG -> {
                "Debug ${BuildConfig.COMMIT_SHA}".let {
                    if (withBuildDate) {
                        "$it (${getFormattedBuildTime()})"
                    } else {
                        it
                    }
                }
            }
            BuildConfig.PREVIEW -> {
                "Preview r${BuildConfig.COMMIT_COUNT}".let {
                    if (withBuildDate) {
                        "$it (${BuildConfig.COMMIT_SHA}, ${getFormattedBuildTime()})"
                    } else {
                        "$it (${BuildConfig.COMMIT_SHA})"
                    }
                }
            }
            else -> {
                "Stable ${BuildConfig.VERSION_NAME}".let {
                    if (withBuildDate) {
                        "$it (${getFormattedBuildTime()})"
                    } else {
                        it
                    }
                }
            }
        }
    }

    internal fun getFormattedBuildTime(): String {
        return try {
            val inputDf = SimpleDateFormat("yyyy-MM-dd'T'HH:mm'Z'", Locale.US)
            inputDf.timeZone = TimeZone.getTimeZone("UTC")
            val buildTime = inputDf.parse(BuildConfig.BUILD_TIME)

            val outputDf = DateFormat.getDateTimeInstance(
                DateFormat.MEDIUM,
                DateFormat.SHORT,
                Locale.getDefault(),
            )
            outputDf.timeZone = TimeZone.getDefault()

            buildTime!!.toDateTimestampString(
                UiPreferences.dateFormat(Injekt.get<UiPreferences>().dateFormat().get()),
            )
        } catch (e: Exception) {
            BuildConfig.BUILD_TIME
        }
    }
}<|MERGE_RESOLUTION|>--- conflicted
+++ resolved
@@ -184,20 +184,12 @@
                         LinkIcon(
                             label = "Discord",
                             icon = CustomIcons.Discord,
-<<<<<<< HEAD
-                            url = "https://discord.gg/s82Vu589Ya",
-=======
                             url = "https://discord.gg/wPRFW6ccDE",
->>>>>>> 0ee66b81
                         )
                         LinkIcon(
                             label = "GitHub",
                             icon = CustomIcons.Github,
-<<<<<<< HEAD
-                            url = "https://github.com/LuftVerbot/kuukiyomi",
-=======
                             url = "https://github.com/Dark25/animetail2",
->>>>>>> 0ee66b81
                         )
                     }
                 }
