package eu.kanade.presentation.more.settings.screen.about

import android.content.Context
import androidx.compose.animation.AnimatedVisibility
import androidx.compose.foundation.layout.Arrangement
import androidx.compose.foundation.layout.Row
import androidx.compose.foundation.layout.fillMaxWidth
import androidx.compose.foundation.layout.padding
import androidx.compose.foundation.layout.size
import androidx.compose.material.icons.Icons
import androidx.compose.material.icons.outlined.Public
import androidx.compose.material3.CircularProgressIndicator
import androidx.compose.runtime.Composable
import androidx.compose.runtime.getValue
import androidx.compose.runtime.mutableStateOf
import androidx.compose.runtime.remember
import androidx.compose.runtime.rememberCoroutineScope
import androidx.compose.runtime.setValue
import androidx.compose.ui.Modifier
import androidx.compose.ui.platform.LocalContext
import androidx.compose.ui.platform.LocalUriHandler
import androidx.compose.ui.unit.dp
import cafe.adriel.voyager.navigator.LocalNavigator
import cafe.adriel.voyager.navigator.currentOrThrow
import eu.kanade.domain.ui.UiPreferences
import eu.kanade.presentation.components.AppBar
import eu.kanade.presentation.more.LogoHeader
import eu.kanade.presentation.more.settings.widget.TextPreferenceWidget
import eu.kanade.presentation.util.LocalBackPress
import eu.kanade.presentation.util.Screen
import eu.kanade.tachiyomi.BuildConfig
import eu.kanade.tachiyomi.data.updater.AppUpdateChecker
import eu.kanade.tachiyomi.data.updater.RELEASE_URL
import eu.kanade.tachiyomi.ui.more.NewUpdateScreen
import eu.kanade.tachiyomi.util.CrashLogUtil
import eu.kanade.tachiyomi.util.lang.toDateTimestampString
import eu.kanade.tachiyomi.util.system.copyToClipboard
import eu.kanade.tachiyomi.util.system.toast
import kotlinx.coroutines.launch
import logcat.LogPriority
import tachiyomi.core.i18n.stringResource
import tachiyomi.core.util.lang.withIOContext
import tachiyomi.core.util.lang.withUIContext
import tachiyomi.core.util.system.logcat
import tachiyomi.domain.release.interactor.GetApplicationRelease
import tachiyomi.i18n.MR
import tachiyomi.presentation.core.components.LinkIcon
import tachiyomi.presentation.core.components.ScrollbarLazyColumn
import tachiyomi.presentation.core.components.material.Scaffold
import tachiyomi.presentation.core.i18n.stringResource
import tachiyomi.presentation.core.icons.CustomIcons
import tachiyomi.presentation.core.icons.Discord
import tachiyomi.presentation.core.icons.Github
import uy.kohesive.injekt.Injekt
import uy.kohesive.injekt.api.get
import java.text.DateFormat
import java.text.SimpleDateFormat
import java.util.Locale
import java.util.TimeZone

object AboutScreen : Screen() {

    @Composable
    override fun Content() {
        val scope = rememberCoroutineScope()
        val context = LocalContext.current
        val uriHandler = LocalUriHandler.current
        val handleBack = LocalBackPress.current
        val navigator = LocalNavigator.currentOrThrow
        var isCheckingUpdates by remember { mutableStateOf(false) }

        Scaffold(
            topBar = { scrollBehavior ->
                AppBar(
                    title = stringResource(MR.strings.pref_category_about),
                    navigateUp = if (handleBack != null) handleBack::invoke else null,
                    scrollBehavior = scrollBehavior,
                )
            },
        ) { contentPadding ->
            ScrollbarLazyColumn(
                contentPadding = contentPadding,
            ) {
                item {
                    LogoHeader()
                }

                item {
                    TextPreferenceWidget(
                        title = stringResource(MR.strings.version),
                        subtitle = getVersionName(withBuildDate = true),
                        onPreferenceClick = {
                            val deviceInfo = CrashLogUtil(context).getDebugInfo()
                            context.copyToClipboard("Debug information", deviceInfo)
                        },
                    )
                }

                if (BuildConfig.INCLUDE_UPDATER) {
                    item {
                        TextPreferenceWidget(
                            title = stringResource(MR.strings.check_for_updates),
                            widget = {
                                AnimatedVisibility(visible = isCheckingUpdates) {
                                    CircularProgressIndicator(
                                        modifier = Modifier.size(28.dp),
                                        strokeWidth = 3.dp,
                                    )
                                }
                            },
                            onPreferenceClick = {
                                if (!isCheckingUpdates) {
                                    scope.launch {
                                        isCheckingUpdates = true

                                        checkVersion(
                                            context = context,
                                            onAvailableUpdate = { result ->
                                                val updateScreen = NewUpdateScreen(
                                                    versionName = result.release.version,
                                                    changelogInfo = result.release.info,
                                                    releaseLink = result.release.releaseLink,
                                                    downloadLink = result.release.getDownloadLink(),
                                                )
                                                navigator.push(updateScreen)
                                            },
                                            onFinish = {
                                                isCheckingUpdates = false
                                            },
                                        )
                                    }
                                }
                            },
                        )
                    }
                }

                if (!BuildConfig.DEBUG) {
                    item {
                        TextPreferenceWidget(
                            title = stringResource(MR.strings.whats_new),
                            onPreferenceClick = { uriHandler.openUri(RELEASE_URL) },
                        )
                    }
                }

                item {
                    TextPreferenceWidget(
                        title = stringResource(MR.strings.help_translate),
                        onPreferenceClick = {
                            uriHandler.openUri(
                                "https://aniyomi.org/docs/contribute#translation",
                            )
                        },
                    )
                }

                item {
                    TextPreferenceWidget(
                        title = stringResource(MR.strings.licenses),
                        onPreferenceClick = { navigator.push(OpenSourceLicensesScreen()) },
                    )
                }

                item {
                    TextPreferenceWidget(
                        title = stringResource(MR.strings.privacy_policy),
                        onPreferenceClick = { uriHandler.openUri("https://aniyomi.org/privacy/") },
                    )
                }

                item {
                    Row(
                        modifier = Modifier
                            .fillMaxWidth()
                            .padding(vertical = 8.dp),
                        horizontalArrangement = Arrangement.Center,
                    ) {
                        LinkIcon(
                            label = stringResource(MR.strings.website),
                            icon = Icons.Outlined.Public,
                            url = "https://akiled.org",
                        )
                        LinkIcon(
                            label = "Discord",
                            icon = CustomIcons.Discord,
<<<<<<< HEAD
                            url = "https://discord.gg/s82Vu589Ya",
=======
                            url = "https://discord.gg/wPRFW6ccDE",
>>>>>>> 422a0c64
                        )
                        LinkIcon(
                            label = "GitHub",
                            icon = CustomIcons.Github,
<<<<<<< HEAD
                            url = "https://github.com/LuftVerbot/kuukiyomi",
=======
                            url = "https://github.com/Dark25/animetail2",
>>>>>>> 422a0c64
                        )
                    }
                }
            }
        }
    }

    /**
     * Checks version and shows a user prompt if an update is available.
     */
    private suspend fun checkVersion(
        context: Context,
        onAvailableUpdate: (GetApplicationRelease.Result.NewUpdate) -> Unit,
        onFinish: () -> Unit,
    ) {
        val updateChecker = AppUpdateChecker(context)
        withUIContext {
            try {
                when (
                    val result = withIOContext {
                        updateChecker.checkForUpdates(
                            forceCheck = true,
                        )
                    }
                ) {
                    is GetApplicationRelease.Result.NewUpdate -> {
                        onAvailableUpdate(result)
                    }
                    is GetApplicationRelease.Result.NoNewUpdate -> {
                        context.toast(MR.strings.update_check_no_new_updates)
                    }
                    is GetApplicationRelease.Result.OsTooOld -> {
                        context.toast(MR.strings.update_check_eol)
                    }
                    else -> {}
                }
            } catch (e: Exception) {
                context.toast(e.message)
                logcat(LogPriority.ERROR, e)
            } finally {
                onFinish()
            }
        }
    }

    fun getVersionName(withBuildDate: Boolean): String {
        return when {
            BuildConfig.DEBUG -> {
                "Debug ${BuildConfig.COMMIT_SHA}".let {
                    if (withBuildDate) {
                        "$it (${getFormattedBuildTime()})"
                    } else {
                        it
                    }
                }
            }
            BuildConfig.PREVIEW -> {
                "Preview r${BuildConfig.COMMIT_COUNT}".let {
                    if (withBuildDate) {
                        "$it (${BuildConfig.COMMIT_SHA}, ${getFormattedBuildTime()})"
                    } else {
                        "$it (${BuildConfig.COMMIT_SHA})"
                    }
                }
            }
            else -> {
                "Stable ${BuildConfig.VERSION_NAME}".let {
                    if (withBuildDate) {
                        "$it (${getFormattedBuildTime()})"
                    } else {
                        it
                    }
                }
            }
        }
    }

    internal fun getFormattedBuildTime(): String {
        return try {
            val inputDf = SimpleDateFormat("yyyy-MM-dd'T'HH:mm'Z'", Locale.US)
            inputDf.timeZone = TimeZone.getTimeZone("UTC")
            val buildTime = inputDf.parse(BuildConfig.BUILD_TIME)

            val outputDf = DateFormat.getDateTimeInstance(
                DateFormat.MEDIUM,
                DateFormat.SHORT,
                Locale.getDefault(),
            )
            outputDf.timeZone = TimeZone.getDefault()

            buildTime!!.toDateTimestampString(
                UiPreferences.dateFormat(Injekt.get<UiPreferences>().dateFormat().get()),
            )
        } catch (e: Exception) {
            BuildConfig.BUILD_TIME
        }
    }
}<|MERGE_RESOLUTION|>--- conflicted
+++ resolved
@@ -184,20 +184,12 @@
                         LinkIcon(
                             label = "Discord",
                             icon = CustomIcons.Discord,
-<<<<<<< HEAD
-                            url = "https://discord.gg/s82Vu589Ya",
-=======
                             url = "https://discord.gg/wPRFW6ccDE",
->>>>>>> 422a0c64
                         )
                         LinkIcon(
                             label = "GitHub",
                             icon = CustomIcons.Github,
-<<<<<<< HEAD
-                            url = "https://github.com/LuftVerbot/kuukiyomi",
-=======
                             url = "https://github.com/Dark25/animetail2",
->>>>>>> 422a0c64
                         )
                     }
                 }
