package eu.kanade.presentation.more.settings.screen.about

import android.content.Context
import androidx.compose.animation.AnimatedVisibility
import androidx.compose.foundation.layout.Arrangement
import androidx.compose.foundation.layout.Row
import androidx.compose.foundation.layout.fillMaxWidth
import androidx.compose.foundation.layout.padding
import androidx.compose.foundation.layout.size
import androidx.compose.material.icons.Icons
import androidx.compose.material.icons.outlined.Public
import androidx.compose.material3.CircularProgressIndicator
import androidx.compose.runtime.Composable
import androidx.compose.runtime.getValue
import androidx.compose.runtime.mutableStateOf
import androidx.compose.runtime.remember
import androidx.compose.runtime.rememberCoroutineScope
import androidx.compose.runtime.setValue
import androidx.compose.ui.Modifier
import androidx.compose.ui.platform.LocalContext
import androidx.compose.ui.platform.LocalUriHandler
import androidx.compose.ui.unit.dp
import cafe.adriel.voyager.navigator.LocalNavigator
import cafe.adriel.voyager.navigator.currentOrThrow
import eu.kanade.domain.ui.UiPreferences
import eu.kanade.presentation.components.AppBar
import eu.kanade.presentation.more.LogoHeader
import eu.kanade.presentation.more.settings.widget.TextPreferenceWidget
import eu.kanade.presentation.util.LocalBackPress
import eu.kanade.presentation.util.Screen
import eu.kanade.tachiyomi.BuildConfig
import eu.kanade.tachiyomi.data.updater.AppUpdateChecker
import eu.kanade.tachiyomi.data.updater.RELEASE_URL
import eu.kanade.tachiyomi.ui.more.NewUpdateScreen
import eu.kanade.tachiyomi.util.CrashLogUtil
import eu.kanade.tachiyomi.util.lang.toDateTimestampString
import eu.kanade.tachiyomi.util.system.copyToClipboard
import eu.kanade.tachiyomi.util.system.toast
import kotlinx.coroutines.launch
import logcat.LogPriority
import tachiyomi.core.i18n.stringResource
import tachiyomi.core.util.lang.withIOContext
import tachiyomi.core.util.lang.withUIContext
import tachiyomi.core.util.system.logcat
import tachiyomi.domain.release.interactor.GetApplicationRelease
import tachiyomi.i18n.MR
import tachiyomi.presentation.core.components.LinkIcon
import tachiyomi.presentation.core.components.ScrollbarLazyColumn
import tachiyomi.presentation.core.components.material.Scaffold
import tachiyomi.presentation.core.i18n.stringResource
import tachiyomi.presentation.core.icons.CustomIcons
import tachiyomi.presentation.core.icons.Discord
import tachiyomi.presentation.core.icons.Github
import uy.kohesive.injekt.Injekt
import uy.kohesive.injekt.api.get
import java.text.DateFormat
import java.text.SimpleDateFormat
import java.util.Locale
import java.util.TimeZone

object AboutScreen : Screen() {

    @Composable
    override fun Content() {
        val scope = rememberCoroutineScope()
        val context = LocalContext.current
        val uriHandler = LocalUriHandler.current
        val handleBack = LocalBackPress.current
        val navigator = LocalNavigator.currentOrThrow
        var isCheckingUpdates by remember { mutableStateOf(false) }

        Scaffold(
            topBar = { scrollBehavior ->
                AppBar(
                    title = stringResource(MR.strings.pref_category_about),
                    navigateUp = if (handleBack != null) handleBack::invoke else null,
                    scrollBehavior = scrollBehavior,
                )
            },
        ) { contentPadding ->
            ScrollbarLazyColumn(
                contentPadding = contentPadding,
            ) {
                item {
                    LogoHeader()
                }

                item {
                    TextPreferenceWidget(
                        title = stringResource(MR.strings.version),
                        subtitle = getVersionName(withBuildDate = true),
                        onPreferenceClick = {
                            val deviceInfo = CrashLogUtil(context).getDebugInfo()
                            context.copyToClipboard("Debug information", deviceInfo)
                        },
                    )
                }

                if (BuildConfig.INCLUDE_UPDATER) {
                    item {
                        TextPreferenceWidget(
                            title = stringResource(MR.strings.check_for_updates),
                            widget = {
                                AnimatedVisibility(visible = isCheckingUpdates) {
                                    CircularProgressIndicator(
                                        modifier = Modifier.size(28.dp),
                                        strokeWidth = 3.dp,
                                    )
                                }
                            },
                            onPreferenceClick = {
                                if (!isCheckingUpdates) {
                                    scope.launch {
                                        isCheckingUpdates = true

                                        checkVersion(
                                            context = context,
                                            onAvailableUpdate = { result ->
                                                val updateScreen = NewUpdateScreen(
                                                    versionName = result.release.version,
                                                    changelogInfo = result.release.info,
                                                    releaseLink = result.release.releaseLink,
                                                    downloadLink = result.release.getDownloadLink(),
                                                )
                                                navigator.push(updateScreen)
                                            },
                                            onFinish = {
                                                isCheckingUpdates = false
                                            },
                                        )
                                    }
                                }
                            },
                        )
                    }
                }

                if (!BuildConfig.DEBUG) {
                    item {
                        TextPreferenceWidget(
                            title = stringResource(MR.strings.whats_new),
                            onPreferenceClick = { uriHandler.openUri(RELEASE_URL) },
                        )
                    }
                }

                item {
                    TextPreferenceWidget(
                        title = stringResource(MR.strings.help_translate),
                        onPreferenceClick = {
                            uriHandler.openUri(
                                "https://aniyomi.org/docs/contribute#translation",
                            )
                        },
                    )
                }

                item {
                    TextPreferenceWidget(
                        title = stringResource(MR.strings.licenses),
                        onPreferenceClick = { navigator.push(OpenSourceLicensesScreen()) },
                    )
                }

                item {
                    TextPreferenceWidget(
                        title = stringResource(MR.strings.privacy_policy),
                        onPreferenceClick = { uriHandler.openUri("https://aniyomi.org/privacy/") },
                    )
                }

                item {
                    Row(
                        modifier = Modifier
                            .fillMaxWidth()
                            .padding(vertical = 8.dp),
                        horizontalArrangement = Arrangement.Center,
                    ) {
                        LinkIcon(
                            label = stringResource(MR.strings.website),
                            icon = Icons.Outlined.Public,
                            url = "https://akiled.org",
                        )
                        LinkIcon(
                            label = "Discord",
                            icon = CustomIcons.Discord,
<<<<<<< HEAD
                            url = "https://discord.gg",
=======
                            url = "https://discord.gg/wPRFW6ccDE",
>>>>>>> 5fba6885
                        )
                        LinkIcon(
                            label = "GitHub",
                            icon = CustomIcons.Github,
<<<<<<< HEAD
                            url = "https://github.com/Dark25/animetailv2",
=======
                            url = "https://github.com/Dark25/animetail2",
>>>>>>> 5fba6885
                        )
                    }
                }
            }
        }
    }

    /**
     * Checks version and shows a user prompt if an update is available.
     */
    private suspend fun checkVersion(
        context: Context,
        onAvailableUpdate: (GetApplicationRelease.Result.NewUpdate) -> Unit,
        onFinish: () -> Unit,
    ) {
        val updateChecker = AppUpdateChecker()
        withUIContext {
            try {
                when (
                    val result = withIOContext {
                        updateChecker.checkForUpdate(
                            context,
                            forceCheck = true,
                        )
                    }
                ) {
                    is GetApplicationRelease.Result.NewUpdate -> {
                        onAvailableUpdate(result)
                    }
                    is GetApplicationRelease.Result.NoNewUpdate -> {
                        context.toast(context.stringResource(MR.strings.update_check_no_new_updates))
                    }
                    is GetApplicationRelease.Result.OsTooOld -> {
                        context.toast(context.stringResource(MR.strings.update_check_eol))
                    }
                    else -> {}
                }
            } catch (e: Exception) {
                context.toast(e.message)
                logcat(LogPriority.ERROR, e)
            } finally {
                onFinish()
            }
        }
    }

    fun getVersionName(withBuildDate: Boolean): String {
        return when {
            BuildConfig.DEBUG -> {
                "Debug ${BuildConfig.COMMIT_SHA}".let {
                    if (withBuildDate) {
                        "$it (${getFormattedBuildTime()})"
                    } else {
                        it
                    }
                }
            }
            BuildConfig.PREVIEW -> {
                "Preview r${BuildConfig.COMMIT_COUNT}".let {
                    if (withBuildDate) {
                        "$it (${BuildConfig.COMMIT_SHA}, ${getFormattedBuildTime()})"
                    } else {
                        "$it (${BuildConfig.COMMIT_SHA})"
                    }
                }
            }
            else -> {
                "Stable ${BuildConfig.VERSION_NAME}".let {
                    if (withBuildDate) {
                        "$it (${getFormattedBuildTime()})"
                    } else {
                        it
                    }
                }
            }
        }
    }

    internal fun getFormattedBuildTime(): String {
        return try {
            val inputDf = SimpleDateFormat("yyyy-MM-dd'T'HH:mm'Z'", Locale.US)
            inputDf.timeZone = TimeZone.getTimeZone("UTC")
            val buildTime = inputDf.parse(BuildConfig.BUILD_TIME)

            val outputDf = DateFormat.getDateTimeInstance(
                DateFormat.MEDIUM,
                DateFormat.SHORT,
                Locale.getDefault(),
            )
            outputDf.timeZone = TimeZone.getDefault()

            buildTime!!.toDateTimestampString(
                UiPreferences.dateFormat(Injekt.get<UiPreferences>().dateFormat().get()),
            )
        } catch (e: Exception) {
            BuildConfig.BUILD_TIME
        }
    }
}<|MERGE_RESOLUTION|>--- conflicted
+++ resolved
@@ -184,20 +184,12 @@
                         LinkIcon(
                             label = "Discord",
                             icon = CustomIcons.Discord,
-<<<<<<< HEAD
-                            url = "https://discord.gg",
-=======
                             url = "https://discord.gg/wPRFW6ccDE",
->>>>>>> 5fba6885
                         )
                         LinkIcon(
                             label = "GitHub",
                             icon = CustomIcons.Github,
-<<<<<<< HEAD
-                            url = "https://github.com/Dark25/animetailv2",
-=======
                             url = "https://github.com/Dark25/animetail2",
->>>>>>> 5fba6885
                         )
                     }
                 }
