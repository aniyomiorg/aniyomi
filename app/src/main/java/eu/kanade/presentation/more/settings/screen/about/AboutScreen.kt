package eu.kanade.presentation.more.settings.screen.about

import android.content.Context
import androidx.compose.animation.AnimatedVisibility
import androidx.compose.foundation.layout.Arrangement
import androidx.compose.foundation.layout.Row
import androidx.compose.foundation.layout.fillMaxWidth
import androidx.compose.foundation.layout.padding
import androidx.compose.foundation.layout.size
import androidx.compose.material.icons.Icons
import androidx.compose.material.icons.outlined.Public
import androidx.compose.material3.CircularProgressIndicator
import androidx.compose.runtime.Composable
import androidx.compose.runtime.getValue
import androidx.compose.runtime.mutableStateOf
import androidx.compose.runtime.remember
import androidx.compose.runtime.rememberCoroutineScope
import androidx.compose.runtime.setValue
import androidx.compose.ui.Modifier
import androidx.compose.ui.platform.LocalContext
import androidx.compose.ui.platform.LocalUriHandler
import androidx.compose.ui.res.stringResource
import androidx.compose.ui.unit.dp
import cafe.adriel.voyager.navigator.LocalNavigator
import cafe.adriel.voyager.navigator.currentOrThrow
import eu.kanade.domain.ui.UiPreferences
import eu.kanade.presentation.components.AppBar
import eu.kanade.presentation.more.LogoHeader
import eu.kanade.presentation.more.settings.widget.TextPreferenceWidget
import eu.kanade.presentation.util.LocalBackPress
import eu.kanade.presentation.util.Screen
import eu.kanade.tachiyomi.BuildConfig
import eu.kanade.tachiyomi.R
import eu.kanade.tachiyomi.data.updater.AppUpdateChecker
import eu.kanade.tachiyomi.data.updater.RELEASE_URL
import eu.kanade.tachiyomi.ui.more.NewUpdateScreen
import eu.kanade.tachiyomi.util.CrashLogUtil
import eu.kanade.tachiyomi.util.lang.toDateTimestampString
import eu.kanade.tachiyomi.util.system.copyToClipboard
import eu.kanade.tachiyomi.util.system.toast
import kotlinx.coroutines.launch
import logcat.LogPriority
import tachiyomi.core.util.lang.withIOContext
import tachiyomi.core.util.lang.withUIContext
import tachiyomi.core.util.system.logcat
import tachiyomi.domain.release.interactor.GetApplicationRelease
import tachiyomi.presentation.core.components.LinkIcon
import tachiyomi.presentation.core.components.ScrollbarLazyColumn
import tachiyomi.presentation.core.components.material.Scaffold
import tachiyomi.presentation.core.icons.CustomIcons
import tachiyomi.presentation.core.icons.Discord
import tachiyomi.presentation.core.icons.Github
import tachiyomi.presentation.core.icons.Reddit
import uy.kohesive.injekt.Injekt
import uy.kohesive.injekt.api.get
import java.text.DateFormat
import java.text.SimpleDateFormat
import java.util.Locale
import java.util.TimeZone

object AboutScreen : Screen() {

    @Composable
    override fun Content() {
        val scope = rememberCoroutineScope()
        val context = LocalContext.current
        val uriHandler = LocalUriHandler.current
        val handleBack = LocalBackPress.current
        val navigator = LocalNavigator.currentOrThrow
        var isCheckingUpdates by remember { mutableStateOf(false) }

        Scaffold(
            topBar = { scrollBehavior ->
                AppBar(
                    title = stringResource(R.string.pref_category_about),
                    navigateUp = if (handleBack != null) handleBack::invoke else null,
                    scrollBehavior = scrollBehavior,
                )
            },
        ) { contentPadding ->
            ScrollbarLazyColumn(
                contentPadding = contentPadding,
            ) {
                item {
                    LogoHeader()
                }

                item {
                    TextPreferenceWidget(
                        title = stringResource(R.string.version),
                        subtitle = getVersionName(withBuildDate = true),
                        onPreferenceClick = {
                            val deviceInfo = CrashLogUtil(context).getDebugInfo()
                            context.copyToClipboard("Debug information", deviceInfo)
                        },
                    )
                }

                if (BuildConfig.INCLUDE_UPDATER) {
                    item {
                        TextPreferenceWidget(
                            title = stringResource(R.string.check_for_updates),
                            widget = {
                                AnimatedVisibility(visible = isCheckingUpdates) {
                                    CircularProgressIndicator(
                                        modifier = Modifier.size(28.dp),
                                        strokeWidth = 3.dp,
                                    )
                                }
                            },
                            onPreferenceClick = {
                                if (!isCheckingUpdates) {
                                    scope.launch {
                                        isCheckingUpdates = true

                                        checkVersion(
                                            context = context,
                                            onAvailableUpdate = { result ->
                                                val updateScreen = NewUpdateScreen(
                                                    versionName = result.release.version,
                                                    changelogInfo = result.release.info,
                                                    releaseLink = result.release.releaseLink,
                                                    downloadLink = result.release.getDownloadLink(),
                                                )
                                                navigator.push(updateScreen)
                                            },
                                            onFinish = {
                                                isCheckingUpdates = false
                                            },
                                        )
                                    }
                                }
                            },
                        )
                    }
                }

                if (!BuildConfig.DEBUG) {
                    item {
                        TextPreferenceWidget(
                            title = stringResource(R.string.whats_new),
                            onPreferenceClick = { uriHandler.openUri(RELEASE_URL) },
                        )
                    }
                }

                item {
                    TextPreferenceWidget(
                        title = stringResource(R.string.help_translate),
                        onPreferenceClick = {
                            uriHandler.openUri(
                                "https://aniyomi.org/docs/contribute#translation",
                            )
                        },
                    )
                }

                item {
                    TextPreferenceWidget(
                        title = stringResource(R.string.licenses),
                        onPreferenceClick = { navigator.push(OpenSourceLicensesScreen()) },
                    )
                }

                item {
                    TextPreferenceWidget(
                        title = stringResource(R.string.privacy_policy),
                        onPreferenceClick = { uriHandler.openUri("https://aniyomi.org/privacy/") },
                    )
                }

                item {
                    Row(
                        modifier = Modifier
                            .fillMaxWidth()
                            .padding(vertical = 8.dp),
                        horizontalArrangement = Arrangement.Center,
                    ) {
                        LinkIcon(
                            label = stringResource(R.string.website),
                            icon = Icons.Outlined.Public,
                            url = "https://aniyomi.org",
                        )
                        LinkIcon(
                            label = "Discord",
<<<<<<< HEAD
                            icon = SimpleIcons.Discord,
                            url = "https://discord.gg/s82Vu589Ya",
=======
                            icon = CustomIcons.Discord,
                            url = "https://discord.gg/F32UjdJZrR",
>>>>>>> 76df725c
                        )
                        LinkIcon(
                            label = "Reddit",
                            icon = CustomIcons.Reddit,
                            url = "https://www.reddit.com/r/Aniyomi",
                        )
                        LinkIcon(
                            label = "GitHub",
<<<<<<< HEAD
                            icon = SimpleIcons.Github,
                            url = "https://github.com/LuftVerbot/kuukiyomi",
=======
                            icon = CustomIcons.Github,
                            url = "https://github.com/aniyomiorg/aniyomi",
>>>>>>> 76df725c
                        )
                    }
                }
            }
        }
    }

    /**
     * Checks version and shows a user prompt if an update is available.
     */
    private suspend fun checkVersion(
        context: Context,
        onAvailableUpdate: (GetApplicationRelease.Result.NewUpdate) -> Unit,
        onFinish: () -> Unit,
    ) {
        val updateChecker = AppUpdateChecker()
        withUIContext {
            try {
                when (
                    val result = withIOContext {
                        updateChecker.checkForUpdate(
                            context,
                            forceCheck = true,
                        )
                    }
                ) {
                    is GetApplicationRelease.Result.NewUpdate -> {
                        onAvailableUpdate(result)
                    }
                    is GetApplicationRelease.Result.NoNewUpdate -> {
                        context.toast(R.string.update_check_no_new_updates)
                    }
                    else -> {}
                }
            } catch (e: Exception) {
                context.toast(e.message)
                logcat(LogPriority.ERROR, e)
            } finally {
                onFinish()
            }
        }
    }

    fun getVersionName(withBuildDate: Boolean): String {
        return when {
            BuildConfig.DEBUG -> {
                "Debug ${BuildConfig.COMMIT_SHA}".let {
                    if (withBuildDate) {
                        "$it (${getFormattedBuildTime()})"
                    } else {
                        it
                    }
                }
            }
            BuildConfig.PREVIEW -> {
                "Preview r${BuildConfig.COMMIT_COUNT}".let {
                    if (withBuildDate) {
                        "$it (${BuildConfig.COMMIT_SHA}, ${getFormattedBuildTime()})"
                    } else {
                        "$it (${BuildConfig.COMMIT_SHA})"
                    }
                }
            }
            else -> {
                "Stable ${BuildConfig.VERSION_NAME}".let {
                    if (withBuildDate) {
                        "$it (${getFormattedBuildTime()})"
                    } else {
                        it
                    }
                }
            }
        }
    }

    internal fun getFormattedBuildTime(): String {
        return try {
            val inputDf = SimpleDateFormat("yyyy-MM-dd'T'HH:mm'Z'", Locale.US)
            inputDf.timeZone = TimeZone.getTimeZone("UTC")
            val buildTime = inputDf.parse(BuildConfig.BUILD_TIME)

            val outputDf = DateFormat.getDateTimeInstance(
                DateFormat.MEDIUM,
                DateFormat.SHORT,
                Locale.getDefault(),
            )
            outputDf.timeZone = TimeZone.getDefault()

            buildTime!!.toDateTimestampString(
                UiPreferences.dateFormat(Injekt.get<UiPreferences>().dateFormat().get()),
            )
        } catch (e: Exception) {
            BuildConfig.BUILD_TIME
        }
    }
}<|MERGE_RESOLUTION|>--- conflicted
+++ resolved
@@ -183,13 +183,8 @@
                         )
                         LinkIcon(
                             label = "Discord",
-<<<<<<< HEAD
-                            icon = SimpleIcons.Discord,
+                            icon = CustomIcons.Discord,
                             url = "https://discord.gg/s82Vu589Ya",
-=======
-                            icon = CustomIcons.Discord,
-                            url = "https://discord.gg/F32UjdJZrR",
->>>>>>> 76df725c
                         )
                         LinkIcon(
                             label = "Reddit",
@@ -198,13 +193,8 @@
                         )
                         LinkIcon(
                             label = "GitHub",
-<<<<<<< HEAD
-                            icon = SimpleIcons.Github,
+                            icon = CustomIcons.Github,
                             url = "https://github.com/LuftVerbot/kuukiyomi",
-=======
-                            icon = CustomIcons.Github,
-                            url = "https://github.com/aniyomiorg/aniyomi",
->>>>>>> 76df725c
                         )
                     }
                 }
