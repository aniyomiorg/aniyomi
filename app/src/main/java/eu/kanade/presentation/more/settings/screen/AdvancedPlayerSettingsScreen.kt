package eu.kanade.presentation.more.settings.screen

import androidx.compose.runtime.Composable
import androidx.compose.runtime.remember
import androidx.compose.runtime.rememberCoroutineScope
import androidx.compose.ui.platform.LocalContext
import eu.kanade.core.preference.asState
import eu.kanade.presentation.more.settings.Preference
import eu.kanade.tachiyomi.ui.player.settings.PlayerPreferences
<<<<<<< HEAD
import eu.kanade.tachiyomi.ui.player.viewer.VideoDebanding
=======
import kotlinx.collections.immutable.persistentMapOf
>>>>>>> 0bd1bb37
import tachiyomi.core.i18n.stringResource
import tachiyomi.i18n.MR
import uy.kohesive.injekt.Injekt
import uy.kohesive.injekt.api.get

object AdvancedPlayerSettingsScreen : SearchableSettings {
    @Composable
    override fun getTitleRes() = MR.strings.pref_category_player_advanced

    @Composable
    override fun getPreferences(): List<Preference> {
        val playerPreferences = remember { Injekt.get<PlayerPreferences>() }
        val scope = rememberCoroutineScope()
        val context = LocalContext.current
        val mpvConf = playerPreferences.mpvConf()
        val mpvInput = playerPreferences.mpvInput()

        return listOf(
            Preference.PreferenceItem.MultiLineEditTextPreference(
                pref = mpvConf,
                title = context.stringResource(MR.strings.pref_mpv_conf),
                subtitle = mpvConf.asState(scope).value
                    .lines().take(2)
                    .joinToString(
                        separator = "\n",
                        postfix = if (mpvConf.asState(scope).value.lines().size > 2) "\n..." else "",
                    ),

            ),
            Preference.PreferenceItem.MultiLineEditTextPreference(
                pref = mpvInput,
                title = context.stringResource(MR.strings.pref_mpv_input),
                subtitle = mpvInput.asState(scope).value
                    .lines().take(2)
                    .joinToString(
                        separator = "\n",
                        postfix = if (mpvInput.asState(scope).value.lines().size > 2) "\n..." else "",
                    ),
            ),
            Preference.PreferenceItem.SwitchPreference(
                title = context.stringResource(MR.strings.pref_gpu_next_title),
                subtitle = context.stringResource(MR.strings.pref_gpu_next_subtitle),
                pref = playerPreferences.gpuNext(),
            ),
            Preference.PreferenceItem.ListPreference(
                title = context.stringResource(MR.strings.pref_debanding_title),
<<<<<<< HEAD
                pref = playerPreferences.videoDebanding(),
                entries = VideoDebanding.entries.associateWith { context.stringResource(it.stringRes) }
=======
                pref = playerPreferences.deband(),
                entries = persistentMapOf(
                    0 to context.stringResource(MR.strings.pref_debanding_disabled),
                    1 to context.stringResource(MR.strings.pref_debanding_cpu),
                    2 to context.stringResource(MR.strings.pref_debanding_gpu),
                    3 to "YUV420P",
                ),
>>>>>>> 0bd1bb37
            ),
        )
    }
}<|MERGE_RESOLUTION|>--- conflicted
+++ resolved
@@ -7,11 +7,8 @@
 import eu.kanade.core.preference.asState
 import eu.kanade.presentation.more.settings.Preference
 import eu.kanade.tachiyomi.ui.player.settings.PlayerPreferences
-<<<<<<< HEAD
 import eu.kanade.tachiyomi.ui.player.viewer.VideoDebanding
-=======
-import kotlinx.collections.immutable.persistentMapOf
->>>>>>> 0bd1bb37
+import kotlinx.collections.immutable.toImmutableMap
 import tachiyomi.core.i18n.stringResource
 import tachiyomi.i18n.MR
 import uy.kohesive.injekt.Injekt
@@ -58,18 +55,8 @@
             ),
             Preference.PreferenceItem.ListPreference(
                 title = context.stringResource(MR.strings.pref_debanding_title),
-<<<<<<< HEAD
                 pref = playerPreferences.videoDebanding(),
-                entries = VideoDebanding.entries.associateWith { context.stringResource(it.stringRes) }
-=======
-                pref = playerPreferences.deband(),
-                entries = persistentMapOf(
-                    0 to context.stringResource(MR.strings.pref_debanding_disabled),
-                    1 to context.stringResource(MR.strings.pref_debanding_cpu),
-                    2 to context.stringResource(MR.strings.pref_debanding_gpu),
-                    3 to "YUV420P",
-                ),
->>>>>>> 0bd1bb37
+                entries = VideoDebanding.entries.associateWith { context.stringResource(it.stringRes) }.toImmutableMap()
             ),
         )
     }
