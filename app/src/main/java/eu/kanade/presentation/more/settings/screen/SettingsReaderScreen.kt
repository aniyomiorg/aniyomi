--- conflicted
+++ resolved
@@ -17,11 +17,8 @@
 import kotlinx.collections.immutable.toImmutableMap
 import kotlinx.collections.immutable.toPersistentMap
 import tachiyomi.i18n.MR
-<<<<<<< HEAD
 import tachiyomi.i18n.aniyomi.AYMR
-=======
 import tachiyomi.i18n.tail.TLMR
->>>>>>> b9a1b44e
 import tachiyomi.presentation.core.i18n.pluralStringResource
 import tachiyomi.presentation.core.i18n.stringResource
 import tachiyomi.presentation.core.util.collectAsState
@@ -234,6 +231,15 @@
                         true
                     },
                 ),
+                Preference.PreferenceItem.SliderPreference(
+                    value = preloadSize,
+                    title = stringResource(TLMR.strings.pref_page_preload_amount),
+                    valueRange = ReaderPreferences.PRELOAD_SIZE_MIN..ReaderPreferences.PRELOAD_SIZE_MAX,
+                    onValueChanged = {
+                        preloadSizePref.set(it)
+                        true
+                    },
+                ),
             ),
         )
     }
