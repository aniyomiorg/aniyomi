--- conflicted
+++ resolved
@@ -263,7 +263,6 @@
     @Composable
     private fun getWebtoonGroup(readerPreferences: ReaderPreferences): Preference.PreferenceGroup {
         val numberFormat = remember { NumberFormat.getPercentInstance() }
-<<<<<<< HEAD
 
         val navModePref = readerPreferences.navigationModeWebtoon()
         val dualPageSplitPref = readerPreferences.dualPageSplitWebtoon()
@@ -273,14 +272,6 @@
         val dualPageSplit by dualPageSplitPref.collectAsState()
         val webtoonSidePadding by webtoonSidePaddingPref.collectAsState()
 
-=======
-        val navModePref = readerPreferences.navigationModeWebtoon()
-        val dualPageSplitPref = readerPreferences.dualPageSplitWebtoon()
-        val webtoonSidePaddingPref = readerPreferences.webtoonSidePadding()
-        val navMode by navModePref.collectAsState()
-        val dualPageSplit by dualPageSplitPref.collectAsState()
-        val webtoonSidePadding by webtoonSidePaddingPref.collectAsState()
->>>>>>> 2f6b664e
         return Preference.PreferenceGroup(
             title = stringResource(R.string.webtoon_viewer),
             preferenceItems = listOf(
