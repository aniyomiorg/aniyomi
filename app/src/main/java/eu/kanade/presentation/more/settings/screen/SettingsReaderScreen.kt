package eu.kanade.presentation.more.settings.screen

import android.os.Build
import androidx.compose.runtime.Composable
import androidx.compose.runtime.ReadOnlyComposable
import androidx.compose.runtime.getValue
import androidx.compose.runtime.remember
import androidx.compose.ui.platform.LocalView
import eu.kanade.presentation.more.settings.Preference
<<<<<<< HEAD
=======
import eu.kanade.tachiyomi.R
import eu.kanade.tachiyomi.ui.reader.setting.ReaderBottomButton
>>>>>>> fcf503a9
import eu.kanade.tachiyomi.ui.reader.setting.ReaderOrientation
import eu.kanade.tachiyomi.ui.reader.setting.ReaderPreferences
import eu.kanade.tachiyomi.ui.reader.setting.ReadingMode
import tachiyomi.i18n.MR
import tachiyomi.presentation.core.i18n.stringResource
import tachiyomi.presentation.core.util.collectAsState
import uy.kohesive.injekt.Injekt
import uy.kohesive.injekt.api.get
import java.text.NumberFormat

object SettingsReaderScreen : SearchableSettings {

    @ReadOnlyComposable
    @Composable
    override fun getTitleRes() = MR.strings.pref_category_reader

    @Composable
    override fun getPreferences(): List<Preference> {
        val readerPref = remember { Injekt.get<ReaderPreferences>() }
        return listOf(
            Preference.PreferenceItem.ListPreference(
                pref = readerPref.defaultReadingMode(),
                title = stringResource(MR.strings.pref_viewer_type),
                entries = ReadingMode.entries.drop(1)
                    .associate { it.flagValue to stringResource(it.stringRes) },
            ),
            Preference.PreferenceItem.ListPreference(
                pref = readerPref.doubleTapAnimSpeed(),
                title = stringResource(MR.strings.pref_double_tap_anim_speed),
                entries = mapOf(
                    1 to stringResource(MR.strings.double_tap_anim_speed_0),
                    500 to stringResource(MR.strings.double_tap_anim_speed_normal),
                    250 to stringResource(MR.strings.double_tap_anim_speed_fast),
                ),
            ),
            Preference.PreferenceItem.SwitchPreference(
                pref = readerPref.showReadingMode(),
                title = stringResource(MR.strings.pref_show_reading_mode),
                subtitle = stringResource(MR.strings.pref_show_reading_mode_summary),
            ),
            Preference.PreferenceItem.SwitchPreference(
                pref = readerPref.showNavigationOverlayOnStart(),
                title = stringResource(MR.strings.pref_show_navigation_mode),
                subtitle = stringResource(MR.strings.pref_show_navigation_mode_summary),
            ),
            Preference.PreferenceItem.SwitchPreference(
                pref = readerPref.trueColor(),
                title = stringResource(MR.strings.pref_true_color),
                subtitle = stringResource(MR.strings.pref_true_color_summary),
                enabled = Build.VERSION.SDK_INT >= Build.VERSION_CODES.O,
            ),
            Preference.PreferenceItem.SwitchPreference(
                pref = readerPref.pageTransitions(),
                title = stringResource(MR.strings.pref_page_transitions),
            ),
            Preference.PreferenceItem.SwitchPreference(
                pref = readerPref.flashOnPageChange(),
                title = stringResource(MR.strings.pref_flash_page),
                subtitle = stringResource(MR.strings.pref_flash_page_summ),
            ),
            getDisplayGroup(readerPreferences = readerPref),
            getReadingGroup(readerPreferences = readerPref),
            getPagedGroup(readerPreferences = readerPref),
            getWebtoonGroup(readerPreferences = readerPref),
            getNavigationGroup(readerPreferences = readerPref),
            getActionsGroup(readerPreferences = readerPref),
            // SY -->
            getForkSettingsGroup(readerPreferences = readerPref),
            // SY <--
        )
    }

    @Composable
    private fun getDisplayGroup(readerPreferences: ReaderPreferences): Preference.PreferenceGroup {
        val fullscreenPref = readerPreferences.fullscreen()
        val fullscreen by fullscreenPref.collectAsState()
        return Preference.PreferenceGroup(
            title = stringResource(MR.strings.pref_category_display),
            preferenceItems = listOf(
                Preference.PreferenceItem.ListPreference(
                    pref = readerPreferences.defaultOrientationType(),
                    title = stringResource(MR.strings.pref_rotation_type),
                    entries = ReaderOrientation.entries.drop(1)
                        .associate { it.flagValue to stringResource(it.stringRes) },
                ),
                Preference.PreferenceItem.ListPreference(
                    pref = readerPreferences.readerTheme(),
                    title = stringResource(MR.strings.pref_reader_theme),
                    entries = mapOf(
                        1 to stringResource(MR.strings.black_background),
                        2 to stringResource(MR.strings.gray_background),
                        0 to stringResource(MR.strings.white_background),
                        3 to stringResource(MR.strings.automatic_background),
                    ),
                ),
                Preference.PreferenceItem.SwitchPreference(
                    pref = fullscreenPref,
                    title = stringResource(MR.strings.pref_fullscreen),
                ),
                Preference.PreferenceItem.SwitchPreference(
                    pref = readerPreferences.cutoutShort(),
                    title = stringResource(MR.strings.pref_cutout_short),
                    enabled = fullscreen &&
                        Build.VERSION.SDK_INT >= Build.VERSION_CODES.P &&
                        LocalView.current.rootWindowInsets?.displayCutout != null, // has cutout
                ),
                Preference.PreferenceItem.SwitchPreference(
                    pref = readerPreferences.keepScreenOn(),
                    title = stringResource(MR.strings.pref_keep_screen_on),
                ),
                Preference.PreferenceItem.SwitchPreference(
                    pref = readerPreferences.showPageNumber(),
                    title = stringResource(MR.strings.pref_show_page_number),
                ),
            ),
        )
    }

    @Composable
    private fun getReadingGroup(readerPreferences: ReaderPreferences): Preference.PreferenceGroup {
        val preloadSizePref = readerPreferences.preloadSize()

        val preloadSize by preloadSizePref.collectAsState()

        return Preference.PreferenceGroup(
            title = stringResource(MR.strings.pref_category_reading),
            preferenceItems = listOf(
                Preference.PreferenceItem.SwitchPreference(
                    pref = readerPreferences.skipRead(),
                    title = stringResource(MR.strings.pref_skip_read_chapters),
                ),
                Preference.PreferenceItem.SwitchPreference(
                    pref = readerPreferences.skipFiltered(),
                    title = stringResource(MR.strings.pref_skip_filtered_chapters),
                ),
                Preference.PreferenceItem.SwitchPreference(
                    pref = readerPreferences.skipDupe(),
                    title = stringResource(MR.strings.pref_skip_dupe_chapters),
                ),
                Preference.PreferenceItem.SwitchPreference(
                    pref = readerPreferences.alwaysShowChapterTransition(),
                    title = stringResource(MR.strings.pref_always_show_chapter_transition),
                ),
                Preference.PreferenceItem.SwitchPreference(
                    pref = readerPreferences.preserveReadingPosition(),
                    title = stringResource(MR.strings.pref_preserve_reading_position),
                ),
                Preference.PreferenceItem.SliderPreference(
                    value = preloadSize,
                    title = stringResource(MR.strings.pref_page_preload_amount),
                    min = ReaderPreferences.PRELOAD_SIZE_MIN,
                    max = ReaderPreferences.PRELOAD_SIZE_MAX,
                    onValueChanged = {
                        preloadSizePref.set(it)
                        true
                    },
                ),
            ),
        )
    }

    @Composable
    private fun getPagedGroup(readerPreferences: ReaderPreferences): Preference.PreferenceGroup {
        val navModePref = readerPreferences.navigationModePager()
        val imageScaleTypePref = readerPreferences.imageScaleType()
        val dualPageSplitPref = readerPreferences.dualPageSplitPaged()
        val rotateToFitPref = readerPreferences.dualPageRotateToFit()

        val navMode by navModePref.collectAsState()
        val imageScaleType by imageScaleTypePref.collectAsState()
        val dualPageSplit by dualPageSplitPref.collectAsState()
        val rotateToFit by rotateToFitPref.collectAsState()

        return Preference.PreferenceGroup(
            title = stringResource(MR.strings.pager_viewer),
            preferenceItems = listOf(
                Preference.PreferenceItem.ListPreference(
                    pref = navModePref,
                    title = stringResource(MR.strings.pref_viewer_nav),
                    entries = ReaderPreferences.TapZones
                        .mapIndexed { index, it -> index to stringResource(it) }
                        .toMap(),
                ),
                Preference.PreferenceItem.ListPreference(
                    pref = readerPreferences.pagerNavInverted(),
                    title = stringResource(MR.strings.pref_read_with_tapping_inverted),
                    entries = mapOf(
                        ReaderPreferences.TappingInvertMode.NONE to stringResource(MR.strings.none),
                        ReaderPreferences.TappingInvertMode.HORIZONTAL to stringResource(
                            MR.strings.tapping_inverted_horizontal,
                        ),
                        ReaderPreferences.TappingInvertMode.VERTICAL to stringResource(
                            MR.strings.tapping_inverted_vertical,
                        ),
                        ReaderPreferences.TappingInvertMode.BOTH to stringResource(
                            MR.strings.tapping_inverted_both,
                        ),
                    ),
                    enabled = navMode != 5,
                ),
                Preference.PreferenceItem.ListPreference(
                    pref = imageScaleTypePref,
                    title = stringResource(MR.strings.pref_image_scale_type),
                    entries = ReaderPreferences.ImageScaleType
                        .mapIndexed { index, it -> index + 1 to stringResource(it) }
                        .toMap(),
                ),
                Preference.PreferenceItem.ListPreference(
                    pref = readerPreferences.zoomStart(),
                    title = stringResource(MR.strings.pref_zoom_start),
                    entries = ReaderPreferences.ZoomStart
                        .mapIndexed { index, it -> index + 1 to stringResource(it) }
                        .toMap(),
                ),
                Preference.PreferenceItem.SwitchPreference(
                    pref = readerPreferences.cropBorders(),
                    title = stringResource(MR.strings.pref_crop_borders),
                ),
                Preference.PreferenceItem.SwitchPreference(
                    pref = readerPreferences.landscapeZoom(),
                    title = stringResource(MR.strings.pref_landscape_zoom),
                    enabled = imageScaleType == 1,
                ),
                Preference.PreferenceItem.SwitchPreference(
                    pref = readerPreferences.navigateToPan(),
                    title = stringResource(MR.strings.pref_navigate_pan),
                    enabled = navMode != 5,
                ),
                Preference.PreferenceItem.SwitchPreference(
                    pref = dualPageSplitPref,
                    title = stringResource(MR.strings.pref_dual_page_split),
                    onValueChanged = {
                        rotateToFitPref.set(false)
                        true
                    },
                ),
                Preference.PreferenceItem.SwitchPreference(
                    pref = readerPreferences.dualPageInvertPaged(),
                    title = stringResource(MR.strings.pref_dual_page_invert),
                    subtitle = stringResource(MR.strings.pref_dual_page_invert_summary),
                    enabled = dualPageSplit,
                ),
                Preference.PreferenceItem.SwitchPreference(
                    pref = rotateToFitPref,
                    title = stringResource(MR.strings.pref_page_rotate),
                    onValueChanged = {
                        dualPageSplitPref.set(false)
                        true
                    },
                ),
                Preference.PreferenceItem.SwitchPreference(
                    pref = readerPreferences.dualPageRotateToFitInvert(),
                    title = stringResource(MR.strings.pref_page_rotate_invert),
                    enabled = rotateToFit,
                ),
            ),
        )
    }

    @Composable
    private fun getWebtoonGroup(readerPreferences: ReaderPreferences): Preference.PreferenceGroup {
        val numberFormat = remember { NumberFormat.getPercentInstance() }

        val navModePref = readerPreferences.navigationModeWebtoon()
        val dualPageSplitPref = readerPreferences.dualPageSplitWebtoon()
        val rotateToFitPref = readerPreferences.dualPageRotateToFitWebtoon()
        val webtoonSidePaddingPref = readerPreferences.webtoonSidePadding()

        val navMode by navModePref.collectAsState()
        val dualPageSplit by dualPageSplitPref.collectAsState()
        val rotateToFit by rotateToFitPref.collectAsState()
        val webtoonSidePadding by webtoonSidePaddingPref.collectAsState()

        return Preference.PreferenceGroup(
            title = stringResource(MR.strings.webtoon_viewer),
            preferenceItems = listOf(
                Preference.PreferenceItem.ListPreference(
                    pref = navModePref,
                    title = stringResource(MR.strings.pref_viewer_nav),
                    entries = ReaderPreferences.TapZones
                        .mapIndexed { index, it -> index to stringResource(it) }
                        .toMap(),
                ),
                Preference.PreferenceItem.ListPreference(
                    pref = readerPreferences.webtoonNavInverted(),
                    title = stringResource(MR.strings.pref_read_with_tapping_inverted),
                    entries = mapOf(
                        ReaderPreferences.TappingInvertMode.NONE to stringResource(MR.strings.none),
                        ReaderPreferences.TappingInvertMode.HORIZONTAL to stringResource(
                            MR.strings.tapping_inverted_horizontal,
                        ),
                        ReaderPreferences.TappingInvertMode.VERTICAL to stringResource(
                            MR.strings.tapping_inverted_vertical,
                        ),
                        ReaderPreferences.TappingInvertMode.BOTH to stringResource(
                            MR.strings.tapping_inverted_both,
                        ),
                    ),
                    enabled = navMode != 5,
                ),
                Preference.PreferenceItem.SliderPreference(
                    value = webtoonSidePadding,
                    title = stringResource(MR.strings.pref_webtoon_side_padding),
                    subtitle = numberFormat.format(webtoonSidePadding / 100f),
                    min = ReaderPreferences.WEBTOON_PADDING_MIN,
                    max = ReaderPreferences.WEBTOON_PADDING_MAX,
                    onValueChanged = {
                        webtoonSidePaddingPref.set(it)
                        true
                    },
                ),
                Preference.PreferenceItem.ListPreference(
                    pref = readerPreferences.readerHideThreshold(),
                    title = stringResource(MR.strings.pref_hide_threshold),
                    entries = mapOf(
                        ReaderPreferences.ReaderHideThreshold.HIGHEST to stringResource(
                            MR.strings.pref_highest,
                        ),
                        ReaderPreferences.ReaderHideThreshold.HIGH to stringResource(
                            MR.strings.pref_high,
                        ),
                        ReaderPreferences.ReaderHideThreshold.LOW to stringResource(
                            MR.strings.pref_low,
                        ),
                        ReaderPreferences.ReaderHideThreshold.LOWEST to stringResource(
                            MR.strings.pref_lowest,
                        ),
                    ),
                ),
                Preference.PreferenceItem.SwitchPreference(
                    pref = readerPreferences.cropBordersWebtoon(),
                    title = stringResource(MR.strings.pref_crop_borders),
                ),
                Preference.PreferenceItem.SwitchPreference(
                    pref = dualPageSplitPref,
                    title = stringResource(MR.strings.pref_dual_page_split),
                    onValueChanged = {
                        rotateToFitPref.set(false)
                        true
                    },
                ),
                Preference.PreferenceItem.SwitchPreference(
                    pref = readerPreferences.dualPageInvertWebtoon(),
                    title = stringResource(MR.strings.pref_dual_page_invert),
                    subtitle = stringResource(MR.strings.pref_dual_page_invert_summary),
                    enabled = dualPageSplit,
                ),
                Preference.PreferenceItem.SwitchPreference(
                    pref = rotateToFitPref,
                    title = stringResource(MR.strings.pref_page_rotate),
                    onValueChanged = {
                        dualPageSplitPref.set(false)
                        true
                    },
                ),
                Preference.PreferenceItem.SwitchPreference(
                    pref = readerPreferences.dualPageRotateToFitInvertWebtoon(),
                    title = stringResource(MR.strings.pref_page_rotate_invert),
                    enabled = rotateToFit,
                ),
                Preference.PreferenceItem.SwitchPreference(
                    pref = readerPreferences.webtoonDoubleTapZoomEnabled(),
                    title = stringResource(MR.strings.pref_double_tap_zoom),
                    enabled = true,
                ),
            ),
        )
    }

    @Composable
    private fun getNavigationGroup(readerPreferences: ReaderPreferences): Preference.PreferenceGroup {
        val readWithVolumeKeysPref = readerPreferences.readWithVolumeKeys()
        val readWithVolumeKeys by readWithVolumeKeysPref.collectAsState()
        return Preference.PreferenceGroup(
            title = stringResource(MR.strings.pref_reader_navigation),
            preferenceItems = listOf(
                Preference.PreferenceItem.SwitchPreference(
                    pref = readWithVolumeKeysPref,
                    title = stringResource(MR.strings.pref_read_with_volume_keys),
                ),
                Preference.PreferenceItem.SwitchPreference(
                    pref = readerPreferences.readWithVolumeKeysInverted(),
                    title = stringResource(MR.strings.pref_read_with_volume_keys_inverted),
                    enabled = readWithVolumeKeys,
                ),
            ),
        )
    }

    @Composable
    private fun getActionsGroup(readerPreferences: ReaderPreferences): Preference.PreferenceGroup {
        return Preference.PreferenceGroup(
            title = stringResource(MR.strings.pref_reader_actions),
            preferenceItems = listOf(
                Preference.PreferenceItem.SwitchPreference(
                    pref = readerPreferences.readWithLongTap(),
                    title = stringResource(MR.strings.pref_read_with_long_tap),
                ),
                Preference.PreferenceItem.SwitchPreference(
                    pref = readerPreferences.folderPerManga(),
                    title = stringResource(MR.strings.pref_create_folder_per_manga),
                    subtitle = stringResource(MR.strings.pref_create_folder_per_manga_summary),
                ),
            ),
        )
    }

    // SY -->
    @Composable
    private fun getForkSettingsGroup(readerPreferences: ReaderPreferences): Preference.PreferenceGroup {
        return Preference.PreferenceGroup(
            title = stringResource(R.string.pref_category_fork),
            preferenceItems = listOf(
                Preference.PreferenceItem.MultiSelectListPreference(
                    pref = readerPreferences.readerBottomButtons(),
                    title = stringResource(R.string.reader_bottom_buttons),
                    subtitle = stringResource(R.string.reader_bottom_buttons_summary),
                    entries = ReaderBottomButton.entries
                        .associate { it.value to stringResource(it.stringRes) },
                ),
                Preference.PreferenceItem.ListPreference(
                    pref = readerPreferences.pageLayout(),
                    title = stringResource(R.string.page_layout),
                    subtitle = stringResource(R.string.automatic_can_still_switch),
                    entries = ReaderPreferences.PageLayouts
                        .mapIndexed { index, it -> index + 1 to stringResource(it) }
                        .toMap(),
                ),
            ),
        )
    }
    // SY <--
}<|MERGE_RESOLUTION|>--- conflicted
+++ resolved
@@ -7,11 +7,7 @@
 import androidx.compose.runtime.remember
 import androidx.compose.ui.platform.LocalView
 import eu.kanade.presentation.more.settings.Preference
-<<<<<<< HEAD
-=======
-import eu.kanade.tachiyomi.R
 import eu.kanade.tachiyomi.ui.reader.setting.ReaderBottomButton
->>>>>>> fcf503a9
 import eu.kanade.tachiyomi.ui.reader.setting.ReaderOrientation
 import eu.kanade.tachiyomi.ui.reader.setting.ReaderPreferences
 import eu.kanade.tachiyomi.ui.reader.setting.ReadingMode
@@ -423,19 +419,19 @@
     @Composable
     private fun getForkSettingsGroup(readerPreferences: ReaderPreferences): Preference.PreferenceGroup {
         return Preference.PreferenceGroup(
-            title = stringResource(R.string.pref_category_fork),
+            title = stringResource(MR.strings.pref_category_fork),
             preferenceItems = listOf(
                 Preference.PreferenceItem.MultiSelectListPreference(
                     pref = readerPreferences.readerBottomButtons(),
-                    title = stringResource(R.string.reader_bottom_buttons),
-                    subtitle = stringResource(R.string.reader_bottom_buttons_summary),
+                    title = stringResource(MR.strings.reader_bottom_buttons),
+                    subtitle = stringResource(MR.strings.reader_bottom_buttons_summary),
                     entries = ReaderBottomButton.entries
                         .associate { it.value to stringResource(it.stringRes) },
                 ),
                 Preference.PreferenceItem.ListPreference(
                     pref = readerPreferences.pageLayout(),
-                    title = stringResource(R.string.page_layout),
-                    subtitle = stringResource(R.string.automatic_can_still_switch),
+                    title = stringResource(MR.strings.page_layout),
+                    subtitle = stringResource(MR.strings.automatic_can_still_switch),
                     entries = ReaderPreferences.PageLayouts
                         .mapIndexed { index, it -> index + 1 to stringResource(it) }
                         .toMap(),
