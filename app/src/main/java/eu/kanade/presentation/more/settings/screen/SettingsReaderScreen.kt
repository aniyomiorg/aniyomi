package eu.kanade.presentation.more.settings.screen

import android.os.Build
import androidx.compose.runtime.Composable
import androidx.compose.runtime.ReadOnlyComposable
import androidx.compose.runtime.getValue
import androidx.compose.runtime.remember
import androidx.compose.ui.platform.LocalView
import eu.kanade.presentation.more.settings.Preference
import eu.kanade.tachiyomi.ui.reader.setting.ReaderOrientation
import eu.kanade.tachiyomi.ui.reader.setting.ReaderPreferences
import eu.kanade.tachiyomi.ui.reader.setting.ReadingMode
import kotlinx.collections.immutable.persistentListOf
import kotlinx.collections.immutable.persistentMapOf
import kotlinx.collections.immutable.toImmutableMap
import tachiyomi.i18n.MR
import tachiyomi.presentation.core.i18n.stringResource
import tachiyomi.presentation.core.util.collectAsState
import uy.kohesive.injekt.Injekt
import uy.kohesive.injekt.api.get
import java.text.NumberFormat

object SettingsReaderScreen : SearchableSettings {

    @ReadOnlyComposable
    @Composable
    override fun getTitleRes() = MR.strings.pref_category_reader

    @Composable
    override fun getPreferences(): List<Preference> {
        val readerPref = remember { Injekt.get<ReaderPreferences>() }
        return listOf(
            Preference.PreferenceItem.ListPreference(
                pref = readerPref.defaultReadingMode(),
                title = stringResource(MR.strings.pref_viewer_type),
                entries = ReadingMode.entries.drop(1)
                    .associate { it.flagValue to stringResource(it.stringRes) }
                    .toImmutableMap(),
            ),
            Preference.PreferenceItem.ListPreference(
                pref = readerPref.doubleTapAnimSpeed(),
                title = stringResource(MR.strings.pref_double_tap_anim_speed),
                entries = persistentMapOf(
                    1 to stringResource(MR.strings.double_tap_anim_speed_0),
                    500 to stringResource(MR.strings.double_tap_anim_speed_normal),
                    250 to stringResource(MR.strings.double_tap_anim_speed_fast),
                ),
            ),
            Preference.PreferenceItem.SwitchPreference(
                pref = readerPref.showReadingMode(),
                title = stringResource(MR.strings.pref_show_reading_mode),
                subtitle = stringResource(MR.strings.pref_show_reading_mode_summary),
            ),
            Preference.PreferenceItem.SwitchPreference(
                pref = readerPref.showNavigationOverlayOnStart(),
                title = stringResource(MR.strings.pref_show_navigation_mode),
                subtitle = stringResource(MR.strings.pref_show_navigation_mode_summary),
            ),
            Preference.PreferenceItem.SwitchPreference(
                pref = readerPref.trueColor(),
                title = stringResource(MR.strings.pref_true_color),
                subtitle = stringResource(MR.strings.pref_true_color_summary),
                enabled = Build.VERSION.SDK_INT >= Build.VERSION_CODES.O,
            ),
            Preference.PreferenceItem.SwitchPreference(
                pref = readerPref.pageTransitions(),
                title = stringResource(MR.strings.pref_page_transitions),
            ),
            Preference.PreferenceItem.SwitchPreference(
                pref = readerPref.flashOnPageChange(),
                title = stringResource(MR.strings.pref_flash_page),
                subtitle = stringResource(MR.strings.pref_flash_page_summ),
            ),
            getDisplayGroup(readerPreferences = readerPref),
            getReadingGroup(readerPreferences = readerPref),
            getPagedGroup(readerPreferences = readerPref),
            getWebtoonGroup(readerPreferences = readerPref),
            getNavigationGroup(readerPreferences = readerPref),
            getActionsGroup(readerPreferences = readerPref),
        )
    }

    @Composable
    private fun getDisplayGroup(readerPreferences: ReaderPreferences): Preference.PreferenceGroup {
        val fullscreenPref = readerPreferences.fullscreen()
        val fullscreen by fullscreenPref.collectAsState()
        return Preference.PreferenceGroup(
            title = stringResource(MR.strings.pref_category_display),
            preferenceItems = persistentListOf(
                Preference.PreferenceItem.ListPreference(
                    pref = readerPreferences.defaultOrientationType(),
                    title = stringResource(MR.strings.pref_rotation_type),
                    entries = ReaderOrientation.entries.drop(1)
                        .associate { it.flagValue to stringResource(it.stringRes) }
                        .toImmutableMap(),
                ),
                Preference.PreferenceItem.ListPreference(
                    pref = readerPreferences.readerTheme(),
                    title = stringResource(MR.strings.pref_reader_theme),
                    entries = persistentMapOf(
                        1 to stringResource(MR.strings.black_background),
                        2 to stringResource(MR.strings.gray_background),
                        0 to stringResource(MR.strings.white_background),
                        3 to stringResource(MR.strings.automatic_background),
                    ),
                ),
                Preference.PreferenceItem.SwitchPreference(
                    pref = fullscreenPref,
                    title = stringResource(MR.strings.pref_fullscreen),
                ),
                Preference.PreferenceItem.SwitchPreference(
                    pref = readerPreferences.cutoutShort(),
                    title = stringResource(MR.strings.pref_cutout_short),
                    enabled = fullscreen &&
                        Build.VERSION.SDK_INT >= Build.VERSION_CODES.P &&
                        LocalView.current.rootWindowInsets?.displayCutout != null, // has cutout
                ),
                Preference.PreferenceItem.SwitchPreference(
                    pref = readerPreferences.keepScreenOn(),
                    title = stringResource(MR.strings.pref_keep_screen_on),
                ),
                Preference.PreferenceItem.SwitchPreference(
                    pref = readerPreferences.showPageNumber(),
                    title = stringResource(MR.strings.pref_show_page_number),
                ),
            ),
        )
    }

    @Composable
    private fun getReadingGroup(readerPreferences: ReaderPreferences): Preference.PreferenceGroup {
        return Preference.PreferenceGroup(
            title = stringResource(MR.strings.pref_category_reading),
            preferenceItems = persistentListOf(
                Preference.PreferenceItem.SwitchPreference(
                    pref = readerPreferences.skipRead(),
                    title = stringResource(MR.strings.pref_skip_read_chapters),
                ),
                Preference.PreferenceItem.SwitchPreference(
                    pref = readerPreferences.skipFiltered(),
                    title = stringResource(MR.strings.pref_skip_filtered_chapters),
                ),
                Preference.PreferenceItem.SwitchPreference(
                    pref = readerPreferences.skipDupe(),
                    title = stringResource(MR.strings.pref_skip_dupe_chapters),
                ),
                Preference.PreferenceItem.SwitchPreference(
                    pref = readerPreferences.alwaysShowChapterTransition(),
                    title = stringResource(MR.strings.pref_always_show_chapter_transition),
                ),
                Preference.PreferenceItem.SwitchPreference(
                    pref = readerPreferences.preserveReadingPosition(),
                    title = stringResource(MR.strings.pref_preserve_reading_position),
                ),
            ),
        )
    }

    @Composable
    private fun getPagedGroup(readerPreferences: ReaderPreferences): Preference.PreferenceGroup {
        val navModePref = readerPreferences.navigationModePager()
        val imageScaleTypePref = readerPreferences.imageScaleType()
        val dualPageSplitPref = readerPreferences.dualPageSplitPaged()
        val rotateToFitPref = readerPreferences.dualPageRotateToFit()

        val navMode by navModePref.collectAsState()
        val imageScaleType by imageScaleTypePref.collectAsState()
        val dualPageSplit by dualPageSplitPref.collectAsState()
        val rotateToFit by rotateToFitPref.collectAsState()

        return Preference.PreferenceGroup(
            title = stringResource(MR.strings.pager_viewer),
            preferenceItems = persistentListOf(
                Preference.PreferenceItem.ListPreference(
                    pref = navModePref,
                    title = stringResource(MR.strings.pref_viewer_nav),
                    entries = ReaderPreferences.TapZones
                        .mapIndexed { index, it -> index to stringResource(it) }
                        .toMap()
                        .toImmutableMap(),
                ),
                Preference.PreferenceItem.ListPreference(
                    pref = readerPreferences.pagerNavInverted(),
                    title = stringResource(MR.strings.pref_read_with_tapping_inverted),
<<<<<<< HEAD
                    entries = mapOf(
                        ReaderPreferences.TappingInvertMode.NONE to stringResource(MR.strings.none),
                        ReaderPreferences.TappingInvertMode.HORIZONTAL to stringResource(
                            MR.strings.tapping_inverted_horizontal,
                        ),
                        ReaderPreferences.TappingInvertMode.VERTICAL to stringResource(
                            MR.strings.tapping_inverted_vertical,
                        ),
                        ReaderPreferences.TappingInvertMode.BOTH to stringResource(
                            MR.strings.tapping_inverted_both,
                        ),
                    ),
=======
                    entries = persistentListOf(
                        ReaderPreferences.TappingInvertMode.NONE,
                        ReaderPreferences.TappingInvertMode.HORIZONTAL,
                        ReaderPreferences.TappingInvertMode.VERTICAL,
                        ReaderPreferences.TappingInvertMode.BOTH,
                    )
                        .associateWith { stringResource(it.titleRes) }
                        .toImmutableMap(),
>>>>>>> a3ef3604
                    enabled = navMode != 5,
                ),
                Preference.PreferenceItem.ListPreference(
                    pref = imageScaleTypePref,
                    title = stringResource(MR.strings.pref_image_scale_type),
                    entries = ReaderPreferences.ImageScaleType
                        .mapIndexed { index, it -> index + 1 to stringResource(it) }
                        .toMap()
                        .toImmutableMap(),
                ),
                Preference.PreferenceItem.ListPreference(
                    pref = readerPreferences.zoomStart(),
                    title = stringResource(MR.strings.pref_zoom_start),
                    entries = ReaderPreferences.ZoomStart
                        .mapIndexed { index, it -> index + 1 to stringResource(it) }
                        .toMap()
                        .toImmutableMap(),
                ),
                Preference.PreferenceItem.SwitchPreference(
                    pref = readerPreferences.cropBorders(),
                    title = stringResource(MR.strings.pref_crop_borders),
                ),
                Preference.PreferenceItem.SwitchPreference(
                    pref = readerPreferences.landscapeZoom(),
                    title = stringResource(MR.strings.pref_landscape_zoom),
                    enabled = imageScaleType == 1,
                ),
                Preference.PreferenceItem.SwitchPreference(
                    pref = readerPreferences.navigateToPan(),
                    title = stringResource(MR.strings.pref_navigate_pan),
                    enabled = navMode != 5,
                ),
                Preference.PreferenceItem.SwitchPreference(
                    pref = dualPageSplitPref,
                    title = stringResource(MR.strings.pref_dual_page_split),
                    onValueChanged = {
                        rotateToFitPref.set(false)
                        true
                    },
                ),
                Preference.PreferenceItem.SwitchPreference(
                    pref = readerPreferences.dualPageInvertPaged(),
                    title = stringResource(MR.strings.pref_dual_page_invert),
                    subtitle = stringResource(MR.strings.pref_dual_page_invert_summary),
                    enabled = dualPageSplit,
                ),
                Preference.PreferenceItem.SwitchPreference(
                    pref = rotateToFitPref,
                    title = stringResource(MR.strings.pref_page_rotate),
                    onValueChanged = {
                        dualPageSplitPref.set(false)
                        true
                    },
                ),
                Preference.PreferenceItem.SwitchPreference(
                    pref = readerPreferences.dualPageRotateToFitInvert(),
                    title = stringResource(MR.strings.pref_page_rotate_invert),
                    enabled = rotateToFit,
                ),
            ),
        )
    }

    @Composable
    private fun getWebtoonGroup(readerPreferences: ReaderPreferences): Preference.PreferenceGroup {
        val numberFormat = remember { NumberFormat.getPercentInstance() }

        val navModePref = readerPreferences.navigationModeWebtoon()
        val dualPageSplitPref = readerPreferences.dualPageSplitWebtoon()
        val rotateToFitPref = readerPreferences.dualPageRotateToFitWebtoon()
        val webtoonSidePaddingPref = readerPreferences.webtoonSidePadding()

        val navMode by navModePref.collectAsState()
        val dualPageSplit by dualPageSplitPref.collectAsState()
        val rotateToFit by rotateToFitPref.collectAsState()
        val webtoonSidePadding by webtoonSidePaddingPref.collectAsState()

        return Preference.PreferenceGroup(
            title = stringResource(MR.strings.webtoon_viewer),
            preferenceItems = persistentListOf(
                Preference.PreferenceItem.ListPreference(
                    pref = navModePref,
                    title = stringResource(MR.strings.pref_viewer_nav),
                    entries = ReaderPreferences.TapZones
                        .mapIndexed { index, it -> index to stringResource(it) }
                        .toMap()
                        .toImmutableMap(),
                ),
                Preference.PreferenceItem.ListPreference(
                    pref = readerPreferences.webtoonNavInverted(),
                    title = stringResource(MR.strings.pref_read_with_tapping_inverted),
<<<<<<< HEAD
                    entries = mapOf(
                        ReaderPreferences.TappingInvertMode.NONE to stringResource(MR.strings.none),
                        ReaderPreferences.TappingInvertMode.HORIZONTAL to stringResource(
                            MR.strings.tapping_inverted_horizontal,
                        ),
                        ReaderPreferences.TappingInvertMode.VERTICAL to stringResource(
                            MR.strings.tapping_inverted_vertical,
                        ),
                        ReaderPreferences.TappingInvertMode.BOTH to stringResource(
                            MR.strings.tapping_inverted_both,
                        ),
                    ),
=======
                    entries = persistentListOf(
                        ReaderPreferences.TappingInvertMode.NONE,
                        ReaderPreferences.TappingInvertMode.HORIZONTAL,
                        ReaderPreferences.TappingInvertMode.VERTICAL,
                        ReaderPreferences.TappingInvertMode.BOTH,
                    )
                        .associateWith { stringResource(it.titleRes) }
                        .toImmutableMap(),
>>>>>>> a3ef3604
                    enabled = navMode != 5,
                ),
                Preference.PreferenceItem.SliderPreference(
                    value = webtoonSidePadding,
                    title = stringResource(MR.strings.pref_webtoon_side_padding),
                    subtitle = numberFormat.format(webtoonSidePadding / 100f),
                    min = ReaderPreferences.WEBTOON_PADDING_MIN,
                    max = ReaderPreferences.WEBTOON_PADDING_MAX,
                    onValueChanged = {
                        webtoonSidePaddingPref.set(it)
                        true
                    },
                ),
                Preference.PreferenceItem.ListPreference(
                    pref = readerPreferences.readerHideThreshold(),
                    title = stringResource(MR.strings.pref_hide_threshold),
<<<<<<< HEAD
                    entries = mapOf(
                        ReaderPreferences.ReaderHideThreshold.HIGHEST to stringResource(
                            MR.strings.pref_highest,
                        ),
                        ReaderPreferences.ReaderHideThreshold.HIGH to stringResource(
                            MR.strings.pref_high,
                        ),
                        ReaderPreferences.ReaderHideThreshold.LOW to stringResource(
                            MR.strings.pref_low,
                        ),
                        ReaderPreferences.ReaderHideThreshold.LOWEST to stringResource(
                            MR.strings.pref_lowest,
                        ),
=======
                    entries = persistentMapOf(
                        ReaderPreferences.ReaderHideThreshold.HIGHEST to stringResource(MR.strings.pref_highest),
                        ReaderPreferences.ReaderHideThreshold.HIGH to stringResource(MR.strings.pref_high),
                        ReaderPreferences.ReaderHideThreshold.LOW to stringResource(MR.strings.pref_low),
                        ReaderPreferences.ReaderHideThreshold.LOWEST to stringResource(MR.strings.pref_lowest),
>>>>>>> a3ef3604
                    ),
                ),
                Preference.PreferenceItem.SwitchPreference(
                    pref = readerPreferences.cropBordersWebtoon(),
                    title = stringResource(MR.strings.pref_crop_borders),
                ),
                Preference.PreferenceItem.SwitchPreference(
                    pref = dualPageSplitPref,
                    title = stringResource(MR.strings.pref_dual_page_split),
                    onValueChanged = {
                        rotateToFitPref.set(false)
                        true
                    },
                ),
                Preference.PreferenceItem.SwitchPreference(
                    pref = readerPreferences.dualPageInvertWebtoon(),
                    title = stringResource(MR.strings.pref_dual_page_invert),
                    subtitle = stringResource(MR.strings.pref_dual_page_invert_summary),
                    enabled = dualPageSplit,
                ),
                Preference.PreferenceItem.SwitchPreference(
                    pref = rotateToFitPref,
                    title = stringResource(MR.strings.pref_page_rotate),
                    onValueChanged = {
                        dualPageSplitPref.set(false)
                        true
                    },
                ),
                Preference.PreferenceItem.SwitchPreference(
                    pref = readerPreferences.dualPageRotateToFitInvertWebtoon(),
                    title = stringResource(MR.strings.pref_page_rotate_invert),
                    enabled = rotateToFit,
                ),
                Preference.PreferenceItem.SwitchPreference(
                    pref = readerPreferences.webtoonDoubleTapZoomEnabled(),
                    title = stringResource(MR.strings.pref_double_tap_zoom),
                    enabled = true,
                ),
            ),
        )
    }

    @Composable
    private fun getNavigationGroup(readerPreferences: ReaderPreferences): Preference.PreferenceGroup {
        val readWithVolumeKeysPref = readerPreferences.readWithVolumeKeys()
        val readWithVolumeKeys by readWithVolumeKeysPref.collectAsState()
        return Preference.PreferenceGroup(
            title = stringResource(MR.strings.pref_reader_navigation),
            preferenceItems = persistentListOf(
                Preference.PreferenceItem.SwitchPreference(
                    pref = readWithVolumeKeysPref,
                    title = stringResource(MR.strings.pref_read_with_volume_keys),
                ),
                Preference.PreferenceItem.SwitchPreference(
                    pref = readerPreferences.readWithVolumeKeysInverted(),
                    title = stringResource(MR.strings.pref_read_with_volume_keys_inverted),
                    enabled = readWithVolumeKeys,
                ),
            ),
        )
    }

    @Composable
    private fun getActionsGroup(readerPreferences: ReaderPreferences): Preference.PreferenceGroup {
        return Preference.PreferenceGroup(
            title = stringResource(MR.strings.pref_reader_actions),
            preferenceItems = persistentListOf(
                Preference.PreferenceItem.SwitchPreference(
                    pref = readerPreferences.readWithLongTap(),
                    title = stringResource(MR.strings.pref_read_with_long_tap),
                ),
                Preference.PreferenceItem.SwitchPreference(
                    pref = readerPreferences.folderPerManga(),
                    title = stringResource(MR.strings.pref_create_folder_per_manga),
                    subtitle = stringResource(MR.strings.pref_create_folder_per_manga_summary),
                ),
            ),
        )
    }
}<|MERGE_RESOLUTION|>--- conflicted
+++ resolved
@@ -182,20 +182,6 @@
                 Preference.PreferenceItem.ListPreference(
                     pref = readerPreferences.pagerNavInverted(),
                     title = stringResource(MR.strings.pref_read_with_tapping_inverted),
-<<<<<<< HEAD
-                    entries = mapOf(
-                        ReaderPreferences.TappingInvertMode.NONE to stringResource(MR.strings.none),
-                        ReaderPreferences.TappingInvertMode.HORIZONTAL to stringResource(
-                            MR.strings.tapping_inverted_horizontal,
-                        ),
-                        ReaderPreferences.TappingInvertMode.VERTICAL to stringResource(
-                            MR.strings.tapping_inverted_vertical,
-                        ),
-                        ReaderPreferences.TappingInvertMode.BOTH to stringResource(
-                            MR.strings.tapping_inverted_both,
-                        ),
-                    ),
-=======
                     entries = persistentListOf(
                         ReaderPreferences.TappingInvertMode.NONE,
                         ReaderPreferences.TappingInvertMode.HORIZONTAL,
@@ -204,7 +190,6 @@
                     )
                         .associateWith { stringResource(it.titleRes) }
                         .toImmutableMap(),
->>>>>>> a3ef3604
                     enabled = navMode != 5,
                 ),
                 Preference.PreferenceItem.ListPreference(
@@ -296,20 +281,6 @@
                 Preference.PreferenceItem.ListPreference(
                     pref = readerPreferences.webtoonNavInverted(),
                     title = stringResource(MR.strings.pref_read_with_tapping_inverted),
-<<<<<<< HEAD
-                    entries = mapOf(
-                        ReaderPreferences.TappingInvertMode.NONE to stringResource(MR.strings.none),
-                        ReaderPreferences.TappingInvertMode.HORIZONTAL to stringResource(
-                            MR.strings.tapping_inverted_horizontal,
-                        ),
-                        ReaderPreferences.TappingInvertMode.VERTICAL to stringResource(
-                            MR.strings.tapping_inverted_vertical,
-                        ),
-                        ReaderPreferences.TappingInvertMode.BOTH to stringResource(
-                            MR.strings.tapping_inverted_both,
-                        ),
-                    ),
-=======
                     entries = persistentListOf(
                         ReaderPreferences.TappingInvertMode.NONE,
                         ReaderPreferences.TappingInvertMode.HORIZONTAL,
@@ -318,7 +289,6 @@
                     )
                         .associateWith { stringResource(it.titleRes) }
                         .toImmutableMap(),
->>>>>>> a3ef3604
                     enabled = navMode != 5,
                 ),
                 Preference.PreferenceItem.SliderPreference(
@@ -335,27 +305,11 @@
                 Preference.PreferenceItem.ListPreference(
                     pref = readerPreferences.readerHideThreshold(),
                     title = stringResource(MR.strings.pref_hide_threshold),
-<<<<<<< HEAD
-                    entries = mapOf(
-                        ReaderPreferences.ReaderHideThreshold.HIGHEST to stringResource(
-                            MR.strings.pref_highest,
-                        ),
-                        ReaderPreferences.ReaderHideThreshold.HIGH to stringResource(
-                            MR.strings.pref_high,
-                        ),
-                        ReaderPreferences.ReaderHideThreshold.LOW to stringResource(
-                            MR.strings.pref_low,
-                        ),
-                        ReaderPreferences.ReaderHideThreshold.LOWEST to stringResource(
-                            MR.strings.pref_lowest,
-                        ),
-=======
                     entries = persistentMapOf(
                         ReaderPreferences.ReaderHideThreshold.HIGHEST to stringResource(MR.strings.pref_highest),
                         ReaderPreferences.ReaderHideThreshold.HIGH to stringResource(MR.strings.pref_high),
                         ReaderPreferences.ReaderHideThreshold.LOW to stringResource(MR.strings.pref_low),
                         ReaderPreferences.ReaderHideThreshold.LOWEST to stringResource(MR.strings.pref_lowest),
->>>>>>> a3ef3604
                     ),
                 ),
                 Preference.PreferenceItem.SwitchPreference(
