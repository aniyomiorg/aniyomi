--- conflicted
+++ resolved
@@ -62,7 +62,6 @@
                 subtitle = stringResource(MR.strings.pref_show_navigation_mode_summary),
             ),
             Preference.PreferenceItem.SwitchPreference(
-<<<<<<< HEAD
                 pref = readerPref.trueColor(),
                 title = stringResource(MR.strings.pref_true_color),
                 subtitle = stringResource(MR.strings.pref_true_color_summary),
@@ -78,11 +77,6 @@
                 title = stringResource(MR.strings.pref_flash_page),
                 subtitle = stringResource(MR.strings.pref_flash_page_summ),
             ),
-=======
-                pref = readerPref.pageTransitions(),
-                title = stringResource(MR.strings.pref_page_transitions),
-            ),
->>>>>>> 58817c72
             getDisplayGroup(readerPreferences = readerPref),
             getEInkGroup(readerPreferences = readerPref),
             getReadingGroup(readerPreferences = readerPref),
