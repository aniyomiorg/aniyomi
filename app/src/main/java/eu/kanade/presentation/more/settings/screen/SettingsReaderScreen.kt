--- conflicted
+++ resolved
@@ -60,16 +60,8 @@
                 title = stringResource(MR.strings.pref_show_navigation_mode),
                 subtitle = stringResource(MR.strings.pref_show_navigation_mode_summary),
             ),
-            Preference.PreferenceItem.SwitchPreference(
-<<<<<<< HEAD
-=======
-                pref = readerPref.trueColor(),
-                title = stringResource(MR.strings.pref_true_color),
-                subtitle = stringResource(MR.strings.pref_true_color_summary),
-            ),
             /* SY -->
             Preference.PreferenceItem.SwitchPreference(
->>>>>>> ca311369
                 pref = readerPref.pageTransitions(),
                 title = stringResource(MR.strings.pref_page_transitions),
             ),
