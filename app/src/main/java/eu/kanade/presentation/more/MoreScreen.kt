--- conflicted
+++ resolved
@@ -30,12 +30,9 @@
 import eu.kanade.tachiyomi.ui.more.DownloadQueueState
 import eu.kanade.tachiyomi.ui.more.MoreController
 import eu.kanade.tachiyomi.ui.more.MorePresenter
-<<<<<<< HEAD
 import uy.kohesive.injekt.Injekt
 import uy.kohesive.injekt.api.get
-=======
 import eu.kanade.tachiyomi.widget.TachiyomiBottomNavigationView
->>>>>>> 8417f5a6
 
 @Composable
 fun MoreScreen(
@@ -90,7 +87,6 @@
         item { Divider() }
 
         item {
-<<<<<<< HEAD
             val bottomNavStyle = preferences.bottomNavStyle()
             val titleRes = when (preferences.bottomNavStyle()) {
                 1 -> R.string.label_recent_updates
@@ -109,10 +105,7 @@
             )
         }
         item {
-            PreferenceRow(
-=======
             TextPreferenceWidget(
->>>>>>> 8417f5a6
                 title = stringResource(R.string.label_download_queue),
                 subtitle = when (downloadQueueState) {
                     DownloadQueueState.Stopped -> null
@@ -140,18 +133,14 @@
             )
         }
         item {
-<<<<<<< HEAD
-            PreferenceRow(
+            TextPreferenceWidget(
                 title = stringResource(R.string.anime_categories),
-                painter = rememberVectorPainter(Icons.Outlined.Label),
-                onClick = onClickAnimeCategories,
+                icon = Icons.Outlined.Label,
+                onPreferenceClick = onClickAnimeCategories,
             )
         }
         item {
-            PreferenceRow(
-=======
             TextPreferenceWidget(
->>>>>>> 8417f5a6
                 title = stringResource(R.string.categories),
                 icon = Icons.Outlined.Label,
                 onPreferenceClick = onClickCategories,
