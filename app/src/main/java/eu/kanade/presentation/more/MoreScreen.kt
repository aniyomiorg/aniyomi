package eu.kanade.presentation.more

import androidx.compose.foundation.layout.padding
import androidx.compose.material.icons.Icons
import androidx.compose.material.icons.automirrored.outlined.HelpOutline
import androidx.compose.material.icons.automirrored.outlined.Label
import androidx.compose.material.icons.outlined.CloudOff
import androidx.compose.material.icons.outlined.GetApp
import androidx.compose.material.icons.outlined.Info
import androidx.compose.material.icons.outlined.QueryStats
import androidx.compose.material.icons.outlined.Settings
import androidx.compose.material.icons.outlined.Storage
import androidx.compose.material.icons.outlined.VideoSettings
import androidx.compose.material3.HorizontalDivider
import androidx.compose.runtime.Composable
import androidx.compose.ui.Modifier
import androidx.compose.ui.graphics.vector.ImageVector
import androidx.compose.ui.platform.LocalUriHandler
import androidx.compose.ui.res.vectorResource
import eu.kanade.domain.ui.model.NavStyle
import eu.kanade.presentation.more.settings.widget.SwitchPreferenceWidget
import eu.kanade.presentation.more.settings.widget.TextPreferenceWidget
import eu.kanade.tachiyomi.R
import eu.kanade.tachiyomi.core.common.Constants
import eu.kanade.tachiyomi.ui.more.DownloadQueueState
import tachiyomi.i18n.MR
import tachiyomi.presentation.core.components.ScrollbarLazyColumn
import tachiyomi.presentation.core.components.material.Scaffold
import tachiyomi.presentation.core.i18n.pluralStringResource
import tachiyomi.presentation.core.i18n.stringResource

@Composable
fun MoreScreen(
    downloadQueueStateProvider: () -> DownloadQueueState,
    downloadedOnly: Boolean,
    onDownloadedOnlyChange: (Boolean) -> Unit,
    incognitoMode: Boolean,
    onIncognitoModeChange: (Boolean) -> Unit,
<<<<<<< HEAD
=======
    isFDroid: Boolean,
    // SY -->
    showNavUpdates: Boolean,
    showNavHistory: Boolean,
    // SY <--
>>>>>>> cff8e58b
    navStyle: NavStyle,
    onClickAlt: () -> Unit,
    onClickDownloadQueue: () -> Unit,
    onClickCategories: () -> Unit,
    onClickStats: () -> Unit,
    onClickStorage: () -> Unit,
    onClickDataAndStorage: () -> Unit,
    onClickPlayerSettings: () -> Unit,
    onClickSettings: () -> Unit,
    onClickAbout: () -> Unit,
) {
    val uriHandler = LocalUriHandler.current

    Scaffold { contentPadding ->
        ScrollbarLazyColumn(
            modifier = Modifier.padding(contentPadding),
        ) {
            item {
                LogoHeader()
            }
            item {
                SwitchPreferenceWidget(
                    title = stringResource(MR.strings.label_downloaded_only),
                    subtitle = stringResource(MR.strings.downloaded_only_summary),
                    icon = Icons.Outlined.CloudOff,
                    checked = downloadedOnly,
                    onCheckedChanged = onDownloadedOnlyChange,
                )
            }
            item {
                SwitchPreferenceWidget(
                    title = stringResource(MR.strings.pref_incognito_mode),
                    subtitle = stringResource(MR.strings.pref_incognito_mode_summary),
                    icon = ImageVector.vectorResource(R.drawable.ic_glasses_24dp),
                    checked = incognitoMode,
                    onCheckedChanged = onIncognitoModeChange,
                )
            }

            item { HorizontalDivider() }

            item {
                TextPreferenceWidget(
                    title = navStyle.moreTab.options.title,
                    icon = navStyle.moreIcon,
                    onPreferenceClick = onClickAlt,
                )
            }

            item {
                val downloadQueueState = downloadQueueStateProvider()
                TextPreferenceWidget(
                    title = stringResource(MR.strings.label_download_queue),
                    subtitle = when (downloadQueueState) {
                        DownloadQueueState.Stopped -> null
                        is DownloadQueueState.Paused -> {
                            val pending = downloadQueueState.pending
                            if (pending == 0) {
                                stringResource(MR.strings.paused)
                            } else {
                                "${stringResource(MR.strings.paused)} • ${
                                    pluralStringResource(
                                        MR.plurals.download_queue_summary,
                                        count = pending,
                                        pending,
                                    )
                                }"
                            }
                        }

                        is DownloadQueueState.Downloading -> {
                            val pending = downloadQueueState.pending
                            pluralStringResource(
                                MR.plurals.download_queue_summary,
                                count = pending,
                                pending,
                            )
                        }
                    },
                    icon = Icons.Outlined.GetApp,
                    onPreferenceClick = onClickDownloadQueue,
                )
            }
            item {
                TextPreferenceWidget(
                    title = stringResource(MR.strings.general_categories),
                    icon = Icons.AutoMirrored.Outlined.Label,
                    onPreferenceClick = onClickCategories,
                )
            }
            item {
                TextPreferenceWidget(
                    title = stringResource(MR.strings.label_stats),
                    icon = Icons.Outlined.QueryStats,
                    onPreferenceClick = onClickStats,
                )
            }
            item {
                TextPreferenceWidget(
                    title = stringResource(MR.strings.label_data_storage),
                    icon = Icons.Outlined.Storage,
                    onPreferenceClick = onClickDataAndStorage,
                )
            }

            item { HorizontalDivider() }

            item {
                TextPreferenceWidget(
                    title = stringResource(MR.strings.label_settings),
                    icon = Icons.Outlined.Settings,
                    onPreferenceClick = onClickSettings,
                )
            }
            item {
                TextPreferenceWidget(
                    title = stringResource(MR.strings.label_player_settings),
                    icon = Icons.Outlined.VideoSettings,
                    onPreferenceClick = onClickPlayerSettings,
                )
            }
            item {
                TextPreferenceWidget(
                    title = stringResource(MR.strings.pref_category_about),
                    icon = Icons.Outlined.Info,
                    onPreferenceClick = onClickAbout,
                )
            }
            item {
                TextPreferenceWidget(
                    title = stringResource(MR.strings.label_help),
                    icon = Icons.AutoMirrored.Outlined.HelpOutline,
                    onPreferenceClick = { uriHandler.openUri(Constants.URL_HELP) },
                )
            }
        }
    }
}<|MERGE_RESOLUTION|>--- conflicted
+++ resolved
@@ -36,14 +36,10 @@
     onDownloadedOnlyChange: (Boolean) -> Unit,
     incognitoMode: Boolean,
     onIncognitoModeChange: (Boolean) -> Unit,
-<<<<<<< HEAD
-=======
-    isFDroid: Boolean,
     // SY -->
     showNavUpdates: Boolean,
     showNavHistory: Boolean,
     // SY <--
->>>>>>> cff8e58b
     navStyle: NavStyle,
     onClickAlt: () -> Unit,
     onClickDownloadQueue: () -> Unit,
