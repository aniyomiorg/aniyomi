--- conflicted
+++ resolved
@@ -51,13 +51,9 @@
     val uriHandler = LocalUriHandler.current
     val downloadQueueState by presenter.downloadQueueState.collectAsState()
 
-<<<<<<< HEAD
     val preferences: PreferencesHelper = Injekt.get()
 
-    LazyColumn(
-=======
     ScrollbarLazyColumn(
->>>>>>> 11c61d42
         modifier = Modifier.nestedScroll(nestedScrollInterop),
         contentPadding = WindowInsets.navigationBars.asPaddingValues(),
     ) {
