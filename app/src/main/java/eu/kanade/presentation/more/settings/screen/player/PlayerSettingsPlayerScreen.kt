package eu.kanade.presentation.more.settings.screen.player

import android.os.Build
import androidx.compose.runtime.Composable
import androidx.compose.runtime.ReadOnlyComposable
import androidx.compose.runtime.getValue
import androidx.compose.runtime.remember
import androidx.compose.runtime.rememberCoroutineScope
import androidx.compose.ui.platform.LocalContext
import eu.kanade.core.preference.asState
import eu.kanade.domain.base.BasePreferences
import eu.kanade.presentation.more.settings.Preference
import eu.kanade.presentation.more.settings.screen.SearchableSettings
import eu.kanade.tachiyomi.data.torrentServer.service.TorrentServerService
import eu.kanade.tachiyomi.torrentServer.TorrentServerPreferences
import eu.kanade.tachiyomi.ui.player.AMNIS
import eu.kanade.tachiyomi.ui.player.JUST_PLAYER
import eu.kanade.tachiyomi.ui.player.MPV_KT
import eu.kanade.tachiyomi.ui.player.MPV_KT_PREVIEW
import eu.kanade.tachiyomi.ui.player.MPV_PLAYER
import eu.kanade.tachiyomi.ui.player.MPV_REMOTE
import eu.kanade.tachiyomi.ui.player.MX_PLAYER
import eu.kanade.tachiyomi.ui.player.MX_PLAYER_FREE
import eu.kanade.tachiyomi.ui.player.MX_PLAYER_PRO
import eu.kanade.tachiyomi.ui.player.NEXT_PLAYER
import eu.kanade.tachiyomi.ui.player.PlayerOrientation
import eu.kanade.tachiyomi.ui.player.VLC_PLAYER
import eu.kanade.tachiyomi.ui.player.WEB_VIDEO_CASTER
import eu.kanade.tachiyomi.ui.player.X_PLAYER
import eu.kanade.tachiyomi.ui.player.settings.PlayerPreferences
import eu.kanade.tachiyomi.util.LocalHttpServerHolder
import eu.kanade.tachiyomi.util.LocalHttpServerService
import kotlinx.collections.immutable.persistentListOf
import kotlinx.collections.immutable.persistentMapOf
import kotlinx.collections.immutable.toPersistentMap
import tachiyomi.core.common.i18n.stringResource
import tachiyomi.i18n.MR
<<<<<<< HEAD
import tachiyomi.i18n.aniyomi.AYMR
=======
import tachiyomi.i18n.tail.TLMR
>>>>>>> b9a1b44e
import tachiyomi.presentation.core.i18n.stringResource
import tachiyomi.presentation.core.util.collectAsState
import uy.kohesive.injekt.Injekt
import uy.kohesive.injekt.api.get
import java.text.NumberFormat

object PlayerSettingsPlayerScreen : SearchableSettings {

    @ReadOnlyComposable
    @Composable
    override fun getTitleRes() = AYMR.strings.pref_player_internal

    @Composable
    override fun getPreferences(): List<Preference> {
        val playerPreferences = remember { Injekt.get<PlayerPreferences>() }
        val basePreferences = remember { Injekt.get<BasePreferences>() }
        val torrentServerPreferences = remember { Injekt.get<TorrentServerPreferences>() }
        val deviceSupportsPip = basePreferences.deviceHasPip()
        val localHttpServerHolder = remember { Injekt.get<LocalHttpServerHolder>() }

        return listOfNotNull(
            Preference.PreferenceItem.ListPreference(
                preference = playerPreferences.progressPreference(),
                entries = persistentMapOf(
                    1.00F to stringResource(AYMR.strings.pref_progress_100),
                    0.95F to stringResource(AYMR.strings.pref_progress_95),
                    0.90F to stringResource(AYMR.strings.pref_progress_90),
                    0.85F to stringResource(AYMR.strings.pref_progress_85),
                    0.80F to stringResource(AYMR.strings.pref_progress_80),
                    0.75F to stringResource(AYMR.strings.pref_progress_75),
                    0.70F to stringResource(AYMR.strings.pref_progress_70),
                ),
                title = stringResource(AYMR.strings.pref_progress_mark_as_seen),
            ),
            Preference.PreferenceItem.SwitchPreference(
                preference = playerPreferences.preserveWatchingPosition(),
                title = stringResource(AYMR.strings.pref_preserve_watching_position),
            ),
            getCastGroup(playerPreferences = playerPreferences),
            Preference.PreferenceItem.ListPreference(
                preference = playerPreferences.defaultPlayerOrientationType(),
                entries = PlayerOrientation.entries.associateWith {
                    stringResource(it.titleRes)
                }.toPersistentMap(),
                title = stringResource(AYMR.strings.pref_category_player_orientation),
            ),
            getControlsGroup(playerPreferences = playerPreferences),
            getHosterGroup(playerPreferences = playerPreferences),
            getDisplayGroup(playerPreferences = playerPreferences),
            getIntroSkipGroup(playerPreferences = playerPreferences),
            if (deviceSupportsPip) getPipGroup(playerPreferences = playerPreferences) else null,
            getExternalPlayerGroup(
                playerPreferences = playerPreferences,
                basePreferences = basePreferences,
            ),
            getTorrentServerGroup(torrentServerPreferences),
            geCastServerGroup(localHttpServerHolder),
        )
    }

    @Composable
    private fun getControlsGroup(playerPreferences: PlayerPreferences): Preference.PreferenceGroup {
        val allowGestures = playerPreferences.allowGestures()
        val showLoading = playerPreferences.showLoadingCircle()
        val showChapter = playerPreferences.showCurrentChapter()
        val rememberPlayerBrightness = playerPreferences.rememberPlayerBrightness()
        val rememberPlayerVolume = playerPreferences.rememberPlayerVolume()

        return Preference.PreferenceGroup(
            title = stringResource(AYMR.strings.pref_category_controls),
            preferenceItems = persistentListOf(
                Preference.PreferenceItem.SwitchPreference(
                    preference = allowGestures,
                    title = stringResource(AYMR.strings.pref_controls_allow_gestures_in_panels),
                ),
                Preference.PreferenceItem.SwitchPreference(
                    preference = showLoading,
                    title = stringResource(AYMR.strings.pref_controls_show_loading),
                ),
                Preference.PreferenceItem.SwitchPreference(
                    preference = showChapter,
                    title = stringResource(AYMR.strings.pref_controls_show_chapter_indicator),
                    subtitle = stringResource(AYMR.strings.pref_controls_show_chapter_indicator_info),
                ),
                Preference.PreferenceItem.SwitchPreference(
                    preference = rememberPlayerBrightness,
                    title = stringResource(AYMR.strings.pref_remember_brightness),
                ),
                Preference.PreferenceItem.SwitchPreference(
                    preference = rememberPlayerVolume,
                    title = stringResource(AYMR.strings.pref_remember_volume),
                ),
            ),
        )
    }

    @Composable
    private fun getHosterGroup(playerPreferences: PlayerPreferences): Preference.PreferenceGroup {
        val showFailure = playerPreferences.showFailedHosters()
        val showEmpty = playerPreferences.showEmptyHosters()

        return Preference.PreferenceGroup(
            title = stringResource(AYMR.strings.pref_hosters),
            preferenceItems = persistentListOf(
                Preference.PreferenceItem.SwitchPreference(
                    preference = showFailure,
                    title = stringResource(AYMR.strings.pref_hosters_show_failure),
                ),
                Preference.PreferenceItem.SwitchPreference(
                    preference = showEmpty,
                    title = stringResource(AYMR.strings.pref_hosters_show_empty),
                ),
            ),
        )
    }

    @Composable
    private fun getDisplayGroup(playerPreferences: PlayerPreferences): Preference.PreferenceGroup {
        val fullScreen = playerPreferences.playerFullscreen()
        val hideControls = playerPreferences.hideControls()
        val displayVol = playerPreferences.displayVolPer()
        val showSystemBar = playerPreferences.showSystemStatusBar()
        val reduceMotion = playerPreferences.reduceMotion()
        val hideTime = playerPreferences.playerTimeToDisappear()

        val panelOpacityPref = playerPreferences.panelOpacity()
        val panelOpacity by panelOpacityPref.collectAsState()
        val numberFormat = remember { NumberFormat.getPercentInstance() }

        return Preference.PreferenceGroup(
            title = stringResource(MR.strings.pref_category_display),
            preferenceItems = persistentListOf(
                Preference.PreferenceItem.SwitchPreference(
                    preference = fullScreen,
                    title = stringResource(AYMR.strings.pref_player_fullscreen),
                    enabled = Build.VERSION.SDK_INT >= Build.VERSION_CODES.P,
                ),
                Preference.PreferenceItem.SwitchPreference(
                    preference = hideControls,
                    title = stringResource(AYMR.strings.pref_player_hide_controls),
                ),
                Preference.PreferenceItem.SwitchPreference(
                    preference = displayVol,
                    title = stringResource(AYMR.strings.pref_controls_display_volume_percentage),
                ),
                Preference.PreferenceItem.SwitchPreference(
                    preference = showSystemBar,
                    title = stringResource(AYMR.strings.pref_show_system_bar),
                ),
                Preference.PreferenceItem.SwitchPreference(
                    preference = reduceMotion,
                    title = stringResource(AYMR.strings.pref_reduce_motion),
                ),
                Preference.PreferenceItem.ListPreference(
                    preference = hideTime,
                    entries = listOf(500, 1000, 1500, 2000, 2500, 3000, 3500, 4000, 4500, 5000).associateWith {
                        stringResource(AYMR.strings.pref_player_time_to_disappear_summary, it)
                    }.toPersistentMap(),
                    title = stringResource(AYMR.strings.pref_player_time_to_disappear),
                ),
                Preference.PreferenceItem.SliderPreference(
                    value = panelOpacity,
                    valueRange = 0..100,
                    title = stringResource(AYMR.strings.pref_panel_opacity),
                    subtitle = numberFormat.format(panelOpacity / 100f),
                    onValueChanged = {
                        panelOpacityPref.set(it)
                        true
                    },
                ),
            ),
        )
    }

    @Composable
    private fun getIntroSkipGroup(playerPreferences: PlayerPreferences): Preference.PreferenceGroup {
        val enableSkipIntro = playerPreferences.enableSkipIntro()
        val isIntroSkipEnabled by enableSkipIntro.collectAsState()

        val enableAutoAniSkip = playerPreferences.autoSkipIntro()
        val enableNetflixAniSkip = playerPreferences.enableNetflixStyleIntroSkip()
        val waitingTimeAniSkip = playerPreferences.waitingTimeIntroSkip()

        // AniSkip
        val enableAniSkip = playerPreferences.aniSkipEnabled()
        val disableAniSkipChapters = playerPreferences.disableAniSkipOnChapters()
        val isAniSkipEnabled by enableAniSkip.collectAsState()

        return Preference.PreferenceGroup(
            title = stringResource(AYMR.strings.pref_category_intro_skip),
            preferenceItems = persistentListOf(
                Preference.PreferenceItem.SwitchPreference(
                    preference = enableSkipIntro,
                    title = stringResource(AYMR.strings.pref_enable_intro_skip),
                ),
                Preference.PreferenceItem.SwitchPreference(
                    preference = enableAutoAniSkip,
                    title = stringResource(AYMR.strings.pref_enable_auto_skip_ani_skip),
                    enabled = isIntroSkipEnabled,
                ),
                Preference.PreferenceItem.SwitchPreference(
                    preference = enableNetflixAniSkip,
                    title = stringResource(AYMR.strings.pref_enable_netflix_style_aniskip),
                    enabled = isIntroSkipEnabled,
                ),
                Preference.PreferenceItem.ListPreference(
                    preference = waitingTimeAniSkip,
                    entries = persistentMapOf(
                        5 to stringResource(AYMR.strings.pref_waiting_time_aniskip_5),
                        6 to stringResource(AYMR.strings.pref_waiting_time_aniskip_6),
                        7 to stringResource(AYMR.strings.pref_waiting_time_aniskip_7),
                        8 to stringResource(AYMR.strings.pref_waiting_time_aniskip_8),
                        9 to stringResource(AYMR.strings.pref_waiting_time_aniskip_9),
                        10 to stringResource(AYMR.strings.pref_waiting_time_aniskip_10),
                    ),
                    title = stringResource(AYMR.strings.pref_waiting_time_aniskip),
                    enabled = isIntroSkipEnabled,
                ),
                Preference.PreferenceItem.SwitchPreference(
                    preference = enableAniSkip,
                    title = stringResource(AYMR.strings.pref_enable_aniskip),
                    enabled = isIntroSkipEnabled,
                ),
                Preference.PreferenceItem.SwitchPreference(
                    preference = disableAniSkipChapters,
                    title = stringResource(AYMR.strings.pref_disable_aniskip_chapter),
                    enabled = isIntroSkipEnabled && isAniSkipEnabled,
                ),
                Preference.PreferenceItem.InfoPreference(
                    title = stringResource(AYMR.strings.pref_category_player_aniskip_info),
                    enabled = isIntroSkipEnabled,
                ),
            ),
        )
    }

    @Composable
    private fun getPipGroup(playerPreferences: PlayerPreferences): Preference.PreferenceGroup {
        val enablePip = playerPreferences.enablePip()
        val pipEpisodeToasts = playerPreferences.pipEpisodeToasts()
        val pipOnExit = playerPreferences.pipOnExit()
        val pipReplaceWithPrevious = playerPreferences.pipReplaceWithPrevious()

        val isPipEnabled by enablePip.collectAsState()

        return Preference.PreferenceGroup(
            title = stringResource(AYMR.strings.pref_category_pip),
            preferenceItems = persistentListOf(
                Preference.PreferenceItem.SwitchPreference(
                    preference = enablePip,
                    title = stringResource(AYMR.strings.pref_enable_pip),
                ),
                Preference.PreferenceItem.SwitchPreference(
                    preference = pipEpisodeToasts,
                    title = stringResource(AYMR.strings.pref_pip_episode_toasts),
                    enabled = isPipEnabled,
                ),
                Preference.PreferenceItem.SwitchPreference(
                    preference = pipOnExit,
                    title = stringResource(AYMR.strings.pref_pip_on_exit),
                    enabled = isPipEnabled,
                ),
                Preference.PreferenceItem.SwitchPreference(
                    preference = pipReplaceWithPrevious,
                    title = stringResource(AYMR.strings.pref_pip_replace_with_previous),
                    enabled = isPipEnabled,
                ),
            ),
        )
    }

    // habilita o desabilita el uso de cast que habilitarlo o deshabilitarlo sea con switch
    @Composable
    private fun getCastGroup(playerPreferences: PlayerPreferences): Preference.PreferenceGroup {
        val enableCast = playerPreferences.enableCast()
        return Preference.PreferenceGroup(
            title = stringResource(TLMR.strings.pref_category_cast),
            preferenceItems = persistentListOf(
                Preference.PreferenceItem.SwitchPreference(
                    preference = enableCast,
                    title = stringResource(TLMR.strings.pref_enable_cast),
                ),
            ),
        )
    }

    @Composable
    private fun getExternalPlayerGroup(
        playerPreferences: PlayerPreferences,
        basePreferences: BasePreferences,
    ): Preference.PreferenceGroup {
        val alwaysUseExternalPlayer = playerPreferences.alwaysUseExternalPlayer()
        val externalPlayerPreference = playerPreferences.externalPlayerPreference()

        val pm = basePreferences.context.packageManager
        val installedPackages = pm.getInstalledPackages(0)
        val supportedPlayers = installedPackages.filter { it.packageName in externalPlayers }

        val packageNames = supportedPlayers.map { it.packageName }
        val packageNamesReadable = supportedPlayers
            .map { pm.getApplicationLabel(it.applicationInfo!!).toString() }

        val packageNamesMap: Map<String, String> =
            packageNames.zip(packageNamesReadable)
                .toMap()

        return Preference.PreferenceGroup(
            title = stringResource(AYMR.strings.pref_category_external_player),
            preferenceItems = persistentListOf(
                Preference.PreferenceItem.SwitchPreference(
                    preference = alwaysUseExternalPlayer,
                    title = stringResource(AYMR.strings.pref_always_use_external_player),
                ),
                Preference.PreferenceItem.ListPreference(
                    preference = externalPlayerPreference,
                    entries = (mapOf("" to "None") + packageNamesMap).toPersistentMap(),
                    title = stringResource(AYMR.strings.pref_external_player_preference),
                ),
            ),
        )
    }

    @Suppress("SwallowedException", "TooGenericExceptionCaught")
    @Composable
    private fun getTorrentServerGroup(
        torrentServerPreferences: TorrentServerPreferences,
    ): Preference.PreferenceGroup {
        val scope = rememberCoroutineScope()
        val context = LocalContext.current
        val trackersPref = torrentServerPreferences.trackers()
        val trackers by trackersPref.collectAsState()

        return Preference.PreferenceGroup(
            title = stringResource(TLMR.strings.pref_category_torrentserver),
            preferenceItems = persistentListOf(
                Preference.PreferenceItem.EditTextPreference(
                    preference = torrentServerPreferences.port(),
                    title = stringResource(TLMR.strings.pref_torrentserver_port),
                    onValueChanged = {
                        try {
                            Integer.parseInt(it)
                            TorrentServerService.stop()
                            true
                        } catch (e: Exception) {
                            false
                        }
                    },
                ),
                Preference.PreferenceItem.MultiLineEditTextPreference(
                    preference = torrentServerPreferences.trackers(),
                    title = context.stringResource(TLMR.strings.pref_torrent_trackers),
                    subtitle = trackersPref.asState(scope).value
                        .lines().take(2)
                        .joinToString(
                            separator = "\n",
                            postfix = if (trackersPref.asState(scope).value.lines().size > 2) "\n..." else "",
                        ),
                    onValueChanged = {
                        TorrentServerService.stop()
                        true
                    },
                ),
                Preference.PreferenceItem.TextPreference(
                    title = stringResource(TLMR.strings.pref_reset_torrent_trackers_string),
                    enabled = remember(trackers) { trackers != trackersPref.defaultValue() },
                    onClick = {
                        trackersPref.delete()
                        context.stringResource(MR.strings.requires_app_restart)
                    },
                ),
            ),
        )
    }

    @Composable
    private fun geCastServerGroup(
        localHttpServerHolder: LocalHttpServerHolder,
    ): Preference.PreferenceGroup {
        return Preference.PreferenceGroup(
            title = stringResource(TLMR.strings.pref_category_castserver),
            preferenceItems = persistentListOf(
                Preference.PreferenceItem.EditTextPreference(
                    preference = localHttpServerHolder.port(),
                    title = stringResource(TLMR.strings.pref_cast_server_port),
                    onValueChanged = {
                        try {
                            Integer.parseInt(it)
                            LocalHttpServerService.stop()
                            true
                        } catch (e: Exception) {
                            false
                        }
                    },
                ),
            ),
        )
    }
}

val externalPlayers = listOf(
    MPV_PLAYER,
    MX_PLAYER,
    MX_PLAYER_FREE,
    MX_PLAYER_PRO,
    VLC_PLAYER,
    MPV_KT,
    MPV_KT_PREVIEW,
    MPV_REMOTE,
    JUST_PLAYER,
    NEXT_PLAYER,
    X_PLAYER,
    WEB_VIDEO_CASTER,
    AMNIS,
)<|MERGE_RESOLUTION|>--- conflicted
+++ resolved
@@ -35,11 +35,8 @@
 import kotlinx.collections.immutable.toPersistentMap
 import tachiyomi.core.common.i18n.stringResource
 import tachiyomi.i18n.MR
-<<<<<<< HEAD
 import tachiyomi.i18n.aniyomi.AYMR
-=======
 import tachiyomi.i18n.tail.TLMR
->>>>>>> b9a1b44e
 import tachiyomi.presentation.core.i18n.stringResource
 import tachiyomi.presentation.core.util.collectAsState
 import uy.kohesive.injekt.Injekt
@@ -357,6 +354,82 @@
                     preference = externalPlayerPreference,
                     entries = (mapOf("" to "None") + packageNamesMap).toPersistentMap(),
                     title = stringResource(AYMR.strings.pref_external_player_preference),
+                ),
+            ),
+        )
+    }
+
+    @Suppress("SwallowedException", "TooGenericExceptionCaught")
+    @Composable
+    private fun getTorrentServerGroup(
+        torrentServerPreferences: TorrentServerPreferences,
+    ): Preference.PreferenceGroup {
+        val scope = rememberCoroutineScope()
+        val context = LocalContext.current
+        val trackersPref = torrentServerPreferences.trackers()
+        val trackers by trackersPref.collectAsState()
+
+        return Preference.PreferenceGroup(
+            title = stringResource(TLMR.strings.pref_category_torrentserver),
+            preferenceItems = persistentListOf(
+                Preference.PreferenceItem.EditTextPreference(
+                    preference = torrentServerPreferences.port(),
+                    title = stringResource(TLMR.strings.pref_torrentserver_port),
+                    onValueChanged = {
+                        try {
+                            Integer.parseInt(it)
+                            TorrentServerService.stop()
+                            true
+                        } catch (e: Exception) {
+                            false
+                        }
+                    },
+                ),
+                Preference.PreferenceItem.MultiLineEditTextPreference(
+                    preference = torrentServerPreferences.trackers(),
+                    title = context.stringResource(TLMR.strings.pref_torrent_trackers),
+                    subtitle = trackersPref.asState(scope).value
+                        .lines().take(2)
+                        .joinToString(
+                            separator = "\n",
+                            postfix = if (trackersPref.asState(scope).value.lines().size > 2) "\n..." else "",
+                        ),
+                    onValueChanged = {
+                        TorrentServerService.stop()
+                        true
+                    },
+                ),
+                Preference.PreferenceItem.TextPreference(
+                    title = stringResource(TLMR.strings.pref_reset_torrent_trackers_string),
+                    enabled = remember(trackers) { trackers != trackersPref.defaultValue() },
+                    onClick = {
+                        trackersPref.delete()
+                        context.stringResource(MR.strings.requires_app_restart)
+                    },
+                ),
+            ),
+        )
+    }
+
+    @Composable
+    private fun geCastServerGroup(
+        localHttpServerHolder: LocalHttpServerHolder,
+    ): Preference.PreferenceGroup {
+        return Preference.PreferenceGroup(
+            title = stringResource(TLMR.strings.pref_category_castserver),
+            preferenceItems = persistentListOf(
+                Preference.PreferenceItem.EditTextPreference(
+                    preference = localHttpServerHolder.port(),
+                    title = stringResource(TLMR.strings.pref_cast_server_port),
+                    onValueChanged = {
+                        try {
+                            Integer.parseInt(it)
+                            LocalHttpServerService.stop()
+                            true
+                        } catch (e: Exception) {
+                            false
+                        }
+                    },
                 ),
             ),
         )
