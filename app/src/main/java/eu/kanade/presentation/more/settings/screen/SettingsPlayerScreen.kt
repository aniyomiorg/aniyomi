--- conflicted
+++ resolved
@@ -436,13 +436,10 @@
                             separator = "\n",
                             postfix = if (trackersPref.asState(scope).value.lines().size > 2) "\n..." else "",
                         ),
-<<<<<<< HEAD
-=======
                     onValueChanged = {
                         TorrentServerService.stop()
                         true
                     },
->>>>>>> 72b8f437
                 ),
                 Preference.PreferenceItem.TextPreference(
                     title = stringResource(MR.strings.pref_reset_torrent_trackers_string),
