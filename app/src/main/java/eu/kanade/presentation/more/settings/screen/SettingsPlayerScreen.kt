--- conflicted
+++ resolved
@@ -84,12 +84,7 @@
     private fun getInternalPlayerGroup(playerPreferences: PlayerPreferences): Preference.PreferenceGroup {
         val playerFullscreen = playerPreferences.playerFullscreen()
         val playerHideControls = playerPreferences.hideControls()
-<<<<<<< HEAD
-        val mpvConfPref = playerPreferences.mpvConf()
-        val mpvConf by mpvConfPref.collectAsState()
-=======
         val navigator = LocalNavigator.currentOrThrow
->>>>>>> 861a5ad9
 
         return Preference.PreferenceGroup(
             title = stringResource(R.string.pref_category_internal_player),
@@ -103,30 +98,10 @@
                     pref = playerHideControls,
                     title = stringResource(R.string.pref_player_hide_controls),
                 ),
-<<<<<<< HEAD
-                Preference.PreferenceItem.MultiLineEditTextPreference(
-                    pref = mpvConfPref,
-                    title = stringResource(R.string.pref_mpv_conf),
-                    subtitle = mpvConfPref.asState(scope).value
-                        .lines().take(2)
-                        .joinToString(
-                            separator = "\n",
-                            postfix = if (mpvConfPref.asState(scope).value.lines().size > 2) "\n..." else "",
-                        ),
-
-=======
                 Preference.PreferenceItem.TextPreference(
                     title = stringResource(R.string.pref_category_player_advanced),
                     subtitle = stringResource(R.string.pref_category_player_advanced_subtitle),
                     onClick = { navigator.push(AdvancedPlayerSettingsScreen) },
->>>>>>> 861a5ad9
-                ),
-                Preference.PreferenceItem.TextPreference(
-                    title = stringResource(R.string.pref_reset_mpv_conf),
-                    enabled = remember(mpvConf) { mpvConf.isNotBlank() },
-                    onClick = {
-                        mpvConfPref.delete()
-                    },
                 ),
             ),
         )
