--- conflicted
+++ resolved
@@ -397,9 +397,5 @@
     JUST_PLAYER,
     NEXT_PLAYER,
     X_PLAYER,
-<<<<<<< HEAD
-    AMNIS,
-=======
     WEB_VIDEO_CASTER,
->>>>>>> 63e95d9c
 )