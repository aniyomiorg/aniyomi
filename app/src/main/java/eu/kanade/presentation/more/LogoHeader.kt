package eu.kanade.presentation.more

import androidx.compose.foundation.layout.Column
import androidx.compose.foundation.layout.fillMaxWidth
import androidx.compose.foundation.layout.padding
import androidx.compose.foundation.layout.size
import androidx.compose.material3.Icon
import androidx.compose.material3.MaterialTheme
import androidx.compose.runtime.Composable
import androidx.compose.ui.Alignment
import androidx.compose.ui.Modifier
import androidx.compose.ui.res.painterResource
import androidx.compose.ui.unit.dp
import eu.kanade.presentation.components.Divider
import eu.kanade.tachiyomi.R

@Composable
fun LogoHeader() {
<<<<<<< HEAD
    Column {
        Surface(
            modifier = Modifier.fillMaxWidth(),
        ) {
            Icon(
                painter = painterResource(R.drawable.ic_ani),
                contentDescription = null,
                tint = MaterialTheme.colorScheme.onSurface,
                modifier = Modifier
                    .padding(32.dp)
                    .size(56.dp),
            )
        }
=======
    Column(
        modifier = Modifier.fillMaxWidth(),
        horizontalAlignment = Alignment.CenterHorizontally,
    ) {
        Icon(
            painter = painterResource(R.drawable.ic_tachi),
            contentDescription = null,
            tint = MaterialTheme.colorScheme.onSurface,
            modifier = Modifier
                .padding(vertical = 56.dp)
                .size(64.dp),
        )
>>>>>>> 8417f5a6

        Divider()
    }
}<|MERGE_RESOLUTION|>--- conflicted
+++ resolved
@@ -16,34 +16,18 @@
 
 @Composable
 fun LogoHeader() {
-<<<<<<< HEAD
-    Column {
-        Surface(
-            modifier = Modifier.fillMaxWidth(),
-        ) {
-            Icon(
-                painter = painterResource(R.drawable.ic_ani),
-                contentDescription = null,
-                tint = MaterialTheme.colorScheme.onSurface,
-                modifier = Modifier
-                    .padding(32.dp)
-                    .size(56.dp),
-            )
-        }
-=======
     Column(
         modifier = Modifier.fillMaxWidth(),
         horizontalAlignment = Alignment.CenterHorizontally,
     ) {
         Icon(
-            painter = painterResource(R.drawable.ic_tachi),
+            painter = painterResource(R.drawable.ic_ani),
             contentDescription = null,
             tint = MaterialTheme.colorScheme.onSurface,
             modifier = Modifier
                 .padding(vertical = 56.dp)
                 .size(64.dp),
         )
->>>>>>> 8417f5a6
 
         Divider()
     }
