--- conflicted
+++ resolved
@@ -359,13 +359,9 @@
                         LibraryPreferences.EpisodeSwipeAction.Disabled to
                             stringResource(MR.strings.disabled),
                         LibraryPreferences.EpisodeSwipeAction.ToggleBookmark to
-<<<<<<< HEAD
-                            stringResource(MR.strings.action_bookmark_episode),
+                            stringResource(AYMR.strings.action_bookmark_episode),
                         LibraryPreferences.EpisodeSwipeAction.ToggleFillermark to
-                            stringResource(MR.strings.action_fillermark_episode),
-=======
-                            stringResource(AYMR.strings.action_bookmark_episode),
->>>>>>> 4100e9de
+                            stringResource(AYMR.strings.action_fillermark_episode),
                         LibraryPreferences.EpisodeSwipeAction.ToggleSeen to
                             stringResource(AYMR.strings.action_mark_as_seen),
                         LibraryPreferences.EpisodeSwipeAction.Download to
@@ -379,13 +375,9 @@
                         LibraryPreferences.EpisodeSwipeAction.Disabled to
                             stringResource(MR.strings.disabled),
                         LibraryPreferences.EpisodeSwipeAction.ToggleBookmark to
-<<<<<<< HEAD
-                            stringResource(MR.strings.action_bookmark_episode),
+                            stringResource(AYMR.strings.action_bookmark_episode),
                         LibraryPreferences.EpisodeSwipeAction.ToggleFillermark to
-                            stringResource(MR.strings.action_fillermark_episode),
-=======
-                            stringResource(AYMR.strings.action_bookmark_episode),
->>>>>>> 4100e9de
+                            stringResource(AYMR.strings.action_fillermark_episode),
                         LibraryPreferences.EpisodeSwipeAction.ToggleSeen to
                             stringResource(AYMR.strings.action_mark_as_seen),
                         LibraryPreferences.EpisodeSwipeAction.Download to
