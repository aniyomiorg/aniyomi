package eu.kanade.presentation.more.settings.screen

import androidx.compose.runtime.Composable
import androidx.compose.runtime.ReadOnlyComposable
import androidx.compose.runtime.collectAsState
import androidx.compose.runtime.getValue
import androidx.compose.runtime.mutableStateOf
import androidx.compose.runtime.remember
import androidx.compose.runtime.rememberCoroutineScope
import androidx.compose.runtime.saveable.rememberSaveable
import androidx.compose.runtime.setValue
import androidx.compose.ui.platform.LocalContext
import androidx.compose.ui.util.fastMap
import androidx.core.content.ContextCompat
import cafe.adriel.voyager.navigator.LocalNavigator
import cafe.adriel.voyager.navigator.Navigator
import cafe.adriel.voyager.navigator.currentOrThrow
import eu.kanade.presentation.category.visualName
import eu.kanade.presentation.more.settings.Preference
import eu.kanade.presentation.more.settings.widget.TriStateListDialog
<<<<<<< HEAD
import eu.kanade.tachiyomi.data.library.anime.AnimeLibraryUpdateJob
import eu.kanade.tachiyomi.data.library.manga.MangaLibraryUpdateJob
import eu.kanade.tachiyomi.ui.category.CategoriesTab
=======
import eu.kanade.tachiyomi.data.library.LibraryUpdateJob
import eu.kanade.tachiyomi.ui.category.CategoryScreen
import kotlinx.collections.immutable.persistentListOf
import kotlinx.collections.immutable.persistentMapOf
import kotlinx.collections.immutable.toImmutableMap
>>>>>>> a3ef3604
import kotlinx.coroutines.launch
import kotlinx.coroutines.runBlocking
import tachiyomi.domain.category.anime.interactor.GetAnimeCategories
import tachiyomi.domain.category.manga.interactor.GetMangaCategories
import tachiyomi.domain.category.manga.interactor.ResetMangaCategoryFlags
import tachiyomi.domain.category.model.Category
import tachiyomi.domain.library.service.LibraryPreferences
import tachiyomi.domain.library.service.LibraryPreferences.Companion.DEVICE_CHARGING
import tachiyomi.domain.library.service.LibraryPreferences.Companion.DEVICE_NETWORK_NOT_METERED
import tachiyomi.domain.library.service.LibraryPreferences.Companion.DEVICE_ONLY_ON_WIFI
import tachiyomi.domain.library.service.LibraryPreferences.Companion.ENTRY_HAS_UNVIEWED
import tachiyomi.domain.library.service.LibraryPreferences.Companion.ENTRY_NON_COMPLETED
import tachiyomi.domain.library.service.LibraryPreferences.Companion.ENTRY_NON_VIEWED
import tachiyomi.domain.library.service.LibraryPreferences.Companion.ENTRY_OUTSIDE_RELEASE_PERIOD
import tachiyomi.i18n.MR
import tachiyomi.presentation.core.i18n.pluralStringResource
import tachiyomi.presentation.core.i18n.stringResource
import tachiyomi.presentation.core.util.collectAsState
import uy.kohesive.injekt.Injekt
import uy.kohesive.injekt.api.get

object SettingsLibraryScreen : SearchableSettings {

    @Composable
    @ReadOnlyComposable
    override fun getTitleRes() = MR.strings.pref_category_library

    @Composable
    override fun getPreferences(): List<Preference> {
        val getCategories = remember { Injekt.get<GetMangaCategories>() }
        val allCategories by getCategories.subscribe()
            .collectAsState(initial = runBlocking { getCategories.await() })
        val getAnimeCategories = remember { Injekt.get<GetAnimeCategories>() }
        val allAnimeCategories by getAnimeCategories.subscribe()
            .collectAsState(initial = runBlocking { getAnimeCategories.await() })
        val libraryPreferences = remember { Injekt.get<LibraryPreferences>() }

        return listOf(
            getCategoriesGroup(
                LocalNavigator.currentOrThrow,
                allCategories,
                allAnimeCategories,
                libraryPreferences,
            ),
            getGlobalUpdateGroup(allCategories, allAnimeCategories, libraryPreferences),
            getChapterSwipeActionsGroup(libraryPreferences),
            getEpisodeSwipeActionsGroup(libraryPreferences),
        )
    }

    @Composable
    private fun getCategoriesGroup(
        navigator: Navigator,
        allCategories: List<Category>,
        allAnimeCategories: List<Category>,
        libraryPreferences: LibraryPreferences,
    ): Preference.PreferenceGroup {
        val scope = rememberCoroutineScope()
        val userCategoriesCount = allCategories.filterNot(Category::isSystemCategory).size
        val userAnimeCategoriesCount = allAnimeCategories.filterNot(Category::isSystemCategory).size

        val defaultCategory by libraryPreferences.defaultMangaCategory().collectAsState()
        val selectedCategory = allCategories.find { it.id == defaultCategory.toLong() }
        val defaultAnimeCategory by libraryPreferences.defaultAnimeCategory().collectAsState()
        val selectedAnimeCategory =
            allAnimeCategories.find { it.id == defaultAnimeCategory.toLong() }

        // For default category
        val mangaIds = listOf(libraryPreferences.defaultMangaCategory().defaultValue()) +
            allCategories.fastMap { it.id.toInt() }
<<<<<<< HEAD
        val animeIds = listOf(libraryPreferences.defaultAnimeCategory().defaultValue()) +
            allAnimeCategories.fastMap { it.id.toInt() }

        val mangaLabels = listOf(stringResource(MR.strings.default_category_summary)) +
            allCategories.fastMap { it.visualName(context) }
        val animeLabels = listOf(stringResource(MR.strings.default_category_summary)) +
            allAnimeCategories.fastMap { it.visualName(context) }

        return Preference.PreferenceGroup(
            title = stringResource(MR.strings.general_categories),
            preferenceItems = listOf(
=======
        val labels = listOf(stringResource(MR.strings.default_category_summary)) +
            allCategories.fastMap { it.visualName }

        return Preference.PreferenceGroup(
            title = stringResource(MR.strings.categories),
            preferenceItems = persistentListOf(
>>>>>>> a3ef3604
                Preference.PreferenceItem.TextPreference(
                    title = stringResource(MR.strings.action_edit_anime_categories),
                    subtitle = pluralStringResource(
                        MR.plurals.num_categories,
                        count = userAnimeCategoriesCount,
                        userAnimeCategoriesCount,
                    ),
                    onClick = { navigator.push(CategoriesTab(false)) },
                ),
                Preference.PreferenceItem.ListPreference(
                    pref = libraryPreferences.defaultAnimeCategory(),
                    title = stringResource(MR.strings.default_anime_category),
                    subtitle = selectedAnimeCategory?.visualName
                        ?: stringResource(MR.strings.default_category_summary),
                    entries = animeIds.zip(animeLabels).toMap(),
                ),
                Preference.PreferenceItem.TextPreference(
                    title = stringResource(MR.strings.action_edit_manga_categories),
                    subtitle = pluralStringResource(
                        MR.plurals.num_categories,
                        count = userCategoriesCount,
                        userCategoriesCount,
                    ),
                    onClick = { navigator.push(CategoriesTab(true)) },
                ),
                Preference.PreferenceItem.ListPreference(
<<<<<<< HEAD
                    pref = libraryPreferences.defaultMangaCategory(),
                    title = stringResource(MR.strings.default_manga_category),
                    subtitle = selectedCategory?.visualName
                        ?: stringResource(MR.strings.default_category_summary),
                    entries = mangaIds.zip(mangaLabels).toMap(),
=======
                    pref = libraryPreferences.defaultCategory(),
                    title = stringResource(MR.strings.default_category),
                    subtitle = selectedCategory?.visualName ?: stringResource(MR.strings.default_category_summary),
                    entries = ids.zip(labels).toMap().toImmutableMap(),
>>>>>>> a3ef3604
                ),
                Preference.PreferenceItem.SwitchPreference(
                    pref = libraryPreferences.categorizedDisplaySettings(),
                    title = stringResource(MR.strings.categorized_display_settings),
                    onValueChanged = {
                        if (!it) {
                            scope.launch {
                                Injekt.get<ResetMangaCategoryFlags>().await()
                            }
                        }
                        true
                    },
                ),
                Preference.PreferenceItem.SwitchPreference(
                    pref = libraryPreferences.hideHiddenCategoriesSettings(),
                    title = stringResource(MR.strings.pref_category_hide_hidden),
                ),
            ),
        )
    }

    @Composable
    private fun getGlobalUpdateGroup(
        allMangaCategories: List<Category>,
        allAnimeCategories: List<Category>,
        libraryPreferences: LibraryPreferences,
    ): Preference.PreferenceGroup {
        val context = LocalContext.current

        val autoUpdateIntervalPref = libraryPreferences.autoUpdateInterval()
        val autoUpdateInterval by autoUpdateIntervalPref.collectAsState()

        val animeAutoUpdateCategoriesPref = libraryPreferences.animeUpdateCategories()
        val animeAutoUpdateCategoriesExcludePref =
            libraryPreferences.animeUpdateCategoriesExclude()

        val includedAnime by animeAutoUpdateCategoriesPref.collectAsState()
        val excludedAnime by animeAutoUpdateCategoriesExcludePref.collectAsState()
        var showAnimeCategoriesDialog by rememberSaveable { mutableStateOf(false) }
        if (showAnimeCategoriesDialog) {
            TriStateListDialog(
                title = stringResource(MR.strings.anime_categories),
                message = stringResource(MR.strings.pref_anime_library_update_categories_details),
                items = allAnimeCategories,
                initialChecked = includedAnime.mapNotNull { id -> allAnimeCategories.find { it.id.toString() == id } },
                initialInversed = excludedAnime.mapNotNull { id -> allAnimeCategories.find { it.id.toString() == id } },
                itemLabel = { it.visualName },
                onDismissRequest = { showAnimeCategoriesDialog = false },
                onValueChanged = { newIncluded, newExcluded ->
                    animeAutoUpdateCategoriesPref.set(newIncluded.map { it.id.toString() }.toSet())
                    animeAutoUpdateCategoriesExcludePref.set(
                        newExcluded.map { it.id.toString() }
                            .toSet(),
                    )
                    showAnimeCategoriesDialog = false
                },
            )
        }

        val autoUpdateCategoriesPref = libraryPreferences.mangaUpdateCategories()
        val autoUpdateCategoriesExcludePref =
            libraryPreferences.mangaUpdateCategoriesExclude()

        val includedManga by autoUpdateCategoriesPref.collectAsState()
        val excludedManga by autoUpdateCategoriesExcludePref.collectAsState()
        var showMangaCategoriesDialog by rememberSaveable { mutableStateOf(false) }
        if (showMangaCategoriesDialog) {
            TriStateListDialog(
                title = stringResource(MR.strings.manga_categories),
                message = stringResource(MR.strings.pref_manga_library_update_categories_details),
                items = allMangaCategories,
                initialChecked = includedManga.mapNotNull { id -> allMangaCategories.find { it.id.toString() == id } },
                initialInversed = excludedManga.mapNotNull { id -> allMangaCategories.find { it.id.toString() == id } },
                itemLabel = { it.visualName },
                onDismissRequest = { showMangaCategoriesDialog = false },
                onValueChanged = { newIncluded, newExcluded ->
                    autoUpdateCategoriesPref.set(newIncluded.map { it.id.toString() }.toSet())
                    autoUpdateCategoriesExcludePref.set(
                        newExcluded.map { it.id.toString() }
                            .toSet(),
                    )
                    showMangaCategoriesDialog = false
                },
            )
        }

        return Preference.PreferenceGroup(
            title = stringResource(MR.strings.pref_category_library_update),
            preferenceItems = persistentListOf(
                Preference.PreferenceItem.ListPreference(
                    pref = autoUpdateIntervalPref,
                    title = stringResource(MR.strings.pref_library_update_interval),
                    entries = persistentMapOf(
                        0 to stringResource(MR.strings.update_never),
                        12 to stringResource(MR.strings.update_12hour),
                        24 to stringResource(MR.strings.update_24hour),
                        48 to stringResource(MR.strings.update_48hour),
                        72 to stringResource(MR.strings.update_72hour),
                        168 to stringResource(MR.strings.update_weekly),
                    ),
                    onValueChanged = {
                        MangaLibraryUpdateJob.setupTask(context, it)
                        AnimeLibraryUpdateJob.setupTask(context, it)
                        true
                    },
                ),
                Preference.PreferenceItem.MultiSelectListPreference(
                    pref = libraryPreferences.autoUpdateDeviceRestrictions(),
                    enabled = autoUpdateInterval > 0,
                    title = stringResource(MR.strings.pref_library_update_restriction),
                    subtitle = stringResource(MR.strings.restrictions),
                    entries = persistentMapOf(
                        DEVICE_ONLY_ON_WIFI to stringResource(MR.strings.connected_to_wifi),
                        DEVICE_NETWORK_NOT_METERED to stringResource(MR.strings.network_not_metered),
                        DEVICE_CHARGING to stringResource(MR.strings.charging),
                    ),
                    onValueChanged = {
                        // Post to event looper to allow the preference to be updated.
                        ContextCompat.getMainExecutor(context).execute {
                            MangaLibraryUpdateJob.setupTask(context)
                            AnimeLibraryUpdateJob.setupTask(context)
                        }
                        true
                    },
                ),
                Preference.PreferenceItem.TextPreference(
                    title = stringResource(MR.strings.anime_categories),
                    subtitle = getCategoriesLabel(
                        allCategories = allAnimeCategories,
                        included = includedAnime,
                        excluded = excludedAnime,
                    ),
                    onClick = { showAnimeCategoriesDialog = true },
                ),
                Preference.PreferenceItem.TextPreference(
                    title = stringResource(MR.strings.manga_categories),
                    subtitle = getCategoriesLabel(
                        allCategories = allMangaCategories,
                        included = includedManga,
                        excluded = excludedManga,
                    ),
                    onClick = { showMangaCategoriesDialog = true },
                ),
                Preference.PreferenceItem.SwitchPreference(
                    pref = libraryPreferences.autoUpdateMetadata(),
                    title = stringResource(MR.strings.pref_library_update_refresh_metadata),
                    subtitle = stringResource(MR.strings.pref_library_update_refresh_metadata_summary),
                ),
                Preference.PreferenceItem.MultiSelectListPreference(
<<<<<<< HEAD
                    pref = libraryPreferences.autoUpdateItemRestrictions(),
                    title = stringResource(MR.strings.pref_library_update_manga_restriction),
                    entries = mapOf(
                        ENTRY_HAS_UNVIEWED to stringResource(
                            MR.strings.pref_update_only_completely_read,
                        ),
                        ENTRY_NON_VIEWED to stringResource(MR.strings.pref_update_only_started),
                        ENTRY_NON_COMPLETED to stringResource(
                            MR.strings.pref_update_only_non_completed,
                        ),
                        ENTRY_OUTSIDE_RELEASE_PERIOD to stringResource(
                            MR.strings.pref_update_only_in_release_period,
                        ),
=======
                    pref = libraryPreferences.autoUpdateMangaRestrictions(),
                    title = stringResource(MR.strings.pref_library_update_smart_update),
                    entries = persistentMapOf(
                        MANGA_HAS_UNREAD to stringResource(MR.strings.pref_update_only_completely_read),
                        MANGA_NON_READ to stringResource(MR.strings.pref_update_only_started),
                        MANGA_NON_COMPLETED to stringResource(MR.strings.pref_update_only_non_completed),
                        MANGA_OUTSIDE_RELEASE_PERIOD to stringResource(MR.strings.pref_update_only_in_release_period),
>>>>>>> a3ef3604
                    ),
                ),
                Preference.PreferenceItem.SwitchPreference(
                    pref = libraryPreferences.newShowUpdatesCount(),
                    title = stringResource(MR.strings.pref_library_update_show_tab_badge),
                ),
            ),
        )
    }

    @Composable
    private fun getChapterSwipeActionsGroup(
        libraryPreferences: LibraryPreferences,
    ): Preference.PreferenceGroup {
        return Preference.PreferenceGroup(
            title = stringResource(MR.strings.pref_chapter_swipe),
            preferenceItems = persistentListOf(
                Preference.PreferenceItem.ListPreference(
                    pref = libraryPreferences.swipeChapterStartAction(),
                    title = stringResource(MR.strings.pref_chapter_swipe_start),
<<<<<<< HEAD
                    entries = mapOf(
                        LibraryPreferences.ChapterSwipeAction.Disabled to stringResource(
                            MR.strings.action_disable,
                        ),
                        LibraryPreferences.ChapterSwipeAction.ToggleBookmark to stringResource(
                            MR.strings.action_bookmark,
                        ),
                        LibraryPreferences.ChapterSwipeAction.ToggleRead to stringResource(
                            MR.strings.action_mark_as_read,
                        ),
                        LibraryPreferences.ChapterSwipeAction.Download to stringResource(
                            MR.strings.action_download,
                        ),
=======
                    entries = persistentMapOf(
                        LibraryPreferences.ChapterSwipeAction.Disabled to
                            stringResource(MR.strings.disabled),
                        LibraryPreferences.ChapterSwipeAction.ToggleBookmark to
                            stringResource(MR.strings.action_bookmark),
                        LibraryPreferences.ChapterSwipeAction.ToggleRead to
                            stringResource(MR.strings.action_mark_as_read),
                        LibraryPreferences.ChapterSwipeAction.Download to
                            stringResource(MR.strings.action_download),
>>>>>>> a3ef3604
                    ),
                ),
                Preference.PreferenceItem.ListPreference(
                    pref = libraryPreferences.swipeChapterEndAction(),
                    title = stringResource(MR.strings.pref_chapter_swipe_end),
<<<<<<< HEAD
                    entries = mapOf(
                        LibraryPreferences.ChapterSwipeAction.Disabled to stringResource(
                            MR.strings.action_disable,
                        ),
                        LibraryPreferences.ChapterSwipeAction.ToggleBookmark to stringResource(
                            MR.strings.action_bookmark,
                        ),
                        LibraryPreferences.ChapterSwipeAction.ToggleRead to stringResource(
                            MR.strings.action_mark_as_read,
                        ),
                        LibraryPreferences.ChapterSwipeAction.Download to stringResource(
                            MR.strings.action_download,
                        ),
                    ),
                ),
            ),
        )
    }

    @Composable
    private fun getEpisodeSwipeActionsGroup(
        libraryPreferences: LibraryPreferences,
    ): Preference.PreferenceGroup {
        return Preference.PreferenceGroup(
            title = stringResource(MR.strings.pref_episode_swipe),
            preferenceItems = listOf(
                Preference.PreferenceItem.ListPreference(
                    pref = libraryPreferences.swipeEpisodeStartAction(),
                    title = stringResource(MR.strings.pref_episode_swipe_start),
                    entries = mapOf(
                        LibraryPreferences.EpisodeSwipeAction.Disabled to stringResource(
                            MR.strings.action_disable,
                        ),
                        LibraryPreferences.EpisodeSwipeAction.ToggleBookmark to stringResource(
                            MR.strings.action_bookmark_episode,
                        ),
                        LibraryPreferences.EpisodeSwipeAction.ToggleSeen to stringResource(
                            MR.strings.action_mark_as_seen,
                        ),
                        LibraryPreferences.EpisodeSwipeAction.Download to stringResource(
                            MR.strings.action_download,
                        ),
                    ),
                ),
                Preference.PreferenceItem.ListPreference(
                    pref = libraryPreferences.swipeEpisodeEndAction(),
                    title = stringResource(MR.strings.pref_episode_swipe_end),
                    entries = mapOf(
                        LibraryPreferences.EpisodeSwipeAction.Disabled to stringResource(
                            MR.strings.action_disable,
                        ),
                        LibraryPreferences.EpisodeSwipeAction.ToggleBookmark to stringResource(
                            MR.strings.action_bookmark_episode,
                        ),
                        LibraryPreferences.EpisodeSwipeAction.ToggleSeen to stringResource(
                            MR.strings.action_mark_as_seen,
                        ),
                        LibraryPreferences.EpisodeSwipeAction.Download to stringResource(
                            MR.strings.action_download,
                        ),
=======
                    entries = persistentMapOf(
                        LibraryPreferences.ChapterSwipeAction.Disabled to
                            stringResource(MR.strings.disabled),
                        LibraryPreferences.ChapterSwipeAction.ToggleBookmark to
                            stringResource(MR.strings.action_bookmark),
                        LibraryPreferences.ChapterSwipeAction.ToggleRead to
                            stringResource(MR.strings.action_mark_as_read),
                        LibraryPreferences.ChapterSwipeAction.Download to
                            stringResource(MR.strings.action_download),
>>>>>>> a3ef3604
                    ),
                ),
            ),
        )
    }
}<|MERGE_RESOLUTION|>--- conflicted
+++ resolved
@@ -18,17 +18,12 @@
 import eu.kanade.presentation.category.visualName
 import eu.kanade.presentation.more.settings.Preference
 import eu.kanade.presentation.more.settings.widget.TriStateListDialog
-<<<<<<< HEAD
 import eu.kanade.tachiyomi.data.library.anime.AnimeLibraryUpdateJob
 import eu.kanade.tachiyomi.data.library.manga.MangaLibraryUpdateJob
 import eu.kanade.tachiyomi.ui.category.CategoriesTab
-=======
-import eu.kanade.tachiyomi.data.library.LibraryUpdateJob
-import eu.kanade.tachiyomi.ui.category.CategoryScreen
 import kotlinx.collections.immutable.persistentListOf
 import kotlinx.collections.immutable.persistentMapOf
 import kotlinx.collections.immutable.toImmutableMap
->>>>>>> a3ef3604
 import kotlinx.coroutines.launch
 import kotlinx.coroutines.runBlocking
 import tachiyomi.domain.category.anime.interactor.GetAnimeCategories
@@ -99,26 +94,17 @@
         // For default category
         val mangaIds = listOf(libraryPreferences.defaultMangaCategory().defaultValue()) +
             allCategories.fastMap { it.id.toInt() }
-<<<<<<< HEAD
         val animeIds = listOf(libraryPreferences.defaultAnimeCategory().defaultValue()) +
             allAnimeCategories.fastMap { it.id.toInt() }
 
         val mangaLabels = listOf(stringResource(MR.strings.default_category_summary)) +
-            allCategories.fastMap { it.visualName(context) }
+            allCategories.fastMap { it.visualName }
         val animeLabels = listOf(stringResource(MR.strings.default_category_summary)) +
-            allAnimeCategories.fastMap { it.visualName(context) }
+            allAnimeCategories.fastMap { it.visualName }
 
         return Preference.PreferenceGroup(
             title = stringResource(MR.strings.general_categories),
-            preferenceItems = listOf(
-=======
-        val labels = listOf(stringResource(MR.strings.default_category_summary)) +
-            allCategories.fastMap { it.visualName }
-
-        return Preference.PreferenceGroup(
-            title = stringResource(MR.strings.categories),
             preferenceItems = persistentListOf(
->>>>>>> a3ef3604
                 Preference.PreferenceItem.TextPreference(
                     title = stringResource(MR.strings.action_edit_anime_categories),
                     subtitle = pluralStringResource(
@@ -133,7 +119,7 @@
                     title = stringResource(MR.strings.default_anime_category),
                     subtitle = selectedAnimeCategory?.visualName
                         ?: stringResource(MR.strings.default_category_summary),
-                    entries = animeIds.zip(animeLabels).toMap(),
+                    entries = animeIds.zip(animeLabels).toMap().toImmutableMap(),
                 ),
                 Preference.PreferenceItem.TextPreference(
                     title = stringResource(MR.strings.action_edit_manga_categories),
@@ -145,18 +131,10 @@
                     onClick = { navigator.push(CategoriesTab(true)) },
                 ),
                 Preference.PreferenceItem.ListPreference(
-<<<<<<< HEAD
                     pref = libraryPreferences.defaultMangaCategory(),
                     title = stringResource(MR.strings.default_manga_category),
-                    subtitle = selectedCategory?.visualName
-                        ?: stringResource(MR.strings.default_category_summary),
-                    entries = mangaIds.zip(mangaLabels).toMap(),
-=======
-                    pref = libraryPreferences.defaultCategory(),
-                    title = stringResource(MR.strings.default_category),
                     subtitle = selectedCategory?.visualName ?: stringResource(MR.strings.default_category_summary),
-                    entries = ids.zip(labels).toMap().toImmutableMap(),
->>>>>>> a3ef3604
+                    entries = mangaIds.zip(mangaLabels).toMap().toImmutableMap(),
                 ),
                 Preference.PreferenceItem.SwitchPreference(
                     pref = libraryPreferences.categorizedDisplaySettings(),
@@ -306,29 +284,13 @@
                     subtitle = stringResource(MR.strings.pref_library_update_refresh_metadata_summary),
                 ),
                 Preference.PreferenceItem.MultiSelectListPreference(
-<<<<<<< HEAD
                     pref = libraryPreferences.autoUpdateItemRestrictions(),
-                    title = stringResource(MR.strings.pref_library_update_manga_restriction),
-                    entries = mapOf(
-                        ENTRY_HAS_UNVIEWED to stringResource(
-                            MR.strings.pref_update_only_completely_read,
-                        ),
+                    title = stringResource(MR.strings.pref_library_update_smart_update),
+                    entries = persistentMapOf(
+                        ENTRY_HAS_UNVIEWED to stringResource(MR.strings.pref_update_only_completely_read),
                         ENTRY_NON_VIEWED to stringResource(MR.strings.pref_update_only_started),
-                        ENTRY_NON_COMPLETED to stringResource(
-                            MR.strings.pref_update_only_non_completed,
-                        ),
-                        ENTRY_OUTSIDE_RELEASE_PERIOD to stringResource(
-                            MR.strings.pref_update_only_in_release_period,
-                        ),
-=======
-                    pref = libraryPreferences.autoUpdateMangaRestrictions(),
-                    title = stringResource(MR.strings.pref_library_update_smart_update),
-                    entries = persistentMapOf(
-                        MANGA_HAS_UNREAD to stringResource(MR.strings.pref_update_only_completely_read),
-                        MANGA_NON_READ to stringResource(MR.strings.pref_update_only_started),
-                        MANGA_NON_COMPLETED to stringResource(MR.strings.pref_update_only_non_completed),
-                        MANGA_OUTSIDE_RELEASE_PERIOD to stringResource(MR.strings.pref_update_only_in_release_period),
->>>>>>> a3ef3604
+                        ENTRY_NON_COMPLETED to stringResource(MR.strings.pref_update_only_non_completed),
+                        ENTRY_OUTSIDE_RELEASE_PERIOD to stringResource(MR.strings.pref_update_only_in_release_period),
                     ),
                 ),
                 Preference.PreferenceItem.SwitchPreference(
@@ -349,21 +311,6 @@
                 Preference.PreferenceItem.ListPreference(
                     pref = libraryPreferences.swipeChapterStartAction(),
                     title = stringResource(MR.strings.pref_chapter_swipe_start),
-<<<<<<< HEAD
-                    entries = mapOf(
-                        LibraryPreferences.ChapterSwipeAction.Disabled to stringResource(
-                            MR.strings.action_disable,
-                        ),
-                        LibraryPreferences.ChapterSwipeAction.ToggleBookmark to stringResource(
-                            MR.strings.action_bookmark,
-                        ),
-                        LibraryPreferences.ChapterSwipeAction.ToggleRead to stringResource(
-                            MR.strings.action_mark_as_read,
-                        ),
-                        LibraryPreferences.ChapterSwipeAction.Download to stringResource(
-                            MR.strings.action_download,
-                        ),
-=======
                     entries = persistentMapOf(
                         LibraryPreferences.ChapterSwipeAction.Disabled to
                             stringResource(MR.strings.disabled),
@@ -373,26 +320,20 @@
                             stringResource(MR.strings.action_mark_as_read),
                         LibraryPreferences.ChapterSwipeAction.Download to
                             stringResource(MR.strings.action_download),
->>>>>>> a3ef3604
                     ),
                 ),
                 Preference.PreferenceItem.ListPreference(
                     pref = libraryPreferences.swipeChapterEndAction(),
                     title = stringResource(MR.strings.pref_chapter_swipe_end),
-<<<<<<< HEAD
-                    entries = mapOf(
-                        LibraryPreferences.ChapterSwipeAction.Disabled to stringResource(
-                            MR.strings.action_disable,
-                        ),
-                        LibraryPreferences.ChapterSwipeAction.ToggleBookmark to stringResource(
-                            MR.strings.action_bookmark,
-                        ),
-                        LibraryPreferences.ChapterSwipeAction.ToggleRead to stringResource(
-                            MR.strings.action_mark_as_read,
-                        ),
-                        LibraryPreferences.ChapterSwipeAction.Download to stringResource(
-                            MR.strings.action_download,
-                        ),
+                    entries = persistentMapOf(
+                    LibraryPreferences.ChapterSwipeAction.Disabled to
+                        stringResource(MR.strings.disabled),
+                    LibraryPreferences.ChapterSwipeAction.ToggleBookmark to
+                        stringResource(MR.strings.action_bookmark),
+                    LibraryPreferences.ChapterSwipeAction.ToggleRead to
+                        stringResource(MR.strings.action_mark_as_read),
+                    LibraryPreferences.ChapterSwipeAction.Download to
+                        stringResource(MR.strings.action_download),
                     ),
                 ),
             ),
@@ -405,52 +346,33 @@
     ): Preference.PreferenceGroup {
         return Preference.PreferenceGroup(
             title = stringResource(MR.strings.pref_episode_swipe),
-            preferenceItems = listOf(
+            preferenceItems = persistentListOf(
                 Preference.PreferenceItem.ListPreference(
                     pref = libraryPreferences.swipeEpisodeStartAction(),
                     title = stringResource(MR.strings.pref_episode_swipe_start),
-                    entries = mapOf(
-                        LibraryPreferences.EpisodeSwipeAction.Disabled to stringResource(
-                            MR.strings.action_disable,
-                        ),
-                        LibraryPreferences.EpisodeSwipeAction.ToggleBookmark to stringResource(
-                            MR.strings.action_bookmark_episode,
-                        ),
-                        LibraryPreferences.EpisodeSwipeAction.ToggleSeen to stringResource(
-                            MR.strings.action_mark_as_seen,
-                        ),
-                        LibraryPreferences.EpisodeSwipeAction.Download to stringResource(
-                            MR.strings.action_download,
-                        ),
+                    entries = persistentMapOf(
+                        LibraryPreferences.EpisodeSwipeAction.Disabled to
+                            stringResource(MR.strings.disabled),
+                        LibraryPreferences.EpisodeSwipeAction.ToggleBookmark to
+                            stringResource(MR.strings.action_bookmark_episode),
+                        LibraryPreferences.EpisodeSwipeAction.ToggleSeen to
+                            stringResource(MR.strings.action_mark_as_seen),
+                        LibraryPreferences.EpisodeSwipeAction.Download to
+                            stringResource(MR.strings.action_download),
                     ),
                 ),
                 Preference.PreferenceItem.ListPreference(
                     pref = libraryPreferences.swipeEpisodeEndAction(),
                     title = stringResource(MR.strings.pref_episode_swipe_end),
-                    entries = mapOf(
-                        LibraryPreferences.EpisodeSwipeAction.Disabled to stringResource(
-                            MR.strings.action_disable,
-                        ),
-                        LibraryPreferences.EpisodeSwipeAction.ToggleBookmark to stringResource(
-                            MR.strings.action_bookmark_episode,
-                        ),
-                        LibraryPreferences.EpisodeSwipeAction.ToggleSeen to stringResource(
-                            MR.strings.action_mark_as_seen,
-                        ),
-                        LibraryPreferences.EpisodeSwipeAction.Download to stringResource(
-                            MR.strings.action_download,
-                        ),
-=======
-                    entries = persistentMapOf(
-                        LibraryPreferences.ChapterSwipeAction.Disabled to
+                    entries = persistentMapOf(
+                        LibraryPreferences.EpisodeSwipeAction.Disabled to
                             stringResource(MR.strings.disabled),
-                        LibraryPreferences.ChapterSwipeAction.ToggleBookmark to
-                            stringResource(MR.strings.action_bookmark),
-                        LibraryPreferences.ChapterSwipeAction.ToggleRead to
-                            stringResource(MR.strings.action_mark_as_read),
-                        LibraryPreferences.ChapterSwipeAction.Download to
+                        LibraryPreferences.EpisodeSwipeAction.ToggleBookmark to
+                            stringResource(MR.strings.action_bookmark_episode),
+                        LibraryPreferences.EpisodeSwipeAction.ToggleSeen to
+                            stringResource(MR.strings.action_mark_as_seen),
+                        LibraryPreferences.EpisodeSwipeAction.Download to
                             stringResource(MR.strings.action_download),
->>>>>>> a3ef3604
                     ),
                 ),
             ),
