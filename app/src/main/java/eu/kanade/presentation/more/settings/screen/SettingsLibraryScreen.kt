--- conflicted
+++ resolved
@@ -280,8 +280,6 @@
                         excluded = excludedManga,
                     ),
                     onClick = { showMangaCategoriesDialog = true },
-<<<<<<< HEAD
-=======
                 ),
                 // SY -->
                 Preference.PreferenceItem.ListPreference(
@@ -298,7 +296,6 @@
                             R.string.library_group_updates_all,
                         ),
                     ),
->>>>>>> dffbf136
                 ),
                 Preference.PreferenceItem.ListPreference(
                     pref = libraryPreferences.groupMangaLibraryUpdateType(),
