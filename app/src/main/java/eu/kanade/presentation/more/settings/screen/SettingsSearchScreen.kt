--- conflicted
+++ resolved
@@ -301,14 +301,10 @@
     SettingsDownloadScreen,
     SettingsTrackingScreen,
     SettingsBrowseScreen,
-<<<<<<< HEAD
     // AM (CONNECTIONS) -->
     SettingsConnectionsScreen,
     // <-- AM (CONNECTIONS)
-    SettingsBackupScreen,
-=======
     SettingsDataScreen,
->>>>>>> d7aee036
     SettingsSecurityScreen,
     SettingsAdvancedScreen,
     AdvancedPlayerSettingsScreen,
