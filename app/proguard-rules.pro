-dontobfuscate

-keep,allowoptimization class eu.kanade.**
-keep,allowoptimization class tachiyomi.**

# Keep common dependencies used in extensions
-keep,allowoptimization class androidx.preference.** { public protected *; }
-keep,allowoptimization class android.content.** { *; }
-keep,allowoptimization class uy.kohesive.injekt.** { public protected *; }
-keep,allowoptimization class android.test.base.** { *; }
-keep,allowoptimization class kotlin.** { public protected *; }
-keep,allowoptimization class kotlinx.coroutines.** { public protected *; }
-keep,allowoptimization class kotlinx.serialization.** { public protected *; }
-keep,allowoptimization class kotlin.time.** { public protected *; }
-keep,allowoptimization class okhttp3.** { public protected *; }
-keep,allowoptimization class okio.** { public protected *; }
-keep,allowoptimization class org.jsoup.** { public protected *; }
-keep,allowoptimization class rx.** { public protected *; }
-keep,allowoptimization class app.cash.quickjs.** { public protected *; }
-keep,allowoptimization class uy.kohesive.injekt.** { public protected *; }
-keep,allowoptimization class is.xyz.mpv.** { public protected *; }
-keep,allowoptimization class com.arthenica.** { public protected *; }

# From extensions-lib
-keep,allowoptimization class eu.kanade.tachiyomi.network.interceptor.RateLimitInterceptorKt { public protected *; }
-keep,allowoptimization class eu.kanade.tachiyomi.network.interceptor.SpecificHostRateLimitInterceptorKt { public protected *; }
-keep,allowoptimization class eu.kanade.tachiyomi.network.NetworkHelper { public protected *; }
-keep,allowoptimization class eu.kanade.tachiyomi.network.OkHttpExtensionsKt { public protected *; }
-keep,allowoptimization class eu.kanade.tachiyomi.network.RequestsKt { public protected *; }
-keep,allowoptimization class eu.kanade.tachiyomi.AppInfo { public protected *; }
-keep,allowoptimization class eu.kanade.tachiyomi.torrentutils.** { public protected *; }

##---------------Begin: proguard configuration for RxJava 1.x  ----------
-dontwarn sun.misc.**

-keepclassmembers class rx.internal.util.unsafe.*ArrayQueue*Field* {
   long producerIndex;
   long consumerIndex;
}

-keepclassmembers class rx.internal.util.unsafe.BaseLinkedQueueProducerNodeRef {
    rx.internal.util.atomic.LinkedQueueNode producerNode;
}

-keepclassmembers class rx.internal.util.unsafe.BaseLinkedQueueConsumerNodeRef {
    rx.internal.util.atomic.LinkedQueueNode consumerNode;
}

-dontnote rx.internal.util.PlatformDependent
##---------------End: proguard configuration for RxJava 1.x  ----------

##---------------Begin: proguard configuration for kotlinx.serialization  ----------
-keepattributes *Annotation*, InnerClasses
-dontnote kotlinx.serialization.** # core serialization annotations

# kotlinx-serialization-json specific. Add this if you have java.lang.NoClassDefFoundError kotlinx.serialization.json.JsonObjectSerializer
-keepclassmembers class kotlinx.serialization.json.** {
    *** Companion;
}
-keepclasseswithmembers class kotlinx.serialization.json.** {
    kotlinx.serialization.KSerializer serializer(...);
}

-keep,includedescriptorclasses class eu.kanade.**$$serializer { *; }
-keepclassmembers class eu.kanade.** {
    *** Companion;
}
-keepclasseswithmembers class eu.kanade.** {
    kotlinx.serialization.KSerializer serializer(...);
}

-keep class kotlinx.serialization.**
-keepclassmembers class kotlinx.serialization.** {
    <methods>;
}
##---------------End: proguard configuration for kotlinx.serialization  ----------

# XmlUtil
-keep public enum nl.adaptivity.xmlutil.EventType { *; }

<<<<<<< HEAD
# Apache Commons Compress
-keep class * extends org.apache.commons.compress.archivers.zip.ZipExtraField { <init>(); }
=======
# Firebase
-keep class com.google.firebase.installations.** { *; }
-keep interface com.google.firebase.installations.** { *; }

# Google Drive
-keep class com.google.api.services.** { *; }

# Google OAuth
-keep class com.google.api.client.** { *; }

# Keep apache http client
-keep class org.apache.http.** { *; }

# Suggested rules
-dontwarn javax.naming.InvalidNameException
-dontwarn javax.naming.NamingException
-dontwarn javax.naming.directory.Attribute
-dontwarn javax.naming.directory.Attributes
-dontwarn javax.naming.ldap.LdapName
-dontwarn javax.naming.ldap.Rdn
-dontwarn org.ietf.jgss.GSSContext
-dontwarn org.ietf.jgss.GSSCredential
-dontwarn org.ietf.jgss.GSSException
-dontwarn org.ietf.jgss.GSSManager
-dontwarn org.ietf.jgss.GSSName
-dontwarn org.ietf.jgss.Oid
>>>>>>> 2895658e
<|MERGE_RESOLUTION|>--- conflicted
+++ resolved
@@ -78,10 +78,6 @@
 # XmlUtil
 -keep public enum nl.adaptivity.xmlutil.EventType { *; }
 
-<<<<<<< HEAD
-# Apache Commons Compress
--keep class * extends org.apache.commons.compress.archivers.zip.ZipExtraField { <init>(); }
-=======
 # Firebase
 -keep class com.google.firebase.installations.** { *; }
 -keep interface com.google.firebase.installations.** { *; }
@@ -108,4 +104,6 @@
 -dontwarn org.ietf.jgss.GSSManager
 -dontwarn org.ietf.jgss.GSSName
 -dontwarn org.ietf.jgss.Oid
->>>>>>> 2895658e
+
+# Apache Commons Compress
+-keep class * extends org.apache.commons.compress.archivers.zip.ZipExtraField { <init>(); }