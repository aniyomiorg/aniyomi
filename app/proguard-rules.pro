--- conflicted
+++ resolved
@@ -77,7 +77,6 @@
 # XmlUtil
 -keep public enum nl.adaptivity.xmlutil.EventType { *; }
 
-<<<<<<< HEAD
 # Google Drive
 -keep class com.google.api.services.** { *; }
 
@@ -100,7 +99,6 @@
 -dontwarn org.ietf.jgss.GSSManager
 -dontwarn org.ietf.jgss.GSSName
 -dontwarn org.ietf.jgss.Oid
-=======
+
 # Apache Commons Compress
--keep class * extends org.apache.commons.compress.archivers.zip.ZipExtraField { <init>(); }
->>>>>>> 69b9db4e
+-keep class * extends org.apache.commons.compress.archivers.zip.ZipExtraField { <init>(); }