--- conflicted
+++ resolved
@@ -20,19 +20,11 @@
     namespace = "eu.kanade.tachiyomi"
 
     defaultConfig {
-<<<<<<< HEAD
-
-        applicationId = "xyz.luft.tachiyomi.mi"
-
-        versionCode = 123
-        versionName = "0.3.2"
-=======
 
         applicationId = "com.dark.animetailv2"
 
         versionCode = 122
         versionName = "0.15.2.28"
->>>>>>> 422a0c64
 
         buildConfigField("String", "COMMIT_COUNT", "\"${getCommitCount()}\"")
         buildConfigField("String", "COMMIT_SHA", "\"${getGitSha()}\"")
@@ -222,9 +214,6 @@
     implementation(libs.disklrucache)
     implementation(libs.unifile)
     implementation(libs.junrar)
-    // SY -->
-    implementation(libs.zip4j)
-    // SY <--
 
     // Preferences
     implementation(libs.preferencektx)
@@ -263,12 +252,9 @@
     // Logging
     implementation(libs.logcat)
 
-<<<<<<< HEAD
-=======
     // Crash reports/analytics
     "standardImplementation"(libs.firebase.analytics)
 
->>>>>>> 422a0c64
     // Shizuku
     implementation(libs.bundles.shizuku)
 
