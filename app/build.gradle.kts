--- conflicted
+++ resolved
@@ -19,11 +19,7 @@
 
     defaultConfig {
 
-<<<<<<< HEAD
-        applicationId = "xyz.luft.tachiyomi.mi"
-=======
         applicationId = "com.dark.animetailv2"
->>>>>>> 98e3a2d6
 
         versionCode = 120
         versionName = "0.2.2"
