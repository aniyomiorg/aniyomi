--- conflicted
+++ resolved
@@ -26,13 +26,8 @@
         applicationId = "xyz.jmir.tachiyomi.mi"
         minSdk = AndroidConfig.minSdk
         targetSdk = AndroidConfig.targetSdk
-<<<<<<< HEAD
-        versionCode = 80
+        versionCode = 81
         versionName = "0.13.4.0"
-=======
-        versionCode = 81
-        versionName = "0.13.4"
->>>>>>> 6993e882
 
         buildConfigField("String", "COMMIT_COUNT", "\"${getCommitCount()}\"")
         buildConfigField("String", "COMMIT_SHA", "\"${getGitSha()}\"")
