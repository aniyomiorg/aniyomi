import mihon.buildlogic.getBuildTime
import mihon.buildlogic.getCommitCount
import mihon.buildlogic.getGitSha
import org.jetbrains.kotlin.gradle.tasks.KotlinCompile

plugins {
    id("mihon.android.application")
    id("mihon.android.application.compose")
    id("com.mikepenz.aboutlibraries.plugin")
    id("com.github.zellius.shortcut-helper")
    kotlin("plugin.serialization")
}

if (gradle.startParameter.taskRequests.toString().contains("Standard")) {
    apply<com.google.gms.googleservices.GoogleServicesPlugin>()
}

shortcutHelper.setFilePath("./shortcuts.xml")

val SUPPORTED_ABIS = setOf("armeabi-v7a", "arm64-v8a", "x86", "x86_64")

android {
    namespace = "eu.kanade.tachiyomi"

    defaultConfig {

        applicationId = "com.dark.animetailv2"

        versionCode = 126
        versionName = "0.16.5.8"

        buildConfigField("String", "COMMIT_COUNT", "\"${getCommitCount()}\"")
        buildConfigField("String", "COMMIT_SHA", "\"${getGitSha()}\"")
        buildConfigField("String", "BUILD_TIME", "\"${getBuildTime()}\"")
        buildConfigField("boolean", "INCLUDE_UPDATER", "false")
        buildConfigField("boolean", "PREVIEW", "false")

        ndk {
            abiFilters += SUPPORTED_ABIS
        }

        testInstrumentationRunner = "androidx.test.runner.AndroidJUnitRunner"
    }

    splits {
        abi {
            isEnable = true
            reset()
            include(*SUPPORTED_ABIS.toTypedArray())
            isUniversalApk = true
        }
    }

    buildTypes {
        named("debug") {
            versionNameSuffix = "-${getCommitCount()}"
            applicationIdSuffix = ".debug"
            isPseudoLocalesEnabled = true
        }
        named("release") {
            isShrinkResources = true
            isMinifyEnabled = true
            proguardFiles("proguard-android-optimize.txt", "proguard-rules.pro")
        }
        create("preview") {
            initWith(getByName("release"))
            buildConfigField("boolean", "PREVIEW", "true")

            signingConfig = signingConfigs.getByName("debug")
            matchingFallbacks.add("release")
            val debugType = getByName("debug")
            versionNameSuffix = debugType.versionNameSuffix
            applicationIdSuffix = debugType.applicationIdSuffix
        }
        create("benchmark") {
            initWith(getByName("release"))

            signingConfig = signingConfigs.getByName("debug")
            matchingFallbacks.add("release")
            isDebuggable = false
            isProfileable = true
            versionNameSuffix = "-benchmark"
            applicationIdSuffix = ".benchmark"
        }
    }

    sourceSets {
        getByName("preview").res.srcDirs("src/debug/res")
        getByName("benchmark").res.srcDirs("src/debug/res")
    }

    flavorDimensions.add("default")

    productFlavors {
        create("standard") {
            buildConfigField("boolean", "INCLUDE_UPDATER", "true")
            dimension = "default"
        }
        create("dev") {
            // Include pseudolocales: https://developer.android.com/guide/topics/resources/pseudolocales
            resourceConfigurations.addAll(listOf("en", "en_XA", "ar_XB", "xxhdpi"))
            dimension = "default"
        }
    }

    packaging {
        resources.excludes.addAll(
            listOf(
                "META-INF/DEPENDENCIES",
                "LICENSE.txt",
                "META-INF/LICENSE",
                "META-INF/LICENSE.txt",
                "META-INF/README.md",
                "META-INF/NOTICE",
                "META-INF/*.kotlin_module",
            ),
        )
    }

    dependenciesInfo {
        includeInApk = false
    }

    buildFeatures {
        viewBinding = true
        buildConfig = true

        // Disable some unused things
        aidl = false
        renderScript = false
        shaders = false
    }

    lint {
        abortOnError = false
        checkReleaseBuilds = false
    }
}

dependencies {
    implementation(projects.i18n)
    implementation(projects.core.common)
    implementation(projects.coreMetadata)
    implementation(projects.sourceApi)
    implementation(projects.sourceLocal)
    implementation(projects.data)
    implementation(projects.domain)
    implementation(projects.presentationCore)
    implementation(projects.presentationWidget)

    // Compose
    implementation(compose.activity)
    implementation(compose.foundation)
    implementation(compose.material3.core)
    implementation(compose.material.icons)
    implementation(compose.animation)
    implementation(compose.animation.graphics)
    debugImplementation(compose.ui.tooling)
    implementation(compose.ui.tooling.preview)
    implementation(compose.ui.util)
    implementation(compose.accompanist.systemuicontroller)

    implementation(compose.colorpicker)
    implementation(androidx.interpolator)

    implementation(androidx.paging.runtime)
    implementation(androidx.paging.compose)

    implementation(libs.bundles.sqlite)

    implementation(kotlinx.reflect)
    implementation(kotlinx.immutables)

    implementation(platform(kotlinx.coroutines.bom))
    implementation(kotlinx.bundles.coroutines)

    // AndroidX libraries
    implementation(androidx.annotation)
    implementation(androidx.appcompat)
    implementation(androidx.biometricktx)
    implementation(androidx.constraintlayout)
    implementation(androidx.corektx)
    implementation(androidx.splashscreen)
    implementation(androidx.recyclerview)
    implementation(androidx.viewpager)
    implementation(androidx.profileinstaller)
    implementation(androidx.mediasession)

    implementation(androidx.bundles.lifecycle)

    // Job scheduling
    implementation(androidx.workmanager)

    // RxJava
    implementation(libs.rxjava)

    // Networking
    implementation(libs.bundles.okhttp)
    implementation(libs.okio)
    implementation(libs.conscrypt.android) // TLS 1.3 support for Android < 10

    // Data serialization (JSON, protobuf, xml)
    implementation(kotlinx.bundles.serialization)

    // HTML parser
    implementation(libs.jsoup)

    // Disk
    implementation(libs.disklrucache)
    implementation(libs.unifile)
    implementation(libs.junrar)
    // SY -->
    implementation(libs.zip4j)
    // SY <--

    // Preferences
    implementation(libs.preferencektx)

    // Dependency injection
<<<<<<< HEAD
    implementation(libs.injekt)
=======
    implementation(libs.injekt.core)
    // SY -->
    implementation(libs.zip4j)
    // SY <--
>>>>>>> 545182d2

    // Image loading
    implementation(platform(libs.coil.bom))
    implementation(libs.bundles.coil)
    implementation(libs.subsamplingscaleimageview) {
        exclude(module = "image-decoder")
    }
    implementation(libs.image.decoder)

    // UI libraries
    implementation(libs.material)
    implementation(libs.flexible.adapter.core)
    implementation(libs.photoview)
    implementation(libs.directionalviewpager) {
        exclude(group = "androidx.viewpager", module = "viewpager")
    }
    implementation(libs.insetter)
    implementation(libs.bundles.richtext)
    implementation(libs.aboutLibraries.compose)
    implementation(libs.bundles.voyager)
    implementation(libs.compose.materialmotion)
    implementation(libs.swipe)
    implementation(libs.compose.webview)
    implementation(libs.compose.grid)


    implementation(libs.google.api.services.drive)
    implementation(libs.google.api.client.oauth)

    // Logging
    implementation(libs.logcat)

    // Crash reports/analytics
    "standardImplementation"(libs.firebase.analytics)

    // Shizuku
    implementation(libs.bundles.shizuku)

    // Tests
    testImplementation(libs.bundles.test)

    // For detecting memory leaks; see https://square.github.io/leakcanary/
    // debugImplementation(libs.leakcanary.android)

    implementation(libs.leakcanary.plumber)

    testImplementation(kotlinx.coroutines.test)

    // mpv-android
    implementation(libs.aniyomi.mpv)
    // FFmpeg-kit
    implementation(libs.ffmpeg.kit)
    implementation(libs.arthenica.smartexceptions)
    // seeker seek bar
    implementation(libs.seeker)
    // true type parser
    implementation(libs.truetypeparser)
    // torrserver
	implementation(libs.torrentserver)
    // Cast
    implementation(libs.bundles.cast)
}

androidComponents {
    beforeVariants { variantBuilder ->
        // Disables standardBenchmark
        if (variantBuilder.buildType == "benchmark") {
            variantBuilder.enable = variantBuilder.productFlavors.containsAll(
                listOf("default" to "dev"),
            )
        }
    }
    onVariants(selector().withFlavor("default" to "standard")) {
        // Only excluding in standard flavor because this breaks
        // Layout Inspector's Compose tree
        it.packaging.resources.excludes.add("META-INF/*.version")
    }
}

tasks {
    // See https://kotlinlang.org/docs/reference/experimental.html#experimental-status-of-experimental-api(-markers)
    withType<KotlinCompile> {
        compilerOptions.freeCompilerArgs.addAll(
            listOf(
                "-Xcontext-receivers",
                "-opt-in=androidx.compose.foundation.layout.ExperimentalLayoutApi",
                "-opt-in=androidx.compose.material.ExperimentalMaterialApi",
                "-opt-in=androidx.compose.material3.ExperimentalMaterial3Api",
                "-opt-in=androidx.compose.material.ExperimentalMaterialApi",
                "-opt-in=androidx.compose.ui.ExperimentalComposeUiApi",
                "-opt-in=androidx.compose.foundation.ExperimentalFoundationApi",
                "-opt-in=androidx.compose.animation.ExperimentalAnimationApi",
                "-opt-in=androidx.compose.animation.graphics.ExperimentalAnimationGraphicsApi",
                "-opt-in=coil3.annotation.ExperimentalCoilApi",
                "-opt-in=kotlinx.coroutines.ExperimentalCoroutinesApi",
                "-opt-in=kotlinx.coroutines.FlowPreview",
                "-opt-in=kotlinx.coroutines.InternalCoroutinesApi",
                "-opt-in=kotlinx.serialization.ExperimentalSerializationApi",
            ),
        )
    }
}

buildscript {
    dependencies {
        classpath(kotlinx.gradle)
    }
}<|MERGE_RESOLUTION|>--- conflicted
+++ resolved
@@ -217,14 +217,10 @@
     implementation(libs.preferencektx)
 
     // Dependency injection
-<<<<<<< HEAD
     implementation(libs.injekt)
-=======
-    implementation(libs.injekt.core)
     // SY -->
     implementation(libs.zip4j)
     // SY <--
->>>>>>> 545182d2
 
     // Image loading
     implementation(platform(libs.coil.bom))
