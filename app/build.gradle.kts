--- conflicted
+++ resolved
@@ -20,13 +20,8 @@
     defaultConfig {
         applicationId = "com.dark.animetailv2"
 
-<<<<<<< HEAD
         versionCode = 110
         versionName = "0.14.15"
-=======
-        versionCode = 108
-        versionName = "0.14.7"
->>>>>>> d7aee036
 
         buildConfigField("String", "COMMIT_COUNT", "\"${getCommitCount()}\"")
         buildConfigField("String", "COMMIT_SHA", "\"${getGitSha()}\"")
