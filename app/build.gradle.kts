--- conflicted
+++ resolved
@@ -18,19 +18,13 @@
     namespace = "eu.kanade.tachiyomi"
 
     defaultConfig {
-<<<<<<< HEAD
-
-        applicationId = "xyz.luft.tachiyomi.mi"
-
-        versionCode = 122
-        versionName = "0.3.1"
-=======
 
         applicationId = "com.dark.animetailv2"
+
 
         versionCode = 121
         versionName = "0.15.2.8"
->>>>>>> 0ee66b81
+
 
         buildConfigField("String", "COMMIT_COUNT", "\"${getCommitCount()}\"")
         buildConfigField("String", "COMMIT_SHA", "\"${getGitSha()}\"")
