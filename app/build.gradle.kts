--- conflicted
+++ resolved
@@ -21,14 +21,9 @@
 
     defaultConfig {
         applicationId = "eu.kanade.tachiyomi"
-<<<<<<< HEAD
 
         versionCode = 107
-        versionName = "0.14.6"
-=======
-        versionCode = 102
         versionName = "0.14.7"
->>>>>>> c8d68590
 
         buildConfigField("String", "COMMIT_COUNT", "\"${getCommitCount()}\"")
         buildConfigField("String", "COMMIT_SHA", "\"${getGitSha()}\"")
