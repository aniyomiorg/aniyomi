import org.jetbrains.kotlin.gradle.tasks.KotlinCompile
import org.jmailen.gradle.kotlinter.tasks.LintTask

plugins {
    id("com.android.application")
    id("com.mikepenz.aboutlibraries.plugin")
    kotlin("android")
    kotlin("plugin.serialization")
    id("com.github.zellius.shortcut-helper")
}

if (gradle.startParameter.taskRequests.toString().contains("Standard")) {
    apply<com.google.gms.googleservices.GoogleServicesPlugin>()
    apply<com.google.firebase.crashlytics.buildtools.gradle.CrashlyticsPlugin>()
}

shortcutHelper.setFilePath("./shortcuts.xml")

val SUPPORTED_ABIS = setOf("armeabi-v7a", "arm64-v8a", "x86", "x86_64")

android {
    namespace = "eu.kanade.tachiyomi"

    defaultConfig {
<<<<<<< HEAD
        applicationId = "xyz.jmir.tachiyomi.mi"
        versionCode = 102
=======
        applicationId = "xyz.luft.tachiyomi.mi"
        versionCode = 101
>>>>>>> 307e33b8
        versionName = "0.14.6"

        buildConfigField("String", "COMMIT_COUNT", "\"${getCommitCount()}\"")
        buildConfigField("String", "COMMIT_SHA", "\"${getGitSha()}\"")
        buildConfigField("String", "BUILD_TIME", "\"${getBuildTime()}\"")
        buildConfigField("boolean", "INCLUDE_UPDATER", "false")
        buildConfigField("boolean", "PREVIEW", "false")

        // Please disable ACRA or use your own instance in forked versions of the project
        //buildConfigField("String", "ACRA_URI", "\"https://acra.jmir.xyz/report\"")

        ndk {
            abiFilters += SUPPORTED_ABIS
        }

        testInstrumentationRunner = "androidx.test.runner.AndroidJUnitRunner"
    }

    splits {
        abi {
            isEnable = true
            reset()
            include(*SUPPORTED_ABIS.toTypedArray())
            isUniversalApk = true
        }
    }

    buildTypes {
        named("debug") {
            versionNameSuffix = "-${getCommitCount()}"
            applicationIdSuffix = ".debug"
            isPseudoLocalesEnabled = true
        }
        named("release") {
            isShrinkResources = true
            isMinifyEnabled = true
            proguardFiles("proguard-android-optimize.txt", "proguard-rules.pro")
        }
        create("preview") {
            initWith(getByName("release"))
            buildConfigField("boolean", "PREVIEW", "true")

            val debugType = getByName("debug")
            signingConfig = debugType.signingConfig
            versionNameSuffix = debugType.versionNameSuffix
            applicationIdSuffix = debugType.applicationIdSuffix
            matchingFallbacks.add("release")
        }
        create("benchmark") {
            initWith(getByName("release"))

            signingConfig = signingConfigs.getByName("debug")
            matchingFallbacks.add("release")
            isDebuggable = false
            versionNameSuffix = "-benchmark"
            applicationIdSuffix = ".benchmark"
        }
    }

    sourceSets {
        getByName("preview").res.srcDirs("src/debug/res")
        getByName("benchmark").res.srcDirs("src/debug/res")
    }

    flavorDimensions.add("default")

    productFlavors {
        create("standard") {
            buildConfigField("boolean", "INCLUDE_UPDATER", "true")
            dimension = "default"
        }
        create("dev") {
            // Include pseudolocales: https://developer.android.com/guide/topics/resources/pseudolocales
            resourceConfigurations.addAll(listOf("en", "en_XA", "ar_XB", "xxhdpi"))
            dimension = "default"
        }
    }

    packaging {
        resources.excludes.addAll(listOf(
            "META-INF/DEPENDENCIES",
            "LICENSE.txt",
            "META-INF/LICENSE",
            "META-INF/LICENSE.txt",
            "META-INF/README.md",
            "META-INF/NOTICE",
            "META-INF/*.kotlin_module",
        ))
    }

    dependenciesInfo {
        includeInApk = false
    }

    buildFeatures {
        viewBinding = true
        compose = true

        // Disable some unused things
        aidl = false
        renderScript = false
        shaders = false
    }

    lint {
        abortOnError = false
        checkReleaseBuilds = false
    }

    composeOptions {
        kotlinCompilerExtensionVersion = compose.versions.compiler.get()
    }
}

dependencies {
    implementation(project(":i18n"))
    implementation(project(":core"))
    implementation(project(":core-metadata"))
    implementation(project(":source-api"))
    implementation(project(":source-local"))
    implementation(project(":data"))
    implementation(project(":domain"))
    implementation(project(":presentation-core"))
    implementation(project(":presentation-widget"))

    // Compose
    implementation(platform(compose.bom))
    implementation(compose.activity)
    implementation(compose.foundation)
    implementation(compose.material3.core)
    implementation(compose.material.core)
    implementation(compose.material.icons)
    implementation(compose.animation)
    implementation(compose.animation.graphics)
    implementation(compose.ui.tooling)
    implementation(compose.ui.util)
    implementation(compose.accompanist.webview)
    implementation(compose.accompanist.permissions)
    implementation(compose.accompanist.themeadapter)
    implementation(compose.accompanist.systemuicontroller)

    implementation(androidx.paging.runtime)
    implementation(androidx.paging.compose)

    implementation(libs.bundles.sqlite)

    implementation(kotlinx.reflect)

    implementation(platform(kotlinx.coroutines.bom))
    implementation(kotlinx.bundles.coroutines)

    // AndroidX libraries
    implementation(androidx.annotation)
    implementation(androidx.appcompat)
    implementation(androidx.biometricktx)
    implementation(androidx.constraintlayout)
    implementation(androidx.coordinatorlayout)
    implementation(androidx.corektx)
    implementation(androidx.splashscreen)
    implementation(androidx.recyclerview)
    implementation(androidx.viewpager)
    implementation(androidx.profileinstaller)

    implementation(androidx.bundles.lifecycle)

    // Job scheduling
    implementation(androidx.bundles.workmanager)

    // RxJava
    implementation(libs.bundles.reactivex)
    implementation(libs.flowreactivenetwork)

    // Networking
    implementation(libs.bundles.okhttp)
    implementation(libs.okio)
    implementation(libs.conscrypt.android) // TLS 1.3 support for Android < 10

    // Data serialization (JSON, protobuf, xml)
    implementation(kotlinx.bundles.serialization)

    // HTML parser
    implementation(libs.jsoup)

    // Disk
    implementation(libs.disklrucache)
    implementation(libs.unifile)
    implementation(libs.junrar)

    // Preferences
    implementation(libs.preferencektx)

    // Dependency injection
    implementation(libs.injekt.core)

    // Image loading
    implementation(libs.bundles.coil)
    implementation(libs.subsamplingscaleimageview) {
        exclude(module = "image-decoder")
    }
    implementation(libs.image.decoder)

    // UI libraries
    implementation(libs.material)
    implementation(libs.flexible.adapter.core)
    implementation(libs.flexible.adapter.ui)
    implementation(libs.photoview)
    implementation(libs.directionalviewpager) {
        exclude(group = "androidx.viewpager", module = "viewpager")
    }
    implementation(libs.insetter)
    implementation(libs.bundles.richtext)
    implementation(libs.aboutLibraries.compose)
    implementation(libs.bundles.voyager)
    implementation(libs.compose.cascade)
    implementation(libs.compose.materialmotion)
    implementation(libs.compose.simpleicons)

    // Logging
    implementation(libs.logcat)

    // Crash reports/analytics
    implementation(libs.acra.http)
    implementation(libs.firebase.analytics)
    implementation(libs.firebase.crashlytics)

    // Add the dependencies for the Crashlytics and Analytics libraries
    // When using the BoM, you don't specify versions in Firebase library dependencies
    implementation("com.google.firebase:firebase-crashlytics-ktx")
    implementation("com.google.firebase:firebase-analytics-ktx")

    // Shizuku
    implementation(libs.bundles.shizuku)

    // Tests
    testImplementation(libs.bundles.test)

    // For detecting memory leaks; see https://square.github.io/leakcanary/
    // debugImplementation(libs.leakcanary.android)

    implementation(libs.leakcanary.plumber)

    // mpv-android
    implementation(libs.aniyomi.mpv)
    // FFmpeg-kit
    implementation(libs.ffmpeg.kit)
    implementation(libs.arthenica.smartexceptions)
    // seeker seek bar
    implementation(libs.seeker)
}

androidComponents {
    beforeVariants { variantBuilder ->
        // Disables standardBenchmark
        if (variantBuilder.buildType == "benchmark") {
            variantBuilder.enable = variantBuilder.productFlavors.containsAll(listOf("default" to "dev"))
        }
    }
    onVariants(selector().withFlavor("default" to "standard")) {
        // Only excluding in standard flavor because this breaks
        // Layout Inspector's Compose tree
        it.packaging.resources.excludes.add("META-INF/*.version")
    }
}

tasks {
    withType<LintTask>().configureEach {
        exclude { it.file.path.contains("generated[\\\\/]".toRegex()) }
    }

    // See https://kotlinlang.org/docs/reference/experimental.html#experimental-status-of-experimental-api(-markers)
    withType<KotlinCompile> {
        kotlinOptions.freeCompilerArgs += listOf(
            "-Xcontext-receivers",
            "-opt-in=coil.annotation.ExperimentalCoilApi",
            "-opt-in=com.google.accompanist.permissions.ExperimentalPermissionsApi",
            "-opt-in=androidx.compose.foundation.layout.ExperimentalLayoutApi",
            "-opt-in=androidx.compose.material.ExperimentalMaterialApi",
            "-opt-in=androidx.compose.material3.ExperimentalMaterial3Api",
            "-opt-in=androidx.compose.material.ExperimentalMaterialApi",
            "-opt-in=androidx.compose.ui.ExperimentalComposeUiApi",
            "-opt-in=androidx.compose.foundation.ExperimentalFoundationApi",
            "-opt-in=androidx.compose.animation.ExperimentalAnimationApi",
            "-opt-in=androidx.compose.animation.graphics.ExperimentalAnimationGraphicsApi",
            "-opt-in=kotlinx.coroutines.ExperimentalCoroutinesApi",
            "-opt-in=kotlinx.coroutines.FlowPreview",
            "-opt-in=kotlinx.coroutines.InternalCoroutinesApi",
            "-opt-in=kotlinx.serialization.ExperimentalSerializationApi",
        )

        if (project.findProperty("tachiyomi.enableComposeCompilerMetrics") == "true") {
            kotlinOptions.freeCompilerArgs += listOf(
                "-P",
                "plugin:androidx.compose.compiler.plugins.kotlin:reportsDestination=" +
                    project.buildDir.absolutePath + "/compose_metrics"
            )
            kotlinOptions.freeCompilerArgs += listOf(
                "-P",
                "plugin:androidx.compose.compiler.plugins.kotlin:metricsDestination=" +
                    project.buildDir.absolutePath + "/compose_metrics"
            )
        }
    }
}

buildscript {
    dependencies {
        classpath(kotlinx.gradle)
    }
}<|MERGE_RESOLUTION|>--- conflicted
+++ resolved
@@ -22,13 +22,8 @@
     namespace = "eu.kanade.tachiyomi"
 
     defaultConfig {
-<<<<<<< HEAD
-        applicationId = "xyz.jmir.tachiyomi.mi"
+        applicationId = "xyz.luft.tachiyomi.mi"
         versionCode = 102
-=======
-        applicationId = "xyz.luft.tachiyomi.mi"
-        versionCode = 101
->>>>>>> 307e33b8
         versionName = "0.14.6"
 
         buildConfigField("String", "COMMIT_COUNT", "\"${getCommitCount()}\"")
