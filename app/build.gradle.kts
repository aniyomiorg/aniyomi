import org.jetbrains.kotlin.gradle.tasks.KotlinCompile
import java.io.FileInputStream
import java.util.Properties

plugins {
    id("com.android.application")
    id("com.mikepenz.aboutlibraries.plugin")
    kotlin("android")
    kotlin("plugin.serialization")
    id("com.github.zellius.shortcut-helper")
}

shortcutHelper.setFilePath("./shortcuts.xml")

val SUPPORTED_ABIS = setOf("armeabi-v7a", "arm64-v8a", "x86", "x86_64")

android {
    namespace = "eu.kanade.tachiyomi"

    defaultConfig {

        applicationId = "xyz.luft.tachiyomi.mi"

<<<<<<< HEAD
        versionCode = 119
        versionName = "0.2.2"
=======
        versionCode = 120
        versionName = "0.15.2.2"
>>>>>>> 70efdd8f

        buildConfigField("String", "COMMIT_COUNT", "\"${getCommitCount()}\"")
        buildConfigField("String", "COMMIT_SHA", "\"${getGitSha()}\"")
        buildConfigField("String", "BUILD_TIME", "\"${getBuildTime()}\"")
        buildConfigField("boolean", "INCLUDE_UPDATER", "false")
        buildConfigField("boolean", "PREVIEW", "false")

        // Put these fields in acra.properties
        val acraProperties = Properties()
        rootProject.file("acra.properties")
            .takeIf { it.exists() }
            ?.let { acraProperties.load(FileInputStream(it)) }
        val acraUri = acraProperties.getProperty("ACRA_URI", "")
        val acraLogin = acraProperties.getProperty("ACRA_LOGIN", "")
        val acraPassword = acraProperties.getProperty("ACRA_PASSWORD", "")
        buildConfigField("String", "ACRA_URI", "\"$acraUri\"")
        buildConfigField("String", "ACRA_LOGIN", "\"$acraLogin\"")
        buildConfigField("String", "ACRA_PASSWORD", "\"$acraPassword\"")

        ndk {
            abiFilters += SUPPORTED_ABIS
        }

        testInstrumentationRunner = "androidx.test.runner.AndroidJUnitRunner"
    }

    splits {
        abi {
            isEnable = true
            reset()
            include(*SUPPORTED_ABIS.toTypedArray())
            isUniversalApk = true
        }
    }

    buildTypes {
        named("debug") {
            versionNameSuffix = "-${getCommitCount()}"
            applicationIdSuffix = ".debug"
            isPseudoLocalesEnabled = true
        }
        named("release") {
            isShrinkResources = true
            isMinifyEnabled = true
            proguardFiles("proguard-android-optimize.txt", "proguard-rules.pro")
        }
        create("preview") {
            initWith(getByName("release"))
            buildConfigField("boolean", "PREVIEW", "true")

            signingConfig = signingConfigs.getByName("debug")
            matchingFallbacks.add("release")
            val debugType = getByName("debug")
            versionNameSuffix = debugType.versionNameSuffix
            applicationIdSuffix = debugType.applicationIdSuffix
        }
        create("benchmark") {
            initWith(getByName("release"))

            signingConfig = signingConfigs.getByName("debug")
            matchingFallbacks.add("release")
            isDebuggable = false
            isProfileable = true
            versionNameSuffix = "-benchmark"
            applicationIdSuffix = ".benchmark"
        }
    }

    sourceSets {
        getByName("preview").res.srcDirs("src/debug/res")
        getByName("benchmark").res.srcDirs("src/debug/res")
    }

    flavorDimensions.add("default")

    productFlavors {
        create("standard") {
            buildConfigField("boolean", "INCLUDE_UPDATER", "true")
            dimension = "default"
        }
        create("dev") {
            // Include pseudolocales: https://developer.android.com/guide/topics/resources/pseudolocales
            resourceConfigurations.addAll(listOf("en", "en_XA", "ar_XB", "xxhdpi"))
            dimension = "default"
        }
    }

    packaging {
        resources.excludes.addAll(
            listOf(
                "META-INF/DEPENDENCIES",
                "LICENSE.txt",
                "META-INF/LICENSE",
                "META-INF/LICENSE.txt",
                "META-INF/README.md",
                "META-INF/NOTICE",
                "META-INF/*.kotlin_module",
            ),
        )
    }

    dependenciesInfo {
        includeInApk = false
    }

    buildFeatures {
        viewBinding = true
        compose = true
        buildConfig = true

        // Disable some unused things
        aidl = false
        renderScript = false
        shaders = false
    }

    lint {
        abortOnError = false
        checkReleaseBuilds = false
    }

    composeOptions {
        kotlinCompilerExtensionVersion = compose.versions.compiler.get()
    }
}

dependencies {
    implementation(project(":i18n"))
    implementation(project(":core"))
    implementation(project(":core-metadata"))
    implementation(project(":source-api"))
    implementation(project(":source-local"))
    implementation(project(":data"))
    implementation(project(":domain"))
    implementation(project(":presentation-core"))
    implementation(project(":presentation-widget"))

    // Compose
    implementation(platform(compose.bom))
    implementation(compose.activity)
    implementation(compose.foundation)
    implementation(compose.material3.core)
    implementation(compose.material.core)
    implementation(compose.material.icons)
    implementation(compose.animation)
    implementation(compose.animation.graphics)
    debugImplementation(compose.ui.tooling)
    implementation(compose.ui.tooling.preview)
    implementation(compose.ui.util)
    implementation(compose.accompanist.webview)
    implementation(compose.accompanist.systemuicontroller)
    lintChecks(compose.lintchecks)

    implementation(androidx.paging.runtime)
    implementation(androidx.paging.compose)

    implementation(libs.bundles.sqlite)

    implementation(kotlinx.reflect)
    implementation(kotlinx.immutables)

    implementation(platform(kotlinx.coroutines.bom))
    implementation(kotlinx.bundles.coroutines)

    // AndroidX libraries
    implementation(androidx.annotation)
    implementation(androidx.appcompat)
    implementation(androidx.biometricktx)
    implementation(androidx.constraintlayout)
    implementation(androidx.corektx)
    implementation(androidx.splashscreen)
    implementation(androidx.recyclerview)
    implementation(androidx.viewpager)
    implementation(androidx.profileinstaller)
    implementation(androidx.mediasession)

    implementation(androidx.bundles.lifecycle)

    // Job scheduling
    implementation(androidx.workmanager)

    // RxJava
    implementation(libs.rxjava)

    // Networking
    implementation(libs.bundles.okhttp)
    implementation(libs.okio)
    implementation(libs.conscrypt.android) // TLS 1.3 support for Android < 10

    // Data serialization (JSON, protobuf, xml)
    implementation(kotlinx.bundles.serialization)

    // HTML parser
    implementation(libs.jsoup)

    // Disk
    implementation(libs.disklrucache)
    implementation(libs.unifile)
    implementation(libs.junrar)
    // SY -->
    implementation(libs.zip4j)
    // SY <--

    // Preferences
    implementation(libs.preferencektx)

    // Dependency injection
    implementation(libs.injekt.core)

    // Image loading
    implementation(platform(libs.coil.bom))
    implementation(libs.bundles.coil)
    implementation(libs.subsamplingscaleimageview) {
        exclude(module = "image-decoder")
    }
    implementation(libs.image.decoder)

    // UI libraries
    implementation(libs.material)
    implementation(libs.flexible.adapter.core)
    implementation(libs.photoview)
    implementation(libs.directionalviewpager) {
        exclude(group = "androidx.viewpager", module = "viewpager")
    }
    implementation(libs.insetter)
    implementation(libs.bundles.richtext)
    implementation(libs.aboutLibraries.compose)
    implementation(libs.bundles.voyager)
    implementation(libs.compose.materialmotion)
    implementation(libs.swipe)

    // Logging
    implementation(libs.logcat)

    // Shizuku
    implementation(libs.bundles.shizuku)

    // Tests
    testImplementation(libs.bundles.test)

    // For detecting memory leaks; see https://square.github.io/leakcanary/
    // debugImplementation(libs.leakcanary.android)

    implementation(libs.leakcanary.plumber)

    // mpv-android
    implementation(libs.aniyomi.mpv)
    // FFmpeg-kit
    implementation(libs.ffmpeg.kit)
    implementation(libs.arthenica.smartexceptions)
    // seeker seek bar
    implementation(libs.seeker)
    // true type parser
    implementation(libs.truetypeparser)
}

androidComponents {
    beforeVariants { variantBuilder ->
        // Disables standardBenchmark
        if (variantBuilder.buildType == "benchmark") {
            variantBuilder.enable = variantBuilder.productFlavors.containsAll(
                listOf("default" to "dev"),
            )
        }
    }
    onVariants(selector().withFlavor("default" to "standard")) {
        // Only excluding in standard flavor because this breaks
        // Layout Inspector's Compose tree
        it.packaging.resources.excludes.add("META-INF/*.version")
    }
}

tasks {
    // See https://kotlinlang.org/docs/reference/experimental.html#experimental-status-of-experimental-api(-markers)
    withType<KotlinCompile> {
        kotlinOptions.freeCompilerArgs += listOf(
            "-Xcontext-receivers",
            "-opt-in=androidx.compose.foundation.layout.ExperimentalLayoutApi",
            "-opt-in=androidx.compose.material.ExperimentalMaterialApi",
            "-opt-in=androidx.compose.material3.ExperimentalMaterial3Api",
            "-opt-in=androidx.compose.material.ExperimentalMaterialApi",
            "-opt-in=androidx.compose.ui.ExperimentalComposeUiApi",
            "-opt-in=androidx.compose.foundation.ExperimentalFoundationApi",
            "-opt-in=androidx.compose.animation.ExperimentalAnimationApi",
            "-opt-in=androidx.compose.animation.graphics.ExperimentalAnimationGraphicsApi",
            "-opt-in=coil.annotation.ExperimentalCoilApi",
            "-opt-in=com.google.accompanist.permissions.ExperimentalPermissionsApi",
            "-opt-in=kotlinx.coroutines.ExperimentalCoroutinesApi",
            "-opt-in=kotlinx.coroutines.FlowPreview",
            "-opt-in=kotlinx.coroutines.InternalCoroutinesApi",
            "-opt-in=kotlinx.serialization.ExperimentalSerializationApi",
        )

        if (project.findProperty("tachiyomi.enableComposeCompilerMetrics") == "true") {
            kotlinOptions.freeCompilerArgs += listOf(
                "-P",
                "plugin:androidx.compose.compiler.plugins.kotlin:reportsDestination=" +
                    project.layout.buildDirectory.dir("compose_metrics").get().asFile.absolutePath,
            )
            kotlinOptions.freeCompilerArgs += listOf(
                "-P",
                "plugin:androidx.compose.compiler.plugins.kotlin:metricsDestination=" +
                    project.layout.buildDirectory.dir("compose_metrics").get().asFile.absolutePath,
            )
        }
    }
}

buildscript {
    dependencies {
        classpath(kotlinx.gradle)
    }
}<|MERGE_RESOLUTION|>--- conflicted
+++ resolved
@@ -21,13 +21,8 @@
 
         applicationId = "xyz.luft.tachiyomi.mi"
 
-<<<<<<< HEAD
-        versionCode = 119
+        versionCode = 120
         versionName = "0.2.2"
-=======
-        versionCode = 120
-        versionName = "0.15.2.2"
->>>>>>> 70efdd8f
 
         buildConfigField("String", "COMMIT_COUNT", "\"${getCommitCount()}\"")
         buildConfigField("String", "COMMIT_SHA", "\"${getGitSha()}\"")
