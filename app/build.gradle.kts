--- conflicted
+++ resolved
@@ -29,13 +29,8 @@
         minSdkVersion(AndroidConfig.minSdk)
         targetSdkVersion(AndroidConfig.targetSdk)
         testInstrumentationRunner = "androidx.test.runner.AndroidJUnitRunner"
-<<<<<<< HEAD
-        versionCode = 60
+        versionCode = 61
         versionName = "0.10.12-mi"
-=======
-        versionCode = 61
-        versionName = "0.10.12"
->>>>>>> f96b85fc
 
         buildConfigField("String", "COMMIT_COUNT", "\"${getCommitCount()}\"")
         buildConfigField("String", "COMMIT_SHA", "\"${getGitSha()}\"")
