--- conflicted
+++ resolved
@@ -21,13 +21,8 @@
 
         applicationId = "xyz.luft.tachiyomi.mi"
 
-<<<<<<< HEAD
-        versionCode = 110
+        versionCode = 112
         versionName = "0.2.2"
-=======
-        versionCode = 112
-        versionName = "0.14.7"
->>>>>>> d23ce607
 
         buildConfigField("String", "COMMIT_COUNT", "\"${getCommitCount()}\"")
         buildConfigField("String", "COMMIT_SHA", "\"${getGitSha()}\"")
