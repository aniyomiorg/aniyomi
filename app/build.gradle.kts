import org.jetbrains.kotlin.gradle.tasks.KotlinCompile
import java.io.FileInputStream
import java.util.Properties

plugins {
    id("com.android.application")
    id("com.mikepenz.aboutlibraries.plugin")
    kotlin("android")
    kotlin("plugin.serialization")
    id("com.github.zellius.shortcut-helper")
}

shortcutHelper.setFilePath("./shortcuts.xml")

val SUPPORTED_ABIS = setOf("armeabi-v7a", "arm64-v8a", "x86", "x86_64")

android {
    namespace = "eu.kanade.tachiyomi"

    defaultConfig {
        applicationId = "xyz.jmir.tachiyomi.mi"

        versionCode = 115
        versionName = "0.15.0"

        buildConfigField("String", "COMMIT_COUNT", "\"${getCommitCount()}\"")
        buildConfigField("String", "COMMIT_SHA", "\"${getGitSha()}\"")
        buildConfigField("String", "BUILD_TIME", "\"${getBuildTime()}\"")
        buildConfigField("boolean", "INCLUDE_UPDATER", "false")
        buildConfigField("boolean", "PREVIEW", "false")

        // Put these fields in acra.properties
        val acraProperties = Properties()
        rootProject.file("acra.properties")
            .takeIf { it.exists() }
            ?.let { acraProperties.load(FileInputStream(it)) }
        val acraUri = acraProperties.getProperty("ACRA_URI", "")
        val acraLogin = acraProperties.getProperty("ACRA_LOGIN", "")
        val acraPassword = acraProperties.getProperty("ACRA_PASSWORD", "")
        buildConfigField("String", "ACRA_URI", "\"$acraUri\"")
        buildConfigField("String", "ACRA_LOGIN", "\"$acraLogin\"")
        buildConfigField("String", "ACRA_PASSWORD", "\"$acraPassword\"")

        ndk {
            abiFilters += SUPPORTED_ABIS
        }

        testInstrumentationRunner = "androidx.test.runner.AndroidJUnitRunner"
    }

    splits {
        abi {
            isEnable = true
            reset()
            include(*SUPPORTED_ABIS.toTypedArray())
            isUniversalApk = true
        }
    }

    buildTypes {
        named("debug") {
            versionNameSuffix = "-${getCommitCount()}"
            applicationIdSuffix = ".debug"
            isPseudoLocalesEnabled = true
        }
        named("release") {
            isShrinkResources = true
            isMinifyEnabled = true
            proguardFiles("proguard-android-optimize.txt", "proguard-rules.pro")
        }
        create("preview") {
            initWith(getByName("release"))
            buildConfigField("boolean", "PREVIEW", "true")

            signingConfig = signingConfigs.getByName("debug")
            matchingFallbacks.add("release")
            val debugType = getByName("debug")
            versionNameSuffix = debugType.versionNameSuffix
            applicationIdSuffix = debugType.applicationIdSuffix
        }
        create("benchmark") {
            initWith(getByName("release"))

            signingConfig = signingConfigs.getByName("debug")
            matchingFallbacks.add("release")
            isDebuggable = false
            isProfileable = true
            versionNameSuffix = "-benchmark"
            applicationIdSuffix = ".benchmark"
        }
    }

    sourceSets {
        getByName("preview").res.srcDirs("src/debug/res")
        getByName("benchmark").res.srcDirs("src/debug/res")
    }

    flavorDimensions.add("default")

    productFlavors {
        create("standard") {
            buildConfigField("boolean", "INCLUDE_UPDATER", "true")
            dimension = "default"
        }
        create("dev") {
            // Include pseudolocales: https://developer.android.com/guide/topics/resources/pseudolocales
            resourceConfigurations.addAll(listOf("en", "en_XA", "ar_XB", "xxhdpi"))
            dimension = "default"
        }
    }

    packaging {
        resources.excludes.addAll(
            listOf(
                "META-INF/DEPENDENCIES",
                "LICENSE.txt",
                "META-INF/LICENSE",
                "META-INF/LICENSE.txt",
                "META-INF/README.md",
                "META-INF/NOTICE",
                "META-INF/*.kotlin_module",
            ),
        )
    }

    dependenciesInfo {
        includeInApk = false
    }

    buildFeatures {
        viewBinding = true
        compose = true
        buildConfig = true

        // Disable some unused things
        aidl = false
        renderScript = false
        shaders = false
    }

    lint {
        abortOnError = false
        checkReleaseBuilds = false
    }

    composeOptions {
        kotlinCompilerExtensionVersion = compose.versions.compiler.get()
    }
}

dependencies {
    implementation(project(":i18n"))
    implementation(project(":core"))
    implementation(project(":core-metadata"))
    implementation(project(":source-api"))
    implementation(project(":source-local"))
    implementation(project(":data"))
    implementation(project(":domain"))
    implementation(project(":presentation-core"))
    implementation(project(":presentation-widget"))

    // Compose
    implementation(platform(compose.bom))
    implementation(compose.activity)
    implementation(compose.foundation)
    implementation(compose.material3.core)
    implementation(compose.material.core)
    implementation(compose.material.icons)
    implementation(compose.animation)
    implementation(compose.animation.graphics)
    debugImplementation(compose.ui.tooling)
    implementation(compose.ui.tooling.preview)
    implementation(compose.ui.util)
    implementation(compose.accompanist.webview)
    implementation(compose.accompanist.systemuicontroller)
    lintChecks(compose.lintchecks)

    implementation(androidx.paging.runtime)
    implementation(androidx.paging.compose)

    implementation(libs.bundles.sqlite)

    implementation(kotlinx.reflect)
    implementation(kotlinx.immutables)

    implementation(platform(kotlinx.coroutines.bom))
    implementation(kotlinx.bundles.coroutines)

    // AndroidX libraries
    implementation(androidx.annotation)
    implementation(androidx.appcompat)
    implementation(androidx.biometricktx)
    implementation(androidx.constraintlayout)
    implementation(androidx.corektx)
    implementation(androidx.splashscreen)
    implementation(androidx.recyclerview)
    implementation(androidx.viewpager)
    implementation(androidx.profileinstaller)
    implementation(androidx.mediasession)

    implementation(androidx.bundles.lifecycle)

    // Job scheduling
    implementation(androidx.workmanager)

    // RxJava
    implementation(libs.rxjava)

    // Networking
    implementation(libs.bundles.okhttp)
    implementation(libs.okio)
    implementation(libs.conscrypt.android) // TLS 1.3 support for Android < 10

    // Data serialization (JSON, protobuf, xml)
    implementation(kotlinx.bundles.serialization)

    // HTML parser
    implementation(libs.jsoup)

    // Disk
    implementation(libs.disklrucache)
    implementation(libs.unifile)
    implementation(libs.junrar)

    // Preferences
    implementation(libs.preferencektx)

    // Dependency injection
    implementation(libs.injekt.core)

    // Image loading
    implementation(platform(libs.coil.bom))
    implementation(libs.bundles.coil)
    implementation(libs.subsamplingscaleimageview) {
        exclude(module = "image-decoder")
    }
    implementation(libs.image.decoder)

    // UI libraries
    implementation(libs.material)
    implementation(libs.flexible.adapter.core)
    implementation(libs.photoview)
    implementation(libs.directionalviewpager) {
        exclude(group = "androidx.viewpager", module = "viewpager")
    }
    implementation(libs.insetter)
    implementation(libs.bundles.richtext)
    implementation(libs.aboutLibraries.compose)
    implementation(libs.bundles.voyager)
    implementation(libs.compose.materialmotion)
    implementation(libs.swipe)

    // Logging
    implementation(libs.logcat)

<<<<<<< HEAD
    // Crash reports
    implementation(libs.acra.http)
=======
    // Crash reports/analytics
    implementation(libs.bundles.acra)
    "standardImplementation"(libs.firebase.analytics)
>>>>>>> a3ef3604

    // Shizuku
    implementation(libs.bundles.shizuku)

    // Tests
    testImplementation(libs.bundles.test)

    // For detecting memory leaks; see https://square.github.io/leakcanary/
    // debugImplementation(libs.leakcanary.android)

    implementation(libs.leakcanary.plumber)

    // mpv-android
    implementation(libs.aniyomi.mpv)
    // FFmpeg-kit
    implementation(libs.ffmpeg.kit)
    implementation(libs.arthenica.smartexceptions)
    // seeker seek bar
    implementation(libs.seeker)
    // true type parser
    implementation(libs.truetypeparser)
}

androidComponents {
    beforeVariants { variantBuilder ->
        // Disables standardBenchmark
        if (variantBuilder.buildType == "benchmark") {
            variantBuilder.enable = variantBuilder.productFlavors.containsAll(
                listOf("default" to "dev"),
            )
        }
    }
    onVariants(selector().withFlavor("default" to "standard")) {
        // Only excluding in standard flavor because this breaks
        // Layout Inspector's Compose tree
        it.packaging.resources.excludes.add("META-INF/*.version")
    }
}

tasks {
    // See https://kotlinlang.org/docs/reference/experimental.html#experimental-status-of-experimental-api(-markers)
    withType<KotlinCompile> {
        kotlinOptions.freeCompilerArgs += listOf(
            "-Xcontext-receivers",
            "-opt-in=androidx.compose.foundation.layout.ExperimentalLayoutApi",
            "-opt-in=androidx.compose.material.ExperimentalMaterialApi",
            "-opt-in=androidx.compose.material3.ExperimentalMaterial3Api",
            "-opt-in=androidx.compose.material.ExperimentalMaterialApi",
            "-opt-in=androidx.compose.ui.ExperimentalComposeUiApi",
            "-opt-in=androidx.compose.foundation.ExperimentalFoundationApi",
            "-opt-in=androidx.compose.animation.ExperimentalAnimationApi",
            "-opt-in=androidx.compose.animation.graphics.ExperimentalAnimationGraphicsApi",
            "-opt-in=coil.annotation.ExperimentalCoilApi",
            "-opt-in=com.google.accompanist.permissions.ExperimentalPermissionsApi",
            "-opt-in=kotlinx.coroutines.ExperimentalCoroutinesApi",
            "-opt-in=kotlinx.coroutines.FlowPreview",
            "-opt-in=kotlinx.coroutines.InternalCoroutinesApi",
            "-opt-in=kotlinx.serialization.ExperimentalSerializationApi",
        )

        if (project.findProperty("tachiyomi.enableComposeCompilerMetrics") == "true") {
            kotlinOptions.freeCompilerArgs += listOf(
                "-P",
                "plugin:androidx.compose.compiler.plugins.kotlin:reportsDestination=" +
                    project.layout.buildDirectory.dir("compose_metrics").get().asFile.absolutePath,
            )
            kotlinOptions.freeCompilerArgs += listOf(
                "-P",
                "plugin:androidx.compose.compiler.plugins.kotlin:metricsDestination=" +
                    project.layout.buildDirectory.dir("compose_metrics").get().asFile.absolutePath,
            )
        }
    }
}

buildscript {
    dependencies {
        classpath(kotlinx.gradle)
    }
}<|MERGE_RESOLUTION|>--- conflicted
+++ resolved
@@ -21,7 +21,7 @@
         applicationId = "xyz.jmir.tachiyomi.mi"
 
         versionCode = 115
-        versionName = "0.15.0"
+        versionName = "0.15.0.0"
 
         buildConfigField("String", "COMMIT_COUNT", "\"${getCommitCount()}\"")
         buildConfigField("String", "COMMIT_SHA", "\"${getGitSha()}\"")
@@ -253,14 +253,8 @@
     // Logging
     implementation(libs.logcat)
 
-<<<<<<< HEAD
     // Crash reports
-    implementation(libs.acra.http)
-=======
-    // Crash reports/analytics
     implementation(libs.bundles.acra)
-    "standardImplementation"(libs.firebase.analytics)
->>>>>>> a3ef3604
 
     // Shizuku
     implementation(libs.bundles.shizuku)
