--- conflicted
+++ resolved
@@ -21,13 +21,8 @@
 
         applicationId = "xyz.luft.tachiyomi.mi"
 
-<<<<<<< HEAD
-        versionCode = 109
+        versionCode = 110
         versionName = "0.2.2"
-=======
-        versionCode = 110
-        versionName = "0.14.7"
->>>>>>> 807ea3d1
 
         buildConfigField("String", "COMMIT_COUNT", "\"${getCommitCount()}\"")
         buildConfigField("String", "COMMIT_SHA", "\"${getGitSha()}\"")
