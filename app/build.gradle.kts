--- conflicted
+++ resolved
@@ -29,13 +29,8 @@
         applicationId = "xyz.jmir.tachiyomi.mi"
         minSdk = AndroidConfig.minSdk
         targetSdk = AndroidConfig.targetSdk
-<<<<<<< HEAD
-        versionCode = 71
+        versionCode = 72
         versionName = "0.12.3.5"
-=======
-        versionCode = 72
-        versionName = "0.12.3"
->>>>>>> 93833969
 
         buildConfigField("String", "COMMIT_COUNT", "\"${getCommitCount()}\"")
         buildConfigField("String", "COMMIT_SHA", "\"${getGitSha()}\"")
@@ -268,14 +263,9 @@
     implementation("com.squareup.logcat:logcat:0.1")
 
     // Crash reports/analytics
-<<<<<<< HEAD
-    implementation("ch.acra:acra-http:5.8.1")
-    "standardImplementation"("com.google.firebase:firebase-crashlytics-ktx:18.2.4")
-    "standardImplementation"("com.google.firebase:firebase-analytics-ktx:20.0.0")
-=======
     implementation("ch.acra:acra-http:5.8.4")
+    "standardImplementation"("com.google.firebase:firebase-crashlytics-ktx:18.2.6")
     "standardImplementation"("com.google.firebase:firebase-analytics-ktx:20.0.2")
->>>>>>> 93833969
 
     // Licenses
     implementation("com.mikepenz:aboutlibraries-core:${BuildPluginsVersion.ABOUTLIB_PLUGIN}")
