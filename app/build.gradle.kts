import org.jetbrains.kotlin.gradle.tasks.KotlinCompile

plugins {
    id("com.android.application")
    id("com.mikepenz.aboutlibraries.plugin")
    kotlin("android")
    kotlin("plugin.serialization")
    kotlin("plugin.compose")
    id("com.github.zellius.shortcut-helper")
}

if (gradle.startParameter.taskRequests.toString().contains("Standard")) {
    apply<com.google.gms.googleservices.GoogleServicesPlugin>()
}

shortcutHelper.setFilePath("./shortcuts.xml")

val SUPPORTED_ABIS = setOf("armeabi-v7a", "arm64-v8a", "x86", "x86_64")

android {
    namespace = "eu.kanade.tachiyomi"

    defaultConfig {

        applicationId = "com.dark.animetailv2"

        versionCode = 124
<<<<<<< HEAD
        versionName = "0.15.3.2"
=======
        versionName = "0.16.4.2"
>>>>>>> 5045fa18

        buildConfigField("String", "COMMIT_COUNT", "\"${getCommitCount()}\"")
        buildConfigField("String", "COMMIT_SHA", "\"${getGitSha()}\"")
        buildConfigField("String", "BUILD_TIME", "\"${getBuildTime()}\"")
        buildConfigField("boolean", "INCLUDE_UPDATER", "false")
        buildConfigField("boolean", "PREVIEW", "false")

        ndk {
            abiFilters += SUPPORTED_ABIS
        }

        testInstrumentationRunner = "androidx.test.runner.AndroidJUnitRunner"
    }

    splits {
        abi {
            isEnable = true
            reset()
            include(*SUPPORTED_ABIS.toTypedArray())
            isUniversalApk = true
        }
    }

    buildTypes {
        named("debug") {
            versionNameSuffix = "-${getCommitCount()}"
            applicationIdSuffix = ".debug"
            isPseudoLocalesEnabled = true
        }
        named("release") {
            isShrinkResources = true
            isMinifyEnabled = true
            proguardFiles("proguard-android-optimize.txt", "proguard-rules.pro")
        }
        create("preview") {
            initWith(getByName("release"))
            buildConfigField("boolean", "PREVIEW", "true")

            signingConfig = signingConfigs.getByName("debug")
            matchingFallbacks.add("release")
            val debugType = getByName("debug")
            versionNameSuffix = debugType.versionNameSuffix
            applicationIdSuffix = debugType.applicationIdSuffix
        }
        create("benchmark") {
            initWith(getByName("release"))

            signingConfig = signingConfigs.getByName("debug")
            matchingFallbacks.add("release")
            isDebuggable = false
            isProfileable = true
            versionNameSuffix = "-benchmark"
            applicationIdSuffix = ".benchmark"
        }
    }

    sourceSets {
        getByName("preview").res.srcDirs("src/debug/res")
        getByName("benchmark").res.srcDirs("src/debug/res")
    }

    flavorDimensions.add("default")

    productFlavors {
        create("standard") {
            buildConfigField("boolean", "INCLUDE_UPDATER", "true")
            dimension = "default"
        }
        create("dev") {
            // Include pseudolocales: https://developer.android.com/guide/topics/resources/pseudolocales
            resourceConfigurations.addAll(listOf("en", "en_XA", "ar_XB", "xxhdpi"))
            dimension = "default"
        }
    }

    packaging {
        resources.excludes.addAll(
            listOf(
                "META-INF/DEPENDENCIES",
                "LICENSE.txt",
                "META-INF/LICENSE",
                "META-INF/LICENSE.txt",
                "META-INF/README.md",
                "META-INF/NOTICE",
                "META-INF/*.kotlin_module",
            ),
        )
    }

    dependenciesInfo {
        includeInApk = false
    }

    buildFeatures {
        viewBinding = true
        compose = true
        buildConfig = true

        // Disable some unused things
        aidl = false
        renderScript = false
        shaders = false
    }

    lint {
        abortOnError = false
        checkReleaseBuilds = false
    }

    composeOptions {
        kotlinCompilerExtensionVersion = compose.versions.compiler.get()
    }
}

dependencies {
    implementation(projects.i18n)
    implementation(projects.core.common)
    implementation(projects.coreMetadata)
    implementation(projects.sourceApi)
    implementation(projects.sourceLocal)
    implementation(projects.data)
    implementation(projects.domain)
    implementation(projects.presentationCore)
    implementation(projects.presentationWidget)

    // Compose
    implementation(platform(compose.bom))
    implementation(compose.activity)
    implementation(compose.foundation)
    implementation(compose.material3.core)
    implementation(compose.material.core)
    implementation(compose.material.icons)
    implementation(compose.animation)
    implementation(compose.animation.graphics)
    debugImplementation(compose.ui.tooling)
    implementation(compose.ui.tooling.preview)
    implementation(compose.ui.util)
    implementation(compose.accompanist.webview)
    implementation(compose.accompanist.systemuicontroller)

    implementation(compose.colorpicker)

    implementation(androidx.paging.runtime)
    implementation(androidx.paging.compose)

    implementation(libs.bundles.sqlite)

    implementation(kotlinx.reflect)
    implementation(kotlinx.immutables)

    implementation(platform(kotlinx.coroutines.bom))
    implementation(kotlinx.bundles.coroutines)

    // AndroidX libraries
    implementation(androidx.annotation)
    implementation(androidx.appcompat)
    implementation(androidx.biometricktx)
    implementation(androidx.constraintlayout)
    implementation(androidx.corektx)
    implementation(androidx.splashscreen)
    implementation(androidx.recyclerview)
    implementation(androidx.viewpager)
    implementation(androidx.profileinstaller)
    implementation(androidx.mediasession)

    implementation(androidx.bundles.lifecycle)

    // Job scheduling
    implementation(androidx.workmanager)

    // RxJava
    implementation(libs.rxjava)

    // Networking
    implementation(libs.bundles.okhttp)
    implementation(libs.okio)
    implementation(libs.conscrypt.android) // TLS 1.3 support for Android < 10

    // Data serialization (JSON, protobuf, xml)
    implementation(kotlinx.bundles.serialization)

    // HTML parser
    implementation(libs.jsoup)

    // Disk
    implementation(libs.disklrucache)
    implementation(libs.unifile)
    implementation(libs.bundles.archive)

    // Preferences
    implementation(libs.preferencektx)

    // Dependency injection
    implementation(libs.injekt.core)
    // SY -->
    implementation(libs.zip4j)
    // SY <--

    // Image loading
    implementation(platform(libs.coil.bom))
    implementation(libs.bundles.coil)
    implementation(libs.subsamplingscaleimageview) {
        exclude(module = "image-decoder")
    }
    implementation(libs.image.decoder)

    // UI libraries
    implementation(libs.material)
    implementation(libs.flexible.adapter.core)
    implementation(libs.photoview)
    implementation(libs.directionalviewpager) {
        exclude(group = "androidx.viewpager", module = "viewpager")
    }
    implementation(libs.insetter)
    implementation(libs.bundles.richtext)
    implementation(libs.aboutLibraries.compose)
    implementation(libs.bundles.voyager)
    implementation(libs.compose.materialmotion)
    implementation(libs.swipe)

    implementation(libs.google.api.services.drive)
    implementation(libs.google.api.client.oauth)

    // Logging
    implementation(libs.logcat)

    // Crash reports/analytics
    "standardImplementation"(libs.firebase.analytics)

    // Shizuku
    implementation(libs.bundles.shizuku)

    // Tests
    testImplementation(libs.bundles.test)

    // For detecting memory leaks; see https://square.github.io/leakcanary/
    // debugImplementation(libs.leakcanary.android)

    implementation(libs.leakcanary.plumber)

    // mpv-android
    implementation(libs.aniyomi.mpv)
    // FFmpeg-kit
    implementation(libs.ffmpeg.kit)
    implementation(libs.arthenica.smartexceptions)
    // seeker seek bar
    implementation(libs.seeker)
    // true type parser
    implementation(libs.truetypeparser)
    // torrserver
    implementation(files("libs/server.aar"))
    // Cast
    implementation(libs.bundles.cast)
}

androidComponents {
    beforeVariants { variantBuilder ->
        // Disables standardBenchmark
        if (variantBuilder.buildType == "benchmark") {
            variantBuilder.enable = variantBuilder.productFlavors.containsAll(
                listOf("default" to "dev"),
            )
        }
    }
    onVariants(selector().withFlavor("default" to "standard")) {
        // Only excluding in standard flavor because this breaks
        // Layout Inspector's Compose tree
        it.packaging.resources.excludes.add("META-INF/*.version")
    }
}

tasks {
    // See https://kotlinlang.org/docs/reference/experimental.html#experimental-status-of-experimental-api(-markers)
    withType<KotlinCompile> {
        compilerOptions.freeCompilerArgs.addAll(
            listOf(
                "-Xcontext-receivers",
                "-opt-in=androidx.compose.foundation.layout.ExperimentalLayoutApi",
                "-opt-in=androidx.compose.material.ExperimentalMaterialApi",
                "-opt-in=androidx.compose.material3.ExperimentalMaterial3Api",
                "-opt-in=androidx.compose.material.ExperimentalMaterialApi",
                "-opt-in=androidx.compose.ui.ExperimentalComposeUiApi",
                "-opt-in=androidx.compose.foundation.ExperimentalFoundationApi",
                "-opt-in=androidx.compose.animation.ExperimentalAnimationApi",
                "-opt-in=androidx.compose.animation.graphics.ExperimentalAnimationGraphicsApi",
                "-opt-in=coil.annotation.ExperimentalCoilApi",
                "-opt-in=com.google.accompanist.permissions.ExperimentalPermissionsApi",
                "-opt-in=kotlinx.coroutines.ExperimentalCoroutinesApi",
                "-opt-in=kotlinx.coroutines.FlowPreview",
                "-opt-in=kotlinx.coroutines.InternalCoroutinesApi",
                "-opt-in=kotlinx.serialization.ExperimentalSerializationApi",
            ),
        )

        if (project.findProperty("tachiyomi.enableComposeCompilerMetrics") == "true") {
            compilerOptions.freeCompilerArgs.addAll(
                listOf(
                    "-P",
                    "plugin:androidx.compose.compiler.plugins.kotlin:reportsDestination=" +
                        project.layout.buildDirectory.dir("compose_metrics").get().asFile.absolutePath,
                ),
            )
            compilerOptions.freeCompilerArgs.addAll(
                listOf(
                    "-P",
                    "plugin:androidx.compose.compiler.plugins.kotlin:metricsDestination=" +
                        project.layout.buildDirectory.dir("compose_metrics").get().asFile.absolutePath,
                ),
            )
        }
    }
}

buildscript {
    dependencies {
        classpath(kotlinx.gradle)
    }
}<|MERGE_RESOLUTION|>--- conflicted
+++ resolved
@@ -25,11 +25,7 @@
         applicationId = "com.dark.animetailv2"
 
         versionCode = 124
-<<<<<<< HEAD
-        versionName = "0.15.3.2"
-=======
         versionName = "0.16.4.2"
->>>>>>> 5045fa18
 
         buildConfigField("String", "COMMIT_COUNT", "\"${getCommitCount()}\"")
         buildConfigField("String", "COMMIT_SHA", "\"${getGitSha()}\"")
@@ -169,6 +165,7 @@
     implementation(compose.ui.util)
     implementation(compose.accompanist.webview)
     implementation(compose.accompanist.systemuicontroller)
+    lintChecks(compose.lintchecks)
 
     implementation(compose.colorpicker)
 
