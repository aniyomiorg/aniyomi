import org.jetbrains.kotlin.gradle.tasks.KotlinCompile

plugins {
    id("com.android.application")
    id("com.mikepenz.aboutlibraries.plugin")
    kotlin("android")
    kotlin("plugin.serialization")
    kotlin("plugin.compose")
    id("com.github.zellius.shortcut-helper")
}

if (gradle.startParameter.taskRequests.toString().contains("Standard")) {
    apply<com.google.gms.googleservices.GoogleServicesPlugin>()
}

shortcutHelper.setFilePath("./shortcuts.xml")

val SUPPORTED_ABIS = setOf("armeabi-v7a", "arm64-v8a", "x86", "x86_64")

android {
    namespace = "eu.kanade.tachiyomi"

    defaultConfig {

        applicationId = "com.dark.animetailv2"

        versionCode = 124
        versionName = "0.15.3.2"

        buildConfigField("String", "COMMIT_COUNT", "\"${getCommitCount()}\"")
        buildConfigField("String", "COMMIT_SHA", "\"${getGitSha()}\"")
        buildConfigField("String", "BUILD_TIME", "\"${getBuildTime()}\"")
        buildConfigField("boolean", "INCLUDE_UPDATER", "false")
        buildConfigField("boolean", "PREVIEW", "false")

        ndk {
            abiFilters += SUPPORTED_ABIS
        }

        testInstrumentationRunner = "androidx.test.runner.AndroidJUnitRunner"
    }

    splits {
        abi {
            isEnable = true
            reset()
            include(*SUPPORTED_ABIS.toTypedArray())
            isUniversalApk = true
        }
    }

    buildTypes {
        named("debug") {
            versionNameSuffix = "-${getCommitCount()}"
            applicationIdSuffix = ".debug"
            isPseudoLocalesEnabled = true
        }
        named("release") {
            isShrinkResources = true
            isMinifyEnabled = true
            proguardFiles("proguard-android-optimize.txt", "proguard-rules.pro")
        }
        create("preview") {
            initWith(getByName("release"))
            buildConfigField("boolean", "PREVIEW", "true")

            signingConfig = signingConfigs.getByName("debug")
            matchingFallbacks.add("release")
            val debugType = getByName("debug")
            versionNameSuffix = debugType.versionNameSuffix
            applicationIdSuffix = debugType.applicationIdSuffix
        }
        create("benchmark") {
            initWith(getByName("release"))

            signingConfig = signingConfigs.getByName("debug")
            matchingFallbacks.add("release")
            isDebuggable = false
            isProfileable = true
            versionNameSuffix = "-benchmark"
            applicationIdSuffix = ".benchmark"
        }
    }

    sourceSets {
        getByName("preview").res.srcDirs("src/debug/res")
        getByName("benchmark").res.srcDirs("src/debug/res")
    }

    flavorDimensions.add("default")

    productFlavors {
        create("standard") {
            buildConfigField("boolean", "INCLUDE_UPDATER", "true")
            dimension = "default"
        }
        create("dev") {
            // Include pseudolocales: https://developer.android.com/guide/topics/resources/pseudolocales
            resourceConfigurations.addAll(listOf("en", "en_XA", "ar_XB", "xxhdpi"))
            dimension = "default"
        }
    }

    packaging {
        resources.excludes.addAll(
            listOf(
                "META-INF/DEPENDENCIES",
                "LICENSE.txt",
                "META-INF/LICENSE",
                "META-INF/LICENSE.txt",
                "META-INF/README.md",
                "META-INF/NOTICE",
                "META-INF/*.kotlin_module",
            ),
        )
    }

    dependenciesInfo {
        includeInApk = false
    }

    buildFeatures {
        viewBinding = true
        compose = true
        buildConfig = true

        // Disable some unused things
        aidl = false
        renderScript = false
        shaders = false
    }

    lint {
        abortOnError = false
        checkReleaseBuilds = false
    }

    composeOptions {
        kotlinCompilerExtensionVersion = compose.versions.compiler.get()
    }
}

dependencies {
    implementation(projects.i18n)
    implementation(projects.core.common)
    implementation(projects.coreMetadata)
    implementation(projects.sourceApi)
    implementation(projects.sourceLocal)
    implementation(projects.data)
    implementation(projects.domain)
    implementation(projects.presentationCore)
    implementation(projects.presentationWidget)

    // Compose
    implementation(platform(compose.bom))
    implementation(compose.activity)
    implementation(compose.foundation)
    implementation(compose.material3.core)
    implementation(compose.material.core)
    implementation(compose.material.icons)
    implementation(compose.animation)
    implementation(compose.animation.graphics)
    debugImplementation(compose.ui.tooling)
    implementation(compose.ui.tooling.preview)
    implementation(compose.ui.util)
    implementation(compose.accompanist.webview)
    implementation(compose.accompanist.systemuicontroller)
    lintChecks(compose.lintchecks)

    implementation(compose.colorpicker)

    implementation(androidx.paging.runtime)
    implementation(androidx.paging.compose)

    implementation(libs.bundles.sqlite)

    implementation(kotlinx.reflect)
    implementation(kotlinx.immutables)

    implementation(platform(kotlinx.coroutines.bom))
    implementation(kotlinx.bundles.coroutines)

    // AndroidX libraries
    implementation(androidx.annotation)
    implementation(androidx.appcompat)
    implementation(androidx.biometricktx)
    implementation(androidx.constraintlayout)
    implementation(androidx.corektx)
    implementation(androidx.splashscreen)
    implementation(androidx.recyclerview)
    implementation(androidx.viewpager)
    implementation(androidx.profileinstaller)
    implementation(androidx.mediasession)

    implementation(androidx.bundles.lifecycle)

    // Job scheduling
    implementation(androidx.workmanager)

    // RxJava
    implementation(libs.rxjava)

    // Networking
    implementation(libs.bundles.okhttp)
    implementation(libs.okio)
    implementation(libs.conscrypt.android) // TLS 1.3 support for Android < 10

    // Data serialization (JSON, protobuf, xml)
    implementation(kotlinx.bundles.serialization)

    // HTML parser
    implementation(libs.jsoup)

    // Disk
    implementation(libs.disklrucache)
    implementation(libs.unifile)
    implementation(libs.bundles.archive)

    // Preferences
    implementation(libs.preferencektx)

    // Dependency injection
    implementation(libs.injekt.core)
    // SY -->
    implementation(libs.zip4j)
    // SY <--

    // Image loading
    implementation(platform(libs.coil.bom))
    implementation(libs.bundles.coil)
    implementation(libs.subsamplingscaleimageview) {
        exclude(module = "image-decoder")
    }
    implementation(libs.image.decoder)

    // UI libraries
    implementation(libs.material)
    implementation(libs.flexible.adapter.core)
    implementation(libs.photoview)
    implementation(libs.directionalviewpager) {
        exclude(group = "androidx.viewpager", module = "viewpager")
    }
    implementation(libs.insetter)
    implementation(libs.bundles.richtext)
    implementation(libs.aboutLibraries.compose)
    implementation(libs.bundles.voyager)
    implementation(libs.compose.materialmotion)
    implementation(libs.swipe)

    implementation(libs.google.api.services.drive)
    implementation(libs.google.api.client.oauth)

    // Logging
    implementation(libs.logcat)

    // Crash reports/analytics
    "standardImplementation"(libs.firebase.analytics)

    // Shizuku
    implementation(libs.bundles.shizuku)

    // Tests
    testImplementation(libs.bundles.test)

    // For detecting memory leaks; see https://square.github.io/leakcanary/
    // debugImplementation(libs.leakcanary.android)

    implementation(libs.leakcanary.plumber)

    // mpv-android
    implementation(libs.aniyomi.mpv)
    // FFmpeg-kit
    implementation(libs.ffmpeg.kit)
    implementation(libs.arthenica.smartexceptions)
    // seeker seek bar
    implementation(libs.seeker)
    // true type parser
    implementation(libs.truetypeparser)
    // torrserver
    implementation(files("libs/server.aar"))
<<<<<<< HEAD
=======
    // Cast
    implementation(libs.bundles.cast)
>>>>>>> cd1d3569
}

androidComponents {
    beforeVariants { variantBuilder ->
        // Disables standardBenchmark
        if (variantBuilder.buildType == "benchmark") {
            variantBuilder.enable = variantBuilder.productFlavors.containsAll(
                listOf("default" to "dev"),
            )
        }
    }
    onVariants(selector().withFlavor("default" to "standard")) {
        // Only excluding in standard flavor because this breaks
        // Layout Inspector's Compose tree
        it.packaging.resources.excludes.add("META-INF/*.version")
    }
}

tasks {
    // See https://kotlinlang.org/docs/reference/experimental.html#experimental-status-of-experimental-api(-markers)
    withType<KotlinCompile> {
        compilerOptions.freeCompilerArgs.addAll(
            listOf(
                "-Xcontext-receivers",
                "-opt-in=androidx.compose.foundation.layout.ExperimentalLayoutApi",
                "-opt-in=androidx.compose.material.ExperimentalMaterialApi",
                "-opt-in=androidx.compose.material3.ExperimentalMaterial3Api",
                "-opt-in=androidx.compose.material.ExperimentalMaterialApi",
                "-opt-in=androidx.compose.ui.ExperimentalComposeUiApi",
                "-opt-in=androidx.compose.foundation.ExperimentalFoundationApi",
                "-opt-in=androidx.compose.animation.ExperimentalAnimationApi",
                "-opt-in=androidx.compose.animation.graphics.ExperimentalAnimationGraphicsApi",
                "-opt-in=coil.annotation.ExperimentalCoilApi",
                "-opt-in=com.google.accompanist.permissions.ExperimentalPermissionsApi",
                "-opt-in=kotlinx.coroutines.ExperimentalCoroutinesApi",
                "-opt-in=kotlinx.coroutines.FlowPreview",
                "-opt-in=kotlinx.coroutines.InternalCoroutinesApi",
                "-opt-in=kotlinx.serialization.ExperimentalSerializationApi",
            ),
        )

        if (project.findProperty("tachiyomi.enableComposeCompilerMetrics") == "true") {
            compilerOptions.freeCompilerArgs.addAll(
                listOf(
                    "-P",
                    "plugin:androidx.compose.compiler.plugins.kotlin:reportsDestination=" +
                        project.layout.buildDirectory.dir("compose_metrics").get().asFile.absolutePath,
                ),
            )
            compilerOptions.freeCompilerArgs.addAll(
                listOf(
                    "-P",
                    "plugin:androidx.compose.compiler.plugins.kotlin:metricsDestination=" +
                        project.layout.buildDirectory.dir("compose_metrics").get().asFile.absolutePath,
                ),
            )
        }
    }
}

buildscript {
    dependencies {
        classpath(kotlinx.gradle)
    }
}<|MERGE_RESOLUTION|>--- conflicted
+++ resolved
@@ -278,11 +278,8 @@
     implementation(libs.truetypeparser)
     // torrserver
     implementation(files("libs/server.aar"))
-<<<<<<< HEAD
-=======
     // Cast
     implementation(libs.bundles.cast)
->>>>>>> cd1d3569
 }
 
 androidComponents {
