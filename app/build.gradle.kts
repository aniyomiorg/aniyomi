--- conflicted
+++ resolved
@@ -22,13 +22,8 @@
 
         applicationId = "xyz.luft.tachiyomi.mi"
 
-<<<<<<< HEAD
-        versionCode = 104
+        versionCode = 105
         versionName = "0.2.2"
-=======
-        versionCode = 105
-        versionName = "0.14.6"
->>>>>>> dd69ce5a
 
         buildConfigField("String", "COMMIT_COUNT", "\"${getCommitCount()}\"")
         buildConfigField("String", "COMMIT_SHA", "\"${getGitSha()}\"")
