import mihon.buildlogic.Config
import mihon.buildlogic.getBuildTime
import mihon.buildlogic.getCommitCount
import mihon.buildlogic.getGitSha

plugins {
    id("mihon.android.application")
    id("mihon.android.application.compose")
    id("com.github.zellius.shortcut-helper")
    kotlin("plugin.serialization")
    alias(libs.plugins.aboutLibraries)
    id("com.github.ben-manes.versions")
}

if (gradle.startParameter.taskRequests.toString().contains("Standard")) {
    apply<com.google.gms.googleservices.GoogleServicesPlugin>()
}

if (gradle.startParameter.taskRequests.toString().contains("Standard")) {
    apply<com.google.gms.googleservices.GoogleServicesPlugin>()
}

shortcutHelper.setFilePath("./shortcuts.xml")

android {
    namespace = "eu.kanade.tachiyomi"

    defaultConfig {

<<<<<<< HEAD
        versionCode = 129
        versionName = "0.16.4.3"
=======
        applicationId = "com.dark.animetailv2"

        versionCode = 129
        versionName = "0.16.5.8"
>>>>>>> cff8e58b

        buildConfigField("String", "COMMIT_COUNT", "\"${getCommitCount()}\"")
        buildConfigField("String", "COMMIT_SHA", "\"${getGitSha()}\"")
        buildConfigField("String", "BUILD_TIME", "\"${getBuildTime(useLastCommitTime = false)}\"")
        buildConfigField("boolean", "UPDATER_ENABLED", "${Config.enableUpdater}")

<<<<<<< HEAD
        // Put these fields in acra.properties
        // val acraProperties = Properties()
        // rootProject.file("acra.properties")
        //     .takeIf { it.exists() }
        //     ?.let { acraProperties.load(FileInputStream(it)) }
        // val acraUri = acraProperties.getProperty("ACRA_URI", "")
        // val acraLogin = acraProperties.getProperty("ACRA_LOGIN", "")
        // val acraPassword = acraProperties.getProperty("ACRA_PASSWORD", "")
        // buildConfigField("String", "ACRA_URI", "\"$acraUri\"")
        // buildConfigField("String", "ACRA_LOGIN", "\"$acraLogin\"")
        // buildConfigField("String", "ACRA_PASSWORD", "\"$acraPassword\"")
=======
        ndk {
            abiFilters += SUPPORTED_ABIS
        }
>>>>>>> cff8e58b

        testInstrumentationRunner = "androidx.test.runner.AndroidJUnitRunner"
    }

    buildTypes {
        val debug by getting {
            applicationIdSuffix = ".dev"
            versionNameSuffix = "-${getCommitCount()}"
            isPseudoLocalesEnabled = true
        }
        val release by getting {
            isMinifyEnabled = Config.enableCodeShrink
            isShrinkResources = Config.enableCodeShrink

            proguardFiles("proguard-android-optimize.txt", "proguard-rules.pro")

            buildConfigField("String", "BUILD_TIME", "\"${getBuildTime(useLastCommitTime = true)}\"")
        }

        val commonMatchingFallbacks = listOf(release.name)

        create("preview") {
            initWith(release)

            applicationIdSuffix = ".debug"

            versionNameSuffix = debug.versionNameSuffix
            signingConfig = debug.signingConfig

            matchingFallbacks.addAll(commonMatchingFallbacks)

            buildConfigField("String", "BUILD_TIME", "\"${getBuildTime(useLastCommitTime = false)}\"")
        }
        create("benchmark") {
            initWith(release)

            isDebuggable = false
            isProfileable = true
            versionNameSuffix = "-benchmark"
            applicationIdSuffix = ".benchmark"

            signingConfig = debug.signingConfig

            matchingFallbacks.addAll(commonMatchingFallbacks)
        }
    }

    sourceSets {
        getByName("preview").res.srcDirs("src/debug/res")
        getByName("benchmark").res.srcDirs("src/debug/res")
    }

    splits {
        abi {
            isEnable = true
            isUniversalApk = true
            reset()
            include("armeabi-v7a", "arm64-v8a", "x86", "x86_64")
        }
    }

    packaging {
        jniLibs {
            keepDebugSymbols += listOf(
                "libandroidx.graphics.path",
                "libarchive-jni",
                "libavcodec",
                "libavdevice",
                "libavfilter",
                "libavformat",
                "libavutil",
                "libconscrypt_jni",
                "libc++_shared",
                "libffmpegkit_abidetect",
                "libffmpegkit",
                "libimagedecoder",
                "libmpv",
                "libplayer",
                "libpostproc",
                "libquickjs",
                "libsqlite3x",
                "libswresample",
                "libswscale",
                "libxml2",
            )
                .map { "**/$it.so" }
        }
        resources {
            excludes += setOf(
                "kotlin-tooling-metadata.json",
                "LICENSE.txt",
                "META-INF/**/*.properties",
                "META-INF/**/LICENSE.txt",
                "META-INF/*.properties",
                "META-INF/*.version",
                "META-INF/DEPENDENCIES",
                "META-INF/LICENSE",
                "META-INF/NOTICE",
                "META-INF/README.md",
            )
        }
    }

    dependenciesInfo {
        includeInApk = Config.includeDependencyInfo
        includeInBundle = Config.includeDependencyInfo
    }

    buildFeatures {
        viewBinding = true
        buildConfig = true

        // Disable some unused things
        aidl = false
        renderScript = false
        shaders = false
    }

    lint {
        abortOnError = false
        checkReleaseBuilds = false
    }
}

kotlin {
    compilerOptions {
        freeCompilerArgs.addAll(
            "-opt-in=androidx.compose.animation.ExperimentalAnimationApi",
            "-opt-in=androidx.compose.animation.graphics.ExperimentalAnimationGraphicsApi",
            "-opt-in=androidx.compose.foundation.ExperimentalFoundationApi",
            "-opt-in=androidx.compose.foundation.layout.ExperimentalLayoutApi",
            "-opt-in=androidx.compose.material3.ExperimentalMaterial3Api",
            "-opt-in=androidx.compose.ui.ExperimentalComposeUiApi",
            "-opt-in=coil3.annotation.ExperimentalCoilApi",
            "-opt-in=kotlinx.coroutines.ExperimentalCoroutinesApi",
            "-opt-in=kotlinx.coroutines.FlowPreview",
            "-opt-in=kotlinx.coroutines.InternalCoroutinesApi",
            "-opt-in=kotlinx.serialization.ExperimentalSerializationApi",
        )
    }
}

dependencies {
    implementation(projects.i18n)
    // TAIL
    implementation(projects.i18nTail)
    // TAIL
    implementation(projects.core.archive)
    implementation(projects.core.common)
    implementation(projects.coreMetadata)
    implementation(projects.sourceApi)
    implementation(projects.sourceLocal)
    implementation(projects.data)
    implementation(projects.domain)
    implementation(projects.presentationCore)
    implementation(projects.presentationWidget)

    // Compose
    implementation(compose.activity)
    implementation(compose.foundation)
    implementation(compose.material3.core)
    implementation(compose.material.icons)
    implementation(compose.animation)
    implementation(compose.animation.graphics)
    debugImplementation(compose.ui.tooling)
    implementation(compose.ui.tooling.preview)
    implementation(compose.ui.util)

    implementation(compose.colorpicker)
    implementation(androidx.interpolator)

    implementation(androidx.paging.runtime)
    implementation(androidx.paging.compose)

    implementation(libs.bundles.sqlite)

    implementation(kotlinx.reflect)
    implementation(kotlinx.immutables)

    implementation(platform(kotlinx.coroutines.bom))
    implementation(kotlinx.bundles.coroutines)

    // AndroidX libraries
    implementation(androidx.annotation)
    implementation(androidx.appcompat)
    implementation(androidx.biometricktx)
    implementation(androidx.constraintlayout)
    implementation(androidx.compose.constraintlayout)
    implementation(androidx.corektx)
    implementation(androidx.splashscreen)
    implementation(androidx.recyclerview)
    implementation(androidx.viewpager)
    implementation(androidx.profileinstaller)
    implementation(androidx.mediasession)

    implementation(androidx.bundles.lifecycle)

    // Job scheduling
    implementation(androidx.workmanager)

    // RxJava
    implementation(libs.rxjava)

    // Networking
    implementation(libs.bundles.okhttp)
    implementation(libs.okio)
    implementation(libs.conscrypt.android) // TLS 1.3 support for Android < 10

    // Data serialization (JSON, protobuf, xml)
    implementation(kotlinx.bundles.serialization)

    // HTML parser
    implementation(libs.jsoup)

    // Disk
    implementation(libs.disklrucache)
    implementation(libs.unifile)
    implementation(libs.junrar)
    // SY -->
    implementation(libs.zip4j)
    // SY <--

    // Preferences
    implementation(libs.preferencektx)

    // Dependency injection
    implementation(libs.injekt)
    // SY -->
    implementation(libs.zip4j)
    // SY <--

    // Image loading
    implementation(platform(libs.coil.bom))
    implementation(libs.bundles.coil)
    implementation(libs.subsamplingscaleimageview) {
        exclude(module = "image-decoder")
    }
    implementation(libs.image.decoder)

    // UI libraries
    implementation(libs.material)
    implementation(libs.flexible.adapter.core)
    implementation(libs.photoview)
    implementation(libs.directionalviewpager) {
        exclude(group = "androidx.viewpager", module = "viewpager")
    }
    implementation(libs.insetter)
    implementation(libs.bundles.richtext)
    implementation(libs.aboutLibraries.compose)
    implementation(libs.bundles.voyager)
    implementation(libs.compose.materialmotion)
    implementation(libs.swipe)
    implementation(libs.compose.webview)
    implementation(libs.compose.grid)
<<<<<<< HEAD
    implementation(libs.reorderable)
=======
    implementation(libs.google.api.services.drive)
    implementation(libs.google.api.client.oauth)
>>>>>>> cff8e58b

    // Logging
    implementation(libs.logcat)

    // Crash reports/analytics
    "standardImplementation"(libs.firebase.analytics)

    // Shizuku
    implementation(libs.bundles.shizuku)

    // Tests
    testImplementation(libs.bundles.test)

    // For detecting memory leaks; see https://square.github.io/leakcanary/
    // debugImplementation(libs.leakcanary.android)

    implementation(libs.leakcanary.plumber)

    testImplementation(kotlinx.coroutines.test)

    // mpv-android
    implementation(libs.aniyomi.mpv)
    // FFmpeg-kit
    implementation(libs.ffmpeg.kit)
    implementation(libs.arthenica.smartexceptions)
    // seeker seek bar
    implementation(libs.seeker)
    // true type parser
    implementation(libs.truetypeparser)
    // torrserver
    implementation(libs.torrentserver)
    // Cast
    implementation(libs.bundles.cast)
    // nanohttpd server
    implementation(libs.nanohttpd)
}

androidComponents {
    beforeVariants { variantBuilder ->
        // Disables standardBenchmark
        if (variantBuilder.buildType == "benchmark") {
            variantBuilder.enable = variantBuilder.productFlavors.containsAll(
                listOf("default" to "dev"),
            )
        }
    }
    onVariants(selector().withFlavor("default" to "standard")) {
        // Only excluding in standard flavor because this breaks
        // Layout Inspector's Compose tree
        it.packaging.resources.excludes.add("META-INF/*.version")
    }
}

buildscript {
    dependencies {
        classpath(kotlinx.gradle)
    }
}<|MERGE_RESOLUTION|>--- conflicted
+++ resolved
@@ -27,38 +27,15 @@
 
     defaultConfig {
 
-<<<<<<< HEAD
-        versionCode = 129
-        versionName = "0.16.4.3"
-=======
         applicationId = "com.dark.animetailv2"
 
-        versionCode = 129
-        versionName = "0.16.5.8"
->>>>>>> cff8e58b
+        versionCode = 130
+        versionName = "0.17.0.0"
 
         buildConfigField("String", "COMMIT_COUNT", "\"${getCommitCount()}\"")
         buildConfigField("String", "COMMIT_SHA", "\"${getGitSha()}\"")
         buildConfigField("String", "BUILD_TIME", "\"${getBuildTime(useLastCommitTime = false)}\"")
         buildConfigField("boolean", "UPDATER_ENABLED", "${Config.enableUpdater}")
-
-<<<<<<< HEAD
-        // Put these fields in acra.properties
-        // val acraProperties = Properties()
-        // rootProject.file("acra.properties")
-        //     .takeIf { it.exists() }
-        //     ?.let { acraProperties.load(FileInputStream(it)) }
-        // val acraUri = acraProperties.getProperty("ACRA_URI", "")
-        // val acraLogin = acraProperties.getProperty("ACRA_LOGIN", "")
-        // val acraPassword = acraProperties.getProperty("ACRA_PASSWORD", "")
-        // buildConfigField("String", "ACRA_URI", "\"$acraUri\"")
-        // buildConfigField("String", "ACRA_LOGIN", "\"$acraLogin\"")
-        // buildConfigField("String", "ACRA_PASSWORD", "\"$acraPassword\"")
-=======
-        ndk {
-            abiFilters += SUPPORTED_ABIS
-        }
->>>>>>> cff8e58b
 
         testInstrumentationRunner = "androidx.test.runner.AndroidJUnitRunner"
     }
@@ -313,12 +290,9 @@
     implementation(libs.swipe)
     implementation(libs.compose.webview)
     implementation(libs.compose.grid)
-<<<<<<< HEAD
     implementation(libs.reorderable)
-=======
     implementation(libs.google.api.services.drive)
     implementation(libs.google.api.client.oauth)
->>>>>>> cff8e58b
 
     // Logging
     implementation(libs.logcat)
