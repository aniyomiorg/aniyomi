import org.jetbrains.kotlin.gradle.tasks.KotlinCompile
import java.io.FileInputStream
import java.util.Properties

plugins {
    id("com.android.application")
    id("com.mikepenz.aboutlibraries.plugin")
    kotlin("android")
    kotlin("plugin.serialization")
    id("com.github.zellius.shortcut-helper")
}

shortcutHelper.setFilePath("./shortcuts.xml")

val SUPPORTED_ABIS = setOf("armeabi-v7a", "arm64-v8a", "x86", "x86_64")

android {
    namespace = "eu.kanade.tachiyomi"

    defaultConfig {

        applicationId = "com.dark.animetailv2"

<<<<<<< HEAD
        versionCode = 112
        versionName = "0.14.7"
=======
        versionCode = 110
        versionName = "0.14.30"
>>>>>>> d5bdeadd

        buildConfigField("String", "COMMIT_COUNT", "\"${getCommitCount()}\"")
        buildConfigField("String", "COMMIT_SHA", "\"${getGitSha()}\"")
        buildConfigField("String", "BUILD_TIME", "\"${getBuildTime()}\"")
        buildConfigField("boolean", "INCLUDE_UPDATER", "false")
        buildConfigField("boolean", "PREVIEW", "false")

        // Put these fields in acra.properties
        val acraProperties = Properties()
        rootProject.file("acra.properties")
            .takeIf { it.exists() }
            ?.let { acraProperties.load(FileInputStream(it)) }
        val acraUri = acraProperties.getProperty("ACRA_URI", "")
        val acraLogin = acraProperties.getProperty("ACRA_LOGIN", "")
        val acraPassword = acraProperties.getProperty("ACRA_PASSWORD", "")
        buildConfigField("String", "ACRA_URI", "\"$acraUri\"")
        buildConfigField("String", "ACRA_LOGIN", "\"$acraLogin\"")
        buildConfigField("String", "ACRA_PASSWORD", "\"$acraPassword\"")

        ndk {
            abiFilters += SUPPORTED_ABIS
        }

        testInstrumentationRunner = "androidx.test.runner.AndroidJUnitRunner"
    }

    splits {
        abi {
            isEnable = true
            reset()
            include(*SUPPORTED_ABIS.toTypedArray())
            isUniversalApk = true
        }
    }

    buildTypes {
        named("debug") {
            versionNameSuffix = "-${getCommitCount()}"
            applicationIdSuffix = ".debug"
            isPseudoLocalesEnabled = true
        }
        named("release") {
            isShrinkResources = true
            isMinifyEnabled = true
            proguardFiles("proguard-android-optimize.txt", "proguard-rules.pro")
        }
        create("preview") {
            initWith(getByName("release"))
            buildConfigField("boolean", "PREVIEW", "true")

            signingConfig = signingConfigs.getByName("debug")
            matchingFallbacks.add("release")
            val debugType = getByName("debug")
            versionNameSuffix = debugType.versionNameSuffix
            applicationIdSuffix = debugType.applicationIdSuffix
        }
        create("benchmark") {
            initWith(getByName("release"))

            signingConfig = signingConfigs.getByName("debug")
            matchingFallbacks.add("release")
            isDebuggable = false
            isProfileable = true
            versionNameSuffix = "-benchmark"
            applicationIdSuffix = ".benchmark"
        }
    }

    sourceSets {
        getByName("preview").res.srcDirs("src/debug/res")
        getByName("benchmark").res.srcDirs("src/debug/res")
    }

    flavorDimensions.add("default")

    productFlavors {
        create("standard") {
            buildConfigField("boolean", "INCLUDE_UPDATER", "true")
            dimension = "default"
        }
        create("dev") {
            // Include pseudolocales: https://developer.android.com/guide/topics/resources/pseudolocales
            resourceConfigurations.addAll(listOf("en", "en_XA", "ar_XB", "xxhdpi"))
            dimension = "default"
        }
    }

    packaging {
        resources.excludes.addAll(
            listOf(
                "META-INF/DEPENDENCIES",
                "LICENSE.txt",
                "META-INF/LICENSE",
                "META-INF/LICENSE.txt",
                "META-INF/README.md",
                "META-INF/NOTICE",
                "META-INF/*.kotlin_module",
            ),
        )
    }

    dependenciesInfo {
        includeInApk = false
    }

    buildFeatures {
        viewBinding = true
        compose = true

        // Disable some unused things
        aidl = false
        renderScript = false
        shaders = false
    }

    lint {
        abortOnError = false
        checkReleaseBuilds = false
    }

    composeOptions {
        kotlinCompilerExtensionVersion = compose.versions.compiler.get()
    }
}

dependencies {
    implementation(project(":i18n"))
    implementation(project(":core"))
    implementation(project(":core-metadata"))
    implementation(project(":source-api"))
    implementation(project(":source-local"))
    implementation(project(":data"))
    implementation(project(":domain"))
    implementation(project(":presentation-core"))
    implementation(project(":presentation-widget"))

    // Compose
    implementation(platform(compose.bom))
    implementation(compose.activity)
    implementation(compose.foundation)
    implementation(compose.material3.core)
    implementation(compose.material.core)
    implementation(compose.material.icons)
    implementation(compose.animation)
    implementation(compose.animation.graphics)
    debugImplementation(compose.ui.tooling)
    implementation(compose.ui.tooling.preview)
    implementation(compose.ui.util)
    implementation(compose.accompanist.webview)
    implementation(compose.accompanist.systemuicontroller)
    lintChecks(compose.lintchecks)

    implementation(androidx.paging.runtime)
    implementation(androidx.paging.compose)

    implementation(libs.bundles.sqlite)

    implementation(kotlinx.reflect)
    implementation(kotlinx.immutables)

    implementation(platform(kotlinx.coroutines.bom))
    implementation(kotlinx.bundles.coroutines)

    // AndroidX libraries
    implementation(androidx.annotation)
    implementation(androidx.appcompat)
    implementation(androidx.biometricktx)
    implementation(androidx.constraintlayout)
    implementation(androidx.corektx)
    implementation(androidx.splashscreen)
    implementation(androidx.recyclerview)
    implementation(androidx.viewpager)
    implementation(androidx.profileinstaller)
    implementation(androidx.mediasession)

    implementation(androidx.bundles.lifecycle)

    // Job scheduling
    implementation(androidx.workmanager)

    // RxJava
    implementation(libs.rxjava)

    // Networking
    implementation(libs.bundles.okhttp)
    implementation(libs.okio)
    implementation(libs.conscrypt.android) // TLS 1.3 support for Android < 10

    // Data serialization (JSON, protobuf, xml)
    implementation(kotlinx.bundles.serialization)

    // HTML parser
    implementation(libs.jsoup)

    // Disk
    implementation(libs.disklrucache)
    implementation(libs.unifile)
    implementation(libs.junrar)

    // Preferences
    implementation(libs.preferencektx)

    // Dependency injection
    implementation(libs.injekt.core)
    // SY -->
    implementation(libs.zip4j)
    // SY <--

    // Image loading
    implementation(platform(libs.coil.bom))
    implementation(libs.bundles.coil)
    implementation(libs.subsamplingscaleimageview) {
        exclude(module = "image-decoder")
    }
    implementation(libs.image.decoder)

    // UI libraries
    implementation(libs.material)
    implementation(libs.flexible.adapter.core)
    implementation(libs.photoview)
    implementation(libs.directionalviewpager) {
        exclude(group = "androidx.viewpager", module = "viewpager")
    }
    implementation(libs.insetter)
    implementation(libs.bundles.richtext)
    implementation(libs.aboutLibraries.compose)
    implementation(libs.bundles.voyager)
    implementation(libs.compose.materialmotion)
    implementation(libs.swipe)

    // Logging
    implementation(libs.logcat)

    // Crash reports
    implementation(libs.acra.http)

    // Shizuku
    implementation(libs.bundles.shizuku)

    // Tests
    testImplementation(libs.bundles.test)

    // For detecting memory leaks; see https://square.github.io/leakcanary/
    // debugImplementation(libs.leakcanary.android)

    implementation(libs.leakcanary.plumber)

    // mpv-android
    implementation(libs.aniyomi.mpv)
    // FFmpeg-kit
    implementation(libs.ffmpeg.kit)
    implementation(libs.arthenica.smartexceptions)
    // seeker seek bar
    implementation(libs.seeker)
    // true type parser
    implementation(libs.truetypeparser)
}

androidComponents {
    beforeVariants { variantBuilder ->
        // Disables standardBenchmark
        if (variantBuilder.buildType == "benchmark") {
            variantBuilder.enable = variantBuilder.productFlavors.containsAll(
                listOf("default" to "dev"),
            )
        }
    }
    onVariants(selector().withFlavor("default" to "standard")) {
        // Only excluding in standard flavor because this breaks
        // Layout Inspector's Compose tree
        it.packaging.resources.excludes.add("META-INF/*.version")
    }
}

tasks {
    // See https://kotlinlang.org/docs/reference/experimental.html#experimental-status-of-experimental-api(-markers)
    withType<KotlinCompile> {
        kotlinOptions.freeCompilerArgs += listOf(
            "-Xcontext-receivers",
            "-opt-in=androidx.compose.foundation.layout.ExperimentalLayoutApi",
            "-opt-in=androidx.compose.material.ExperimentalMaterialApi",
            "-opt-in=androidx.compose.material3.ExperimentalMaterial3Api",
            "-opt-in=androidx.compose.material.ExperimentalMaterialApi",
            "-opt-in=androidx.compose.ui.ExperimentalComposeUiApi",
            "-opt-in=androidx.compose.foundation.ExperimentalFoundationApi",
            "-opt-in=androidx.compose.animation.ExperimentalAnimationApi",
            "-opt-in=androidx.compose.animation.graphics.ExperimentalAnimationGraphicsApi",
            "-opt-in=coil.annotation.ExperimentalCoilApi",
            "-opt-in=com.google.accompanist.permissions.ExperimentalPermissionsApi",
            "-opt-in=kotlinx.coroutines.ExperimentalCoroutinesApi",
            "-opt-in=kotlinx.coroutines.FlowPreview",
            "-opt-in=kotlinx.coroutines.InternalCoroutinesApi",
            "-opt-in=kotlinx.serialization.ExperimentalSerializationApi",
        )

        if (project.findProperty("tachiyomi.enableComposeCompilerMetrics") == "true") {
            kotlinOptions.freeCompilerArgs += listOf(
                "-P",
                "plugin:androidx.compose.compiler.plugins.kotlin:reportsDestination=" +
                    project.layout.buildDirectory.dir("compose_metrics").get().asFile.absolutePath,
            )
            kotlinOptions.freeCompilerArgs += listOf(
                "-P",
                "plugin:androidx.compose.compiler.plugins.kotlin:metricsDestination=" +
                    project.layout.buildDirectory.dir("compose_metrics").get().asFile.absolutePath,
            )
        }
    }
}

buildscript {
    dependencies {
        classpath(kotlinx.gradle)
    }
}<|MERGE_RESOLUTION|>--- conflicted
+++ resolved
@@ -21,13 +21,8 @@
 
         applicationId = "com.dark.animetailv2"
 
-<<<<<<< HEAD
-        versionCode = 112
-        versionName = "0.14.7"
-=======
         versionCode = 110
         versionName = "0.14.30"
->>>>>>> d5bdeadd
 
         buildConfigField("String", "COMMIT_COUNT", "\"${getCommitCount()}\"")
         buildConfigField("String", "COMMIT_SHA", "\"${getGitSha()}\"")
