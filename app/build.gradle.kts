import org.jetbrains.kotlin.gradle.tasks.KotlinCompile
import java.io.FileInputStream
import java.util.Properties

plugins {
    id("com.android.application")
    id("com.mikepenz.aboutlibraries.plugin")
    kotlin("android")
    kotlin("plugin.serialization")
    kotlin("plugin.compose")
    id("com.github.zellius.shortcut-helper")
}

shortcutHelper.setFilePath("./shortcuts.xml")

val SUPPORTED_ABIS = setOf("armeabi-v7a", "arm64-v8a", "x86", "x86_64")

android {
    namespace = "eu.kanade.tachiyomi"

    defaultConfig {

        applicationId = "xyz.luft.tachiyomi.mi"

<<<<<<< HEAD
        versionCode = 123
        versionName = "0.3.2"
=======
        versionCode = 124
        versionName = "0.16.4.3"
>>>>>>> 69b9db4e

        buildConfigField("String", "COMMIT_COUNT", "\"${getCommitCount()}\"")
        buildConfigField("String", "COMMIT_SHA", "\"${getGitSha()}\"")
        buildConfigField("String", "BUILD_TIME", "\"${getBuildTime()}\"")
        buildConfigField("boolean", "INCLUDE_UPDATER", "false")
        buildConfigField("boolean", "PREVIEW", "false")

        // Put these fields in acra.properties
        val acraProperties = Properties()
        rootProject.file("acra.properties")
            .takeIf { it.exists() }
            ?.let { acraProperties.load(FileInputStream(it)) }
        val acraUri = acraProperties.getProperty("ACRA_URI", "")
        val acraLogin = acraProperties.getProperty("ACRA_LOGIN", "")
        val acraPassword = acraProperties.getProperty("ACRA_PASSWORD", "")
        buildConfigField("String", "ACRA_URI", "\"$acraUri\"")
        buildConfigField("String", "ACRA_LOGIN", "\"$acraLogin\"")
        buildConfigField("String", "ACRA_PASSWORD", "\"$acraPassword\"")

        ndk {
            abiFilters += SUPPORTED_ABIS
        }

        testInstrumentationRunner = "androidx.test.runner.AndroidJUnitRunner"
    }

    splits {
        abi {
            isEnable = true
            reset()
            include(*SUPPORTED_ABIS.toTypedArray())
            isUniversalApk = true
        }
    }

    buildTypes {
        named("debug") {
            versionNameSuffix = "-${getCommitCount()}"
            applicationIdSuffix = ".debug"
            isPseudoLocalesEnabled = true
        }
        named("release") {
            isShrinkResources = true
            isMinifyEnabled = true
            proguardFiles("proguard-android-optimize.txt", "proguard-rules.pro")
        }
        create("preview") {
            initWith(getByName("release"))
            buildConfigField("boolean", "PREVIEW", "true")

            signingConfig = signingConfigs.getByName("debug")
            matchingFallbacks.add("release")
            val debugType = getByName("debug")
            versionNameSuffix = debugType.versionNameSuffix
            applicationIdSuffix = debugType.applicationIdSuffix
        }
        create("benchmark") {
            initWith(getByName("release"))

            signingConfig = signingConfigs.getByName("debug")
            matchingFallbacks.add("release")
            isDebuggable = false
            isProfileable = true
            versionNameSuffix = "-benchmark"
            applicationIdSuffix = ".benchmark"
        }
    }

    sourceSets {
        getByName("preview").res.srcDirs("src/debug/res")
        getByName("benchmark").res.srcDirs("src/debug/res")
    }

    flavorDimensions.add("default")

    productFlavors {
        create("standard") {
            buildConfigField("boolean", "INCLUDE_UPDATER", "true")
            dimension = "default"
        }
        create("dev") {
            // Include pseudolocales: https://developer.android.com/guide/topics/resources/pseudolocales
            resourceConfigurations.addAll(listOf("en", "en_XA", "ar_XB", "xxhdpi"))
            dimension = "default"
        }
    }

    packaging {
        resources.excludes.addAll(
            listOf(
                "META-INF/DEPENDENCIES",
                "LICENSE.txt",
                "META-INF/LICENSE",
                "META-INF/LICENSE.txt",
                "META-INF/README.md",
                "META-INF/NOTICE",
                "META-INF/*.kotlin_module",
            ),
        )
    }

    dependenciesInfo {
        includeInApk = false
    }

    buildFeatures {
        viewBinding = true
        compose = true
        buildConfig = true

        // Disable some unused things
        aidl = false
        renderScript = false
        shaders = false
    }

    lint {
        abortOnError = false
        checkReleaseBuilds = false
    }

    composeOptions {
        kotlinCompilerExtensionVersion = compose.versions.compiler.get()
    }
}

dependencies {
    implementation(projects.i18n)
    implementation(projects.core.common)
    implementation(projects.coreMetadata)
    implementation(projects.sourceApi)
    implementation(projects.sourceLocal)
    implementation(projects.data)
    implementation(projects.domain)
    implementation(projects.presentationCore)
    implementation(projects.presentationWidget)

    // Compose
    implementation(platform(compose.bom))
    implementation(compose.activity)
    implementation(compose.foundation)
    implementation(compose.material3.core)
    implementation(compose.material.core)
    implementation(compose.material.icons)
    implementation(compose.animation)
    implementation(compose.animation.graphics)
    debugImplementation(compose.ui.tooling)
    implementation(compose.ui.tooling.preview)
    implementation(compose.ui.util)
    implementation(compose.accompanist.webview)
    implementation(compose.accompanist.systemuicontroller)

    implementation(compose.colorpicker)

    implementation(androidx.paging.runtime)
    implementation(androidx.paging.compose)

    implementation(libs.bundles.sqlite)

    implementation(kotlinx.reflect)
    implementation(kotlinx.immutables)

    implementation(platform(kotlinx.coroutines.bom))
    implementation(kotlinx.bundles.coroutines)

    // AndroidX libraries
    implementation(androidx.annotation)
    implementation(androidx.appcompat)
    implementation(androidx.biometricktx)
    implementation(androidx.constraintlayout)
    implementation(androidx.corektx)
    implementation(androidx.splashscreen)
    implementation(androidx.recyclerview)
    implementation(androidx.viewpager)
    implementation(androidx.profileinstaller)
    implementation(androidx.mediasession)

    implementation(androidx.bundles.lifecycle)

    // Job scheduling
    implementation(androidx.workmanager)

    // RxJava
    implementation(libs.rxjava)

    // Networking
    implementation(libs.bundles.okhttp)
    implementation(libs.okio)
    implementation(libs.conscrypt.android) // TLS 1.3 support for Android < 10

    // Data serialization (JSON, protobuf, xml)
    implementation(kotlinx.bundles.serialization)

    // HTML parser
    implementation(libs.jsoup)

    // Disk
    implementation(libs.disklrucache)
    implementation(libs.unifile)
<<<<<<< HEAD
    implementation(libs.junrar)
    // SY -->
    implementation(libs.zip4j)
    // SY <--
=======
    implementation(libs.bundles.archive)
>>>>>>> 69b9db4e

    // Preferences
    implementation(libs.preferencektx)

    // Dependency injection
    implementation(libs.injekt.core)

    // Image loading
    implementation(platform(libs.coil.bom))
    implementation(libs.bundles.coil)
    implementation(libs.subsamplingscaleimageview) {
        exclude(module = "image-decoder")
    }
    implementation(libs.image.decoder)

    // UI libraries
    implementation(libs.material)
    implementation(libs.flexible.adapter.core)
    implementation(libs.photoview)
    implementation(libs.directionalviewpager) {
        exclude(group = "androidx.viewpager", module = "viewpager")
    }
    implementation(libs.insetter)
    implementation(libs.bundles.richtext)
    implementation(libs.aboutLibraries.compose)
    implementation(libs.bundles.voyager)
    implementation(libs.compose.materialmotion)
    implementation(libs.swipe)

    implementation(libs.google.api.services.drive)
    implementation(libs.google.api.client.oauth)

    // Logging
    implementation(libs.logcat)

    // Shizuku
    implementation(libs.bundles.shizuku)

    // Tests
    testImplementation(libs.bundles.test)

    // For detecting memory leaks; see https://square.github.io/leakcanary/
    // debugImplementation(libs.leakcanary.android)

    implementation(libs.leakcanary.plumber)

    // mpv-android
    implementation(libs.aniyomi.mpv)
    // FFmpeg-kit
    implementation(libs.ffmpeg.kit)
    implementation(libs.arthenica.smartexceptions)
    // seeker seek bar
    implementation(libs.seeker)
    // true type parser
    implementation(libs.truetypeparser)
    // torrserver
    implementation(files("libs/server.aar"))
}

androidComponents {
    beforeVariants { variantBuilder ->
        // Disables standardBenchmark
        if (variantBuilder.buildType == "benchmark") {
            variantBuilder.enable = variantBuilder.productFlavors.containsAll(
                listOf("default" to "dev"),
            )
        }
    }
    onVariants(selector().withFlavor("default" to "standard")) {
        // Only excluding in standard flavor because this breaks
        // Layout Inspector's Compose tree
        it.packaging.resources.excludes.add("META-INF/*.version")
    }
}

tasks {
    // See https://kotlinlang.org/docs/reference/experimental.html#experimental-status-of-experimental-api(-markers)
    withType<KotlinCompile> {
        compilerOptions.freeCompilerArgs.addAll(
            listOf(
                "-Xcontext-receivers",
                "-opt-in=androidx.compose.foundation.layout.ExperimentalLayoutApi",
                "-opt-in=androidx.compose.material.ExperimentalMaterialApi",
                "-opt-in=androidx.compose.material3.ExperimentalMaterial3Api",
                "-opt-in=androidx.compose.material.ExperimentalMaterialApi",
                "-opt-in=androidx.compose.ui.ExperimentalComposeUiApi",
                "-opt-in=androidx.compose.foundation.ExperimentalFoundationApi",
                "-opt-in=androidx.compose.animation.ExperimentalAnimationApi",
                "-opt-in=androidx.compose.animation.graphics.ExperimentalAnimationGraphicsApi",
                "-opt-in=coil.annotation.ExperimentalCoilApi",
                "-opt-in=com.google.accompanist.permissions.ExperimentalPermissionsApi",
                "-opt-in=kotlinx.coroutines.ExperimentalCoroutinesApi",
                "-opt-in=kotlinx.coroutines.FlowPreview",
                "-opt-in=kotlinx.coroutines.InternalCoroutinesApi",
                "-opt-in=kotlinx.serialization.ExperimentalSerializationApi",
            ),
        )

        if (project.findProperty("tachiyomi.enableComposeCompilerMetrics") == "true") {
            compilerOptions.freeCompilerArgs.addAll(
                listOf(
                    "-P",
                    "plugin:androidx.compose.compiler.plugins.kotlin:reportsDestination=" +
                        project.layout.buildDirectory.dir("compose_metrics").get().asFile.absolutePath,
                ),
            )
            compilerOptions.freeCompilerArgs.addAll(
                listOf(
                    "-P",
                    "plugin:androidx.compose.compiler.plugins.kotlin:metricsDestination=" +
                        project.layout.buildDirectory.dir("compose_metrics").get().asFile.absolutePath,
                ),
            )
        }
    }
}

buildscript {
    dependencies {
        classpath(kotlinx.gradle)
    }
}<|MERGE_RESOLUTION|>--- conflicted
+++ resolved
@@ -22,13 +22,8 @@
 
         applicationId = "xyz.luft.tachiyomi.mi"
 
-<<<<<<< HEAD
         versionCode = 123
         versionName = "0.3.2"
-=======
-        versionCode = 124
-        versionName = "0.16.4.3"
->>>>>>> 69b9db4e
 
         buildConfigField("String", "COMMIT_COUNT", "\"${getCommitCount()}\"")
         buildConfigField("String", "COMMIT_SHA", "\"${getGitSha()}\"")
@@ -228,14 +223,11 @@
     // Disk
     implementation(libs.disklrucache)
     implementation(libs.unifile)
-<<<<<<< HEAD
     implementation(libs.junrar)
     // SY -->
     implementation(libs.zip4j)
     // SY <--
-=======
     implementation(libs.bundles.archive)
->>>>>>> 69b9db4e
 
     // Preferences
     implementation(libs.preferencektx)
