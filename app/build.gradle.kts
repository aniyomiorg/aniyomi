import mihon.buildlogic.getBuildTime
import mihon.buildlogic.getCommitCount
import mihon.buildlogic.getGitSha
import org.jetbrains.kotlin.gradle.tasks.KotlinCompile
import java.io.FileInputStream
import java.util.Properties

plugins {
    id("mihon.android.application")
    id("mihon.android.application.compose")
    id("com.mikepenz.aboutlibraries.plugin")
    id("com.github.zellius.shortcut-helper")
    kotlin("plugin.serialization")
}

shortcutHelper.setFilePath("./shortcuts.xml")

val SUPPORTED_ABIS = setOf("armeabi-v7a", "arm64-v8a", "x86", "x86_64")

android {
    namespace = "eu.kanade.tachiyomi"

    defaultConfig {

<<<<<<< HEAD
        applicationId = "xyz.luft.tachiyomi.mi"

        versionCode = 123
        versionName = "0.3.2"
=======
        versionCode = 125
        versionName = "0.16.4.3"
>>>>>>> 58817c72

        buildConfigField("String", "COMMIT_COUNT", "\"${getCommitCount()}\"")
        buildConfigField("String", "COMMIT_SHA", "\"${getGitSha()}\"")
        buildConfigField("String", "BUILD_TIME", "\"${getBuildTime()}\"")
        buildConfigField("boolean", "INCLUDE_UPDATER", "false")
        buildConfigField("boolean", "PREVIEW", "false")

        // Put these fields in acra.properties
        // val acraProperties = Properties()
        // rootProject.file("acra.properties")
        //     .takeIf { it.exists() }
        //     ?.let { acraProperties.load(FileInputStream(it)) }
        // val acraUri = acraProperties.getProperty("ACRA_URI", "")
        // val acraLogin = acraProperties.getProperty("ACRA_LOGIN", "")
        // val acraPassword = acraProperties.getProperty("ACRA_PASSWORD", "")
        // buildConfigField("String", "ACRA_URI", "\"$acraUri\"")
        // buildConfigField("String", "ACRA_LOGIN", "\"$acraLogin\"")
        // buildConfigField("String", "ACRA_PASSWORD", "\"$acraPassword\"")

        ndk {
            abiFilters += SUPPORTED_ABIS
        }

        testInstrumentationRunner = "androidx.test.runner.AndroidJUnitRunner"
    }

    splits {
        abi {
            isEnable = true
            reset()
            include(*SUPPORTED_ABIS.toTypedArray())
            isUniversalApk = true
        }
    }

    buildTypes {
        named("debug") {
            versionNameSuffix = "-${getCommitCount()}"
            applicationIdSuffix = ".debug"
            isPseudoLocalesEnabled = true
        }
        named("release") {
            isShrinkResources = true
            isMinifyEnabled = true
            proguardFiles("proguard-android-optimize.txt", "proguard-rules.pro")
        }
        create("preview") {
            initWith(getByName("release"))
            buildConfigField("boolean", "PREVIEW", "true")

            signingConfig = signingConfigs.getByName("debug")
            matchingFallbacks.add("release")
            val debugType = getByName("debug")
            versionNameSuffix = debugType.versionNameSuffix
            applicationIdSuffix = debugType.applicationIdSuffix
        }
        create("benchmark") {
            initWith(getByName("release"))

            signingConfig = signingConfigs.getByName("debug")
            matchingFallbacks.add("release")
            isDebuggable = false
            isProfileable = true
            versionNameSuffix = "-benchmark"
            applicationIdSuffix = ".benchmark"
        }
    }

    sourceSets {
        getByName("preview").res.srcDirs("src/debug/res")
        getByName("benchmark").res.srcDirs("src/debug/res")
    }

    flavorDimensions.add("default")

    productFlavors {
        create("standard") {
            buildConfigField("boolean", "INCLUDE_UPDATER", "true")
            dimension = "default"
        }
        create("dev") {
            // Include pseudolocales: https://developer.android.com/guide/topics/resources/pseudolocales
            resourceConfigurations.addAll(listOf("en", "en_XA", "ar_XB", "xxhdpi"))
            dimension = "default"
        }
    }

    packaging {
        resources.excludes.addAll(
            listOf(
                "META-INF/DEPENDENCIES",
                "LICENSE.txt",
                "META-INF/LICENSE",
                "META-INF/LICENSE.txt",
                "META-INF/README.md",
                "META-INF/NOTICE",
                "META-INF/*.kotlin_module",
            ),
        )
    }

    dependenciesInfo {
        includeInApk = false
    }

    buildFeatures {
        viewBinding = true
        buildConfig = true

        // Disable some unused things
        aidl = false
        renderScript = false
        shaders = false
    }

    lint {
        abortOnError = false
        checkReleaseBuilds = false
    }
}

dependencies {
    implementation(projects.i18n)
    implementation(projects.core.common)
    implementation(projects.coreMetadata)
    implementation(projects.sourceApi)
    implementation(projects.sourceLocal)
    implementation(projects.data)
    implementation(projects.domain)
    implementation(projects.presentationCore)
    implementation(projects.presentationWidget)

    // Compose
    implementation(compose.activity)
    implementation(compose.foundation)
    implementation(compose.material3.core)
    implementation(compose.material.icons)
    implementation(compose.animation)
    implementation(compose.animation.graphics)
    debugImplementation(compose.ui.tooling)
    implementation(compose.ui.tooling.preview)
    implementation(compose.ui.util)
    implementation(compose.accompanist.systemuicontroller)

<<<<<<< HEAD
    implementation(compose.colorpicker)
=======
    implementation(androidx.interpolator)
>>>>>>> 58817c72

    implementation(androidx.paging.runtime)
    implementation(androidx.paging.compose)

    implementation(libs.bundles.sqlite)

    implementation(kotlinx.reflect)
    implementation(kotlinx.immutables)

    implementation(platform(kotlinx.coroutines.bom))
    implementation(kotlinx.bundles.coroutines)

    // AndroidX libraries
    implementation(androidx.annotation)
    implementation(androidx.appcompat)
    implementation(androidx.biometricktx)
    implementation(androidx.constraintlayout)
    implementation(androidx.corektx)
    implementation(androidx.splashscreen)
    implementation(androidx.recyclerview)
    implementation(androidx.viewpager)
    implementation(androidx.profileinstaller)
    implementation(androidx.mediasession)

    implementation(androidx.bundles.lifecycle)

    // Job scheduling
    implementation(androidx.workmanager)

    // RxJava
    implementation(libs.rxjava)

    // Networking
    implementation(libs.bundles.okhttp)
    implementation(libs.okio)
    implementation(libs.conscrypt.android) // TLS 1.3 support for Android < 10

    // Data serialization (JSON, protobuf, xml)
    implementation(kotlinx.bundles.serialization)

    // HTML parser
    implementation(libs.jsoup)

    // Disk
    implementation(libs.disklrucache)
    implementation(libs.unifile)
<<<<<<< HEAD
    implementation(libs.junrar)
    // SY -->
    implementation(libs.zip4j)
    // SY <--
    implementation(libs.bundles.archive)
=======
>>>>>>> 58817c72

    // Preferences
    implementation(libs.preferencektx)

    // Dependency injection
    implementation(libs.injekt.core)

    // Image loading
    implementation(platform(libs.coil.bom))
    implementation(libs.bundles.coil)
    implementation(libs.subsamplingscaleimageview) {
        exclude(module = "image-decoder")
    }
    implementation(libs.image.decoder)

    // UI libraries
    implementation(libs.material)
    implementation(libs.flexible.adapter.core)
    implementation(libs.photoview)
    implementation(libs.directionalviewpager) {
        exclude(group = "androidx.viewpager", module = "viewpager")
    }
    implementation(libs.insetter)
    implementation(libs.bundles.richtext)
    implementation(libs.aboutLibraries.compose)
    implementation(libs.bundles.voyager)
    implementation(libs.compose.materialmotion)
    implementation(libs.swipe)
    implementation(libs.compose.webview)
    implementation(libs.compose.grid)


    implementation(libs.google.api.services.drive)
    implementation(libs.google.api.client.oauth)

    // Logging
    implementation(libs.logcat)

    // Shizuku
    implementation(libs.bundles.shizuku)

    // Tests
    testImplementation(libs.bundles.test)

    // For detecting memory leaks; see https://square.github.io/leakcanary/
    // debugImplementation(libs.leakcanary.android)

    implementation(libs.leakcanary.plumber)

    testImplementation(kotlinx.coroutines.test)

    // mpv-android
    implementation(libs.aniyomi.mpv)
    // FFmpeg-kit
    implementation(libs.ffmpeg.kit)
    implementation(libs.arthenica.smartexceptions)
    // seeker seek bar
    implementation(libs.seeker)
    // true type parser
    implementation(libs.truetypeparser)
    // torrserver
    implementation(files("libs/server.aar"))
}

androidComponents {
    beforeVariants { variantBuilder ->
        // Disables standardBenchmark
        if (variantBuilder.buildType == "benchmark") {
            variantBuilder.enable = variantBuilder.productFlavors.containsAll(
                listOf("default" to "dev"),
            )
        }
    }
    onVariants(selector().withFlavor("default" to "standard")) {
        // Only excluding in standard flavor because this breaks
        // Layout Inspector's Compose tree
        it.packaging.resources.excludes.add("META-INF/*.version")
    }
}

tasks {
    // See https://kotlinlang.org/docs/reference/experimental.html#experimental-status-of-experimental-api(-markers)
    withType<KotlinCompile> {
        compilerOptions.freeCompilerArgs.addAll(
            listOf(
                "-Xcontext-receivers",
                "-opt-in=androidx.compose.foundation.layout.ExperimentalLayoutApi",
                "-opt-in=androidx.compose.material.ExperimentalMaterialApi",
                "-opt-in=androidx.compose.material3.ExperimentalMaterial3Api",
                "-opt-in=androidx.compose.material.ExperimentalMaterialApi",
                "-opt-in=androidx.compose.ui.ExperimentalComposeUiApi",
                "-opt-in=androidx.compose.foundation.ExperimentalFoundationApi",
                "-opt-in=androidx.compose.animation.ExperimentalAnimationApi",
                "-opt-in=androidx.compose.animation.graphics.ExperimentalAnimationGraphicsApi",
                "-opt-in=coil3.annotation.ExperimentalCoilApi",
                "-opt-in=kotlinx.coroutines.ExperimentalCoroutinesApi",
                "-opt-in=kotlinx.coroutines.FlowPreview",
                "-opt-in=kotlinx.coroutines.InternalCoroutinesApi",
                "-opt-in=kotlinx.serialization.ExperimentalSerializationApi",
            ),
        )
    }
}

buildscript {
    dependencies {
        classpath(kotlinx.gradle)
    }
}<|MERGE_RESOLUTION|>--- conflicted
+++ resolved
@@ -2,8 +2,6 @@
 import mihon.buildlogic.getCommitCount
 import mihon.buildlogic.getGitSha
 import org.jetbrains.kotlin.gradle.tasks.KotlinCompile
-import java.io.FileInputStream
-import java.util.Properties
 
 plugins {
     id("mihon.android.application")
@@ -22,15 +20,10 @@
 
     defaultConfig {
 
-<<<<<<< HEAD
         applicationId = "xyz.luft.tachiyomi.mi"
 
         versionCode = 123
         versionName = "0.3.2"
-=======
-        versionCode = 125
-        versionName = "0.16.4.3"
->>>>>>> 58817c72
 
         buildConfigField("String", "COMMIT_COUNT", "\"${getCommitCount()}\"")
         buildConfigField("String", "COMMIT_SHA", "\"${getGitSha()}\"")
@@ -175,11 +168,8 @@
     implementation(compose.ui.util)
     implementation(compose.accompanist.systemuicontroller)
 
-<<<<<<< HEAD
     implementation(compose.colorpicker)
-=======
     implementation(androidx.interpolator)
->>>>>>> 58817c72
 
     implementation(androidx.paging.runtime)
     implementation(androidx.paging.compose)
@@ -226,14 +216,11 @@
     // Disk
     implementation(libs.disklrucache)
     implementation(libs.unifile)
-<<<<<<< HEAD
     implementation(libs.junrar)
     // SY -->
     implementation(libs.zip4j)
     // SY <--
     implementation(libs.bundles.archive)
-=======
->>>>>>> 58817c72
 
     // Preferences
     implementation(libs.preferencektx)
