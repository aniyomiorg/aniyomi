--- conflicted
+++ resolved
@@ -29,13 +29,8 @@
         minSdk = AndroidConfig.minSdk
         targetSdk = AndroidConfig.targetSdk
         testInstrumentationRunner = "androidx.test.runner.AndroidJUnitRunner"
-<<<<<<< HEAD
-        versionCode = 65
-        versionName = "0.11.1.11"
-=======
         versionCode = 67
-        versionName = "0.12.1"
->>>>>>> 1d10d29f
+        versionName = "0.12.1.1"
 
         buildConfigField("String", "COMMIT_COUNT", "\"${getCommitCount()}\"")
         buildConfigField("String", "COMMIT_SHA", "\"${getGitSha()}\"")
