import org.jetbrains.kotlin.gradle.tasks.KotlinCompile
import java.io.ByteArrayOutputStream
import java.text.SimpleDateFormat
import java.util.Date
import java.util.TimeZone

plugins {
    id("com.android.application")
    id("com.mikepenz.aboutlibraries.plugin")
    kotlin("android")
    kotlin("plugin.serialization")
    id("com.github.zellius.shortcut-helper")
}

if (gradle.startParameter.taskRequests.toString().contains("Standard")) {
    apply(plugin = "com.google.gms.google-services")
}

shortcutHelper.setFilePath("./shortcuts.xml")

val SUPPORTED_ABIS = setOf("armeabi-v7a", "arm64-v8a", "x86")

android {
    compileSdk = AndroidConfig.compileSdk
    ndkVersion = AndroidConfig.ndk

    defaultConfig {
        applicationId = "xyz.jmir.tachiyomi.mi"
        minSdk = AndroidConfig.minSdk
        targetSdk = AndroidConfig.targetSdk
        testInstrumentationRunner = "androidx.test.runner.AndroidJUnitRunner"
        versionCode = 67
        versionName = "0.12.1.1"

        buildConfigField("String", "COMMIT_COUNT", "\"${getCommitCount()}\"")
        buildConfigField("String", "COMMIT_SHA", "\"${getGitSha()}\"")
        buildConfigField("String", "BUILD_TIME", "\"${getBuildTime()}\"")
        buildConfigField("boolean", "INCLUDE_UPDATER", "false")

        // Please disable ACRA or use your own instance in forked versions of the project
        //buildConfigField("String", "ACRA_URI", "\"https://acra.jmir.xyz/report\"")

        ndk {
            abiFilters += SUPPORTED_ABIS
        }
    }

    splits {
        abi {
            isEnable = true
            reset()
            include(*SUPPORTED_ABIS.toTypedArray())
            isUniversalApk = true
        }
    }

    buildTypes {
        named("debug") {
            versionNameSuffix = "-${getCommitCount()}"
            applicationIdSuffix = ".debug"

            isShrinkResources = true
            isMinifyEnabled = true
            proguardFiles("proguard-android-optimize.txt", "proguard-rules.pro")
        }
        create("debugFull") { // Debug without R8
            initWith(getByName("debug"))
            isShrinkResources = false
            isMinifyEnabled = false
        }
        named("release") {
            isShrinkResources = true
            isMinifyEnabled = true
            proguardFiles("proguard-android-optimize.txt", "proguard-rules.pro")
        }
    }

    sourceSets {
        getByName("debugFull").res.srcDirs("src/debug/res")
    }

    flavorDimensions.add("default")

    productFlavors {
        create("standard") {
            buildConfigField("boolean", "INCLUDE_UPDATER", "true")
            dimension = "default"
        }
        create("dev") {
<<<<<<< HEAD
            resConfigs("en", "fr", "de", "ar", "xxhdpi")
=======
            resourceConfigurations.addAll(listOf("en", "xxhdpi"))
>>>>>>> ab036312
            dimension = "default"
        }
    }

    packagingOptions {
        resources.excludes.addAll(listOf(
            "META-INF/DEPENDENCIES",
            "LICENSE.txt",
            "META-INF/LICENSE",
            "META-INF/LICENSE.txt",
            "META-INF/NOTICE",
            "META-INF/*.kotlin_module",
        ))
    }

    dependenciesInfo {
        includeInApk = false
    }

    buildFeatures {
        viewBinding = true
    }

    lint {
        disable("MissingTranslation", "ExtraTranslation")
        isAbortOnError = false
        isCheckReleaseBuilds = false
    }

    compileOptions {
        sourceCompatibility = JavaVersion.VERSION_1_8
        targetCompatibility = JavaVersion.VERSION_1_8
    }

    kotlinOptions {
        jvmTarget = JavaVersion.VERSION_1_8.toString()
    }
}

dependencies {
    implementation(kotlin("reflect", version = BuildPluginsVersion.KOTLIN))

    val coroutinesVersion = "1.5.1"
    implementation("org.jetbrains.kotlinx:kotlinx-coroutines-core:$coroutinesVersion")
    implementation("org.jetbrains.kotlinx:kotlinx-coroutines-android:$coroutinesVersion")

    // Source models and interfaces from Tachiyomi 1.x
    implementation("org.tachiyomi:source-api:1.1")

    // AndroidX libraries
    implementation("androidx.annotation:annotation:1.3.0-alpha01")
    implementation("androidx.appcompat:appcompat:1.4.0-alpha03")
    implementation("androidx.biometric:biometric-ktx:1.2.0-alpha03")
    implementation("androidx.browser:browser:1.3.0")
    implementation("androidx.constraintlayout:constraintlayout:2.1.0")
    implementation("androidx.coordinatorlayout:coordinatorlayout:1.1.0")
    implementation("androidx.core:core-ktx:1.7.0-alpha01")
    implementation("androidx.core:core-splashscreen:1.0.0-alpha01")
    implementation("androidx.recyclerview:recyclerview:1.2.1")
    implementation("androidx.swiperefreshlayout:swiperefreshlayout:1.2.0-alpha01")

    val lifecycleVersion = "2.4.0-alpha01"
    implementation("androidx.lifecycle:lifecycle-common-java8:$lifecycleVersion")
    implementation("androidx.lifecycle:lifecycle-process:$lifecycleVersion")
    implementation("androidx.lifecycle:lifecycle-runtime-ktx:$lifecycleVersion")

    // Job scheduling
    implementation("androidx.work:work-runtime-ktx:2.6.0-beta01")

    // RX
    implementation("io.reactivex:rxandroid:1.2.1")
    implementation("io.reactivex:rxjava:1.3.8")
    implementation("com.jakewharton.rxrelay:rxrelay:1.2.0")
    implementation("com.github.pwittchen:reactivenetwork:0.13.0")

    // Network client
    val okhttpVersion = "4.9.1"
    implementation("com.squareup.okhttp3:okhttp:$okhttpVersion")
    implementation("com.squareup.okhttp3:logging-interceptor:$okhttpVersion")
    implementation("com.squareup.okhttp3:okhttp-dnsoverhttps:$okhttpVersion")
    implementation("com.squareup.okio:okio:2.10.0")

    // TLS 1.3 support for Android < 10
    implementation("org.conscrypt:conscrypt-android:2.5.2")

    // Data serialization (JSON, protobuf)
    val kotlinSerializationVersion = "1.2.2"
    implementation("org.jetbrains.kotlinx:kotlinx-serialization-json:$kotlinSerializationVersion")
    implementation("org.jetbrains.kotlinx:kotlinx-serialization-protobuf:$kotlinSerializationVersion")
    implementation("com.google.code.gson:gson:2.8.7")
    implementation("com.github.salomonbrys.kotson:kotson:2.5.0")

    // JavaScript engine
    implementation("com.squareup.duktape:duktape-android:1.4.0")

    // HTML parser
    implementation("org.jsoup:jsoup:1.14.2")

    // Disk
    implementation("com.jakewharton:disklrucache:2.0.2")
    implementation("com.github.tachiyomiorg:unifile:17bec43")
    implementation("com.github.junrar:junrar:7.4.0")

    // Database
    implementation("androidx.sqlite:sqlite-ktx:2.1.0")
    implementation("com.github.inorichi.storio:storio-common:8be19de@aar")
    implementation("com.github.inorichi.storio:storio-sqlite:8be19de@aar")
    implementation("com.github.requery:sqlite-android:3.36.0")

    // Preferences
    implementation("androidx.preference:preference-ktx:1.1.1")
    implementation("com.github.tfcporciuncula.flow-preferences:flow-preferences:1.4.0")

    // Model View Presenter
    val nucleusVersion = "3.0.0"
    implementation("info.android15.nucleus:nucleus:$nucleusVersion")
    implementation("info.android15.nucleus:nucleus-support-v7:$nucleusVersion")

    // Dependency injection
    implementation("com.github.inorichi.injekt:injekt-core:65b0440")

    // Image loading
    val coilVersion = "1.3.2"
    implementation("io.coil-kt:coil:$coilVersion")
    implementation("io.coil-kt:coil-gif:$coilVersion")

    implementation("com.github.tachiyomiorg:subsampling-scale-image-view:846abe0") {
        exclude(module = "image-decoder")
    }
    implementation("com.github.tachiyomiorg:image-decoder:7481a4a")

    // Sort
    implementation("com.github.gpanther:java-nat-sort:natural-comparator-1.1")

    // UI libraries
    implementation("com.google.android.material:material:1.5.0-alpha02")
    implementation("com.github.dmytrodanylyk.android-process-button:library:1.0.4")
    implementation("eu.davidea:flexible-adapter:5.1.0")
    implementation("eu.davidea:flexible-adapter-ui:1.0.0")
    implementation("com.nightlynexus.viewstatepageradapter:viewstatepageradapter:1.1.0")
    implementation("com.github.chrisbanes:PhotoView:2.3.0")
    implementation("com.github.tachiyomiorg:DirectionalViewPager:1.0.0")
    implementation("dev.chrisbanes.insetter:insetter:0.6.0")

    // Conductor
    val conductorVersion = "3.0.0"
    implementation("com.bluelinelabs:conductor:$conductorVersion")
    implementation("com.bluelinelabs:conductor-viewpager:$conductorVersion")
    implementation("com.github.tachiyomiorg:conductor-support-preference:$conductorVersion")

    // FlowBinding
    val flowbindingVersion = "1.2.0"
    implementation("io.github.reactivecircus.flowbinding:flowbinding-android:$flowbindingVersion")
    implementation("io.github.reactivecircus.flowbinding:flowbinding-appcompat:$flowbindingVersion")
    implementation("io.github.reactivecircus.flowbinding:flowbinding-recyclerview:$flowbindingVersion")
    implementation("io.github.reactivecircus.flowbinding:flowbinding-swiperefreshlayout:$flowbindingVersion")
    implementation("io.github.reactivecircus.flowbinding:flowbinding-viewpager:$flowbindingVersion")

    // Logging
    implementation("com.jakewharton.timber:timber:5.0.1")

    // Crash reports/analytics
    implementation("ch.acra:acra-http:5.8.1")
    "standardImplementation"("com.google.firebase:firebase-analytics:19.0.1")

    // Licenses
    implementation("com.mikepenz:aboutlibraries-core:${BuildPluginsVersion.ABOUTLIB_PLUGIN}")

    // Tests
    testImplementation("junit:junit:4.13.2")
    testImplementation("org.assertj:assertj-core:3.16.1")
    testImplementation("org.mockito:mockito-core:1.10.19")

    val robolectricVersion = "3.1.4"
    testImplementation("org.robolectric:robolectric:$robolectricVersion")
    testImplementation("org.robolectric:shadows-play-services:$robolectricVersion")

    // For detecting memory leaks; see https://square.github.io/leakcanary/
    // debugImplementation("com.squareup.leakcanary:leakcanary-android:2.7")

    //exoplayer
    val exoplayerVersion = "2.13.3"
    implementation("com.google.android.exoplayer:exoplayer:$exoplayerVersion")
    implementation("com.google.android.exoplayer:exoplayer-core:$exoplayerVersion")
    implementation("com.google.android.exoplayer:exoplayer-dash:$exoplayerVersion")
    implementation("com.google.android.exoplayer:exoplayer-hls:$exoplayerVersion")
    implementation("com.google.android.exoplayer:exoplayer-ui:$exoplayerVersion")

    //player doubletap
    implementation("com.github.vkay94:DoubleTapPlayerView:1.0.2")
}

tasks {
    // See https://kotlinlang.org/docs/reference/experimental.html#experimental-status-of-experimental-api(-markers)
    withType<KotlinCompile> {
        kotlinOptions.freeCompilerArgs += listOf(
            "-Xopt-in=kotlin.Experimental",
            "-Xopt-in=kotlin.RequiresOptIn",
            "-Xuse-experimental=kotlin.ExperimentalStdlibApi",
            "-Xuse-experimental=kotlinx.coroutines.FlowPreview",
            "-Xuse-experimental=kotlinx.coroutines.ExperimentalCoroutinesApi",
            "-Xuse-experimental=kotlinx.coroutines.InternalCoroutinesApi",
            "-Xuse-experimental=kotlinx.serialization.ExperimentalSerializationApi",
            "-Xuse-experimental=coil.annotation.ExperimentalCoilApi",
        )
    }

    // Duplicating Hebrew string assets due to some locale code issues on different devices
    val copyHebrewStrings = task("copyHebrewStrings", type = Copy::class) {
        from("./src/main/res/values-he")
        into("./src/main/res/values-iw")
        include("**/*")
    }

    preBuild {
        dependsOn(formatKotlin, copyHebrewStrings)
    }
}


buildscript {
    repositories {
        mavenCentral()
    }
    dependencies {
        classpath(kotlin("gradle-plugin", version = BuildPluginsVersion.KOTLIN))
    }
}


// Git is needed in your system PATH for these commands to work.
// If it's not installed, you can return a random value as a workaround
fun getCommitCount(): String {
    return runCommand("git rev-list --count HEAD")
    // return "1"
}

fun getGitSha(): String {
    return runCommand("git rev-parse --short HEAD")
    // return "1"
}

fun getBuildTime(): String {
    val df = SimpleDateFormat("yyyy-MM-dd'T'HH:mm'Z'")
    df.timeZone = TimeZone.getTimeZone("UTC")
    return df.format(Date())
}

fun runCommand(command: String): String {
    val byteOut = ByteArrayOutputStream()
    project.exec {
        commandLine = command.split(" ")
        standardOutput = byteOut
    }
    return String(byteOut.toByteArray()).trim()
}<|MERGE_RESOLUTION|>--- conflicted
+++ resolved
@@ -87,11 +87,7 @@
             dimension = "default"
         }
         create("dev") {
-<<<<<<< HEAD
-            resConfigs("en", "fr", "de", "ar", "xxhdpi")
-=======
-            resourceConfigurations.addAll(listOf("en", "xxhdpi"))
->>>>>>> ab036312
+            resourceConfigurations.addAll(listOf("en", "de", "ar", "xxhdpi"))
             dimension = "default"
         }
     }
