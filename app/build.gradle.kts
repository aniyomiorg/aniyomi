--- conflicted
+++ resolved
@@ -9,8 +9,6 @@
     id("com.github.zellius.shortcut-helper")
     kotlin("plugin.serialization")
     alias(libs.plugins.aboutLibraries)
-<<<<<<< HEAD
-=======
 }
 
 if (gradle.startParameter.taskRequests.toString().contains("Standard")) {
@@ -19,7 +17,6 @@
 
 if (gradle.startParameter.taskRequests.toString().contains("Standard")) {
     apply<com.google.gms.googleservices.GoogleServicesPlugin>()
->>>>>>> 0ed5a622
 }
 
 shortcutHelper.setFilePath("./shortcuts.xml")
@@ -32,15 +29,10 @@
 
     defaultConfig {
 
-<<<<<<< HEAD
-        versionCode = 126
-        versionName = "0.16.4.3"
-=======
         applicationId = "com.dark.animetailv2"
 
         versionCode = 126
         versionName = "0.16.5.8"
->>>>>>> 0ed5a622
 
         buildConfigField("String", "COMMIT_COUNT", "\"${getCommitCount()}\"")
         buildConfigField("String", "COMMIT_SHA", "\"${getGitSha()}\"")
@@ -261,13 +253,9 @@
     implementation(libs.swipe)
     implementation(libs.compose.webview)
     implementation(libs.compose.grid)
-
-<<<<<<< HEAD
-=======
     implementation(libs.google.api.services.drive)
     implementation(libs.google.api.client.oauth)
 
->>>>>>> 0ed5a622
     // Logging
     implementation(libs.logcat)
 
