import org.gradle.api.tasks.testing.logging.TestLogEvent
import org.jetbrains.kotlin.gradle.tasks.KotlinCompile

plugins {
    id("com.android.application")
    id("com.mikepenz.aboutlibraries.plugin")
    kotlin("android")
    kotlin("plugin.serialization")
    id("com.github.zellius.shortcut-helper")
    id("com.squareup.sqldelight")
}

if (gradle.startParameter.taskRequests.toString().contains("Standard")) {
    apply<com.google.gms.googleservices.GoogleServicesPlugin>()
    apply<com.google.firebase.crashlytics.buildtools.gradle.CrashlyticsPlugin>()
}

shortcutHelper.setFilePath("./shortcuts.xml")

val SUPPORTED_ABIS = setOf("armeabi-v7a", "arm64-v8a", "x86", "x86_64")

android {
    namespace = "eu.kanade.tachiyomi"
    compileSdk = AndroidConfig.compileSdk
    ndkVersion = AndroidConfig.ndk

    defaultConfig {
        applicationId = "xyz.jmir.tachiyomi.mi"
        minSdk = AndroidConfig.minSdk
        targetSdk = AndroidConfig.targetSdk
<<<<<<< HEAD
        versionCode = 90
        versionName = "0.14.0.0"
=======
        versionCode = 91
        versionName = "0.14.2"
>>>>>>> ba00d9e5

        buildConfigField("String", "COMMIT_COUNT", "\"${getCommitCount()}\"")
        buildConfigField("String", "COMMIT_SHA", "\"${getGitSha()}\"")
        buildConfigField("String", "BUILD_TIME", "\"${getBuildTime()}\"")
        buildConfigField("boolean", "INCLUDE_UPDATER", "false")
        buildConfigField("boolean", "PREVIEW", "false")

        // Please disable ACRA or use your own instance in forked versions of the project
        //buildConfigField("String", "ACRA_URI", "\"https://acra.jmir.xyz/report\"")

        ndk {
            abiFilters += SUPPORTED_ABIS
        }

        testInstrumentationRunner = "androidx.test.runner.AndroidJUnitRunner"
    }

    splits {
        abi {
            isEnable = true
            reset()
            include(*SUPPORTED_ABIS.toTypedArray())
            isUniversalApk = true
        }
    }

    buildTypes {
        named("debug") {
            versionNameSuffix = "-${getCommitCount()}"
            applicationIdSuffix = ".debug"
            isPseudoLocalesEnabled = true
        }
        named("release") {
            isShrinkResources = true
            isMinifyEnabled = true
            proguardFiles("proguard-android-optimize.txt", "proguard-rules.pro")
        }
        create("preview") {
            initWith(getByName("release"))
            buildConfigField("boolean", "PREVIEW", "true")

            val debugType = getByName("debug")
            signingConfig = debugType.signingConfig
            versionNameSuffix = debugType.versionNameSuffix
            applicationIdSuffix = debugType.applicationIdSuffix
            matchingFallbacks.add("release")
        }
        create("benchmark") {
            initWith(getByName("release"))

            signingConfig = signingConfigs.getByName("debug")
            matchingFallbacks.add("release")
            isDebuggable = false
            versionNameSuffix = "-benchmark"
            applicationIdSuffix = ".benchmark"
        }
    }

    sourceSets {
        getByName("preview").res.srcDirs("src/debug/res")
        getByName("benchmark").res.srcDirs("src/debug/res")
    }

    flavorDimensions.add("default")

    productFlavors {
        create("standard") {
            buildConfigField("boolean", "INCLUDE_UPDATER", "true")
            dimension = "default"
        }
        create("dev") {
<<<<<<< HEAD
            resourceConfigurations.addAll(listOf("en", "de", "ar", "xxhdpi"))
=======
            // Include pseudolocales: https://developer.android.com/guide/topics/resources/pseudolocales
            resourceConfigurations.addAll(listOf("en", "en_XA", "ar_XB", "xxhdpi"))
>>>>>>> ba00d9e5
            dimension = "default"
        }
    }

    packagingOptions {
        resources.excludes.addAll(listOf(
            "META-INF/DEPENDENCIES",
            "LICENSE.txt",
            "META-INF/LICENSE",
            "META-INF/LICENSE.txt",
            "META-INF/README.md",
            "META-INF/NOTICE",
            "META-INF/*.kotlin_module",
        ))

        jniLibs.pickFirsts.addAll(listOf(
            "**/libavcodec.so",
            "**/libavdevice.so",
            "**/libavfilter.so",
            "**/libavformat.so",
            "**/libavutil.so",
            "**/libswresample.so",
            "**/libswscale.so",
            "**/libc++_shared.so",
        ))
    }

    dependenciesInfo {
        includeInApk = false
    }

    buildFeatures {
        viewBinding = true
        compose = true

        // Disable some unused things
        aidl = false
        renderScript = false
        shaders = false
    }

    lint {
        abortOnError = false
        checkReleaseBuilds = false
    }

    composeOptions {
        kotlinCompilerExtensionVersion = compose.versions.compiler.get()
    }

    compileOptions {
        sourceCompatibility = JavaVersion.VERSION_1_8
        targetCompatibility = JavaVersion.VERSION_1_8
    }

    kotlinOptions {
        jvmTarget = JavaVersion.VERSION_1_8.toString()
    }

    sqldelight {
        database("Database") {
            packageName = "eu.kanade.tachiyomi"
            dialect = "sqlite:3.24"
            sourceFolders = listOf("sqldelight")
        }
        database("AnimeDatabase") {
            packageName = "eu.kanade.tachiyomi.mi"
            dialect = "sqlite:3.24"
            sourceFolders = listOf("sqldelightanime")
        }
    }
}

dependencies {
    implementation(project(":i18n"))
    implementation(project(":core"))
    implementation(project(":source-api"))

    // Compose
    implementation(platform(compose.bom))
    implementation(compose.activity)
    implementation(compose.foundation)
    implementation(compose.material3.core)
    implementation(compose.material3.adapter)
    implementation(compose.material.icons)
    implementation(compose.animation)
    implementation(compose.animation.graphics)
    implementation(compose.ui.tooling)
    implementation(compose.ui.util)
    implementation(compose.accompanist.webview)
    implementation(compose.accompanist.swiperefresh)
    implementation(compose.accompanist.flowlayout)
    implementation(compose.accompanist.permissions)

    implementation(androidx.paging.runtime)
    implementation(androidx.paging.compose)

    implementation(libs.bundles.sqlite)
    implementation(androidx.sqlite)
    implementation(libs.sqldelight.android.driver)
    implementation(libs.sqldelight.coroutines)
    implementation(libs.sqldelight.android.paging)

    implementation(kotlinx.reflect)

    implementation(platform(kotlinx.coroutines.bom))
    implementation(kotlinx.bundles.coroutines)

    // AndroidX libraries
    implementation(androidx.annotation)
    implementation(androidx.appcompat)
    implementation(androidx.biometricktx)
    implementation(androidx.constraintlayout)
    implementation(androidx.coordinatorlayout)
    implementation(androidx.corektx)
    implementation(androidx.splashscreen)
    implementation(androidx.recyclerview)
    implementation(androidx.viewpager)
    implementation(androidx.glance)
    implementation(androidx.profileinstaller)

    implementation(androidx.bundles.lifecycle)

    // Job scheduling
    implementation(androidx.bundles.workmanager)

    // RX
    implementation(libs.bundles.reactivex)
    implementation(libs.flowreactivenetwork)

    // Network client
    implementation(libs.bundles.okhttp)
    implementation(libs.okio)

    // TLS 1.3 support for Android < 10
    implementation(libs.conscrypt.android)

    // Data serialization (JSON, protobuf)
    implementation(kotlinx.bundles.serialization)

    // HTML parser
    implementation(libs.jsoup)

    // Disk
    implementation(libs.disklrucache)
    implementation(libs.unifile)
    implementation(libs.junrar)

    // Preferences
    implementation(libs.preferencektx)

    // Model View Presenter
    implementation(libs.bundles.nucleus)

    // Dependency injection
    implementation(libs.injekt.core)

    // Image loading
    implementation(libs.bundles.coil)

    implementation(libs.subsamplingscaleimageview) {
        exclude(module = "image-decoder")
    }
    implementation(libs.image.decoder)

    // Sort
    implementation(libs.natural.comparator)

    // UI libraries
    implementation(libs.material)
    implementation(libs.flexible.adapter.core)
    implementation(libs.flexible.adapter.ui)
    implementation(libs.photoview)
    implementation(libs.directionalviewpager) {
        exclude(group = "androidx.viewpager", module = "viewpager")
    }
    implementation(libs.insetter)
    implementation(libs.markwon)
    implementation(libs.aboutLibraries.core)
    implementation(libs.aboutLibraries.compose)
    implementation(libs.cascade)
    implementation(libs.numberpicker)
    implementation(libs.bundles.voyager)

    // Conductor
    implementation(libs.bundles.conductor)

    // FlowBinding
    implementation(libs.bundles.flowbinding)

    // Logging
    implementation(libs.logcat)

    // Crash reports/analytics
    implementation(libs.acra.http)
    implementation(libs.firebase.analytics)
    implementation(libs.firebase.crashlytics)

    // Add the dependencies for the Crashlytics and Analytics libraries
    // When using the BoM, you don't specify versions in Firebase library dependencies
    implementation("com.google.firebase:firebase-crashlytics-ktx")
    implementation("com.google.firebase:firebase-analytics-ktx")

    // Shizuku
    implementation(libs.bundles.shizuku)

    // Tests
    testImplementation(libs.junit)

    // For detecting memory leaks; see https://square.github.io/leakcanary/
    // debugImplementation(libs.leakcanary.android)

    implementation(libs.leakcanary.plumber)

    // FFmpeg
    implementation(libs.ffmpeg.kit)
    implementation(libs.arthenica.smartexceptions)

    // mpv-android
    implementation(libs.aniyomi.mpv)
}

androidComponents {
    beforeVariants { variantBuilder ->
        // Disables standardBenchmark
        if (variantBuilder.buildType == "benchmark") {
            variantBuilder.enable = variantBuilder.productFlavors.containsAll(listOf("default" to "dev"))
        }
    }
    onVariants(selector().withFlavor("default" to "standard")) {
        // Only excluding in standard flavor because this breaks
        // Layout Inspector's Compose tree
        it.packaging.resources.excludes.add("META-INF/*.version")
    }
}

tasks {
    withType<Test> {
        useJUnitPlatform()
        testLogging {
            events(TestLogEvent.PASSED, TestLogEvent.SKIPPED, TestLogEvent.FAILED)
        }
    }

    withType<org.jmailen.gradle.kotlinter.tasks.LintTask>().configureEach {
        exclude { it.file.path.contains("generated[\\\\/]".toRegex()) }
    }

    // See https://kotlinlang.org/docs/reference/experimental.html#experimental-status-of-experimental-api(-markers)
    withType<KotlinCompile> {
        kotlinOptions.freeCompilerArgs += listOf(
            "-opt-in=coil.annotation.ExperimentalCoilApi",
            "-opt-in=com.google.accompanist.permissions.ExperimentalPermissionsApi",
            "-opt-in=androidx.compose.material.ExperimentalMaterialApi",
            "-opt-in=androidx.compose.material3.ExperimentalMaterial3Api",
            "-opt-in=androidx.compose.ui.ExperimentalComposeUiApi",
            "-opt-in=androidx.compose.foundation.ExperimentalFoundationApi",
            "-opt-in=androidx.compose.animation.ExperimentalAnimationApi",
            "-opt-in=androidx.compose.animation.graphics.ExperimentalAnimationGraphicsApi",
            "-opt-in=kotlinx.coroutines.ExperimentalCoroutinesApi",
            "-opt-in=kotlinx.coroutines.FlowPreview",
            "-opt-in=kotlinx.coroutines.InternalCoroutinesApi",
            "-opt-in=kotlinx.serialization.ExperimentalSerializationApi",
        )

        if (project.findProperty("tachiyomi.enableComposeCompilerMetrics") == "true") {
            kotlinOptions.freeCompilerArgs += listOf(
                "-P",
                "plugin:androidx.compose.compiler.plugins.kotlin:reportsDestination=" +
                    project.buildDir.absolutePath + "/compose_metrics"
            )
            kotlinOptions.freeCompilerArgs += listOf(
                "-P",
                "plugin:androidx.compose.compiler.plugins.kotlin:metricsDestination=" +
                    project.buildDir.absolutePath + "/compose_metrics"
            )
        }
    }

    preBuild {
        val ktlintTask = if (System.getenv("GITHUB_BASE_REF") == null) formatKotlin else lintKotlin
        dependsOn(ktlintTask)
    }
}

buildscript {
    dependencies {
        classpath(kotlinx.gradle)
    }
}<|MERGE_RESOLUTION|>--- conflicted
+++ resolved
@@ -28,13 +28,8 @@
         applicationId = "xyz.jmir.tachiyomi.mi"
         minSdk = AndroidConfig.minSdk
         targetSdk = AndroidConfig.targetSdk
-<<<<<<< HEAD
-        versionCode = 90
-        versionName = "0.14.0.0"
-=======
         versionCode = 91
-        versionName = "0.14.2"
->>>>>>> ba00d9e5
+        versionName = "0.14.2.0"
 
         buildConfigField("String", "COMMIT_COUNT", "\"${getCommitCount()}\"")
         buildConfigField("String", "COMMIT_SHA", "\"${getGitSha()}\"")
@@ -106,12 +101,8 @@
             dimension = "default"
         }
         create("dev") {
-<<<<<<< HEAD
-            resourceConfigurations.addAll(listOf("en", "de", "ar", "xxhdpi"))
-=======
             // Include pseudolocales: https://developer.android.com/guide/topics/resources/pseudolocales
             resourceConfigurations.addAll(listOf("en", "en_XA", "ar_XB", "xxhdpi"))
->>>>>>> ba00d9e5
             dimension = "default"
         }
     }
