import org.jetbrains.kotlin.gradle.tasks.KotlinCompile
import java.io.FileInputStream
import java.util.Properties

plugins {
    id("com.android.application")
    id("com.mikepenz.aboutlibraries.plugin")
    kotlin("android")
    kotlin("plugin.serialization")
    id("com.github.zellius.shortcut-helper")
}

shortcutHelper.setFilePath("./shortcuts.xml")

val SUPPORTED_ABIS = setOf("armeabi-v7a", "arm64-v8a", "x86", "x86_64")

android {
    namespace = "eu.kanade.tachiyomi"

    defaultConfig {

        applicationId = "xyz.luft.tachiyomi.mi"

<<<<<<< HEAD
        versionCode = 106
        versionName = "0.2.2"
=======
        versionCode = 108
        versionName = "0.14.7"
>>>>>>> 89777e98

        buildConfigField("String", "COMMIT_COUNT", "\"${getCommitCount()}\"")
        buildConfigField("String", "COMMIT_SHA", "\"${getGitSha()}\"")
        buildConfigField("String", "BUILD_TIME", "\"${getBuildTime()}\"")
        buildConfigField("boolean", "INCLUDE_UPDATER", "false")
        buildConfigField("boolean", "PREVIEW", "false")

        // Put these fields in acra.properties
        val acraProperties = Properties()
        rootProject.file("acra.properties")
            .takeIf { it.exists() }
            ?.let { acraProperties.load(FileInputStream(it)) }
        val acraUri = acraProperties.getProperty("ACRA_URI", "")
        val acraLogin = acraProperties.getProperty("ACRA_LOGIN", "")
        val acraPassword = acraProperties.getProperty("ACRA_PASSWORD", "")
        buildConfigField("String", "ACRA_URI", "\"$acraUri\"")
        buildConfigField("String", "ACRA_LOGIN", "\"$acraLogin\"")
        buildConfigField("String", "ACRA_PASSWORD", "\"$acraPassword\"")

        ndk {
            abiFilters += SUPPORTED_ABIS
        }

        testInstrumentationRunner = "androidx.test.runner.AndroidJUnitRunner"
    }

    splits {
        abi {
            isEnable = true
            reset()
            include(*SUPPORTED_ABIS.toTypedArray())
            isUniversalApk = true
        }
    }

    buildTypes {
        named("debug") {
            versionNameSuffix = "-${getCommitCount()}"
            applicationIdSuffix = ".debug"
            isPseudoLocalesEnabled = true
        }
        named("release") {
            isShrinkResources = true
            isMinifyEnabled = true
            proguardFiles("proguard-android-optimize.txt", "proguard-rules.pro")
        }
        create("preview") {
            initWith(getByName("release"))
            buildConfigField("boolean", "PREVIEW", "true")

            signingConfig = signingConfigs.getByName("debug")
            matchingFallbacks.add("release")
            val debugType = getByName("debug")
            versionNameSuffix = debugType.versionNameSuffix
            applicationIdSuffix = debugType.applicationIdSuffix
        }
        create("benchmark") {
            initWith(getByName("release"))

            signingConfig = signingConfigs.getByName("debug")
            matchingFallbacks.add("release")
            isDebuggable = false
            isProfileable = true
            versionNameSuffix = "-benchmark"
            applicationIdSuffix = ".benchmark"
        }
    }

    sourceSets {
        getByName("preview").res.srcDirs("src/debug/res")
        getByName("benchmark").res.srcDirs("src/debug/res")
    }

    flavorDimensions.add("default")

    productFlavors {
        create("standard") {
            buildConfigField("boolean", "INCLUDE_UPDATER", "true")
            dimension = "default"
        }
        create("dev") {
            // Include pseudolocales: https://developer.android.com/guide/topics/resources/pseudolocales
            resourceConfigurations.addAll(listOf("en", "en_XA", "ar_XB", "xxhdpi"))
            dimension = "default"
        }
    }

    packaging {
        resources.excludes.addAll(
            listOf(
                "META-INF/DEPENDENCIES",
                "LICENSE.txt",
                "META-INF/LICENSE",
                "META-INF/LICENSE.txt",
                "META-INF/README.md",
                "META-INF/NOTICE",
                "META-INF/*.kotlin_module",
            ),
        )
    }

    dependenciesInfo {
        includeInApk = false
    }

    buildFeatures {
        viewBinding = true
        compose = true

        // Disable some unused things
        aidl = false
        renderScript = false
        shaders = false
    }

    lint {
        abortOnError = false
        checkReleaseBuilds = false
    }

    composeOptions {
        kotlinCompilerExtensionVersion = compose.versions.compiler.get()
    }
}

dependencies {
    implementation(project(":i18n"))
    implementation(project(":core"))
    implementation(project(":core-metadata"))
    implementation(project(":source-api"))
    implementation(project(":source-local"))
    implementation(project(":data"))
    implementation(project(":domain"))
    implementation(project(":presentation-core"))
    implementation(project(":presentation-widget"))

    // Compose
    implementation(platform(compose.bom))
    implementation(compose.activity)
    implementation(compose.foundation)
    implementation(compose.material3.core)
    implementation(compose.material.core)
    implementation(compose.material.icons)
    implementation(compose.animation)
    implementation(compose.animation.graphics)
    debugImplementation(compose.ui.tooling)
    implementation(compose.ui.tooling.preview)
    implementation(compose.ui.util)
    implementation(compose.accompanist.webview)
    implementation(compose.accompanist.permissions)
    implementation(compose.accompanist.themeadapter)
    implementation(compose.accompanist.systemuicontroller)

    implementation(androidx.paging.runtime)
    implementation(androidx.paging.compose)

    implementation(libs.bundles.sqlite)

    implementation(kotlinx.reflect)

    implementation(platform(kotlinx.coroutines.bom))
    implementation(kotlinx.bundles.coroutines)

    // AndroidX libraries
    implementation(androidx.annotation)
    implementation(androidx.appcompat)
    implementation(androidx.biometricktx)
    implementation(androidx.constraintlayout)
    implementation(androidx.corektx)
    implementation(androidx.splashscreen)
    implementation(androidx.recyclerview)
    implementation(androidx.viewpager)
    implementation(androidx.profileinstaller)
    implementation(androidx.mediasession)

    implementation(androidx.bundles.lifecycle)

    // Job scheduling
    implementation(androidx.workmanager)

    // RxJava
    implementation(libs.rxjava)
    implementation(libs.flowreactivenetwork)

    // Networking
    implementation(libs.bundles.okhttp)
    implementation(libs.okio)
    implementation(libs.conscrypt.android) // TLS 1.3 support for Android < 10

    // Data serialization (JSON, protobuf, xml)
    implementation(kotlinx.bundles.serialization)

    // HTML parser
    implementation(libs.jsoup)

    // Disk
    implementation(libs.disklrucache)
    implementation(libs.unifile)
    implementation(libs.junrar)

    // Preferences
    implementation(libs.preferencektx)

    // Dependency injection
    implementation(libs.injekt.core)

    // Image loading
    implementation(platform(libs.coil.bom))
    implementation(libs.bundles.coil)
    implementation(libs.subsamplingscaleimageview) {
        exclude(module = "image-decoder")
    }
    implementation(libs.image.decoder)

    // UI libraries
    implementation(libs.material)
    implementation(libs.flexible.adapter.core)
    implementation(libs.photoview)
    implementation(libs.directionalviewpager) {
        exclude(group = "androidx.viewpager", module = "viewpager")
    }
    implementation(libs.insetter)
    implementation(libs.bundles.richtext)
    implementation(libs.aboutLibraries.compose)
    implementation(libs.bundles.voyager)
    implementation(libs.compose.materialmotion)
    implementation(libs.swipe)

    // Logging
    implementation(libs.logcat)

    // Crash reports
    implementation(libs.acra.http)

    // Shizuku
    implementation(libs.bundles.shizuku)

    // Tests
    testImplementation(libs.bundles.test)

    // For detecting memory leaks; see https://square.github.io/leakcanary/
    // debugImplementation(libs.leakcanary.android)

    implementation(libs.leakcanary.plumber)

    // mpv-android
    implementation(libs.aniyomi.mpv)
    // FFmpeg-kit
    implementation(libs.ffmpeg.kit)
    implementation(libs.arthenica.smartexceptions)
    // seeker seek bar
    implementation(libs.seeker)
    // true type parser
    implementation(libs.truetypeparser)
}

androidComponents {
    beforeVariants { variantBuilder ->
        // Disables standardBenchmark
        if (variantBuilder.buildType == "benchmark") {
            variantBuilder.enable = variantBuilder.productFlavors.containsAll(
                listOf("default" to "dev"),
            )
        }
    }
    onVariants(selector().withFlavor("default" to "standard")) {
        // Only excluding in standard flavor because this breaks
        // Layout Inspector's Compose tree
        it.packaging.resources.excludes.add("META-INF/*.version")
    }
}

tasks {
    // See https://kotlinlang.org/docs/reference/experimental.html#experimental-status-of-experimental-api(-markers)
    withType<KotlinCompile> {
        kotlinOptions.freeCompilerArgs += listOf(
            "-Xcontext-receivers",
            "-opt-in=androidx.compose.foundation.layout.ExperimentalLayoutApi",
            "-opt-in=androidx.compose.material.ExperimentalMaterialApi",
            "-opt-in=androidx.compose.material3.ExperimentalMaterial3Api",
            "-opt-in=androidx.compose.material.ExperimentalMaterialApi",
            "-opt-in=androidx.compose.ui.ExperimentalComposeUiApi",
            "-opt-in=androidx.compose.foundation.ExperimentalFoundationApi",
            "-opt-in=androidx.compose.animation.ExperimentalAnimationApi",
            "-opt-in=androidx.compose.animation.graphics.ExperimentalAnimationGraphicsApi",
            "-opt-in=coil.annotation.ExperimentalCoilApi",
            "-opt-in=com.google.accompanist.permissions.ExperimentalPermissionsApi",
            "-opt-in=kotlinx.coroutines.ExperimentalCoroutinesApi",
            "-opt-in=kotlinx.coroutines.FlowPreview",
            "-opt-in=kotlinx.coroutines.InternalCoroutinesApi",
            "-opt-in=kotlinx.serialization.ExperimentalSerializationApi",
        )

        if (project.findProperty("tachiyomi.enableComposeCompilerMetrics") == "true") {
            kotlinOptions.freeCompilerArgs += listOf(
                "-P",
                "plugin:androidx.compose.compiler.plugins.kotlin:reportsDestination=" +
                    project.layout.buildDirectory.dir("compose_metrics").get().asFile.absolutePath,
            )
            kotlinOptions.freeCompilerArgs += listOf(
                "-P",
                "plugin:androidx.compose.compiler.plugins.kotlin:metricsDestination=" +
                    project.layout.buildDirectory.dir("compose_metrics").get().asFile.absolutePath,
            )
        }
    }
}

buildscript {
    dependencies {
        classpath(kotlinx.gradle)
    }
}<|MERGE_RESOLUTION|>--- conflicted
+++ resolved
@@ -21,13 +21,8 @@
 
         applicationId = "xyz.luft.tachiyomi.mi"
 
-<<<<<<< HEAD
-        versionCode = 106
+        versionCode = 108
         versionName = "0.2.2"
-=======
-        versionCode = 108
-        versionName = "0.14.7"
->>>>>>> 89777e98
 
         buildConfigField("String", "COMMIT_COUNT", "\"${getCommitCount()}\"")
         buildConfigField("String", "COMMIT_SHA", "\"${getGitSha()}\"")
