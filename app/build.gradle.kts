--- conflicted
+++ resolved
@@ -29,13 +29,8 @@
 
         applicationId = "com.dark.animetailv2"
 
-<<<<<<< HEAD
         versionCode = 130
         versionName = "0.18.0.0"
-=======
-        versionCode = 129
-        versionName = "0.16.5.8"
->>>>>>> b9a1b44e
 
         buildConfigField("String", "COMMIT_COUNT", "\"${getCommitCount()}\"")
         buildConfigField("String", "COMMIT_SHA", "\"${getGitSha()}\"")
@@ -185,13 +180,10 @@
 
 dependencies {
     implementation(projects.i18n)
-<<<<<<< HEAD
     implementation(projects.i18nAniyomi)
-=======
     // TAIL
     implementation(projects.i18nTail)
     // TAIL
->>>>>>> b9a1b44e
     implementation(projects.core.archive)
     implementation(projects.core.common)
     implementation(projects.coreMetadata)
@@ -328,15 +320,12 @@
     implementation(aniyomilibs.seeker)
     // true type parser
     implementation(aniyomilibs.truetypeparser)
-<<<<<<< HEAD
-=======
     // torrserver
     implementation(libs.torrentserver)
     // Cast
     implementation(libs.bundles.cast)
     // nanohttpd server
     implementation(libs.nanohttpd)
->>>>>>> b9a1b44e
 }
 
 androidComponents {
