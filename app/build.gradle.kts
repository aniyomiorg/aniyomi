--- conflicted
+++ resolved
@@ -25,13 +25,8 @@
         applicationId = "xyz.jmir.tachiyomi.mi"
         minSdk = AndroidConfig.minSdk
         targetSdk = AndroidConfig.targetSdk
-<<<<<<< HEAD
-        versionCode = 76
+        versionCode = 77
         versionName = "0.12.3.6"
-=======
-        versionCode = 77
-        versionName = "0.13.1"
->>>>>>> f2bdc514
 
         buildConfigField("String", "COMMIT_COUNT", "\"${getCommitCount()}\"")
         buildConfigField("String", "COMMIT_SHA", "\"${getGitSha()}\"")
