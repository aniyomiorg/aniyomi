import mihon.buildlogic.getBuildTime
import mihon.buildlogic.getCommitCount
import mihon.buildlogic.getGitSha
import org.jetbrains.kotlin.gradle.tasks.KotlinCompile

plugins {
    id("mihon.android.application")
    id("mihon.android.application.compose")
    id("com.mikepenz.aboutlibraries.plugin")
    id("com.github.zellius.shortcut-helper")
    kotlin("plugin.serialization")
}

if (gradle.startParameter.taskRequests.toString().contains("Standard")) {
    apply<com.google.gms.googleservices.GoogleServicesPlugin>()
}

shortcutHelper.setFilePath("./shortcuts.xml")

val SUPPORTED_ABIS = setOf("armeabi-v7a", "arm64-v8a", "x86", "x86_64")

android {
    namespace = "eu.kanade.tachiyomi"

    defaultConfig {

<<<<<<< HEAD
        applicationId = "xyz.luft.tachiyomi.mi"

        versionCode = 123
        versionName = "0.3.2"
=======
        applicationId = "com.dark.animetailv2"

        versionCode = 126
        versionName = "0.16.5.0"
>>>>>>> 8edc19ec

        buildConfigField("String", "COMMIT_COUNT", "\"${getCommitCount()}\"")
        buildConfigField("String", "COMMIT_SHA", "\"${getGitSha()}\"")
        buildConfigField("String", "BUILD_TIME", "\"${getBuildTime()}\"")
        buildConfigField("boolean", "INCLUDE_UPDATER", "false")
        buildConfigField("boolean", "PREVIEW", "false")

        ndk {
            abiFilters += SUPPORTED_ABIS
        }

        testInstrumentationRunner = "androidx.test.runner.AndroidJUnitRunner"
    }

    splits {
        abi {
            isEnable = true
            reset()
            include(*SUPPORTED_ABIS.toTypedArray())
            isUniversalApk = true
        }
    }

    buildTypes {
        named("debug") {
            versionNameSuffix = "-${getCommitCount()}"
            applicationIdSuffix = ".debug"
            isPseudoLocalesEnabled = true
        }
        named("release") {
            isShrinkResources = true
            isMinifyEnabled = true
            proguardFiles("proguard-android-optimize.txt", "proguard-rules.pro")
        }
        create("preview") {
            initWith(getByName("release"))
            buildConfigField("boolean", "PREVIEW", "true")

            signingConfig = signingConfigs.getByName("debug")
            matchingFallbacks.add("release")
            val debugType = getByName("debug")
            versionNameSuffix = debugType.versionNameSuffix
            applicationIdSuffix = debugType.applicationIdSuffix
        }
        create("benchmark") {
            initWith(getByName("release"))

            signingConfig = signingConfigs.getByName("debug")
            matchingFallbacks.add("release")
            isDebuggable = false
            isProfileable = true
            versionNameSuffix = "-benchmark"
            applicationIdSuffix = ".benchmark"
        }
    }

    sourceSets {
        getByName("preview").res.srcDirs("src/debug/res")
        getByName("benchmark").res.srcDirs("src/debug/res")
    }

    flavorDimensions.add("default")

    productFlavors {
        create("standard") {
            buildConfigField("boolean", "INCLUDE_UPDATER", "true")
            dimension = "default"
        }
        create("dev") {
            // Include pseudolocales: https://developer.android.com/guide/topics/resources/pseudolocales
            resourceConfigurations.addAll(listOf("en", "en_XA", "ar_XB", "xxhdpi"))
            dimension = "default"
        }
    }

    packaging {
        resources.excludes.addAll(
            listOf(
                "META-INF/DEPENDENCIES",
                "LICENSE.txt",
                "META-INF/LICENSE",
                "META-INF/LICENSE.txt",
                "META-INF/README.md",
                "META-INF/NOTICE",
                "META-INF/*.kotlin_module",
            ),
        )
    }

    dependenciesInfo {
        includeInApk = false
    }

    buildFeatures {
        viewBinding = true
        buildConfig = true

        // Disable some unused things
        aidl = false
        renderScript = false
        shaders = false
    }

    lint {
        abortOnError = false
        checkReleaseBuilds = false
    }
}

dependencies {
    implementation(projects.i18n)
    implementation(projects.core.common)
    implementation(projects.coreMetadata)
    implementation(projects.sourceApi)
    implementation(projects.sourceLocal)
    implementation(projects.data)
    implementation(projects.domain)
    implementation(projects.presentationCore)
    implementation(projects.presentationWidget)

    // Compose
    implementation(compose.activity)
    implementation(compose.foundation)
    implementation(compose.material3.core)
    implementation(compose.material.icons)
    implementation(compose.animation)
    implementation(compose.animation.graphics)
    debugImplementation(compose.ui.tooling)
    implementation(compose.ui.tooling.preview)
    implementation(compose.ui.util)
    implementation(compose.accompanist.systemuicontroller)

    implementation(compose.colorpicker)
    implementation(androidx.interpolator)

    implementation(compose.colorpicker)

    implementation(androidx.paging.runtime)
    implementation(androidx.paging.compose)

    implementation(libs.bundles.sqlite)

    implementation(kotlinx.reflect)
    implementation(kotlinx.immutables)

    implementation(platform(kotlinx.coroutines.bom))
    implementation(kotlinx.bundles.coroutines)

    // AndroidX libraries
    implementation(androidx.annotation)
    implementation(androidx.appcompat)
    implementation(androidx.biometricktx)
    implementation(androidx.constraintlayout)
    implementation(androidx.corektx)
    implementation(androidx.splashscreen)
    implementation(androidx.recyclerview)
    implementation(androidx.viewpager)
    implementation(androidx.profileinstaller)
    implementation(androidx.mediasession)

    implementation(androidx.bundles.lifecycle)

    // Job scheduling
    implementation(androidx.workmanager)

    // RxJava
    implementation(libs.rxjava)

    // Networking
    implementation(libs.bundles.okhttp)
    implementation(libs.okio)
    implementation(libs.conscrypt.android) // TLS 1.3 support for Android < 10

    // Data serialization (JSON, protobuf, xml)
    implementation(kotlinx.bundles.serialization)

    // HTML parser
    implementation(libs.jsoup)

    // Disk
    implementation(libs.disklrucache)
    implementation(libs.unifile)
    implementation(libs.junrar)
    // SY -->
    implementation(libs.zip4j)
    // SY <--

    // Preferences
    implementation(libs.preferencektx)

    // Dependency injection
    implementation(libs.injekt.core)
    // SY -->
    implementation(libs.zip4j)
    // SY <--

    // Image loading
    implementation(platform(libs.coil.bom))
    implementation(libs.bundles.coil)
    implementation(libs.subsamplingscaleimageview) {
        exclude(module = "image-decoder")
    }
    implementation(libs.image.decoder)

    // UI libraries
    implementation(libs.material)
    implementation(libs.flexible.adapter.core)
    implementation(libs.photoview)
    implementation(libs.directionalviewpager) {
        exclude(group = "androidx.viewpager", module = "viewpager")
    }
    implementation(libs.insetter)
    implementation(libs.bundles.richtext)
    implementation(libs.aboutLibraries.compose)
    implementation(libs.bundles.voyager)
    implementation(libs.compose.materialmotion)
    implementation(libs.swipe)
    implementation(libs.compose.webview)
    implementation(libs.compose.grid)


    implementation(libs.google.api.services.drive)
    implementation(libs.google.api.client.oauth)

    // Logging
    implementation(libs.logcat)

    // Crash reports/analytics
    "standardImplementation"(libs.firebase.analytics)

    // Shizuku
    implementation(libs.bundles.shizuku)

    // Tests
    testImplementation(libs.bundles.test)

    // For detecting memory leaks; see https://square.github.io/leakcanary/
    // debugImplementation(libs.leakcanary.android)

    implementation(libs.leakcanary.plumber)

    testImplementation(kotlinx.coroutines.test)

    // mpv-android
    implementation(libs.aniyomi.mpv)
    // FFmpeg-kit
    implementation(libs.ffmpeg.kit)
    implementation(libs.arthenica.smartexceptions)
    // seeker seek bar
    implementation(libs.seeker)
    // true type parser
    implementation(libs.truetypeparser)
    // torrserver
<<<<<<< HEAD
	implementation(libs.torrentserver)
=======
    implementation(files("libs/server.aar"))
    // Cast
    implementation(libs.bundles.cast)
>>>>>>> 8edc19ec
}

androidComponents {
    beforeVariants { variantBuilder ->
        // Disables standardBenchmark
        if (variantBuilder.buildType == "benchmark") {
            variantBuilder.enable = variantBuilder.productFlavors.containsAll(
                listOf("default" to "dev"),
            )
        }
    }
    onVariants(selector().withFlavor("default" to "standard")) {
        // Only excluding in standard flavor because this breaks
        // Layout Inspector's Compose tree
        it.packaging.resources.excludes.add("META-INF/*.version")
    }
}

tasks {
    // See https://kotlinlang.org/docs/reference/experimental.html#experimental-status-of-experimental-api(-markers)
    withType<KotlinCompile> {
        compilerOptions.freeCompilerArgs.addAll(
            listOf(
                "-Xcontext-receivers",
                "-opt-in=androidx.compose.foundation.layout.ExperimentalLayoutApi",
                "-opt-in=androidx.compose.material.ExperimentalMaterialApi",
                "-opt-in=androidx.compose.material3.ExperimentalMaterial3Api",
                "-opt-in=androidx.compose.material.ExperimentalMaterialApi",
                "-opt-in=androidx.compose.ui.ExperimentalComposeUiApi",
                "-opt-in=androidx.compose.foundation.ExperimentalFoundationApi",
                "-opt-in=androidx.compose.animation.ExperimentalAnimationApi",
                "-opt-in=androidx.compose.animation.graphics.ExperimentalAnimationGraphicsApi",
                "-opt-in=coil3.annotation.ExperimentalCoilApi",
                "-opt-in=kotlinx.coroutines.ExperimentalCoroutinesApi",
                "-opt-in=kotlinx.coroutines.FlowPreview",
                "-opt-in=kotlinx.coroutines.InternalCoroutinesApi",
                "-opt-in=kotlinx.serialization.ExperimentalSerializationApi",
            ),
        )
    }
}

buildscript {
    dependencies {
        classpath(kotlinx.gradle)
    }
}<|MERGE_RESOLUTION|>--- conflicted
+++ resolved
@@ -24,17 +24,10 @@
 
     defaultConfig {
 
-<<<<<<< HEAD
-        applicationId = "xyz.luft.tachiyomi.mi"
-
-        versionCode = 123
-        versionName = "0.3.2"
-=======
         applicationId = "com.dark.animetailv2"
 
         versionCode = 126
         versionName = "0.16.5.0"
->>>>>>> 8edc19ec
 
         buildConfigField("String", "COMMIT_COUNT", "\"${getCommitCount()}\"")
         buildConfigField("String", "COMMIT_SHA", "\"${getGitSha()}\"")
@@ -170,8 +163,6 @@
     implementation(compose.colorpicker)
     implementation(androidx.interpolator)
 
-    implementation(compose.colorpicker)
-
     implementation(androidx.paging.runtime)
     implementation(androidx.paging.compose)
 
@@ -288,13 +279,9 @@
     // true type parser
     implementation(libs.truetypeparser)
     // torrserver
-<<<<<<< HEAD
 	implementation(libs.torrentserver)
-=======
-    implementation(files("libs/server.aar"))
     // Cast
     implementation(libs.bundles.cast)
->>>>>>> 8edc19ec
 }
 
 androidComponents {
