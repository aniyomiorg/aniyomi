import org.jetbrains.kotlin.gradle.tasks.KotlinCompile

plugins {
    id("com.android.application")
    id("com.mikepenz.aboutlibraries.plugin")
    kotlin("android")
    kotlin("plugin.serialization")
    id("com.github.zellius.shortcut-helper")
}

if (gradle.startParameter.taskRequests.toString().contains("Standard")) {
    apply<com.google.gms.googleservices.GoogleServicesPlugin>()
}

shortcutHelper.setFilePath("./shortcuts.xml")

val SUPPORTED_ABIS = setOf("armeabi-v7a", "arm64-v8a", "x86", "x86_64")

android {
    namespace = "eu.kanade.tachiyomi"

    defaultConfig {

        applicationId = "com.dark.animetailv2"

<<<<<<< HEAD
        versionCode = 124
        versionName = "0.15.3.0"
=======
        versionCode = 123
        versionName = "0.15.3.2"
>>>>>>> 2895658e

        buildConfigField("String", "COMMIT_COUNT", "\"${getCommitCount()}\"")
        buildConfigField("String", "COMMIT_SHA", "\"${getGitSha()}\"")
        buildConfigField("String", "BUILD_TIME", "\"${getBuildTime()}\"")
        buildConfigField("boolean", "INCLUDE_UPDATER", "false")
        buildConfigField("boolean", "PREVIEW", "false")

        ndk {
            abiFilters += SUPPORTED_ABIS
        }

        testInstrumentationRunner = "androidx.test.runner.AndroidJUnitRunner"
    }

    splits {
        abi {
            isEnable = true
            reset()
            include(*SUPPORTED_ABIS.toTypedArray())
            isUniversalApk = true
        }
    }

    buildTypes {
        named("debug") {
            versionNameSuffix = "-${getCommitCount()}"
            applicationIdSuffix = ".debug"
            isPseudoLocalesEnabled = true
        }
        named("release") {
            isShrinkResources = true
            isMinifyEnabled = true
            proguardFiles("proguard-android-optimize.txt", "proguard-rules.pro")
        }
        create("preview") {
            initWith(getByName("release"))
            buildConfigField("boolean", "PREVIEW", "true")

            signingConfig = signingConfigs.getByName("debug")
            matchingFallbacks.add("release")
            val debugType = getByName("debug")
            versionNameSuffix = debugType.versionNameSuffix
            applicationIdSuffix = debugType.applicationIdSuffix
        }
        create("benchmark") {
            initWith(getByName("release"))

            signingConfig = signingConfigs.getByName("debug")
            matchingFallbacks.add("release")
            isDebuggable = false
            isProfileable = true
            versionNameSuffix = "-benchmark"
            applicationIdSuffix = ".benchmark"
        }
    }

    sourceSets {
        getByName("preview").res.srcDirs("src/debug/res")
        getByName("benchmark").res.srcDirs("src/debug/res")
    }

    flavorDimensions.add("default")

    productFlavors {
        create("standard") {
            buildConfigField("boolean", "INCLUDE_UPDATER", "true")
            dimension = "default"
        }
        create("dev") {
            // Include pseudolocales: https://developer.android.com/guide/topics/resources/pseudolocales
            resourceConfigurations.addAll(listOf("en", "en_XA", "ar_XB", "xxhdpi"))
            dimension = "default"
        }
    }

    packaging {
        resources.excludes.addAll(
            listOf(
                "META-INF/DEPENDENCIES",
                "LICENSE.txt",
                "META-INF/LICENSE",
                "META-INF/LICENSE.txt",
                "META-INF/README.md",
                "META-INF/NOTICE",
                "META-INF/*.kotlin_module",
            ),
        )
    }

    dependenciesInfo {
        includeInApk = false
    }

    buildFeatures {
        viewBinding = true
        compose = true
        buildConfig = true

        // Disable some unused things
        aidl = false
        renderScript = false
        shaders = false
    }

    lint {
        abortOnError = false
        checkReleaseBuilds = false
    }

    composeOptions {
        kotlinCompilerExtensionVersion = compose.versions.compiler.get()
    }
}

dependencies {
    implementation(projects.i18n)
    implementation(projects.core.common)
    implementation(projects.coreMetadata)
    implementation(projects.sourceApi)
    implementation(projects.sourceLocal)
    implementation(projects.data)
    implementation(projects.domain)
    implementation(projects.presentationCore)
    implementation(projects.presentationWidget)

    // Compose
    implementation(platform(compose.bom))
    implementation(compose.activity)
    implementation(compose.foundation)
    implementation(compose.material3.core)
    implementation(compose.material.core)
    implementation(compose.material.icons)
    implementation(compose.animation)
    implementation(compose.animation.graphics)
    debugImplementation(compose.ui.tooling)
    implementation(compose.ui.tooling.preview)
    implementation(compose.ui.util)
    implementation(compose.accompanist.webview)
    implementation(compose.accompanist.systemuicontroller)
    lintChecks(compose.lintchecks)

    implementation(compose.colorpicker)

    implementation(androidx.paging.runtime)
    implementation(androidx.paging.compose)

    implementation(libs.bundles.sqlite)

    implementation(kotlinx.reflect)
    implementation(kotlinx.immutables)

    implementation(platform(kotlinx.coroutines.bom))
    implementation(kotlinx.bundles.coroutines)

    // AndroidX libraries
    implementation(androidx.annotation)
    implementation(androidx.appcompat)
    implementation(androidx.biometricktx)
    implementation(androidx.constraintlayout)
    implementation(androidx.corektx)
    implementation(androidx.splashscreen)
    implementation(androidx.recyclerview)
    implementation(androidx.viewpager)
    implementation(androidx.profileinstaller)
    implementation(androidx.mediasession)

    implementation(androidx.bundles.lifecycle)

    // Job scheduling
    implementation(androidx.workmanager)

    // RxJava
    implementation(libs.rxjava)

    // Networking
    implementation(libs.bundles.okhttp)
    implementation(libs.okio)
    implementation(libs.conscrypt.android) // TLS 1.3 support for Android < 10

    // Data serialization (JSON, protobuf, xml)
    implementation(kotlinx.bundles.serialization)

    // HTML parser
    implementation(libs.jsoup)

    // Disk
    implementation(libs.disklrucache)
    implementation(libs.unifile)
    implementation(libs.bundles.archive)

    // Preferences
    implementation(libs.preferencektx)

    // Dependency injection
    implementation(libs.injekt.core)
    // SY -->
    implementation(libs.zip4j)
    // SY <--

    // Image loading
    implementation(platform(libs.coil.bom))
    implementation(libs.bundles.coil)
    implementation(libs.subsamplingscaleimageview) {
        exclude(module = "image-decoder")
    }
    implementation(libs.image.decoder)

    // UI libraries
    implementation(libs.material)
    implementation(libs.flexible.adapter.core)
    implementation(libs.photoview)
    implementation(libs.directionalviewpager) {
        exclude(group = "androidx.viewpager", module = "viewpager")
    }
    implementation(libs.insetter)
    implementation(libs.bundles.richtext)
    implementation(libs.aboutLibraries.compose)
    implementation(libs.bundles.voyager)
    implementation(libs.compose.materialmotion)
    implementation(libs.swipe)

    implementation(libs.google.api.services.drive)
    implementation(libs.google.api.client.oauth)

    // Logging
    implementation(libs.logcat)

    // Crash reports/analytics
    "standardImplementation"(libs.firebase.analytics)

    // Shizuku
    implementation(libs.bundles.shizuku)

    // Tests
    testImplementation(libs.bundles.test)

    // For detecting memory leaks; see https://square.github.io/leakcanary/
    // debugImplementation(libs.leakcanary.android)

    implementation(libs.leakcanary.plumber)

    // mpv-android
    implementation(libs.aniyomi.mpv)
    // FFmpeg-kit
    implementation(libs.ffmpeg.kit)
    implementation(libs.arthenica.smartexceptions)
    // seeker seek bar
    implementation(libs.seeker)
    // true type parser
    implementation(libs.truetypeparser)
    // torrserver
    implementation(files("libs/server.aar"))
}

androidComponents {
    beforeVariants { variantBuilder ->
        // Disables standardBenchmark
        if (variantBuilder.buildType == "benchmark") {
            variantBuilder.enable = variantBuilder.productFlavors.containsAll(
                listOf("default" to "dev"),
            )
        }
    }
    onVariants(selector().withFlavor("default" to "standard")) {
        // Only excluding in standard flavor because this breaks
        // Layout Inspector's Compose tree
        it.packaging.resources.excludes.add("META-INF/*.version")
    }
}

tasks {
    // See https://kotlinlang.org/docs/reference/experimental.html#experimental-status-of-experimental-api(-markers)
    withType<KotlinCompile> {
        kotlinOptions.freeCompilerArgs += listOf(
            "-Xcontext-receivers",
            "-opt-in=androidx.compose.foundation.layout.ExperimentalLayoutApi",
            "-opt-in=androidx.compose.material.ExperimentalMaterialApi",
            "-opt-in=androidx.compose.material3.ExperimentalMaterial3Api",
            "-opt-in=androidx.compose.material.ExperimentalMaterialApi",
            "-opt-in=androidx.compose.ui.ExperimentalComposeUiApi",
            "-opt-in=androidx.compose.foundation.ExperimentalFoundationApi",
            "-opt-in=androidx.compose.animation.ExperimentalAnimationApi",
            "-opt-in=androidx.compose.animation.graphics.ExperimentalAnimationGraphicsApi",
            "-opt-in=coil.annotation.ExperimentalCoilApi",
            "-opt-in=com.google.accompanist.permissions.ExperimentalPermissionsApi",
            "-opt-in=kotlinx.coroutines.ExperimentalCoroutinesApi",
            "-opt-in=kotlinx.coroutines.FlowPreview",
            "-opt-in=kotlinx.coroutines.InternalCoroutinesApi",
            "-opt-in=kotlinx.serialization.ExperimentalSerializationApi",
        )

        if (project.findProperty("tachiyomi.enableComposeCompilerMetrics") == "true") {
            kotlinOptions.freeCompilerArgs += listOf(
                "-P",
                "plugin:androidx.compose.compiler.plugins.kotlin:reportsDestination=" +
                    project.layout.buildDirectory.dir("compose_metrics").get().asFile.absolutePath,
            )
            kotlinOptions.freeCompilerArgs += listOf(
                "-P",
                "plugin:androidx.compose.compiler.plugins.kotlin:metricsDestination=" +
                    project.layout.buildDirectory.dir("compose_metrics").get().asFile.absolutePath,
            )
        }
    }
}

buildscript {
    dependencies {
        classpath(kotlinx.gradle)
    }
}<|MERGE_RESOLUTION|>--- conflicted
+++ resolved
@@ -23,13 +23,8 @@
 
         applicationId = "com.dark.animetailv2"
 
-<<<<<<< HEAD
         versionCode = 124
-        versionName = "0.15.3.0"
-=======
-        versionCode = 123
         versionName = "0.15.3.2"
->>>>>>> 2895658e
 
         buildConfigField("String", "COMMIT_COUNT", "\"${getCommitCount()}\"")
         buildConfigField("String", "COMMIT_SHA", "\"${getGitSha()}\"")
