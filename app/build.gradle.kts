--- conflicted
+++ resolved
@@ -318,17 +318,13 @@
     // seeker seek bar
     implementation(aniyomilibs.seeker)
     // true type parser
-<<<<<<< HEAD
-    implementation(libs.truetypeparser)
+    implementation(aniyomilibs.truetypeparser)
     // torrserver
     implementation(libs.torrentserver)
     // Cast
     implementation(libs.bundles.cast)
     // nanohttpd server
     implementation(libs.nanohttpd)
-=======
-    implementation(aniyomilibs.truetypeparser)
->>>>>>> fc4c56a1
 }
 
 androidComponents {
