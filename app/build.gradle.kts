--- conflicted
+++ resolved
@@ -27,13 +27,8 @@
 
         applicationId = "com.dark.animetailv2"
 
-<<<<<<< HEAD
-        versionCode = 124
+        versionCode = 125
         versionName = "0.16.4.6"
-=======
-        versionCode = 125
-        versionName = "0.16.4.3"
->>>>>>> 6536a8b1
 
         buildConfigField("String", "COMMIT_COUNT", "\"${getCommitCount()}\"")
         buildConfigField("String", "COMMIT_SHA", "\"${getGitSha()}\"")
