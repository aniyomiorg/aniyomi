pluginManagement {
    resolutionStrategy {
        eachPlugin {
            val regex = "com.android.(library|application)".toRegex()
            if (regex matches requested.id.id) {
                useModule("com.android.tools.build:gradle:${requested.version}")
            }
        }
    }
    repositories {
        gradlePluginPortal()
        google()
        mavenCentral()
    }
}

<<<<<<< HEAD
rootProject.name = "Aniyomi"
=======
dependencyResolutionManagement {
    versionCatalogs {
        create("kotlinx") {
            from(files("gradle/kotlinx.versions.toml"))
        }
        create("androidx") {
            from(files("gradle/androidx.versions.toml"))
        }
    }
    repositoriesMode.set(RepositoriesMode.FAIL_ON_PROJECT_REPOS)
    repositories {
        mavenCentral()
        google()
        maven(url = "https://www.jitpack.io")
    }
}

rootProject.name = "Tachiyomi"
>>>>>>> 346652e5
include(":app")<|MERGE_RESOLUTION|>--- conflicted
+++ resolved
@@ -14,9 +14,6 @@
     }
 }
 
-<<<<<<< HEAD
-rootProject.name = "Aniyomi"
-=======
 dependencyResolutionManagement {
     versionCatalogs {
         create("kotlinx") {
@@ -34,6 +31,5 @@
     }
 }
 
-rootProject.name = "Tachiyomi"
->>>>>>> 346652e5
+rootProject.name = "Aniyomi"
 include(":app")