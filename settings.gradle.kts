--- conflicted
+++ resolved
@@ -35,11 +35,7 @@
     }
 }
 
-<<<<<<< HEAD
-rootProject.name = "Kuukiyomi"
-=======
 rootProject.name = "Animetail"
->>>>>>> 98e3a2d6
 include(":app")
 include(":i18n")
 include(":source-api")
