package tachiyomi.data.items.chapter

import kotlinx.coroutines.flow.Flow
import logcat.LogPriority
import tachiyomi.core.common.util.lang.toLong
import tachiyomi.core.common.util.system.logcat
import tachiyomi.data.handlers.manga.MangaDatabaseHandler
import tachiyomi.data.items.chapter.ChapterMapper.mapChapter
import tachiyomi.domain.items.chapter.model.Chapter
import tachiyomi.domain.items.chapter.model.ChapterUpdate
import tachiyomi.domain.items.chapter.repository.ChapterRepository

class ChapterRepositoryImpl(
    private val handler: MangaDatabaseHandler,
) : ChapterRepository {

    override suspend fun addAllChapters(chapters: List<Chapter>): List<Chapter> {
        return try {
            handler.await(inTransaction = true) {
                chapters.map { chapter ->
                    chaptersQueries.insert(
                        chapter.mangaId,
                        chapter.url,
                        chapter.name,
                        chapter.scanlator,
                        chapter.read,
                        chapter.bookmark,
                        chapter.lastPageRead,
                        chapter.chapterNumber,
                        chapter.sourceOrder,
                        chapter.dateFetch,
                        chapter.dateUpload,
                        chapter.version,
                    )
                    val lastInsertId = chaptersQueries.selectLastInsertedRowId().executeAsOne()
                    chapter.copy(id = lastInsertId)
                }
            }
        } catch (e: Exception) {
            logcat(LogPriority.ERROR, e)
            emptyList()
        }
    }

    override suspend fun updateChapter(chapterUpdate: ChapterUpdate) {
        partialUpdate(chapterUpdate)
    }

    override suspend fun updateAllChapters(chapterUpdates: List<ChapterUpdate>) {
        partialUpdate(*chapterUpdates.toTypedArray())
    }

    private suspend fun partialUpdate(vararg chapterUpdates: ChapterUpdate) {
        handler.await(inTransaction = true) {
            chapterUpdates.forEach { chapterUpdate ->
                chaptersQueries.update(
                    mangaId = chapterUpdate.mangaId,
                    url = chapterUpdate.url,
                    name = chapterUpdate.name,
                    scanlator = chapterUpdate.scanlator,
                    read = chapterUpdate.read,
                    bookmark = chapterUpdate.bookmark,
                    lastPageRead = chapterUpdate.lastPageRead,
                    chapterNumber = chapterUpdate.chapterNumber,
                    sourceOrder = chapterUpdate.sourceOrder,
                    dateFetch = chapterUpdate.dateFetch,
                    dateUpload = chapterUpdate.dateUpload,
                    chapterId = chapterUpdate.id,
                    version = chapterUpdate.version,
                    isSyncing = 0,
                )
            }
        }
    }

    override suspend fun removeChaptersWithIds(chapterIds: List<Long>) {
        try {
            handler.await { chaptersQueries.removeChaptersWithIds(chapterIds) }
        } catch (e: Exception) {
            logcat(LogPriority.ERROR, e)
        }
    }

    override suspend fun getChapterByMangaId(mangaId: Long, applyScanlatorFilter: Boolean): List<Chapter> {
        return handler.awaitList {
            chaptersQueries.getChaptersByMangaId(mangaId, applyScanlatorFilter.toLong(), ::mapChapter)
        }
    }

    override suspend fun getScanlatorsByMangaId(mangaId: Long): List<String> {
        return handler.awaitList {
            chaptersQueries.getScanlatorsByMangaId(mangaId) { it.orEmpty() }
        }
    }

    override fun getScanlatorsByMangaIdAsFlow(mangaId: Long): Flow<List<String>> {
        return handler.subscribeToList {
            chaptersQueries.getScanlatorsByMangaId(mangaId) { it.orEmpty() }
        }
    }

    override suspend fun getBookmarkedChaptersByMangaId(mangaId: Long): List<Chapter> {
        return handler.awaitList {
            chaptersQueries.getBookmarkedChaptersByMangaId(
                mangaId,
                ::mapChapter,
            )
        }
    }

    override suspend fun getChapterById(id: Long): Chapter? {
        return handler.awaitOneOrNull { chaptersQueries.getChapterById(id, ::mapChapter) }
    }

    override suspend fun getChapterByMangaIdAsFlow(mangaId: Long, applyScanlatorFilter: Boolean): Flow<List<Chapter>> {
        return handler.subscribeToList {
            chaptersQueries.getChaptersByMangaId(mangaId, applyScanlatorFilter.toLong(), ::mapChapter)
        }
    }

    override suspend fun getChapterByUrlAndMangaId(url: String, mangaId: Long): Chapter? {
        return handler.awaitOneOrNull {
            chaptersQueries.getChapterByUrlAndMangaId(
                url,
                mangaId,
                ::mapChapter,
            )
        }
    }
<<<<<<< HEAD

    @Suppress("LongParameterList")
    private fun mapChapter(
        id: Long,
        mangaId: Long,
        url: String,
        name: String,
        scanlator: String?,
        read: Boolean,
        bookmark: Boolean,
        lastPageRead: Long,
        chapterNumber: Double,
        sourceOrder: Long,
        dateFetch: Long,
        dateUpload: Long,
        lastModifiedAt: Long,
        version: Long,
        @Suppress("UNUSED_PARAMETER")
        isSyncing: Long,
    ): Chapter = Chapter(
        id = id,
        mangaId = mangaId,
        read = read,
        bookmark = bookmark,
        lastPageRead = lastPageRead,
        dateFetch = dateFetch,
        sourceOrder = sourceOrder,
        url = url,
        name = name,
        dateUpload = dateUpload,
        chapterNumber = chapterNumber,
        scanlator = scanlator,
        lastModifiedAt = lastModifiedAt,
        version = version,
    )
=======
>>>>>>> ca311369
}<|MERGE_RESOLUTION|>--- conflicted
+++ resolved
@@ -127,7 +127,6 @@
             )
         }
     }
-<<<<<<< HEAD
 
     @Suppress("LongParameterList")
     private fun mapChapter(
@@ -163,6 +162,4 @@
         lastModifiedAt = lastModifiedAt,
         version = version,
     )
-=======
->>>>>>> ca311369
 }