package tachiyomi.data.items.chapter

import kotlinx.coroutines.flow.Flow
import logcat.LogPriority
import tachiyomi.core.common.util.lang.toLong
import tachiyomi.core.common.util.system.logcat
import tachiyomi.data.handlers.manga.MangaDatabaseHandler
import tachiyomi.data.items.chapter.ChapterMapper.mapChapter
import tachiyomi.domain.items.chapter.model.Chapter
import tachiyomi.domain.items.chapter.model.ChapterUpdate
import tachiyomi.domain.items.chapter.repository.ChapterRepository

class ChapterRepositoryImpl(
    private val handler: MangaDatabaseHandler,
) : ChapterRepository {

    override suspend fun addAllChapters(chapters: List<Chapter>): List<Chapter> {
        return try {
            handler.await(inTransaction = true) {
                chapters.map { chapter ->
                    chaptersQueries.insert(
                        chapter.mangaId,
                        chapter.url,
                        chapter.name,
                        chapter.scanlator,
                        chapter.read,
                        chapter.bookmark,
                        chapter.lastPageRead,
                        chapter.chapterNumber,
                        chapter.sourceOrder,
                        chapter.dateFetch,
                        chapter.dateUpload,
                        chapter.version,
                    )
                    val lastInsertId = chaptersQueries.selectLastInsertedRowId().executeAsOne()
                    chapter.copy(id = lastInsertId)
                }
            }
        } catch (e: Exception) {
            logcat(LogPriority.ERROR, e)
            emptyList()
        }
    }

    override suspend fun updateChapter(chapterUpdate: ChapterUpdate) {
        partialUpdate(chapterUpdate)
    }

    override suspend fun updateAllChapters(chapterUpdates: List<ChapterUpdate>) {
        partialUpdate(*chapterUpdates.toTypedArray())
    }

    private suspend fun partialUpdate(vararg chapterUpdates: ChapterUpdate) {
        handler.await(inTransaction = true) {
            chapterUpdates.forEach { chapterUpdate ->
                chaptersQueries.update(
                    mangaId = chapterUpdate.mangaId,
                    url = chapterUpdate.url,
                    name = chapterUpdate.name,
                    scanlator = chapterUpdate.scanlator,
                    read = chapterUpdate.read,
                    bookmark = chapterUpdate.bookmark,
                    lastPageRead = chapterUpdate.lastPageRead,
                    chapterNumber = chapterUpdate.chapterNumber,
                    sourceOrder = chapterUpdate.sourceOrder,
                    dateFetch = chapterUpdate.dateFetch,
                    dateUpload = chapterUpdate.dateUpload,
                    chapterId = chapterUpdate.id,
                    version = chapterUpdate.version,
                    isSyncing = 0,
                )
            }
        }
    }

    override suspend fun removeChaptersWithIds(chapterIds: List<Long>) {
        try {
            handler.await { chaptersQueries.removeChaptersWithIds(chapterIds) }
        } catch (e: Exception) {
            logcat(LogPriority.ERROR, e)
        }
    }

    override suspend fun getChapterByMangaId(mangaId: Long, applyScanlatorFilter: Boolean): List<Chapter> {
        return handler.awaitList {
            chaptersQueries.getChaptersByMangaId(mangaId, applyScanlatorFilter.toLong(), ::mapChapter)
        }
    }

    override suspend fun getScanlatorsByMangaId(mangaId: Long): List<String> {
        return handler.awaitList {
            chaptersQueries.getScanlatorsByMangaId(mangaId) { it.orEmpty() }
        }
    }

    override fun getScanlatorsByMangaIdAsFlow(mangaId: Long): Flow<List<String>> {
        return handler.subscribeToList {
            chaptersQueries.getScanlatorsByMangaId(mangaId) { it.orEmpty() }
        }
    }

    override suspend fun getBookmarkedChaptersByMangaId(mangaId: Long): List<Chapter> {
        return handler.awaitList {
            chaptersQueries.getBookmarkedChaptersByMangaId(
                mangaId,
                ::mapChapter,
            )
        }
    }

    override suspend fun getChapterById(id: Long): Chapter? {
        return handler.awaitOneOrNull { chaptersQueries.getChapterById(id, ::mapChapter) }
    }

    override suspend fun getChapterByMangaIdAsFlow(mangaId: Long, applyScanlatorFilter: Boolean): Flow<List<Chapter>> {
        return handler.subscribeToList {
            chaptersQueries.getChaptersByMangaId(mangaId, applyScanlatorFilter.toLong(), ::mapChapter)
        }
    }

    override suspend fun getChapterByUrlAndMangaId(url: String, mangaId: Long): Chapter? {
        return handler.awaitOneOrNull {
            chaptersQueries.getChapterByUrlAndMangaId(
                url,
                mangaId,
                ::mapChapter,
            )
        }
    }
<<<<<<< HEAD
=======

    @Suppress("LongParameterList")
    private fun mapChapter(
        id: Long,
        mangaId: Long,
        url: String,
        name: String,
        scanlator: String?,
        read: Boolean,
        bookmark: Boolean,
        lastPageRead: Long,
        chapterNumber: Double,
        sourceOrder: Long,
        dateFetch: Long,
        dateUpload: Long,
        lastModifiedAt: Long,
        version: Long,
        @Suppress("UNUSED_PARAMETER")
        isSyncing: Long,
    ): Chapter = Chapter(
        id = id,
        mangaId = mangaId,
        read = read,
        bookmark = bookmark,
        lastPageRead = lastPageRead,
        dateFetch = dateFetch,
        sourceOrder = sourceOrder,
        url = url,
        name = name,
        dateUpload = dateUpload,
        chapterNumber = chapterNumber,
        scanlator = scanlator,
        lastModifiedAt = lastModifiedAt,
        version = version,
    )
>>>>>>> 58817c72
}<|MERGE_RESOLUTION|>--- conflicted
+++ resolved
@@ -127,8 +127,6 @@
             )
         }
     }
-<<<<<<< HEAD
-=======
 
     @Suppress("LongParameterList")
     private fun mapChapter(
@@ -164,5 +162,4 @@
         lastModifiedAt = lastModifiedAt,
         version = version,
     )
->>>>>>> 58817c72
 }