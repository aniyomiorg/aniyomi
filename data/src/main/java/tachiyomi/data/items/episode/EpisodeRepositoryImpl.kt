package tachiyomi.data.items.episode

import kotlinx.coroutines.flow.Flow
import logcat.LogPriority
import tachiyomi.core.common.util.system.logcat
import tachiyomi.data.handlers.anime.AnimeDatabaseHandler
import tachiyomi.data.items.episode.EpisodeMapper.mapEpisode
import tachiyomi.domain.items.episode.model.Episode
import tachiyomi.domain.items.episode.model.EpisodeUpdate
import tachiyomi.domain.items.episode.repository.EpisodeRepository

class EpisodeRepositoryImpl(
    private val handler: AnimeDatabaseHandler,
) : EpisodeRepository {

    override suspend fun addAllEpisodes(episodes: List<Episode>): List<Episode> {
        return try {
            handler.await(inTransaction = true) {
                episodes.map { episode ->
                    episodesQueries.insert(
                        episode.animeId,
                        episode.url,
                        episode.name,
                        episode.scanlator,
                        episode.seen,
                        episode.bookmark,
                        episode.lastSecondSeen,
                        episode.totalSeconds,
                        episode.episodeNumber,
                        episode.sourceOrder,
                        episode.dateFetch,
                        episode.dateUpload,
                        episode.version,
                    )
                    val lastInsertId = episodesQueries.selectLastInsertedRowId().executeAsOne()
                    episode.copy(id = lastInsertId)
                }
            }
        } catch (e: Exception) {
            logcat(LogPriority.ERROR, e)
            emptyList()
        }
    }

    override suspend fun updateEpisode(episodeUpdate: EpisodeUpdate) {
        partialUpdate(episodeUpdate)
    }

    override suspend fun updateAllEpisodes(episodeUpdates: List<EpisodeUpdate>) {
        partialUpdate(*episodeUpdates.toTypedArray())
    }

    private suspend fun partialUpdate(vararg episodeUpdates: EpisodeUpdate) {
        handler.await(inTransaction = true) {
            episodeUpdates.forEach { episodeUpdate ->
                episodesQueries.update(
                    animeId = episodeUpdate.animeId,
                    url = episodeUpdate.url,
                    name = episodeUpdate.name,
                    scanlator = episodeUpdate.scanlator,
                    seen = episodeUpdate.seen,
                    bookmark = episodeUpdate.bookmark,
                    lastSecondSeen = episodeUpdate.lastSecondSeen,
                    totalSeconds = episodeUpdate.totalSeconds,
                    episodeNumber = episodeUpdate.episodeNumber,
                    sourceOrder = episodeUpdate.sourceOrder,
                    dateFetch = episodeUpdate.dateFetch,
                    dateUpload = episodeUpdate.dateUpload,
                    episodeId = episodeUpdate.id,
                    version = episodeUpdate.version,
                    isSyncing = 0,
                )
            }
        }
    }

    override suspend fun removeEpisodesWithIds(episodeIds: List<Long>) {
        try {
            handler.await { episodesQueries.removeEpisodesWithIds(episodeIds) }
        } catch (e: Exception) {
            logcat(LogPriority.ERROR, e)
        }
    }

    override suspend fun getEpisodeByAnimeId(animeId: Long): List<Episode> {
        return handler.awaitList { episodesQueries.getEpisodesByAnimeId(animeId, ::mapEpisode) }
    }

    override suspend fun getBookmarkedEpisodesByAnimeId(animeId: Long): List<Episode> {
        return handler.awaitList {
            episodesQueries.getBookmarkedEpisodesByAnimeId(
                animeId,
                ::mapEpisode,
            )
        }
    }

    override suspend fun getEpisodeById(id: Long): Episode? {
        return handler.awaitOneOrNull { episodesQueries.getEpisodeById(id, ::mapEpisode) }
    }

    override suspend fun getEpisodeByAnimeIdAsFlow(animeId: Long): Flow<List<Episode>> {
        return handler.subscribeToList {
            episodesQueries.getEpisodesByAnimeId(
                animeId,
                ::mapEpisode,
            )
        }
    }

    override suspend fun getEpisodeByUrlAndAnimeId(url: String, animeId: Long): Episode? {
        return handler.awaitOneOrNull {
            episodesQueries.getEpisodeByUrlAndAnimeId(
                url,
                animeId,
                ::mapEpisode,
            )
        }
    }
<<<<<<< HEAD

    @Suppress("LongParameterList")
    private fun mapEpisode(
        id: Long,
        animeId: Long,
        url: String,
        name: String,
        scanlator: String?,
        seen: Boolean,
        bookmark: Boolean,
        lastSecondSeen: Long,
        totalSeconds: Long,
        episodeNumber: Double,
        sourceOrder: Long,
        dateFetch: Long,
        dateUpload: Long,
        lastModifiedAt: Long,
        version: Long,
        @Suppress("UNUSED_PARAMETER")
        isSyncing: Long,
    ): Episode = Episode(
        id = id,
        animeId = animeId,
        seen = seen,
        bookmark = bookmark,
        lastSecondSeen = lastSecondSeen,
        totalSeconds = totalSeconds,
        dateFetch = dateFetch,
        sourceOrder = sourceOrder,
        url = url,
        name = name,
        dateUpload = dateUpload,
        episodeNumber = episodeNumber,
        scanlator = scanlator,
        lastModifiedAt = lastModifiedAt,
        version = version,
    )
=======
>>>>>>> ca311369
}<|MERGE_RESOLUTION|>--- conflicted
+++ resolved
@@ -117,7 +117,6 @@
             )
         }
     }
-<<<<<<< HEAD
 
     @Suppress("LongParameterList")
     private fun mapEpisode(
@@ -155,6 +154,4 @@
         lastModifiedAt = lastModifiedAt,
         version = version,
     )
-=======
->>>>>>> ca311369
 }