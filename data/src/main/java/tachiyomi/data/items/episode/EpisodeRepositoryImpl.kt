--- conflicted
+++ resolved
@@ -117,8 +117,6 @@
             )
         }
     }
-<<<<<<< HEAD
-=======
 
     @Suppress("LongParameterList")
     private fun mapEpisode(
@@ -156,5 +154,4 @@
         lastModifiedAt = lastModifiedAt,
         version = version,
     )
->>>>>>> 58817c72
 }