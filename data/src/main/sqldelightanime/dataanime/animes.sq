<<<<<<< HEAD
import eu.kanade.tachiyomi.animesource.model.AnimeUpdateStrategy;
import kotlin.Boolean;
import kotlin.String;
=======
import eu.kanade.tachiyomi.model.UpdateStrategy;
>>>>>>> dffbf136
import kotlin.collections.List;
import kotlin.Boolean;
import kotlin.String;

CREATE TABLE animes(
    _id INTEGER NOT NULL PRIMARY KEY,
    source INTEGER NOT NULL,
    url TEXT NOT NULL,
    artist TEXT,
    author TEXT,
    description TEXT,
    genre TEXT AS List<String>,
    title TEXT NOT NULL,
    status INTEGER NOT NULL,
    thumbnail_url TEXT,
    favorite INTEGER AS Boolean NOT NULL,
    last_update INTEGER,
    next_update INTEGER,
    initialized INTEGER AS Boolean NOT NULL,
    viewer INTEGER NOT NULL,
    episode_flags INTEGER NOT NULL,
    cover_last_modified INTEGER NOT NULL,
    date_added INTEGER NOT NULL,
<<<<<<< HEAD
    update_strategy INTEGER AS AnimeUpdateStrategy NOT NULL DEFAULT 0,
=======
    update_strategy INTEGER AS UpdateStrategy NOT NULL DEFAULT 0,
>>>>>>> dffbf136
    calculate_interval INTEGER DEFAULT 0 NOT NULL,
    last_modified_at INTEGER NOT NULL DEFAULT 0,
    favorite_modified_at INTEGER
);

CREATE INDEX animelib_favorite_index ON animes(favorite) WHERE favorite = 1;
CREATE INDEX animes_url_index ON animes(url);

CREATE TRIGGER update_last_favorite_at_animes
AFTER UPDATE OF favorite ON animes
BEGIN
  UPDATE animes
  SET favorite_modified_at = strftime('%s', 'now')
  WHERE _id = new._id;
END;

CREATE TRIGGER update_last_modified_at_animes
AFTER UPDATE ON animes
FOR EACH ROW
BEGIN
  UPDATE animes
  SET last_modified_at = strftime('%s', 'now')
  WHERE _id = new._id;
END;

getAnimeById:
SELECT *
FROM animes
WHERE _id = :id;

-- TODO: this should ideally never really have more than 1 result
getAnimeByUrlAndSource:
SELECT *
FROM animes
WHERE url = :url AND source = :source
LIMIT 1;

getFavorites:
SELECT *
FROM animes
WHERE favorite = 1;

getAllAnime:
SELECT *
FROM animes;

getAnimesWithFavoriteTimestamp:
SELECT *
FROM animes
WHERE favorite_modified_at IS NOT NULL;

getAnimeSourceIdWithFavoriteCount:
SELECT
source,
count(*)
FROM animes
WHERE favorite = 1
GROUP BY source;

getFavoriteBySourceId:
SELECT *
FROM animes
WHERE favorite = 1
AND source = :sourceId;

getDuplicateLibraryAnime:
SELECT *
FROM animes
WHERE favorite = 1
AND LOWER(title) = :title
AND _id != :id;

resetViewerFlags:
UPDATE animes
SET viewer = 0;

getSourceIdsWithNonLibraryAnime:
SELECT source, COUNT(*) AS anime_count
FROM animes
WHERE favorite = 0
GROUP BY source;

deleteAnimesNotInLibraryBySourceIds:
DELETE FROM animes
WHERE favorite = 0 AND source IN :sourceIds;

insert:
INSERT INTO animes(source, url, artist, author, description, genre, title, status, thumbnail_url, favorite, last_update, next_update, initialized, viewer, episode_flags, cover_last_modified, date_added, update_strategy, calculate_interval, last_modified_at)
VALUES (:source, :url, :artist, :author, :description, :genre, :title, :status, :thumbnailUrl, :favorite, :lastUpdate, :nextUpdate, :initialized, :viewerFlags, :episodeFlags, :coverLastModified, :dateAdded, :updateStrategy, :calculateInterval, strftime('%s', 'now'));

update:
UPDATE animes SET
    source = coalesce(:source, source),
    url = coalesce(:url, url),
    artist = coalesce(:artist, artist),
    author = coalesce(:author, author),
    description = coalesce(:description, description),
    genre = coalesce(:genre, genre),
    title = coalesce(:title, title),
    status = coalesce(:status, status),
    thumbnail_url = coalesce(:thumbnailUrl, thumbnail_url),
    favorite = coalesce(:favorite, favorite),
    last_update = coalesce(:lastUpdate, last_update),
    next_update = coalesce(:nextUpdate, next_update),
    initialized = coalesce(:initialized, initialized),
    viewer = coalesce(:viewer, viewer),
    episode_flags = coalesce(:episodeFlags, episode_flags),
    cover_last_modified = coalesce(:coverLastModified, cover_last_modified),
    date_added = coalesce(:dateAdded, date_added),
    update_strategy = coalesce(:updateStrategy, update_strategy),
    calculate_interval = coalesce(:calculateInterval, calculate_interval)
WHERE _id = :animeId;

selectLastInsertedRowId:
SELECT last_insert_rowid();<|MERGE_RESOLUTION|>--- conflicted
+++ resolved
@@ -1,13 +1,7 @@
-<<<<<<< HEAD
 import eu.kanade.tachiyomi.animesource.model.AnimeUpdateStrategy;
 import kotlin.Boolean;
 import kotlin.String;
-=======
-import eu.kanade.tachiyomi.model.UpdateStrategy;
->>>>>>> dffbf136
 import kotlin.collections.List;
-import kotlin.Boolean;
-import kotlin.String;
 
 CREATE TABLE animes(
     _id INTEGER NOT NULL PRIMARY KEY,
@@ -28,11 +22,7 @@
     episode_flags INTEGER NOT NULL,
     cover_last_modified INTEGER NOT NULL,
     date_added INTEGER NOT NULL,
-<<<<<<< HEAD
     update_strategy INTEGER AS AnimeUpdateStrategy NOT NULL DEFAULT 0,
-=======
-    update_strategy INTEGER AS UpdateStrategy NOT NULL DEFAULT 0,
->>>>>>> dffbf136
     calculate_interval INTEGER DEFAULT 0 NOT NULL,
     last_modified_at INTEGER NOT NULL DEFAULT 0,
     favorite_modified_at INTEGER
