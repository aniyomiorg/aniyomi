--- conflicted
+++ resolved
@@ -23,11 +23,7 @@
 
     sourceSets {
         named("main") {
-<<<<<<< HEAD
-            res.srcDirs("src/commonMain/resources", "src/aniyomiMain/resources")
-=======
             res.srcDir("src/commonMain/resources")
->>>>>>> bae79508
         }
     }
 
