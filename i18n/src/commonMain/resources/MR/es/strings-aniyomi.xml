--- conflicted
+++ resolved
@@ -15,10 +15,6 @@
     <string name="pref_bottom_nav_no_history">Mover historial a la pestaña Más</string>
     <string name="pref_bottom_nav_no_updates">Mover las actualizaciones a la pestaña Más</string>
     <string name="pref_bottom_nav_no_manga">Desplazar Manga a la pestaña Más</string>
-<<<<<<< HEAD
-=======
-    <string name="unlock_app">Desbloquear Animetail</string>
->>>>>>> 1c35a831
     <string name="action_filter_unseen">Sin ver</string>
     <string name="action_sort_total_episodes">Episodios totales</string>
     <string name="action_sort_last_seen">Ultimo visto</string>
