--- conflicted
+++ resolved
@@ -1,10 +1,6 @@
 <?xml version="1.0" encoding="utf-8"?>
 <resources>
     <string name="manga_categories">Kategorijas</string>
-<<<<<<< HEAD
-    <string name="unlock_app">Atslēgt Kuukijomi</string>
-=======
->>>>>>> 4697f5b9
     <string name="action_sort_last_manga_update">Pēdējā atjauninājuma pārbaude</string>
     <string name="action_show_manga">Rādīt ierakstu</string>
     <string name="action_display_local_badge_manga">Lokālais avots</string>
