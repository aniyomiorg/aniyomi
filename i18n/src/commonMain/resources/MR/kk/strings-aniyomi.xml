<?xml version="1.0" encoding="utf-8"?>
<resources>
    <string name="manga_categories">Санаттар</string>
<<<<<<< HEAD
    <string name="unlock_app">Kuukiyomi-ді бұғаттан босату</string>
=======
>>>>>>> 4697f5b9
    <string name="action_sort_last_manga_update">Соңғы жаңартуды тексеру</string>
    <string name="action_show_manga">Жазбаны көрсету</string>
    <string name="action_display_local_badge_manga">Локалды дереккөз</string>
    <string name="pref_update_only_completely_read">Оқылмаған тарау(лар)мен</string>
    <string name="pref_library_update_show_tab_badge">Жаңартулар белгішесінде оқылмағандар санын көрсету</string>
    <string name="default_manga_category">Әдепкі санат</string>
    <string name="pref_manga_library_update_categories_details">Шығарылған санаттардағы жазбалар енгізілген санаттарда болса да жаңартылмайды.</string>
    <string name="untrusted_extension_message">Бұл кеңейту сенімсіз сертификатпен қол қойылған және іске қосылмаған.
\n
\nЗиянды кеңейту Tachiyomi-де сақталған кез келген кіру тіркелгі деректерін оқуы немесе еркін кодты орындауы мүмкін.
\n
\nОсы сертификатқа сену арқылы сіз осы қауіп-қатерді қабылдайсыз.</string>
    <string name="pref_category_delete_chapters">Тарауларды жою</string>
    <string name="pref_remove_after_marked_as_read">Қолмен оқылған деп белгіленгеннен кейін</string>
    <string name="pref_remove_after_read">Оқығаннан кейін автоматты түрде жою</string>
    <string name="pref_remove_bookmarked_chapters">Бетбелгіленген тарауларды жоюға рұқсат беру</string>
    <string name="pref_remove_exclude_categories_manga">Саналмайтын санаттар</string>
    <string name="pref_auto_update_manga_sync">Оқығаннан кейін прогрессті жаңарту</string>
    <string name="pref_clear_chapter_cache">Тарау кешің тазалау</string>
    <string name="pref_auto_clear_chapter_cache">Қолданба жабылғанда тараулар кешің тазалау</string>
    <string name="pref_clear_manga_database">Дерекқорды тазалау</string>
    <string name="pref_clear_manga_database_summary">Кітапханада жоқ жазбалардың тарихын жою</string>
    <string name="clear_database_confirmation">Сенімдісіз бе? Кітапханадағы емес жазбалардың оқылған тараулары мен прогрессі жоғалады</string>
    <string name="pref_incognito_mode_summary">Оқу тарихын тоқтатады</string>
    <string name="manga_from_library">Кітапханадан</string>
    <string name="snack_add_to_manga_library">Кітапханаға қосайық па?</string>
    <string name="also_set_chapter_settings_for_library">Сонымен қоса кітапханадағы жазбаларға қолдану</string>
    <string name="dialog_with_checkbox_reset">Бұл жазба үшін түгел тарауларды қалпына келтіру</string>
    <string name="download_insufficient_space">Жадыда орын аз болғандықтан тараулар жүктелмеді</string>
    <string name="download_queue_size_warning">Ескерту: Көп жүктеулер саны дереккөздер жұмысын баяулата алады және/немесе Tachiyomi бұғатталына алады. Толығырақ оқу үшін басыңыз.</string>
    <string name="information_webview_required">Tachiyomi-ны қолдану үшін WebView керек</string>
</resources><|MERGE_RESOLUTION|>--- conflicted
+++ resolved
@@ -1,10 +1,6 @@
 <?xml version="1.0" encoding="utf-8"?>
 <resources>
     <string name="manga_categories">Санаттар</string>
-<<<<<<< HEAD
-    <string name="unlock_app">Kuukiyomi-ді бұғаттан босату</string>
-=======
->>>>>>> 4697f5b9
     <string name="action_sort_last_manga_update">Соңғы жаңартуды тексеру</string>
     <string name="action_show_manga">Жазбаны көрсету</string>
     <string name="action_display_local_badge_manga">Локалды дереккөз</string>
