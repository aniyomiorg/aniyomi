--- conflicted
+++ resolved
@@ -1,10 +1,6 @@
 <?xml version="1.0" encoding="utf-8"?>
 <resources>
     <string name="manga_categories">Kategoriak</string>
-<<<<<<< HEAD
-    <string name="unlock_app">Desblokeatu Kuukiyomi</string>
-=======
->>>>>>> 4697f5b9
     <string name="action_show_manga">Manga erakutsi</string>
     <string name="action_display_local_badge_manga">Manga lokala</string>
     <string name="pref_update_only_completely_read">Irakurri gabeko kapituluak ditu</string>
