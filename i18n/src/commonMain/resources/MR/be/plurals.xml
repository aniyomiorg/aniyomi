--- conflicted
+++ resolved
@@ -12,8 +12,6 @@
         <item quantity="many">Пасля %1$s хвілін</item>
         <item quantity="other">Пасля %1$s хвілін</item>
     </plurals>
-<<<<<<< HEAD
-=======
     <plurals name="relative_time">
         <item quantity="one">Учора</item>
         <item quantity="few">%1$d дні таму</item>
@@ -26,5 +24,4 @@
         <item quantity="many">Наступныя %d непрачытаных глав</item>
         <item quantity="other">Наступныя %d непрачытаных глав</item>
     </plurals>
->>>>>>> a3ef3604
 </resources>