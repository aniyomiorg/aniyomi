<?xml version="1.0" encoding="utf-8"?>
<resources>
    <string name="manga_categories">Categorías</string>
<<<<<<< HEAD
    <string name="unlock_app">Desbloquea Kuukiyomi</string>
=======
>>>>>>> 4697f5b9
    <string name="default_manga_category">Categoría por defecto</string>
    <string name="untrusted_extension_message">Esta extensión foi firmada non un certificado non confiable e non foi activada
\n
\nUnha extensión maliciosa podería ler calquera credencial de inicio de sesión gardado en Tachiyomi ou executar código arbitrario.
\n
\nConfiando neste certificado aceptas estes riscos.</string>
    <string name="pref_category_delete_chapters">Eliminar capítulos</string>
    <string name="pref_remove_after_marked_as_read">Despois de marcar manualmente como lido</string>
    <string name="pref_remove_after_read">Despois de ler</string>
    <string name="pref_remove_bookmarked_chapters">Eliminar capítulos marcados</string>
</resources><|MERGE_RESOLUTION|>--- conflicted
+++ resolved
@@ -1,10 +1,6 @@
 <?xml version="1.0" encoding="utf-8"?>
 <resources>
     <string name="manga_categories">Categorías</string>
-<<<<<<< HEAD
-    <string name="unlock_app">Desbloquea Kuukiyomi</string>
-=======
->>>>>>> 4697f5b9
     <string name="default_manga_category">Categoría por defecto</string>
     <string name="untrusted_extension_message">Esta extensión foi firmada non un certificado non confiable e non foi activada
 \n
