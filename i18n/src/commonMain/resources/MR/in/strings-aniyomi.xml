--- conflicted
+++ resolved
@@ -15,10 +15,6 @@
     <string name="pref_bottom_nav_no_history">Pindahkan Riwayat ke tab Lainnya</string>
     <string name="pref_bottom_nav_no_updates">Pindahkan Update ke tab Lainnya</string>
     <string name="pref_bottom_nav_no_manga">Pindahkan Manga ke tab Lainnya</string>
-<<<<<<< HEAD
-    <string name="unlock_app">Buka Kuukiyomi</string>
-=======
->>>>>>> 4697f5b9
     <string name="action_filter_unseen">Belum dilihat</string>
     <string name="action_sort_total_episodes">total episode</string>
     <string name="action_sort_last_seen">Terakhir dilihat</string>
