<?xml version="1.0" encoding="utf-8"?>
<resources>
    <string name="manga_categories">Kategóriák</string>
<<<<<<< HEAD
    <string name="unlock_app">Kuukiyomi feloldása</string>
=======
>>>>>>> 4697f5b9
    <string name="action_sort_last_manga_update">Utolsó manga frissítés</string>
    <string name="action_show_manga">Manga mutatása</string>
    <string name="action_display_local_badge_manga">Helyi manga</string>
    <string name="pref_update_only_completely_read">Csak a befejezett fejezeteket()</string>
    <string name="pref_library_update_show_tab_badge">Az olvasatlanok számának megjelnítése a Frissítések ikonon</string>
    <string name="default_manga_category">Alapértelmezett kategória</string>
    <string name="pref_manga_library_update_categories_details">Mangák a tiltott kategóriákban nem lesznek frissítve, még akkor se, ha a kedvelt kategóriákban is vannak.</string>
    <string name="untrusted_extension_message">Ezt a kiterjesztést nem megbízható tanúsítvánnyal írták alá, és nem lett aktiválva.
\n
\nEgy rosszindulatú kiterjesztés elolvashatja a Tachiyomiban tárolt bejelentkezési adatokat, vagy tetszőleges kódot futtathat.
\n
\nAz ebben a tanúsítványban való megbízással, elfogadja ezeket a kockázatokat.</string>
    <string name="pref_category_delete_chapters">Fejezetek törlése</string>
    <string name="pref_remove_after_marked_as_read">Olvasottnak jelölés után</string>
    <string name="pref_remove_after_read">Automatikus törlés olvasás után</string>
    <string name="pref_remove_bookmarked_chapters">Könyvjelzőzött fejezetek törlésének engedélyezése</string>
    <string name="pref_remove_exclude_categories_manga">Tiltott kategóriák</string>
    <string name="pref_auto_update_manga_sync">Olvasás után a fejezetek haladásának frissítése</string>
    <string name="pref_clear_chapter_cache">Fejezet gyorsítótárának törlése</string>
    <string name="pref_auto_clear_chapter_cache">Fejezet gyorsítótár törlése kilépéskor</string>
    <string name="pref_clear_manga_database">Adatbázis törlése</string>
    <string name="pref_clear_manga_database_summary">Nem könyvtári elemek előzményeinek törlése</string>
    <string name="clear_database_confirmation">Biztos benne? Nem könyvtári elemek olvasott fejezetei elvesznek</string>
    <string name="pref_incognito_mode_summary">Olvasási előzmények megállítása</string>
    <string name="manga_from_library">Manga a könyvtárból</string>
    <string name="snack_add_to_manga_library">Manga könyvtárhoz adása?</string>
    <string name="download_error">Hiba</string>
    <string name="download_paused">Szünetel</string>
    <string name="also_set_chapter_settings_for_library">Könyvtárban lévő tartalmakra is</string>
    <string name="dialog_with_checkbox_reset">Mangában lévő összes fejezet visszaállítása</string>
    <string name="download_insufficient_space">Nem lehetett letölteni kevés tárhely miatt</string>
    <string name="download_queue_size_warning">Figyelmeztetés: a tömeges letöltések a források lelassulásához és/vagy a Tachiyomi leállásához vezethetnek. Koppintson további információért.</string>
    <string name="information_webview_required">A Tachiyomi működéséhez WebView szükséges</string>
    <string name="download_notifier_download_paused_chapters">Letöltés szüneteltetve</string>
    <string name="channel_new_chapters_episodes">Fejezetfrissítések</string>
</resources><|MERGE_RESOLUTION|>--- conflicted
+++ resolved
@@ -1,10 +1,6 @@
 <?xml version="1.0" encoding="utf-8"?>
 <resources>
     <string name="manga_categories">Kategóriák</string>
-<<<<<<< HEAD
-    <string name="unlock_app">Kuukiyomi feloldása</string>
-=======
->>>>>>> 4697f5b9
     <string name="action_sort_last_manga_update">Utolsó manga frissítés</string>
     <string name="action_show_manga">Manga mutatása</string>
     <string name="action_display_local_badge_manga">Helyi manga</string>
