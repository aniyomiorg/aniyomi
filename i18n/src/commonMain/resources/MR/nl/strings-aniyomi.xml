<?xml version="1.0" encoding="utf-8"?>
<resources>
    <string name="manga_categories">Categorieën</string>
<<<<<<< HEAD
    <string name="unlock_app">Ontgrendel Kuukiyomi</string>
=======
>>>>>>> 4697f5b9
    <string name="action_sort_last_manga_update">Laatst gecontroleerd op updates</string>
    <string name="action_show_manga">Laat manga zien</string>
    <string name="action_display_local_badge_manga">Lokale manga</string>
    <string name="pref_update_only_completely_read">Heeft ongelezen hoofdstukken</string>
    <string name="pref_library_update_show_tab_badge">Geef ongelezen aantal weer op het Update icoon</string>
    <string name="default_manga_category">Standaard categorie</string>
    <string name="pref_manga_library_update_categories_details">Manga in uitgesloten categorieën worden niet bijgewerkt, zelfs niet als ze onder opgenomen categorieën vallen.</string>
    <string name="untrusted_extension_message">Deze extensie is door een niet vertrouwd certificaat ondertekend en is niet geactiveerd.
\n
\nEen kwaadaardige extensie zou alle log-in gegevens kunnen uitlezen in Tachiyomi of arbitraire code uit kunnen voeren.
\n
\nDoor dit certificaat te vertrouwen accepteer je deze risico\'s.</string>
    <string name="pref_category_delete_chapters">Hoofdstukken verwijderen</string>
    <string name="pref_remove_after_marked_as_read">Nadat ze handmatig gemarkeerd zijn als gelezen</string>
    <string name="pref_remove_after_read">Automatisch verwijderen na het lezen</string>
    <string name="pref_remove_bookmarked_chapters">Verwijderen van hoofdstukken met bladwijzers toestaan</string>
    <string name="pref_remove_exclude_categories_manga">Uitgesloten categoriën</string>
    <string name="pref_auto_update_manga_sync">Voortgang bijwerken na lezen</string>
    <string name="pref_clear_chapter_cache">Leeg hoofdstukkencache</string>
    <string name="pref_auto_clear_chapter_cache">Hoofdstuk cache leegmaken na het sluiten van de app</string>
    <string name="pref_clear_manga_database">Database leegmaken</string>
    <string name="pref_clear_manga_database_summary">Verwijder geschiedenis voor manga die niet in je bibliotheek zijn opgeslagen</string>
    <string name="clear_database_confirmation">Weet je het zeker? Gelezen hoofdstukken en voortgang voor manga die niet in de bibliotheek zitten zullen verloren gaan</string>
    <string name="pref_incognito_mode_summary">Pauzeert leesgeschiedenis</string>
    <string name="manga_from_library">Manga uit de bibliotheek</string>
    <string name="snack_add_to_manga_library">Manga toevoegen aan bibliotheek?</string>
    <string name="download_error">Fout</string>
    <string name="download_paused">Gepauzeerd</string>
    <string name="also_set_chapter_settings_for_library">Ook toepassen op alle manga in mijn bibliotheek</string>
    <string name="dialog_with_checkbox_reset">Stel alle hoofdstukken voor dit item opnieuw in</string>
    <string name="download_insufficient_space">Kon hoofdstukken niet downloaden omdat er te weinig opslagruimte is</string>
    <string name="download_queue_size_warning">Waarschuwing: grote bulk downloads kunnen leiden tot trager werkende bronnen en/of Tachiyomi blokkeren</string>
    <string name="information_webview_required">WebView is vereist voor Tachiyomi</string>
    <string name="download_notifier_download_paused_chapters">Download gepauzeerd</string>
    <string name="channel_new_chapters_episodes">Hoofdstukupdates</string>
</resources><|MERGE_RESOLUTION|>--- conflicted
+++ resolved
@@ -1,10 +1,6 @@
 <?xml version="1.0" encoding="utf-8"?>
 <resources>
     <string name="manga_categories">Categorieën</string>
-<<<<<<< HEAD
-    <string name="unlock_app">Ontgrendel Kuukiyomi</string>
-=======
->>>>>>> 4697f5b9
     <string name="action_sort_last_manga_update">Laatst gecontroleerd op updates</string>
     <string name="action_show_manga">Laat manga zien</string>
     <string name="action_display_local_badge_manga">Lokale manga</string>
