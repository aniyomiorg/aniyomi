<?xml version="1.0" encoding="utf-8"?>
<resources>
    <string name="manga_categories">კატეგორიები</string>
<<<<<<< HEAD
    <string name="unlock_app">Kuukiyomi-ს განბლოკვა</string>
=======
>>>>>>> 4697f5b9
    <string name="default_manga_category">ნაგულისხმევი კატეგორია</string>
    <string name="untrusted_extension_message">ეს დამატება ხელმოწერილია უცნობი სერთიფიკატის მიერ და არ არის აქტივირებული.
\n
\nმავნე დამატებას შეუძლია წაიკითხოს შესვლის მონაცემები შენახული ამ აპლიკაციაში ან გაუშვას თავისი კოდი.
\n
\nამ სერტიფიკატის ნდობით თქვენ თქვენს თავზე იღებთ რისკებს და პასუხისმგებლობას.</string>
    <string name="pref_category_delete_chapters">თავების წაშლა</string>
    <string name="pref_remove_after_marked_as_read">წაშალე წაკითხულად მონიშვნის შემდეგ</string>
    <string name="pref_remove_after_read">წაკკითხვის შემდეგ წაშალე</string>
    <string name="pref_remove_bookmarked_chapters">მონიშნული თავების წაშლა</string>
    <string name="pref_auto_update_manga_sync">განაახლე თავის პროგრესი წაკითხვის შემდეგ</string>
    <string name="pref_clear_chapter_cache">თავის ქეშის გასუფთავება</string>
    <string name="pref_clear_manga_database">მონაცემთა ბაზის გასუფთავება</string>
    <string name="pref_clear_manga_database_summary">ბიბლიოთეკაში შეუნახავი მანგების ისტორიის წაშლა</string>
    <string name="clear_database_confirmation">დარწმუნებული ბრძანდებით? წაკითხული თავები და ბიბლიოთეკაში არ არსებული ჩანაწერების პროგრესი დაიკარგება</string>
    <string name="snack_add_to_manga_library">დავამატო მანგა ბიბლიოთეკაში?</string>
    <string name="download_error">შეცდომა</string>
    <string name="download_paused">დაპაუზებულია</string>
    <string name="dialog_with_checkbox_reset">ამ ჩანაწერის ყველა თავის თავიდან წაკითხვა</string>
    <string name="download_insufficient_space">შეუძლებელია თავების გადმოწერა დისკზე ადგილის უკმარისობის გამო</string>
    <string name="information_webview_required">WebView არის აუცილებელი Tachiyomi-ს სამუშაოდ</string>
    <string name="download_notifier_download_paused_chapters">გადმოწერა დაპაუზებულია</string>
    <string name="channel_new_chapters_episodes">თავების განახლებები</string>
</resources><|MERGE_RESOLUTION|>--- conflicted
+++ resolved
@@ -1,10 +1,6 @@
 <?xml version="1.0" encoding="utf-8"?>
 <resources>
     <string name="manga_categories">კატეგორიები</string>
-<<<<<<< HEAD
-    <string name="unlock_app">Kuukiyomi-ს განბლოკვა</string>
-=======
->>>>>>> 4697f5b9
     <string name="default_manga_category">ნაგულისხმევი კატეგორია</string>
     <string name="untrusted_extension_message">ეს დამატება ხელმოწერილია უცნობი სერთიფიკატის მიერ და არ არის აქტივირებული.
 \n
