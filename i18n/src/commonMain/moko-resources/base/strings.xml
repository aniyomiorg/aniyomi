--- conflicted
+++ resolved
@@ -19,12 +19,8 @@
     <string name="delete_downloaded">Delete downloaded</string>
     <string name="history">History</string>
     <string name="scanlator">Scanlator</string>
-<<<<<<< HEAD
-    <string name="filler">Filler</string>
-=======
 
     <!-- Screen titles -->
->>>>>>> 4100e9de
     <string name="label_more">More</string>
     <string name="label_settings">Settings</string>
     <string name="label_download_queue">Download queue</string>
@@ -58,7 +54,6 @@
     <string name="action_filter">Filter</string>
     <string name="action_set_interval">Set interval</string>
     <string name="action_filter_bookmarked">Bookmarked</string>
-    <string name="action_filter_fillermarked">Fillermarked</string>
     <string name="action_filter_tracked">Tracked</string>
     <string name="action_filter_unread">Unread</string>
     <string name="action_filter_interval_custom">Customized update frequency</string>
@@ -103,7 +98,6 @@
     <string name="delete_category_confirmation">Do you wish to delete the category \"%s\"?</string>
     <string name="delete_category">Delete category</string>
     <string name="action_edit_cover">Edit cover</string>
-    <string name="action_edit_background">Edit background</string>
     <string name="action_view_chapters">View chapters</string>
     <string name="action_pause">Pause</string>
     <string name="action_previous_chapter">Previous chapter</string>
@@ -745,14 +739,10 @@
     <string name="manga_download">Download</string>
     <string name="download_unread">Unread</string>
     <string name="custom_cover">Custom cover</string>
-    <string name="custom_background">Custom background</string>
     <string name="manga_cover">Cover</string>
     <string name="cover_saved">Cover saved</string>
     <string name="error_saving_cover">Error saving cover</string>
     <string name="error_sharing_cover">Error sharing cover</string>
-    <string name="background_saved">Background saved</string>
-    <string name="error_saving_background">Error saving background</string>
-    <string name="error_sharing_background">Error sharing background</string>
     <string name="confirm_delete_chapters">Are you sure you want to delete the selected chapters?</string>
     <string name="chapter_settings">Chapter settings</string>
     <string name="confirm_set_chapter_settings">Are you sure you want to save these settings as default?</string>
@@ -820,10 +810,6 @@
     <string name="custom_filter">Custom filter</string>
     <string name="set_as_cover">Set as cover</string>
     <string name="cover_updated">Cover updated</string>
-    <string name="set_as_background">Set as background</string>
-    <string name="set_as_thumbnail">Set as thumbnail</string>
-    <string name="background_updated">Background updated</string>
-    <string name="thumbnail_updated">Thumbnail updated</string>
     <string name="share_page_info">%1$s: %2$s, page %3$d</string>
     <string name="chapter_progress">Page: %1$d</string>
     <string name="no_next_chapter">Next chapter not found</string>
@@ -916,7 +902,6 @@
     <string name="notification_update_error">%1$d update(s) failed</string>
     <string name="learn_more">Tap to learn more</string>
     <string name="notification_cover_update_failed">Failed to update cover</string>
-    <string name="notification_background_update_failed">Failed to update background</string>
     <string name="notification_first_add_to_library">Please add the entry to your library before doing this</string>
     <string name="library_errors_help">For help on how to fix library update errors, see %1$s</string>
     <string name="skipped_reason_completed">Skipped because series is complete</string>
@@ -998,219 +983,4 @@
     <string name="exception_http">HTTP %d, check website in WebView</string>
     <string name="exception_offline">No Internet connection</string>
     <string name="exception_unknown_host">Couldn\'t reach %s</string>
-<<<<<<< HEAD
-    <string name="action_hide">Hide</string>
-    <string name="label_all">All</string>
-    <string name="label_category">Category</string>
-    <string name="manga_categories">Manga Categories</string>
-    <string name="general_categories">Categories</string>
-    <string name="anime_categories">Anime Categories</string>
-    <string name="entries">Library entries</string>
-    <string name="chapters_episodes">Chapters and episodes</string>
-    <string name="episodes">Episodes</string>
-    <string name="backup_settings_warning">Warning: Backing up settings will store your track passwords as well, do not share this backup file!</string>
-    <string name="label_manga_library">Manga</string>
-    <string name="label_anime_library">Anime</string>
-    <string name="label_anime">Anime</string>
-    <string name="label_manga">Manga</string>
-    <string name="label_recent_anime_updates">Anime Updates</string>
-    <string name="label_manga_sources">Manga Sources</string>
-    <string name="label_anime_sources">Anime Sources</string>
-    <string name="label_watched_duration">Watched duration</string>
-    <string name="label_watched_episodes">Watched</string>
-    <string name="pref_start_screen">Start Screen</string>
-    <string name="pref_library_manga_columns">Manga items per row</string>
-    <string name="pref_library_anime_columns">Anime items per row</string>
-    <string name="pref_bottom_nav_no_history">Move History to the More tab</string>
-    <string name="pref_bottom_nav_no_updates">Move Updates to the More tab</string>
-    <string name="pref_bottom_nav_no_manga">Move Manga to the More tab</string>
-    <string name="pref_bottom_nav_no_browse">Move Browse to the More tab</string>
-    <string name="unlock_app_title">Unlock Aniyomi</string>
-    <string name="action_filter_unseen">Unseen</string>
-    <string name="action_global_manga_search">Global Manga Search</string>
-    <string name="action_global_anime_search">Global Anime Search</string>
-    <string name="action_sort_total_episodes">Total episodes</string>
-    <string name="action_sort_last_seen">Last seen</string>
-    <string name="action_sort_last_checked">Last checked</string>
-    <string name="action_sort_latest_episode">Latest episode</string>
-    <string name="action_sort_last_manga_update">Last manga update</string>
-    <string name="action_sort_last_anime_update">Last anime update</string>
-    <string name="action_sort_unseen_count">Unseen count</string>
-    <string name="action_sort_episode_fetch_date">Episode fetch date</string>
-    <string name="action_mark_as_seen">Mark as watched</string>
-    <string name="action_mark_as_unseen">Mark as unwatched</string>
-    <string name="action_mark_previous_as_seen">Mark previous as seen</string>
-    <string name="action_play_internally">Play internally</string>
-    <string name="action_play_externally">Play externally</string>
-    <string name="action_download_unread">Download unread chapters</string>
-    <string name="action_download_unseen">Download unseen episodes</string>
-    <string name="action_bookmark_episode">Bookmark episode</string>
-    <string name="action_remove_bookmark_episode">Unbookmark episode</string>
-    <string name="action_fillermark_episode">Fillermark episode</string>
-    <string name="action_remove_fillermark_episode">Unfillermark episode</string>
-    <string name="action_edit_anime_categories">Edit anime categories</string>
-    <string name="action_edit_manga_categories">Edit manga categories</string>
-    <string name="action_view_episodes">View episodes</string>
-    <string name="action_previous_episode">Previous episode</string>
-    <string name="action_play">Play</string>
-    <string name="action_next_episode">Next episode</string>
-    <string name="action_screen_fit">Screen fit mode</string>
-    <string name="action_show_manga">Show manga</string>
-    <string name="action_show_anime">Show anime</string>
-    <string name="action_display_download_badge_anime">Downloaded episodes</string>
-    <string name="action_display_local_badge_manga">Local manga</string>
-    <string name="action_display_local_badge_anime">Local anime</string>
-    <string name="pref_search_pinned_manga_sources_only">Only search pinned manga sources in global search</string>
-    <string name="pref_search_pinned_anime_sources_only">Only search pinned anime sources in global search</string>
-    <string name="pref_hide_in_manga_library_items">Hide manga entries already in library</string>
-    <string name="pref_hide_in_anime_library_items">Hide anime entries already in library</string>
-    <string name="action_display_show_continue_reading_button">Continue watching/reading button</string>
-    <string name="action_order_by_episode_number">By episode number</string>
-    <string name="action_start_download_externally">Use external downloader</string>
-    <string name="action_start_download_internally">Use internal downloader</string>
-    <string name="pref_bottom_nav_style">Bottom navigation style</string>
-    <string name="pref_default_home_tab_library">Set start screen to Manga Tab</string>
-    <string name="pref_update_only_completely_read">Skip entries with unseen episode(s)/unread chapter(s)</string>
-    <string name="pref_library_update_show_tab_badge">Show unseen/unread count on Updates icon</string>
-    <string name="default_manga_category">Default manga category</string>
-    <string name="default_anime_category">Default anime category</string>
-    <string name="pref_manga_library_update_categories_details">Manga in excluded categories will not be updated even if they are also in included categories.</string>
-    <string name="pref_anime_library_update_categories_details">Anime in excluded categories will not be updated even if they are also in included categories.</string>
-    <string name="unofficial_extension_message_aniyomi">This extension is not from the official list.</string>
-    <string name="unofficial_anime_extension_message">This extension is not from the official list.</string>
-    <string name="episode_download_progress">%1$d%%</string>
-    <string name="pref_category_delete_chapters">Delete chapters/episodes</string>
-    <string name="pref_remove_after_marked_as_read">After manually marked as read/watched</string>
-    <string name="pref_remove_after_read">After reading/watching automatically delete</string>
-    <string name="pref_remove_bookmarked_chapters">Allow deleting bookmarked chapters/episodes</string>
-    <string name="pref_download_fillermarked_items">Allow downloading of fillermarked episodes</string>
-    <string name="pref_remove_exclude_categories_manga">Excluded manga categories</string>
-    <string name="pref_remove_exclude_categories_anime">Excluded anime categories</string>
-    <string name="pref_category_external_downloader">External downloader</string>
-    <string name="pref_use_external_downloader">Always use external downloader for anime</string>
-    <string name="pref_external_downloader_selection">Downloader app preference</string>
-    <string name="pref_download_new_episodes">Download new episodes</string>
-    <string name="pref_download_new_unseen_episodes_only">Skip downloading duplicate seen episodes</string>
-    <string name="auto_download_while_watching">Auto download while watching</string>
-    <string name="download_ahead_info_anime">Only works on entries in library and if the current episode plus the next one are already downloaded</string>
-    <string name="pref_auto_update_manga_sync">Update progress after reading/watching</string>
-    <string name="pref_auto_update_manga_on_mark_read">Update progress when marked as read/watched</string>
-    <string name="pref_track_on_add_library">Open track menu on adding to library</string>
-    <string name="pref_show_next_episode_airing_time">Show next episode\'s airing time </string>
-    <string name="pref_backup_flags_summary">What information to include in the backup file</string>
-    <string name="pref_clear_chapter_cache">Clear chapter and episode cache</string>
-    <string name="pref_anime_storage_usage">Anime Storage usage</string>
-    <string name="pref_manga_storage_usage">Manga Storage usage</string>
-    <string name="used_cache_both">Used by anime: %1$s, used by manga: %2$s</string>
-    <string name="pref_auto_clear_chapter_cache">Clear episode/chapter cache on app launch</string>
-    <string name="pref_clear_manga_database">Clear Manga database</string>
-    <string name="pref_clear_anime_database">Clear Anime database</string>
-    <string name="pref_clear_manga_database_summary">Delete history for manga that are not saved in your library</string>
-    <string name="pref_clear_anime_database_summary">Delete history for anime that are not saved in your library</string>
-    <string name="clear_database_confirmation">Are you sure? Completed episodes and chapters and progress of non-library entries will be lost</string>
-    <string name="pref_incognito_mode_summary">Pauses your history</string>
-    <string name="manga_from_library">Manga from library</string>
-    <string name="anime_from_library">Anime from library</string>
-    <string name="downloaded_episodes">Downloaded episodes</string>
-    <string name="local_manga_source">Local manga source</string>
-    <string name="local_anime_source">Local anime source</string>
-    <string name="episode_not_found">Episode not found</string>
-    <string name="local_invalid_episode_format">Invalid episode format</string>
-    <string name="unknown_studio">Unknown studio</string>
-    <string name="delete_confirmation">Are you sure you wish to delete \"%s\"?</string>
-    <string name="delete_downloads_for_anime">Delete downloaded episodes?</string>
-    <string name="snack_add_to_manga_library">Add manga to library?</string>
-    <string name="snack_add_to_anime_library">Add anime to library?</string>
-    <string name="display_mode_episode">Episode %1$s</string>
-    <string name="episode_downloading_progress">Downloading (%d%%)</string>
-    <string name="download_error">Error</string>
-    <string name="download_paused">Paused</string>
-    <string name="show_episode_number">Episode number</string>
-    <string name="show_episode_previews">Episode thumbnails</string>
-    <string name="show_episode_summaries">Episode summaries</string>
-    <string name="sort_by_episode_number">By episode number</string>
-    <string name="download_unseen">Unseen</string>
-    <string name="confirm_delete_episodes">Are you sure you want to delete the selected episodes?</string>
-    <string name="also_set_chapter_settings_for_library">Also apply to all manga in my library</string>
-    <string name="also_set_episode_settings_for_library">Also apply to all anime in my library</string>
-    <string name="no_episodes_error">No episodes found</string>
-    <string name="watching">Watching</string>
-    <string name="currently_reading">Currently reading</string>
-    <string name="currently_watching">Currently watching</string>
-    <string name="plan_to_watch">Plan to watch</string>
-    <string name="not_interesting">Not interesting</string>
-    <string name="want_to_read">Want to read</string>
-    <string name="want_to_watch">Want to watch</string>
-    <string name="repeating_anime">Rewatching</string>
-    <string name="dialog_with_checkbox_remove_description_anime">This will remove the watch date of this episode. Are you sure?</string>
-    <string name="dialog_with_checkbox_reset_anime">Reset all episodes for this anime</string>
-    <string name="dialog_with_checkbox_reset">Reset all chapters for this manga</string>
-    <string name="share_screenshot_info">%1$s: %2$s, %3$s</string>
-    <string name="episode_progress">%1$s/%2$s</string>
-    <string name="episode_progress_no_total">%1$s</string>
-    <string name="recent_anime_time">Ep. %1$s - %2$s</string>
-    <string name="download_insufficient_space">Couldn\'t download due to low storage space</string>
-    <string name="download_queue_size_warning">Warning: large bulk downloads may lead to sources becoming slower and/or blocking Aniyomi. Tap to learn more.</string>
-    <string name="video_list_empty_error">No video found</string>
-    <string name="notification_new_episodes">New episodes found</string>
-    <string name="information_no_recent_anime">Nothing watched recently</string>
-    <string name="information_webview_required">WebView is required for the app to function</string>
-    <string name="episode_settings_updated">Updated default episode settings</string>
-    <string name="download_notifier_download_paused_chapters">Chapter download paused</string>
-    <string name="download_notifier_download_paused_episodes">Episode download paused</string>
-    <string name="channel_new_chapters_episodes">Chapter/Episode updates</string>
-    <string name="pref_invalidate_download_cache_summary">Force app to recheck downloaded chapters and episodes</string>
-    <string name="label_storage">Storage</string>
-    <string name="label_history">Manga</string>
-    <string name="label_anime_history">Anime</string>
-    <string name="label_updates">Manga</string>
-    <string name="label_anime_updates">Anime</string>
-    <string name="action_change_intro_length">Change intro length</string>
-    <string name="notification_episodes_single">Episode %1$s</string>
-    <string name="notification_episodes_single_and_more">Episode %1$s and %2$d more</string>
-    <string name="notification_episodes_multiple">Episodes %1$s</string>
-    <string name="episode_settings">Episode settings</string>
-    <string name="pref_backup_flags">Backup options</string>
-    <string name="label_manga_extensions">Manga Extensions</string>
-    <string name="label_anime_extensions">Anime Extensions</string>
-    <string name="label_migration_manga">Migrate Manga</string>
-    <string name="label_migration_anime">Migrate Anime</string>
-    <string name="settings">Settings</string>
-    <string name="copied_video_link_to_clipboard">Copied video quality link to clipboard</string>
-    <string name="choose_video_quality">Choose video quality:</string>
-    <string name="extension_settings">Extension settings</string>
-    <string name="theme_cottoncandy">Cotton Candy</string>
-    <string name="theme_mocha">Mocha</string>
-    <string name="pref_episode_swipe">Episode swipe</string>
-    <string name="pref_episode_swipe_end">Swipe to right action</string>
-    <string name="pref_episode_swipe_start">Swipe to left action</string>
-    <string name="pref_category_hide_hidden">Hide hidden categories from categories and storage screen</string>
-    <string name="pref_update_anime_release_grace_period">Expected anime release grace period</string>
-    <string name="data_saver_exclude">Exclude from data saver</string>
-    <string name="data_saver_stop_exclude">Stop excluding from data saver</string>
-    <string name="data_saver">Data Saver</string>
-    <string name="data_saver_summary">Compress images before downloading or loading in reader</string>
-    <string name="data_saver_downloader">Use data saver in the downloader</string>
-    <string name="data_saver_ignore_jpeg">Ignore Jpeg Images</string>
-    <string name="data_saver_ignore_gif">Ignore Gif Animations</string>
-    <string name="data_saver_image_quality">Image Quality</string>
-    <string name="data_saver_image_quality_summary">Higher values mean that a higher percentage of the image quality is saved, but it also means the file size is larger, 80 percent is a good median between file size and image quality</string>
-    <string name="data_saver_image_format">Compress to Jpeg</string>
-    <string name="data_saver_image_format_summary_on">The Jpeg file size is considerably smaller then Webp is(meaning more data is saved), but it makes the images lose more quality as well.\nCurrently compresses to Jpeg</string>
-    <string name="data_saver_image_format_summary_off">The Jpeg file size is considerably smaller then Webp is(meaning more data is saved), but it makes the images lose more quality as well.\nCurrently compresses to Webp</string>
-    <string name="data_saver_color_bw">Convert to Black And White</string>
-    <string name="bandwidth_hero">Bandwidth Hero (requires a Bandwidth Hero Proxy server)</string>
-    <string name="wsrv">wsrv.nl</string>
-    <string name="resmush">resmush.it</string>
-    <string name="bandwidth_data_saver_server">Bandwidth Hero Proxy Server</string>
-    <string name="data_saver_server_summary">Put Bandwidth Hero Proxy server url here</string>
-    <string name="download_slots_info">Will only download concurrently from self-hosted or unmetered sources</string>
-    <string name="unseen">Unseen</string>
-    <string name="label_manga_extension_repos">Manga extension repos</string>
-    <string name="label_anime_extension_repos">Anime extension repos</string>
-    <string name="onboarding_storage_action_create_folder">Create default Aniyomi folder</string>
-    <string name="download_speed_limit">Chapter download speed limit</string>
-    <string name="download_speed_limit_hint">Set to 0 to disable the speed limit.</string>
-=======
->>>>>>> 4100e9de
 </resources>