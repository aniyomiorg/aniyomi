<?xml version="1.0" encoding="utf-8"?>
<resources>
    <plurals name="lock_after_mins">
        <item quantity="one">After %1$s minute</item>
        <item quantity="other">After %1$s minutes</item>
    </plurals>

    <plurals name="relative_time">
        <item quantity="one">Yesterday</item>
        <item quantity="other">%1$d days ago</item>
    </plurals>

    <plurals name="upcoming_relative_time">
        <item quantity="one">Tomorrow</item>
        <item quantity="other">In %1$d days</item>
    </plurals>

    <plurals name="num_categories">
        <item quantity="one">%d category</item>
        <item quantity="other">%d categories</item>
    </plurals>

    <plurals name="next_unread_chapters">
        <item quantity="one">Next unread chapter</item>
        <item quantity="other">Next %d unread chapters</item>
    </plurals>

    <plurals name="restore_completed_message">
        <item quantity="one">Done in %1$s with %2$s error</item>
        <item quantity="other">Done in %1$s with %2$s errors</item>
    </plurals>

    <plurals name="download_queue_summary">
        <item quantity="one">%1$s remaining</item>
        <item quantity="other">%1$s remaining</item>
    </plurals>

    <plurals name="day">
        <item quantity="one">1 day</item>
        <item quantity="other">%d days</item>
    </plurals>

    <plurals name="pref_pages">
        <item quantity="one">1 page</item>
        <item quantity="other">%1$s pages</item>
    </plurals>

    <!-- Manga info -->
    <plurals name="missing_chapters">
        <item quantity="one">Missing %1$s chapter</item>
        <item quantity="other">Missing %1$s chapters</item>
    </plurals>

    <plurals name="manga_num_chapters">
        <item quantity="one">%1$s chapter</item>
        <item quantity="other">%1$s chapters</item>
    </plurals>

    <plurals name="download_amount">
        <item quantity="one">Next chapter</item>
        <item quantity="other">Next %d chapters</item>
    </plurals>

    <plurals name="num_trackers">
        <item quantity="one">%d tracker</item>
        <item quantity="other">%d trackers</item>
    </plurals>

    <plurals name="missing_chapters_warning">
        <item quantity="one">Skipping %d chapter, either the source is missing it or it has been filtered out</item>
        <item quantity="other">Skipping %d chapters, either the source is missing them or they have been filtered out</item>
    </plurals>

    <plurals name="notification_new_chapters_summary">
        <item quantity="one">For %d entry</item>
        <item quantity="other">For %d entries</item>
    </plurals>
    <plurals name="notification_chapters_generic">
        <item quantity="one">%1$d new chapter</item>
        <item quantity="other">%1$d new chapters</item>
    </plurals>

    <plurals name="notification_chapters_multiple_and_more">
        <item quantity="one">Chapters %1$s and 1 more</item>
        <item quantity="other">Chapters %1$s and %2$d more</item>
    </plurals>

    <!--Extension Updates Notifications-->
    <plurals name="update_check_notification_ext_updates">
        <item quantity="one">Extension update available</item>
        <item quantity="other">%d extension updates available</item>
    </plurals>

    <plurals name="num_repos">
        <item quantity="one">%d repo</item>
        <item quantity="other">%d repos</item>
    </plurals>
<<<<<<< HEAD
    <plurals name="next_unseen_episodes">
        <item quantity="one">Next unseen episodes</item>
        <item quantity="other">Next %d unseen episodes</item>
    </plurals>
    <plurals name="anime_num_episodes">
        <item quantity="one">%1$s episode</item>
        <item quantity="other">%1$s episodes</item>
    </plurals>
    <plurals name="download_amount_anime">
        <item quantity="one">Next episode</item>
        <item quantity="other">Next %d episodes</item>
    </plurals>
    <plurals name="notification_new_episodes_summary">
        <item quantity="one">For %d title</item>
        <item quantity="other">For %d titles</item>
    </plurals>
    <plurals name="notification_episodes_generic">
        <item quantity="one">%d new episode</item>
        <item quantity="other">%1$d new episodes</item>
    </plurals>
    <plurals name="anime_num_seasons">
        <item quantity="one">%d season</item>
        <item quantity="other">%d seasons</item>
    </plurals>
    <plurals name="anime_num_entries">
        <item quantity="one">%d entry</item>
        <item quantity="other">%d entries</item>
    </plurals>
    <plurals name="seconds">
        <item quantity="one">%d second</item>
        <item quantity="other">%d seconds</item>
    </plurals>
    <plurals name="notification_episodes_multiple_and_more">
        <item quantity="one">Episodes %1$s and %2$d more</item>
        <item quantity="other">Episodes %1$s and %2$d more</item>
    </plurals>
    <plurals name="hoster_video_count">
        <item quantity="one">%d video</item>
        <item quantity="other">%d videos</item>
    </plurals>
=======
>>>>>>> 67960f29
</resources><|MERGE_RESOLUTION|>--- conflicted
+++ resolved
@@ -95,47 +95,4 @@
         <item quantity="one">%d repo</item>
         <item quantity="other">%d repos</item>
     </plurals>
-<<<<<<< HEAD
-    <plurals name="next_unseen_episodes">
-        <item quantity="one">Next unseen episodes</item>
-        <item quantity="other">Next %d unseen episodes</item>
-    </plurals>
-    <plurals name="anime_num_episodes">
-        <item quantity="one">%1$s episode</item>
-        <item quantity="other">%1$s episodes</item>
-    </plurals>
-    <plurals name="download_amount_anime">
-        <item quantity="one">Next episode</item>
-        <item quantity="other">Next %d episodes</item>
-    </plurals>
-    <plurals name="notification_new_episodes_summary">
-        <item quantity="one">For %d title</item>
-        <item quantity="other">For %d titles</item>
-    </plurals>
-    <plurals name="notification_episodes_generic">
-        <item quantity="one">%d new episode</item>
-        <item quantity="other">%1$d new episodes</item>
-    </plurals>
-    <plurals name="anime_num_seasons">
-        <item quantity="one">%d season</item>
-        <item quantity="other">%d seasons</item>
-    </plurals>
-    <plurals name="anime_num_entries">
-        <item quantity="one">%d entry</item>
-        <item quantity="other">%d entries</item>
-    </plurals>
-    <plurals name="seconds">
-        <item quantity="one">%d second</item>
-        <item quantity="other">%d seconds</item>
-    </plurals>
-    <plurals name="notification_episodes_multiple_and_more">
-        <item quantity="one">Episodes %1$s and %2$d more</item>
-        <item quantity="other">Episodes %1$s and %2$d more</item>
-    </plurals>
-    <plurals name="hoster_video_count">
-        <item quantity="one">%d video</item>
-        <item quantity="other">%d videos</item>
-    </plurals>
-=======
->>>>>>> 67960f29
 </resources>