--- conflicted
+++ resolved
@@ -7,11 +7,7 @@
     <string name="label_migration">Migerering</string>
     <string name="label_default">Standard</string>
     <string name="label_warning">Advarsel</string>
-<<<<<<< HEAD
-    <string name="unlock_app">Lås op for Tachiyomi</string>
-=======
     <string name="action_filter_downloaded">Downloadet</string>
->>>>>>> fcc23fee
     <string name="action_filter_bookmarked">Bogmærket</string>
     <string name="action_filter_empty">Fjern filter</string>
     <string name="action_select_inverse">Inverter valg</string>
@@ -48,6 +44,7 @@
     <string name="information_no_recent_manga">Intet læst for nyligt</string>
     <string name="information_no_downloads">Ingen downloads</string>
     <string name="action_sort_chapter_fetch_date">Dato hentet</string>
+    <string name="action_filter_started">Startet</string>
     <string name="confirm_exit">Tryk tilbage igen for at afslutte</string>
     <string name="action_settings">Indstillinger</string>
     <string name="action_filter_unread">Ulæst</string>
