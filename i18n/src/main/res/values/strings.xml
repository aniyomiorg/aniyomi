--- conflicted
+++ resolved
@@ -16,47 +16,26 @@
     <!-- Activities and fragments labels (toolbar title) -->
     <string name="label_more">More</string>
     <string name="label_settings">Settings</string>
-<<<<<<< HEAD
     <string name="label_download_queue">Download queue</string>
-    <string name="label_manga_download_queue">Manga Download queue</string>
-    <string name="label_anime_download_queue">Anime Download queue</string>
     <string name="label_library">Library</string>
-    <string name="label_mangalibrary">Manga</string>
-    <string name="label_animelib">Anime</string>
-    <string name="label_anime">Anime</string>
-    <string name="label_manga">Manga</string>
-=======
-    <string name="label_library">Library</string>
->>>>>>> 45ceb221
     <string name="label_recent_updates">Updates</string>
     <string name="label_recent_manga">History</string>
     <string name="label_sources">Sources</string>
     <string name="label_backup">Backup and restore</string>
-<<<<<<< HEAD
-    <string name="label_migration">Migrate Manga</string>
-    <string name="label_migration_anime">Migrate Anime</string>
+    <string name="label_migration">Migrate</string>
     <string name="label_stats">Statistics</string>
-=======
->>>>>>> 45ceb221
     <string name="label_extensions">Extensions</string>
     <string name="label_extension_info">Extension info</string>
     <string name="label_help">Help</string>
     <string name="label_default">Default</string>
     <string name="label_warning">Warning</string>
 
-<<<<<<< HEAD
-    <string name="pref_bottom_nav_no_history">Move History to the More tab</string>
-    <string name="pref_bottom_nav_no_updates">Move Updates to the More tab</string>
-    <string name="pref_bottom_nav_no_manga">Move Manga to the More tab</string>
-
     <!-- Shared labels -->
     <string name="label_started">Started</string>
     <string name="label_local">Local</string>
     <string name="label_downloaded">Downloaded</string>
 
     <string name="unlock_app">Unlock Aniyomi</string>
-=======
->>>>>>> 45ceb221
     <string name="confirm_lock_change">Authenticate to confirm change</string>
     <string name="confirm_exit">Press back again to exit</string>
 
@@ -67,11 +46,7 @@
     <string name="action_filter_bookmarked">Bookmarked</string>
     <string name="action_filter_tracked">Tracked</string>
     <string name="action_filter_unread">Unread</string>
-<<<<<<< HEAD
-    <string name="action_filter_unseen">Unseen</string>
-=======
     <string name="action_filter_started">Started</string>
->>>>>>> 45ceb221
     <!-- reserved for #4048 -->
     <string name="action_filter_empty">Remove filter</string>
     <string name="action_sort_alpha">Alphabetically</string>
@@ -520,16 +495,6 @@
     <string name="used_cache">Used: %1$s</string>
     <string name="cache_deleted">Cache cleared. %1$d files have been deleted</string>
     <string name="cache_delete_error">Error occurred while clearing</string>
-<<<<<<< HEAD
-    <string name="pref_auto_clear_chapter_cache">Clear episode/chapter cache on app close</string>
-    <string name="pref_invalidate_download_cache">Invalidate downloads index</string>
-    <string name="pref_invalidate_download_cache_summary">Force app to recheck downloaded chapters and episodes</string>
-    <string name="pref_clear_database">Clear Manga database</string>
-    <string name="pref_clear_anime_database">Clear Anime database</string>
-    <string name="pref_clear_database_summary">Delete history for manga that are not saved in your library</string>
-    <string name="pref_clear_anime_database_summary">Delete history for anime that are not saved in your library</string>
-=======
->>>>>>> 45ceb221
     <string name="clear_database_source_item_count">%1$d non-library entries in database</string>
     <string name="clear_database_completed">Entries deleted</string>
     <string name="database_clean">Nothing to clear</string>
@@ -596,12 +561,7 @@
 
     <!-- Library fragment -->
     <string name="updating_category">Updating category</string>
-<<<<<<< HEAD
-    <string name="manga_from_library">Manga from library</string>
-    <string name="anime_from_library">Anime from library</string>
-=======
     <string name="local_source_badge">Local</string>
->>>>>>> 45ceb221
     <string name="downloaded_chapters">Downloaded chapters</string>
     <string name="badges_header">Badges</string>
     <string name="tabs_header">Tabs</string>
@@ -653,11 +613,7 @@
         <item quantity="other">%1$s chapters</item>
     </plurals>
     <string name="delete_downloads_for_manga">Delete downloaded chapters?</string>
-<<<<<<< HEAD
-    <string name="delete_downloads_for_anime">Delete downloaded episodes?</string>
     <string name="copied_to_clipboard_plain">Copied to clipboard</string>
-=======
->>>>>>> 45ceb221
     <string name="copied_to_clipboard">Copied to clipboard:\n%1$s</string>
     <string name="clipboard_copy_error">Failed to copy to clipboard</string>
     <string name="source_not_installed">Source not installed: %1$s</string>
@@ -686,12 +642,6 @@
     <string name="error_sharing_cover">Error sharing cover</string>
     <string name="confirm_delete_chapters">Are you sure you want to delete the selected chapters?</string>
     <string name="chapter_settings">Chapter settings</string>
-<<<<<<< HEAD
-    <string name="episode_settings">Episode settings</string>
-    <string name="chapter_error">Error</string>
-    <string name="chapter_paused">Paused</string>
-=======
->>>>>>> 45ceb221
     <string name="confirm_set_chapter_settings">Are you sure you want to save these settings as default?</string>
     <string name="set_chapter_settings_as_default">Set as default</string>
     <string name="no_chapters_error">No chapters found</string>
@@ -913,13 +863,8 @@
     <string name="download_notifier_unknown_error">Could not download chapter due to unexpected error</string>
     <string name="download_notifier_text_only_wifi">No Wi-Fi connection available</string>
     <string name="download_notifier_no_network">No network connection available</string>
-<<<<<<< HEAD
-    <string name="download_notifier_download_paused_chapters">Chapter download paused</string>
-    <string name="download_notifier_download_paused_episodes">Episode download paused</string>
     <string name="download_notifier_download_paused">Downloads paused</string>
-=======
     <string name="download_notifier_download_finish">Download completed</string>
->>>>>>> 45ceb221
     <string name="download_notifier_split_page_not_found">Page %d not found while splitting</string>
     <string name="download_notifier_split_page_path_not_found">Couldn\'t find file path of page %d</string>
     <string name="download_notifier_split_failed">Couldn\'t split downloaded image</string>
