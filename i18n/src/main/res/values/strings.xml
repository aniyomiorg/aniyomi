--- conflicted
+++ resolved
@@ -8,16 +8,11 @@
 
     <!-- Models -->
     <string name="name">Name</string>
-<<<<<<< HEAD
     <string name="categories">Manga Categories</string>
     <string name="general_categories">Categories</string>
     <string name="anime_categories">Anime Categories</string>
     <string name="manga">Manga</string>
     <string name="manga_anime">Library entries</string>
-=======
-    <string name="categories">Categories</string>
-    <string name="manga">Library entries</string>
->>>>>>> 817418f7
     <string name="chapters">Chapters</string>
     <string name="chapters_episodes">Chapters and episodes</string>
     <string name="episodes">Episodes</string>
@@ -42,13 +37,9 @@
     <string name="label_mangasources">Manga Sources</string>
     <string name="label_animesources">Anime Sources</string>
     <string name="label_backup">Backup and restore</string>
-<<<<<<< HEAD
     <string name="label_migration_manga">Migrate Manga</string>
     <string name="label_migration_anime">Migrate Anime</string>
-=======
     <string name="label_stats">Statistics</string>
-    <string name="label_migration">Migrate</string>
->>>>>>> 817418f7
     <string name="label_extensions">Extensions</string>
     <string name="label_mangaextensions">Manga Extensions</string>
     <string name="label_animeextensions">Anime Extensions</string>
@@ -57,20 +48,16 @@
     <string name="label_default">Default</string>
     <string name="label_warning">Warning</string>
 
-<<<<<<< HEAD
     <string name="pref_bottom_nav_no_history">Move History to the More tab</string>
     <string name="pref_bottom_nav_no_updates">Move Updates to the More tab</string>
     <string name="pref_bottom_nav_no_manga">Move Manga to the More tab</string>
 
-    <string name="unlock_app">Unlock Aniyomi</string>
-=======
     <!-- Shared labels -->
     <string name="label_started">Started</string>
     <string name="label_local">Local</string>
     <string name="label_downloaded">Downloaded</string>
 
-    <string name="unlock_app">Unlock Tachiyomi</string>
->>>>>>> 817418f7
+    <string name="unlock_app">Unlock Aniyomi</string>
     <string name="confirm_lock_change">Authenticate to confirm change</string>
     <string name="confirm_exit">Press back again to exit</string>
 
@@ -81,11 +68,7 @@
     <string name="action_filter_bookmarked">Bookmarked</string>
     <string name="action_filter_tracked">Tracked</string>
     <string name="action_filter_unread">Unread</string>
-<<<<<<< HEAD
     <string name="action_filter_unseen">Unseen</string>
-    <string name="action_filter_started">Started</string>
-=======
->>>>>>> 817418f7
     <!-- reserved for #4048 -->
     <string name="action_filter_empty">Remove filter</string>
     <string name="action_sort_alpha">Alphabetically</string>
@@ -648,19 +631,13 @@
     <string name="used_cache_both">Used by anime: %1$s, used by manga; %2$s</string>
     <string name="cache_deleted">Cache cleared. %1$d files have been deleted</string>
     <string name="cache_delete_error">Error occurred while clearing</string>
-<<<<<<< HEAD
     <string name="pref_auto_clear_chapter_cache">Clear episode/chapter cache on app close</string>
+    <string name="pref_invalidate_download_cache">Invalidate downloads index</string>
+    <string name="pref_invalidate_download_cache_summary">Force app to recheck downloaded chapters and episodes</string>
     <string name="pref_clear_database">Clear Manga database</string>
     <string name="pref_clear_anime_database">Clear Anime database</string>
     <string name="pref_clear_database_summary">Delete history for manga that are not saved in your library</string>
     <string name="pref_clear_anime_database_summary">Delete history for anime that are not saved in your library</string>
-=======
-    <string name="pref_auto_clear_chapter_cache">Clear chapter cache on app close</string>
-    <string name="pref_invalidate_download_cache">Invalidate downloads index</string>
-    <string name="pref_invalidate_download_cache_summary">Force app to recheck downloaded chapters</string>
-    <string name="pref_clear_database">Clear database</string>
-    <string name="pref_clear_database_summary">Delete history for entries that are not saved in your library</string>
->>>>>>> 817418f7
     <string name="clear_database_source_item_count">%1$d non-library entries in database</string>
     <string name="clear_database_confirmation">Are you sure? Completed episodes and chapters and progress of non-library entries will be lost</string>
     <string name="clear_database_completed">Entries deleted</string>
@@ -730,13 +707,8 @@
 
     <!-- Library fragment -->
     <string name="updating_category">Updating category</string>
-<<<<<<< HEAD
-    <string name="local_source_badge">Local</string>
     <string name="manga_from_library">Manga from library</string>
     <string name="anime_from_library">Anime from library</string>
-=======
-    <string name="manga_from_library">From library</string>
->>>>>>> 817418f7
     <string name="downloaded_chapters">Downloaded chapters</string>
     <string name="downloaded_episodes">Downloaded episodes</string>
     <string name="badges_header">Badges</string>
@@ -798,11 +770,8 @@
         <item quantity="other">%1$s episodes</item>
     </plurals>
     <string name="delete_downloads_for_manga">Delete downloaded chapters?</string>
-<<<<<<< HEAD
     <string name="delete_downloads_for_anime">Delete downloaded episodes?</string>
-=======
     <string name="copied_to_clipboard_plain">Copied to clipboard</string>
->>>>>>> 817418f7
     <string name="copied_to_clipboard">Copied to clipboard:\n%1$s</string>
     <string name="clipboard_copy_error">Failed to copy to clipboard</string>
     <string name="source_not_installed">Source not installed: %1$s</string>
@@ -1121,13 +1090,9 @@
     <string name="download_notifier_unknown_error">Could not download chapter due to unexpected error</string>
     <string name="download_notifier_text_only_wifi">No Wi-Fi connection available</string>
     <string name="download_notifier_no_network">No network connection available</string>
-<<<<<<< HEAD
     <string name="download_notifier_download_paused_chapters">Chapter download paused</string>
     <string name="download_notifier_download_paused_episodes">Episode download paused</string>
-    <string name="download_notifier_download_finish">Download completed</string>
-=======
     <string name="download_notifier_download_paused">Downloads paused</string>
->>>>>>> 817418f7
     <string name="download_notifier_split_page_not_found">Page %d not found while splitting</string>
     <string name="download_notifier_split_page_path_not_found">Couldn\'t find file path of page %d</string>
     <string name="download_notifier_split_failed">Couldn\'t split downloaded image</string>
