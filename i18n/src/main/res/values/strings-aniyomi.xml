<?xml version="1.0" encoding="utf-8"?>
<resources>
    <!-- Actions -->
    <string name="action_hide">Hide</string>

    <string name="label_all">All</string>
    <string name="label_category">Category</string>
    <string name="manga_categories">Manga Categories</string>
    <string name="general_categories">Categories</string>
    <string name="anime_categories">Anime Categories</string>
    <string name="entries">Library entries</string>
    <string name="chapters_episodes">Chapters and episodes</string>
    <string name="episodes">Episodes</string>
    <string name="backup_settings_warning">Warning: Backing up settings will store your track passwords as well, do not share this backup file!</string>
    <string name="label_manga_library">Manga</string>
    <string name="label_anime_library">Anime</string>
    <string name="label_anime">Anime</string>
    <string name="label_manga">Manga</string>
    <string name="label_recent_anime_updates">Anime Updates</string>
    <string name="label_manga_sources">Manga Sources</string>
    <string name="label_anime_sources">Anime Sources</string>
    <string name="label_watched_duration">Watched duration</string>
    <string name="label_watched_episodes">Watched</string>
    <string name="pref_library_manga_columns">Manga items per row</string>
    <string name="pref_library_anime_columns">Anime items per row</string>
    <string name="pref_bottom_nav_no_history">Move History to the More tab</string>
    <string name="pref_bottom_nav_no_updates">Move Updates to the More tab</string>
    <string name="pref_bottom_nav_no_manga">Move Manga to the More tab</string>
<<<<<<< HEAD
    <string name="unlock_app_title">Unlock Aniyomi</string>
=======
    <string name="unlock_app_title">Unlock Animetail </string>
>>>>>>> dffbf136
    <string name="action_filter_unseen">Unseen</string>
    <string name="action_global_manga_search">Global Manga Search</string>
    <string name="action_global_anime_search">Global Anime Search</string>
    <string name="action_sort_total_episodes">Total episodes</string>
    <string name="action_sort_last_seen">Last seen</string>
    <string name="action_sort_last_checked">Last checked</string>
    <string name="action_sort_latest_episode">Latest episode</string>
    <string name="action_sort_last_manga_update">Last manga update</string>
    <string name="action_sort_last_anime_update">Last anime update</string>
    <string name="action_sort_unseen_count">Unseen count</string>
    <string name="action_sort_episode_fetch_date">Episode fetch date</string>
    <string name="action_mark_as_seen">Mark as watched</string>
    <string name="action_mark_as_unseen">Mark as unwatched</string>
    <string name="action_mark_previous_as_seen">Mark previous as seen</string>
    <string name="action_play_internally">Play internally</string>
    <string name="action_play_externally">Play externally</string>
    <string name="action_download_unread">Download unread chapters</string>
    <string name="action_download_unseen">Download unseen episodes</string>
    <string name="action_bookmark_episode">Bookmark episode</string>
    <string name="action_remove_bookmark_episode">Unbookmark episode</string>
    <string name="action_edit_anime_categories">Edit anime categories</string>
    <string name="action_edit_manga_categories">Edit manga categories</string>
    <string name="action_view_episodes">View episodes</string>
    <string name="action_previous_episode">Previous episode</string>
    <string name="action_play">Play</string>
    <string name="action_next_episode">Next episode</string>
    <string name="action_screen_fit">Screen fit mode</string>
    <string name="action_player_pip">PiP mode</string>
    <string name="action_show_manga">Show manga</string>
    <string name="action_show_anime">Show anime</string>
    <string name="action_display_download_badge_anime">Downloaded episodes</string>
    <string name="action_display_local_badge_manga">Local manga</string>
    <string name="action_display_local_badge_anime">Local anime</string>
    <string name="pref_search_pinned_manga_sources_only">Only search pinned manga sources in global search</string>
    <string name="pref_search_pinned_anime_sources_only">Only search pinned anime sources in global search</string>
    <string name="pref_hide_in_manga_library_items">Hide manga entries already in library</string>
    <string name="pref_hide_in_anime_library_items">Hide anime entries already in library</string>
    <string name="action_display_show_continue_reading_button">Continue watching/reading button</string>
    <string name="action_order_by_episode_number">By episode number</string>
    <string name="action_start_download_externally">Use external downloader</string>
    <string name="action_start_download_internally">Use internal downloader</string>
    <string name="pref_player_summary">Progress control, internal player, external player</string>
    <string name="pref_bottom_nav_style">Bottom navigation style</string>
    <string name="pref_default_home_tab_library">Set start screen to Manga Tab</string>
    <string name="pref_update_only_completely_read">With unseen episode(s)/unread chapter(s)</string>
    <string name="pref_library_update_show_tab_badge">Show unseen/unread count on Updates icon</string>
    <string name="default_manga_category">Default manga category</string>
    <string name="default_anime_category">Default anime category</string>
    <string name="pref_manga_library_update_categories_details">Manga in excluded categories will not be updated even if they are also in included categories.</string>
    <string name="pref_anime_library_update_categories_details">Anime in excluded categories will not be updated even if they are also in included categories.</string>
    <string name="untrusted_extension_message">This extension was signed with an untrusted certificate and wasn\'t activated.\n\nA malicious extension could read any stored login credentials or execute arbitrary code.\n\nBy trusting this certificate you accept these risks.</string>
    <string name="unofficial_extension_message_aniyomi">This extension is not from the official list.</string>
    <string name="rotation_reverse_landscape">Reverse landscape</string>
    <string name="rotation_sensor_portrait">Sensor portrait</string>
    <string name="rotation_sensor_landscape">Sensor landscape</string>
    <string name="unofficial_anime_extension_message">This extension is not from the official list.</string>
    <!-- Player section -->
    <string name="pref_category_player">Player</string>
    <string name="pref_category_progress">Progress</string>
    <string name="pref_progress_mark_as_seen">At what point to mark the episode as seen</string>
    <string name="pref_progress_70" translatable="false">70%</string>
    <string name="pref_progress_75" translatable="false">75%</string>
    <string name="pref_progress_80" translatable="false">80%</string>
    <string name="pref_progress_85" translatable="false">85%</string>
    <string name="pref_progress_90" translatable="false">90%</string>
    <string name="pref_progress_95" translatable="false">95%</string>
    <string name="pref_progress_100" translatable="false">100%</string>
    <string name="pref_preserve_watching_position">Preserve watch position on seen episodes</string>
    <string name="pref_category_player_orientation">Orientation</string>
    <string name="pref_default_player_orientation">Default orientation</string>
    <string name="pref_adjust_orientation_video_dimensions">Adjust the orientation based on a video\'s dimensions</string>
    <string name="pref_default_portrait_orientation">Default portrait</string>
    <string name="pref_default_landscape_orientation">Default landscape</string>
    <string name="pref_category_internal_player">Internal player</string>
    <string name="pref_category_volume_brightness">Volume and Brightness</string>
    <string name="pref_category_player_seeking">Seeking</string>
    <string name="pref_default_intro_length">Default skip intro length</string>
    <string name="pref_intro_length">Skip intro length</string>
    <string name="pref_skip_length">Double tap to skip length</string>
    <string name="pref_skip_30" translatable="false">30s</string>
    <string name="pref_skip_20" translatable="false">20s</string>
    <string name="pref_skip_10" translatable="false">10s</string>
    <string name="pref_skip_5" translatable="false">5s</string>
    <string name="pref_skip_3" translatable="false">3s</string>
    <string name="pref_skip_disable">Disable</string>
    <string name="pref_media_control_chapter_seeking">Seek chapters with media controls</string>
    <string name="pref_media_control_chapter_seeking_summary">When enabled, using next will invoke the skip intro button if no chapters are found</string>
    <string name="go_to_next_chapter">Next chapter</string>
    <string name="go_to_previous_chapter">Previous chapter</string>
    <string name="go_to_after_opening">Skipped opening</string>
    <string name="pref_player_smooth_seek">Enable precise seeking</string>
    <string name="pref_player_smooth_seek_summary">When enabled, seeking will not focus on keyframes, leading to slower but precise seeking</string>
    <string name="pref_player_fullscreen">Show content in display cutout</string>
    <string name="pref_player_hide_controls">Hide player controls when opening the player</string>
    <string name="pref_category_pip">Picture-in-Picture (PiP)</string>
    <string name="pref_enable_pip">Enable the use of PiP mode</string>
    <string name="pref_pip_episode_toasts">Show episode toasts when switching episodes in PiP mode</string>
    <string name="pref_pip_on_exit">Automatically switch to PiP mode on exiting the player</string>
    <!-- Needs better English -->
    <string name="pref_remember_brightness">Remember and switch to the last used brightness</string>
    <string name="pref_remember_volume">Remember and switch to the last used volume</string>
    <!-- Needs better English -->
    <string name="pref_mpv_conf">Edit MPV configuration file for further player settings</string>
    <string name="pref_reset_mpv_conf">Reset MPV configuration file</string>
    <string name="pref_mpv_input">Edit MPV input file for keyboard mapping configuration</string>
    <string name="pref_category_external_player">External player</string>
    <string name="pref_always_use_external_player">Always use external player</string>
    <string name="pref_external_player_preference">External player preference</string>
    <string name="player_title">%1$s - %2$s</string>
    <string name="episode_download_progress">%1$d%%</string>
    <string name="pref_category_delete_chapters">Delete chapters/episodes</string>
    <string name="pref_remove_after_marked_as_read">After manually marked as read/watched</string>
    <string name="pref_remove_after_read">After reading/watching automatically delete</string>
    <string name="pref_remove_bookmarked_chapters">Allow deleting bookmarked chapters/episodes</string>
    <string name="pref_remove_exclude_categories_manga">Excluded manga categories</string>
    <string name="pref_remove_exclude_categories_anime">Excluded anime categories</string>
    <string name="pref_category_external_downloader">External downloader</string>
    <string name="pref_use_external_downloader">Always use external downloader for anime</string>
    <string name="pref_external_downloader_selection">Downloader app preference</string>
    <string name="pref_download_new_episodes">Download new episodes</string>
    <string name="auto_download_while_watching">Auto download while watching</string>
    <plurals name="next_unseen_episodes">
        <item quantity="one">Next unseen episodes</item>
        <item quantity="other">Next %d unseen episodes</item>
    </plurals>
    <string name="download_ahead_info_anime">Only works on entries in library and if the current episode plus the next one are already downloaded</string>
    <string name="pref_auto_update_manga_sync">Update progress after reading/watching</string>
    <string name="pref_track_on_add_library">Open track menu on adding to library</string>
    <string name="pref_show_next_episode_airing_time">Show next episode\'s airing time </string>
    <string name="pref_backup_flags_summary">What information to include in the backup file</string>
    <string name="pref_clear_chapter_cache">Clear chapter and episode cache</string>
    <string name="pref_anime_storage_usage">Anime Storage usage</string>
    <string name="pref_manga_storage_usage">Manga Storage usage</string>
    <string name="used_cache_both">Used by anime: %1$s, used by manga: %2$s</string>
    <string name="pref_auto_clear_chapter_cache">Clear episode/chapter cache on app launch</string>
    <string name="pref_clear_manga_database">Clear Manga database</string>
    <string name="pref_clear_anime_database">Clear Anime database</string>
    <string name="pref_clear_manga_database_summary">Delete history for manga that are not saved in your library</string>
    <string name="pref_clear_anime_database_summary">Delete history for anime that are not saved in your library</string>
    <string name="clear_database_confirmation">Are you sure? Completed episodes and chapters and progress of non-library entries will be lost</string>
    <string name="pref_incognito_mode_summary">Pauses your history</string>
    <string name="manga_from_library">Manga from library</string>
    <string name="anime_from_library">Anime from library</string>
    <string name="downloaded_episodes">Downloaded episodes</string>
    <string name="local_manga_source">Local manga source</string>
    <string name="local_anime_source">Local anime source</string>
    <string name="episode_not_found">Episode not found</string>
    <string name="local_invalid_episode_format">Invalid episode format</string>
    <string name="unknown_studio">Unknown studio</string>
    <plurals name="anime_num_episodes">
        <item quantity="one">%1$s episode</item>
        <item quantity="other">%1$s episodes</item>
    </plurals>
    <string name="delete_confirmation">Are you sure you wish to delete \"%s\"?</string>
    <string name="delete_downloads_for_anime">Delete downloaded episodes?</string>
    <string name="snack_add_to_manga_library">Add manga to library?</string>
    <string name="snack_add_to_anime_library">Add anime to library?</string>
    <string name="display_mode_episode">Episode %1$s</string>
    <string name="episode_downloading_progress">Downloading (%d%%)</string>
    <string name="download_error">Error</string>
    <string name="download_paused">Paused</string>
    <string name="show_episode_number">Episode number</string>
    <string name="sort_by_episode_number">By episode number</string>
    <plurals name="download_amount_anime">
        <item quantity="one">Next episode</item>
        <item quantity="other">Next %d episodes</item>
    </plurals>
    <string name="download_unseen">Unseen</string>
    <string name="confirm_delete_episodes">Are you sure you want to delete the selected episodes?</string>
    <string name="also_set_chapter_settings_for_library">Also apply to all manga in my library</string>
    <string name="also_set_episode_settings_for_library">Also apply to all anime in my library</string>
    <string name="no_episodes_error">No episodes found</string>
    <string name="watching">Watching</string>
    <string name="currently_reading">Currently reading</string>
    <string name="currently_watching">Currently watching</string>
    <string name="plan_to_watch">Plan to watch</string>
    <string name="not_interesting">Not interesting</string>
    <string name="want_to_read">Want to read</string>
    <string name="want_to_watch">Want to watch</string>
    <string name="repeating_anime">Rewatching</string>
    <string name="dialog_with_checkbox_remove_description_anime">This will remove the watch date of this episode. Are you sure?</string>
    <string name="dialog_with_checkbox_reset_anime">Reset all episodes for this anime</string>
    <string name="dialog_with_checkbox_reset">Reset all chapters for this manga</string>
    <string name="share_screenshot_info">%1$s: %2$s, %3$s</string>
    <string name="episode_progress">Progress: %1$s/%2$s</string>
    <string name="episode_progress_no_total">Progress: %1$s</string>
    <string name="screenshot_header">Take screenshot</string>
    <string name="screenshot_show_subs">Include Subtitles</string>
    <string name="enable_volume_brightness_gestures">Enable Volume and Brightness Gestures</string>
    <string name="enable_horizontal_seek_gesture">Enable Horizontal Seek Gesture</string>
    <string name="toggle_player_statistics_page">Toggle statistics page</string>
    <string name="player_statistics_page_1">Page 1</string>
    <string name="player_statistics_page_2">Page 2</string>
    <string name="player_statistics_page_3">Page 3</string>
    <string name="pref_category_player_advanced">Advanced player settings</string>
    <string name="pref_category_player_advanced_subtitle">Debanding, mpv.conf… etc</string>
    <string name="pref_debanding_title">Debanding</string>
    <string name="pref_debanding_disabled">Disabled</string>
    <string name="pref_debanding_cpu">CPU</string>
    <string name="pref_debanding_gpu">GPU</string>
    <string name="recent_anime_time">Ep. %1$s - %2$s</string>
    <string name="download_insufficient_space">Couldn\'t download due to low storage space</string>
    <string name="download_queue_size_warning">Warning: large bulk downloads may lead to sources becoming slower and/or blocking Animetail. Tap to learn more.</string>
    <string name="video_list_empty_error">No video found</string>
    <string name="notification_new_episodes">New episodes found</string>
    <plurals name="notification_new_episodes_summary">
        <item quantity="one">For 1 title</item>
        <item quantity="other">For %d titles</item>
    </plurals>
    <plurals name="notification_episodes_generic">
        <item quantity="one">1 new episode</item>
        <item quantity="other">%1$d new episodes</item>
    </plurals>
    <string name="information_no_recent_anime">Nothing watched recently</string>
    <!-- Do not translate "WebView" -->
    <string name="information_webview_required">WebView is required for the app to function</string>
    <string name="episode_settings_updated">Updated default episode settings</string>
    <string name="download_notifier_download_paused_chapters">Chapter download paused</string>
    <string name="download_notifier_download_paused_episodes">Episode download paused</string>
    <string name="channel_new_chapters_episodes">Chapter/Episode updates</string>
    <string name="pref_invalidate_download_cache_summary">Force app to recheck downloaded chapters and episodes</string>
    <string name="player_controls_skip_intro_text">+%1$d s</string>
    <plurals name="seconds">
        <item quantity="one">%d second</item>
        <item quantity="other">%d seconds</item>
    </plurals>
    <string name="licensed_manga_chapters_error">Licensed - No items to show</string>
    <string name="no_next_episode">Next Episode not found!</string>
    <string name="label_storage">Storage</string>
    <string name="label_history">Manga</string>
    <string name="label_anime_history">Anime</string>
    <string name="label_updates">Manga</string>
    <string name="label_anime_updates">Anime</string>
    <string name="player_overlay_back">Back</string>
    <string name="enable_auto_play">"Auto-play is on"</string>
    <string name="disable_auto_play">"Auto-play is off"</string>
    <string name="video_fit_screen">"Fit to screen"</string>
    <string name="video_crop_screen">"Cropped to screen"</string>
    <string name="video_stretch_screen">"Stretched to screen"</string>
    <string name="video_custom_screen">"Custom aspect ratio"</string>
    <!-- Aniyomi stuff -->
    <string name="playback_speed_dialog_title">Change playback speed:</string>
    <string name="playback_speed_dialog_reset">Reset</string>
    <string name="settings_dialog_header">Player settings</string>
    <string name="quality_dialog_header">Video quality</string>
    <string name="chapter_dialog_header">Seek to chapter</string>
    <string name="subtitle_dialog_header">Subtitle</string>
    <string name="audio_dialog_header">Audio</string>
    <string name="playback_options_speed">Playback speed</string>
    <string name="playback_options_quality">Video quality</string>
    <string name="playback_options_title">Playback options</string>
    <string name="action_change_intro_length">Change intro length</string>
    <string name="player_aniskip_op">Skip Opening</string>
    <string name="player_aniskip_ed">Skip Ending</string>
    <string name="player_aniskip_mixedOp">Skip MixedOp</string>
    <string name="player_aniskip_recap">Skip Recap</string>
    <string name="pref_category_player_aniskip_info">AniSkip requires the anime to be tracked with MAL or Anilist to work</string>
    <string name="pref_enable_aniskip">Enable AniSkip</string>
    <string name="pref_enable_auto_skip_ani_skip">Enable auto skip</string>
    <string name="pref_waiting_time_aniskip">Button timeout</string>
    <string name="pref_waiting_time_aniskip_5">5 seconds</string>
    <string name="pref_waiting_time_aniskip_6">6 seconds</string>
    <string name="pref_waiting_time_aniskip_7">7 seconds</string>
    <string name="pref_waiting_time_aniskip_8">8 seconds</string>
    <string name="pref_waiting_time_aniskip_9">9 seconds</string>
    <string name="pref_waiting_time_aniskip_10">10 seconds</string>
    <string name="pref_enable_netflix_style_aniskip">Enable Netflix style</string>
    <string name="player_aniskip_dontskip">Don\'t skip</string>
    <string name="player_aniskip_dontskip_toast">Skip in %d seconds</string>
    <string name="player_aniskip_skip">%s skipped</string>
    <string name="player_hwdec_mode">Hardware decoding mode</string>
    <string name="notification_episodes_single">Episode %1$s</string>
    <string name="notification_episodes_single_and_more">Episode %1$s and %2$d more</string>
    <string name="notification_episodes_multiple">Episodes %1$s</string>
    <plurals name="notification_episodes_multiple_and_more">
        <item quantity="one">Episodes %1$s and 1 more</item>
        <item quantity="other">Episodes %1$s and %2$d more</item>
    </plurals>
    <string name="episode_settings">Episode settings</string>
    <string name="pref_backup_flags">Backup options</string>
    <string name="label_manga_extensions">Manga Extensions</string>
    <string name="label_anime_extensions">Anime Extensions</string>
    <string name="label_migration_manga">Migrate Manga</string>
    <string name="label_migration_anime">Migrate Anime</string>
    <string name="settings">Settings</string>
    <string name="copied_video_link_to_clipboard">Copied video quality link to clipboard</string>
    <string name="choose_video_quality">Choose video quality:</string>
    <string name="extension_settings">Extension settings</string>

     <!-- Themes -->
    <string name="theme_cottoncandy">Cotton Candy</string>
    <string name="theme_mocha">Mocha</string>

    <string name="action_save_screenshot">Save screenshot</string>

    <string name="pref_episode_swipe">Episode swipe</string>
    <string name="pref_episode_swipe_end">Swipe to right action</string>
    <string name="pref_episode_swipe_start">Swipe to left action</string>

    <string name="pref_category_hide_hidden">Hide hidden categories from categories and storage screen</string>

    <string name="pref_update_anime_release_grace_period">Expected anime release grace period</string>

    <!-- Subtitle settings -->
    <string name="player_subtitle_settings_example">Lorem ipsum dolor sit amet.</string>
    <string name="player_subtitle_settings_delay_tab">Delay</string>
    <string name="player_subtitle_settings_font_tab">Font</string>
    <string name="player_subtitle_settings_color_tab">Color</string>
    <string name="player_subtitle_settings">Subtitle settings</string>
    <string name="player_add_external_audio">Add external audio</string>
    <string name="player_add_external_audio_intent">Select an audio file.</string>
    <string name="player_add_external_subtitles">Add external subtitles</string>
    <string name="player_add_external_subtitles_intent">Select a subtitle file.</string>
    <string name="player_subtitle_empty_warning">Has no effect because there aren\'t any subtitle tracks in this video</string>
    <string name="player_override_ass_subtitles">Override ASS subtitles</string>
    <string name="player_reset_subtitles">Reset subtitles to default</string>
    <string name="player_subtitle_delay">Subtitle delay</string>
    <string name="player_subtitle_remember_delay">Remember subtitle delay</string>
    <string name="player_audio_delay">Audio delay</string>
    <string name="player_audio_remember_delay">Remember audio delay</string>
    <string name="player_track_delay_text_field">Delay(s)</string>
    <string name="player_font_size_text_field">Font size</string>
    <string name="player_subtitle_text_color">Text</string>
    <string name="player_subtitle_border_color">Border</string>
    <string name="player_subtitle_background_color">Background</string>
    <string name="player_subtitle_font_text_field">Font Name</string>

    <!-- TachiyomiSY -->
    <string name="data_saver_exclude">Exclude from data saver</string>
    <string name="data_saver_stop_exclude">Stop excluding from data saver</string>
    <string name="data_saver">Data Saver</string>
    <string name="data_saver_summary">Compress images before downloading or loading in reader</string>
    <string name="data_saver_downloader">Use data saver in the downloader</string>
    <string name="data_saver_ignore_jpeg">Ignore Jpeg Images</string>
    <string name="data_saver_ignore_gif">Ignore Gif Animations</string>
    <string name="data_saver_image_quality">Image Quality</string>
    <string name="data_saver_image_quality_summary">Higher values mean that a higher percentage of the image quality is saved, but it also means the file size is larger, 80 percent is a good median between file size and image quality</string>
    <string name="data_saver_image_format">Compress to Jpeg</string>
    <string name="data_saver_image_format_summary_on">The Jpeg file size is considerably smaller then Webp is(meaning more data is saved), but it makes the images lose more quality as well.\nCurrently compresses to Jpeg</string>
    <string name="data_saver_image_format_summary_off">The Jpeg file size is considerably smaller then Webp is(meaning more data is saved), but it makes the images lose more quality as well.\nCurrently compresses to Webp</string>
    <string name="data_saver_color_bw">Convert to Black And White</string>
    <string name="bandwidth_hero">Bandwidth Hero (requires a Bandwidth Hero Proxy server)</string>
    <string name="wsrv">wsrv.nl</string>
    <string name="resmush">resmush.it</string>
    <string name="bandwidth_data_saver_server">Bandwidth Hero Proxy Server</string>
    <string name="data_saver_server_summary">Put Bandwidth Hero Proxy server url here</string>
    <string name="download_slots_info">Will only download concurrently from self-hosted or unmetered sources</string>
    <string name="unseen">Unseen</string>
</resources><|MERGE_RESOLUTION|>--- conflicted
+++ resolved
@@ -26,11 +26,7 @@
     <string name="pref_bottom_nav_no_history">Move History to the More tab</string>
     <string name="pref_bottom_nav_no_updates">Move Updates to the More tab</string>
     <string name="pref_bottom_nav_no_manga">Move Manga to the More tab</string>
-<<<<<<< HEAD
-    <string name="unlock_app_title">Unlock Aniyomi</string>
-=======
     <string name="unlock_app_title">Unlock Animetail </string>
->>>>>>> dffbf136
     <string name="action_filter_unseen">Unseen</string>
     <string name="action_global_manga_search">Global Manga Search</string>
     <string name="action_global_anime_search">Global Anime Search</string>
