--- conflicted
+++ resolved
@@ -346,11 +346,7 @@
     <string name="player_subtitle_text_color">Text</string>
     <string name="player_subtitle_border_color">Border</string>
     <string name="player_subtitle_background_color">Background</string>
-<<<<<<< HEAD
-    <string name="unseen">Unseen</string>
-=======
     <string name="player_subtitle_font_text_field">Font Name</string>
->>>>>>> d2ccb75c
 
     <!-- TachiyomiSY -->
     <string name="data_saver_exclude">Exclude from data saver</string>
@@ -372,4 +368,5 @@
     <string name="bandwidth_data_saver_server">Bandwidth Hero Proxy Server</string>
     <string name="data_saver_server_summary">Put Bandwidth Hero Proxy server url here</string>
     <string name="download_slots_info">Will only download concurrently from self-hosted or unmetered sources</string>
+    <string name="unseen">Unseen</string>
 </resources>