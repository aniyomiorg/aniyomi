--- conflicted
+++ resolved
@@ -306,11 +306,11 @@
     <string name="copied_video_link_to_clipboard">Copied video quality link to clipboard</string>
     <string name="choose_video_quality">Choose video quality:</string>
     <string name="extension_settings">Extension settings</string>
-<<<<<<< HEAD
+
      <!-- Themes -->
     <string name="theme_cottoncandy">Cotton Candy</string>
     <string name="theme_mocha">Mocha</string>
-=======
+
     <string name="action_save_screenshot">Save screenshot</string>
 
     <string name="pref_episode_swipe">Episode swipe</string>
@@ -338,5 +338,4 @@
     <string name="resmush">resmush.it</string>
     <string name="bandwidth_data_saver_server">Bandwidth Hero Proxy Server</string>
     <string name="data_saver_server_summary">Put Bandwidth Hero Proxy server url here</string>
->>>>>>> b536adb8
 </resources>