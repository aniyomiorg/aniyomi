--- conflicted
+++ resolved
@@ -319,10 +319,13 @@
     <string name="pref_episode_swipe_end">Swipe to right action</string>
     <string name="pref_episode_swipe_start">Swipe to left action</string>
 
-<<<<<<< HEAD
+    <string name="pref_category_hide_hidden">Hide hidden categories from categories screen</string>
+
+
     <!-- Subtitle settings -->
     <string name="player_subtitle_settings_delay_tab">Delay</string>
     <string name="player_subtitle_settings_style_tab">Style</string>
+    <string name="player_subtitle_settings_color_tab">Color</string>
     <string name="player_subtitle_settings">Subtitle settings</string>
     <string name="player_override_subtitle_style">Override subtitle style</string>
     <string name="player_subtitle_delay">Subtitle Delay</string>
@@ -333,9 +336,6 @@
     <string name="player_subtitle_text_color">Text</string>
     <string name="player_subtitle_border_color">Border</string>
     <string name="player_subtitle_background_color">Background</string>
-=======
-    <string name="pref_category_hide_hidden">Hide hidden categories from categories screen</string>
->>>>>>> 861a5ad9
 
     <!-- TachiyomiSY -->
     <string name="data_saver_exclude">Exclude from data saver</string>
@@ -356,9 +356,5 @@
     <string name="resmush">resmush.it</string>
     <string name="bandwidth_data_saver_server">Bandwidth Hero Proxy Server</string>
     <string name="data_saver_server_summary">Put Bandwidth Hero Proxy server url here</string>
-<<<<<<< HEAD
-
-=======
     <string name="download_slots_info">Will only download concurrently from self-hosted or unmetered sources</string>
->>>>>>> 861a5ad9
 </resources>