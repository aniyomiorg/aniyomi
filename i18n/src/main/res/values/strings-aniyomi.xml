<?xml version="1.0" encoding="utf-8"?>
<resources>
    <!-- Actions -->
    <string name="action_hide">Hide</string>

    <string name="manga_categories">Manga Categories</string>
    <string name="general_categories">Categories</string>
    <string name="anime_categories">Anime Categories</string>
    <string name="entries">Library entries</string>
    <string name="chapters_episodes">Chapters and episodes</string>
    <string name="episodes">Episodes</string>
    <string name="backup_settings_warning">Warning: Backing up settings will store your track passwords as well, do not share this backup file!</string>
    <string name="label_manga_library">Manga</string>
    <string name="label_anime_library">Anime</string>
    <string name="label_anime">Anime</string>
    <string name="label_manga">Manga</string>
    <string name="label_recent_anime_updates">Anime Updates</string>
    <string name="label_manga_sources">Manga Sources</string>
    <string name="label_anime_sources">Anime Sources</string>
    <string name="label_watched_duration">Watched duration</string>
    <string name="label_watched_episodes">Watched</string>
    <string name="pref_library_manga_columns">Manga items per row</string>
    <string name="pref_library_anime_columns">Anime items per row</string>
    <string name="pref_bottom_nav_no_history">Move History to the More tab</string>
    <string name="pref_bottom_nav_no_updates">Move Updates to the More tab</string>
    <string name="pref_bottom_nav_no_manga">Move Manga to the More tab</string>
    <string name="unlock_app">Unlock Aniyomi</string>
    <string name="action_filter_unseen">Unseen</string>
    <string name="action_global_manga_search">Global Manga Search</string>
    <string name="action_global_anime_search">Global Anime Search</string>
    <string name="action_sort_total_episodes">Total episodes</string>
    <string name="action_sort_last_seen">Last seen</string>
    <string name="action_sort_last_checked">Last checked</string>
    <string name="action_sort_latest_episode">Latest episode</string>
    <string name="action_sort_last_manga_update">Last manga update</string>
    <string name="action_sort_last_anime_update">Last anime update</string>
    <string name="action_sort_unseen_count">Unseen count</string>
    <string name="action_sort_episode_fetch_date">Episode fetch date</string>
    <string name="action_mark_as_seen">Mark as watched</string>
    <string name="action_mark_as_unseen">Mark as unwatched</string>
    <string name="action_mark_previous_as_seen">Mark previous as seen</string>
    <string name="action_play_internally">Play internally</string>
    <string name="action_play_externally">Play externally</string>
    <string name="action_download_unread">Download unread chapters</string>
    <string name="action_download_unseen">Download unseen episodes</string>
    <string name="action_bookmark_episode">Bookmark episode</string>
    <string name="action_remove_bookmark_episode">Unbookmark episode</string>
    <string name="action_edit_anime_categories">Edit anime categories</string>
    <string name="action_edit_manga_categories">Edit manga categories</string>
    <string name="action_view_episodes">View episodes</string>
    <string name="action_previous_episode">Previous episode</string>
    <string name="action_play">Play</string>
    <string name="action_next_episode">Next episode</string>
    <string name="action_screen_fit">Screen fit mode</string>
    <string name="action_player_pip">PiP mode</string>
    <string name="action_show_manga">Show manga</string>
    <string name="action_show_anime">Show anime</string>
    <string name="action_display_download_badge_anime">Downloaded episodes</string>
    <string name="action_display_local_badge_manga">Local manga</string>
    <string name="action_display_local_badge_anime">Local anime</string>
    <string name="pref_search_pinned_manga_sources_only">Only search pinned manga sources in global search</string>
    <string name="pref_search_pinned_anime_sources_only">Only search pinned anime sources in global search</string>
    <string name="pref_hide_in_manga_library_items">Hide manga entries already in library</string>
    <string name="pref_hide_in_anime_library_items">Hide anime entries already in library</string>
    <string name="action_display_show_continue_reading_button">Continue watching/reading button</string>
    <string name="action_order_by_episode_number">By episode number</string>
    <string name="action_start_download_externally">Use external downloader</string>
    <string name="action_start_download_internally">Use internal downloader</string>
    <string name="pref_player_summary">Progress control, internal player, external player</string>
    <string name="pref_bottom_nav_style">Bottom navigation style</string>
    <string name="pref_default_home_tab_library">Set start screen to Manga Tab</string>
    <string name="pref_update_only_completely_read">With unseen episode(s)/unread chapter(s)</string>
    <string name="pref_library_update_show_tab_badge">Show unseen/unread count on Updates icon</string>
    <string name="default_manga_category">Default manga category</string>
    <string name="default_anime_category">Default anime category</string>
    <string name="pref_manga_library_update_categories_details">Manga in excluded categories will not be updated even if they are also in included categories.</string>
    <string name="pref_anime_library_update_categories_details">Anime in excluded categories will not be updated even if they are also in included categories.</string>
    <string name="untrusted_extension_message">This extension was signed with an untrusted certificate and wasn\'t activated.\n\nA malicious extension could read any login credentials stored in Aniyomi or execute arbitrary code.\n\nBy trusting this certificate you accept these risks.</string>
    <string name="unofficial_extension_message_aniyomi">This extension is not from the official Aniyomi extensions list.</string>
    <string name="rotation_reverse_landscape">Reverse landscape</string>
    <string name="rotation_sensor_portrait">Sensor portrait</string>
    <string name="rotation_sensor_landscape">Sensor landscape</string>
    <string name="unofficial_anime_extension_message">This extension is not from the official Aniyomi extensions list.</string>
    <!-- Player section -->
    <string name="pref_category_player">Player</string>
    <string name="pref_category_progress">Progress</string>
    <string name="pref_progress_mark_as_seen">At what point to mark the episode as seen</string>
    <string name="pref_progress_70" translatable="false">70%</string>
    <string name="pref_progress_75" translatable="false">75%</string>
    <string name="pref_progress_80" translatable="false">80%</string>
    <string name="pref_progress_85" translatable="false">85%</string>
    <string name="pref_progress_90" translatable="false">90%</string>
    <string name="pref_progress_95" translatable="false">95%</string>
    <string name="pref_progress_100" translatable="false">100%</string>
    <string name="pref_preserve_watching_position">Preserve watch position on seen episodes</string>
    <string name="pref_category_player_orientation">Orientation</string>
    <string name="pref_default_player_orientation">Default orientation</string>
    <string name="pref_adjust_orientation_video_dimensions">Adjust the orientation based on a video\'s dimensions</string>
    <string name="pref_default_portrait_orientation">Default portrait</string>
    <string name="pref_default_landscape_orientation">Default landscape</string>
    <string name="pref_category_internal_player">Internal player</string>
    <string name="pref_category_volume_brightness">Volume and Brightness</string>
    <string name="pref_category_player_seeking">Seeking</string>
    <string name="pref_default_intro_length">Default skip intro length</string>
    <string name="pref_intro_length">Skip intro length</string>
    <string name="pref_skip_length">Double tap to skip length</string>
    <string name="pref_skip_30" translatable="false">30s</string>
    <string name="pref_skip_20" translatable="false">20s</string>
    <string name="pref_skip_10" translatable="false">10s</string>
    <string name="pref_skip_5" translatable="false">5s</string>
    <string name="pref_skip_3" translatable="false">3s</string>
    <string name="pref_skip_disable">Disable</string>
    <string name="pref_media_control_chapter_seeking">Seek chapters with media controls</string>
    <string name="pref_media_control_chapter_seeking_summary">When enabled, using next will invoke the skip intro button if no chapters are found</string>
    <string name="go_to_next_chapter">Next chapter</string>
    <string name="go_to_previous_chapter">Previous chapter</string>
    <string name="go_to_after_opening">Skipped opening</string>
    <string name="pref_player_smooth_seek">Enable precise seeking</string>
    <string name="pref_player_smooth_seek_summary">When enabled, seeking will not focus on keyframes, leading to slower but precise seeking</string>
    <string name="pref_player_fullscreen">Show content in display cutout</string>
    <string name="pref_player_hide_controls">Hide player controls when opening the player</string>
    <string name="pref_category_pip">Picture-in-Picture (PiP)</string>
    <string name="pref_enable_pip">Enable the use of PiP mode</string>
    <string name="pref_pip_episode_toasts">Show episode toasts when switching episodes in PiP mode</string>
    <string name="pref_pip_on_exit">Automatically switch to PiP mode on exiting the player</string>
    <!-- Needs better English -->
    <string name="pref_remember_brightness">Remember and switch to the last used brightness</string>
    <string name="pref_remember_volume">Remember and switch to the last used volume</string>
    <!-- Needs better English -->
    <string name="pref_mpv_conf">Edit MPV configuration file for further player settings</string>
<<<<<<< HEAD
    <string name="pref_reset_mpv_conf">Reset MPV configuration file</string>
=======
    <string name="pref_mpv_input">Edit MPV input file for keyboard mapping configuration</string>
>>>>>>> 418137c7
    <string name="pref_category_external_player">External player</string>
    <string name="pref_always_use_external_player">Always use external player</string>
    <string name="pref_external_player_preference">External player preference</string>
    <string name="player_title">%1$s - %2$s</string>
    <string name="episode_download_progress">%1$d%%</string>
    <string name="pref_category_delete_chapters">Delete chapters/episodes</string>
    <string name="pref_remove_after_marked_as_read">After manually marked as read/watched</string>
    <string name="pref_remove_after_read">After reading/watching automatically delete</string>
    <string name="pref_remove_bookmarked_chapters">Allow deleting bookmarked chapters/episodes</string>
    <string name="pref_remove_exclude_categories_manga">Excluded manga categories</string>
    <string name="pref_remove_exclude_categories_anime">Excluded anime categories</string>
    <string name="pref_category_external_downloader">External downloader</string>
    <string name="pref_use_external_downloader">Always use external downloader for anime</string>
    <string name="pref_external_downloader_selection">Downloader app preference</string>
    <string name="pref_download_new_episodes">Download new episodes</string>
    <string name="auto_download_while_watching">Auto download while watching</string>
    <plurals name="next_unseen_episodes">
        <item quantity="one">Next unseen episodes</item>
        <item quantity="other">Next %d unseen episodes</item>
    </plurals>
    <string name="download_ahead_info_anime">Only works on entries in library and if the current episode plus the next one are already downloaded</string>
    <string name="pref_auto_update_manga_sync">Update progress after reading/watching</string>
    <string name="pref_track_on_add_library">Open track menu on adding to library</string>
    <string name="pref_show_next_episode_airing_time">Show next episode\'s airing time </string>
    <string name="pref_backup_flags_summary">What information to include in the backup file</string>
    <string name="pref_clear_chapter_cache">Clear chapter and episode cache</string>
    <string name="used_cache_both">Used by anime: %1$s, used by manga: %2$s</string>
    <string name="pref_auto_clear_chapter_cache">Clear episode/chapter cache on app close</string>
    <string name="pref_clear_manga_database">Clear Manga database</string>
    <string name="pref_clear_anime_database">Clear Anime database</string>
    <string name="pref_clear_manga_database_summary">Delete history for manga that are not saved in your library</string>
    <string name="pref_clear_anime_database_summary">Delete history for anime that are not saved in your library</string>
    <string name="clear_database_confirmation">Are you sure? Completed episodes and chapters and progress of non-library entries will be lost</string>
    <string name="pref_refresh_library_tracking_summary">Updates status, score and progress from the tracking services</string>
    <string name="pref_incognito_mode_summary">Pauses your history</string>
    <string name="manga_from_library">Manga from library</string>
    <string name="anime_from_library">Anime from library</string>
    <string name="downloaded_episodes">Downloaded episodes</string>
    <string name="local_manga_source">Local manga source</string>
    <string name="local_anime_source">Local anime source</string>
    <string name="episode_not_found">Episode not found</string>
    <string name="local_invalid_episode_format">Invalid episode format</string>
    <string name="unknown_studio">Unknown studio</string>
    <plurals name="anime_num_episodes">
        <item quantity="one">%1$s episode</item>
        <item quantity="other">%1$s episodes</item>
    </plurals>
    <string name="delete_downloads_for_anime">Delete downloaded episodes?</string>
    <string name="snack_add_to_manga_library">Add manga to library?</string>
    <string name="snack_add_to_anime_library">Add anime to library?</string>
    <string name="display_mode_episode">Episode %1$s</string>
    <string name="episode_downloading_progress">Downloading (%d%%)</string>
    <string name="download_error">Error</string>
    <string name="download_paused">Paused</string>
    <string name="show_episode_number">Episode number</string>
    <string name="sort_by_episode_number">By episode number</string>
    <plurals name="download_amount_anime">
        <item quantity="one">Next episode</item>
        <item quantity="other">Next %d episodes</item>
    </plurals>
    <string name="download_unseen">Unseen</string>
    <string name="confirm_delete_episodes">Are you sure you want to delete the selected episodes?</string>
    <string name="also_set_chapter_settings_for_library">Also apply to all manga in my library</string>
    <string name="also_set_episode_settings_for_library">Also apply to all anime in my library</string>
    <string name="no_episodes_error">No episodes found</string>
    <string name="watching">Watching</string>
    <string name="currently_reading">Currently reading</string>
    <string name="currently_watching">Currently watching</string>
    <string name="plan_to_watch">Plan to watch</string>
    <string name="not_interesting">Not interesting</string>
    <string name="want_to_read">Want to read</string>
    <string name="want_to_watch">Want to watch</string>
    <string name="repeating_anime">Rewatching</string>
    <string name="dialog_with_checkbox_remove_description_anime">This will remove the watch date of this episode. Are you sure?</string>
    <string name="dialog_with_checkbox_reset_anime">Reset all episodes for this anime</string>
    <string name="dialog_with_checkbox_reset">Reset all chapters for this manga</string>
    <string name="share_screenshot_info">%1$s: %2$s, %3$s</string>
    <string name="episode_progress">Progress: %1$s/%2$s</string>
    <string name="episode_progress_no_total">Progress: %1$s</string>
    <string name="screenshot_header">Take screenshot</string>
    <string name="screenshot_show_subs">Include Subtitles</string>
    <string name="enable_volume_brightness_gestures">Enable Volume and Brightness Gestures</string>
    <string name="enable_horizontal_seek_gesture">Enable Horizontal Seek Gesture</string>
    <string name="toggle_player_statistics_page">Toggle statistics page</string>
    <string name="player_statistics_page_1">Page 1</string>
    <string name="player_statistics_page_2">Page 2</string>
    <string name="player_statistics_page_3">Page 3</string>
    <string name="pref_category_player_advanced">Advanced player settings</string>
    <string name="pref_category_player_advanced_subtitle">Debanding, mpv.conf… etc</string>
    <string name="pref_debanding_title">Debanding</string>
    <string name="pref_debanding_disabled">Disabled</string>
    <string name="pref_debanding_cpu">CPU</string>
    <string name="pref_debanding_gpu">GPU</string>
    <string name="recent_anime_time">Ep. %1$s - %2$s</string>
    <string name="download_insufficient_space">Couldn\'t download due to low storage space</string>
    <string name="download_queue_size_warning">Warning: large bulk downloads may lead to sources becoming slower and/or blocking Aniyomi. Tap to learn more.</string>
    <string name="video_list_empty_error">No video found</string>
    <string name="notification_new_episodes">New episodes found</string>
    <plurals name="notification_new_episodes_summary">
        <item quantity="one">For 1 title</item>
        <item quantity="other">For %d titles</item>
    </plurals>
    <plurals name="notification_episodes_generic">
        <item quantity="one">1 new episode</item>
        <item quantity="other">%1$d new episodes</item>
    </plurals>
    <string name="information_no_recent_anime">Nothing watched recently</string>
    <!-- Do not translate "WebView" -->
    <string name="information_webview_required">WebView is required for Aniyomi</string>
    <string name="episode_settings_updated">Updated default episode settings</string>
    <string name="download_notifier_download_paused_chapters">Chapter download paused</string>
    <string name="download_notifier_download_paused_episodes">Episode download paused</string>
    <string name="channel_new_chapters_episodes">Chapter/Episode updates</string>
    <string name="pref_invalidate_download_cache_summary">Force app to recheck downloaded chapters and episodes</string>
    <string name="player_controls_skip_intro_text">+%1$d s</string>
    <plurals name="seconds">
        <item quantity="one">%d second</item>
        <item quantity="other">%d seconds</item>
    </plurals>
    <string name="no_next_episode">Next Episode not found!</string>
    <string name="label_history">Manga</string>
    <string name="label_anime_history">Anime</string>
    <string name="label_updates">Manga</string>
    <string name="label_anime_updates">Anime</string>
    <string name="player_overlay_back">Back</string>
    <string name="enable_auto_play">"Auto-play is on"</string>
    <string name="disable_auto_play">"Auto-play is off"</string>
    <string name="video_fit_screen">"Fit to screen"</string>
    <string name="video_crop_screen">"Cropped to screen"</string>
    <string name="video_stretch_screen">"Stretched to screen"</string>
    <string name="video_custom_screen">"Custom aspect ratio"</string>
    <!-- Aniyomi stuff -->
    <string name="playback_speed_dialog_title">Change playback speed:</string>
    <string name="playback_speed_dialog_reset">Reset</string>
    <string name="settings_dialog_header">Player settings</string>
    <string name="quality_dialog_header">Video quality</string>
    <string name="chapter_dialog_header">Seek to chapter</string>
    <string name="subtitle_dialog_header">Subtitle</string>
    <string name="audio_dialog_header">Audio</string>
    <string name="playback_options_speed">Playback speed</string>
    <string name="playback_options_quality">Video quality</string>
    <string name="playback_options_title">Playback options</string>
    <string name="action_change_intro_length">Change intro length</string>
    <string name="player_aniskip_op">Skip Opening</string>
    <string name="player_aniskip_ed">Skip Ending</string>
    <string name="player_aniskip_mixedOp">Skip MixedOp</string>
    <string name="player_aniskip_recap">Skip Recap</string>
    <string name="pref_category_player_aniskip_info">AniSkip requires the anime to be tracked with MAL or Anilist to work</string>
    <string name="pref_enable_aniskip">Enable AniSkip</string>
    <string name="pref_enable_auto_skip_ani_skip">Enable auto skip</string>
    <string name="pref_waiting_time_aniskip">Button timeout</string>
    <string name="pref_waiting_time_aniskip_5">5 seconds</string>
    <string name="pref_waiting_time_aniskip_6">6 seconds</string>
    <string name="pref_waiting_time_aniskip_7">7 seconds</string>
    <string name="pref_waiting_time_aniskip_8">8 seconds</string>
    <string name="pref_waiting_time_aniskip_9">9 seconds</string>
    <string name="pref_waiting_time_aniskip_10">10 seconds</string>
    <string name="pref_enable_netflix_style_aniskip">Enable Netflix style</string>
    <string name="player_aniskip_dontskip">Don\'t skip</string>
    <string name="player_aniskip_dontskip_toast">Skip in %d seconds</string>
    <string name="player_aniskip_skip">%s skipped</string>
    <string name="player_hwdec_mode">Hardware decoding mode</string>
    <string name="notification_episodes_single">Episode %1$s</string>
    <string name="notification_episodes_single_and_more">Episode %1$s and %2$d more</string>
    <string name="notification_episodes_multiple">Episodes %1$s</string>
    <plurals name="notification_episodes_multiple_and_more">
        <item quantity="one">Episodes %1$s and 1 more</item>
        <item quantity="other">Episodes %1$s and %2$d more</item>
    </plurals>
    <string name="episode_settings">Episode settings</string>
    <string name="pref_backup_flags">Backup options</string>
    <string name="label_manga_extensions">Manga Extensions</string>
    <string name="label_anime_extensions">Anime Extensions</string>
    <string name="label_migration_manga">Migrate Manga</string>
    <string name="label_migration_anime">Migrate Anime</string>
    <string name="settings">Settings</string>
    <string name="copied_video_link_to_clipboard">Copied video quality link to clipboard</string>
    <string name="choose_video_quality">Choose video quality:</string>
    <string name="extension_settings">Extension settings</string>

     <!-- Themes -->
    <string name="theme_cottoncandy">Cotton Candy</string>
    <string name="theme_mocha">Mocha</string>

    <string name="action_save_screenshot">Save screenshot</string>

    <string name="pref_episode_swipe">Episode swipe</string>
    <string name="pref_episode_swipe_end">Swipe to right action</string>
    <string name="pref_episode_swipe_start">Swipe to left action</string>

    <string name="pref_category_hide_hidden">Hide hidden categories from categories screen</string>


    <!-- Subtitle settings -->
    <string name="player_subtitle_settings_example">Lorem ipsum dolor sit amet.</string>
    <string name="player_subtitle_settings_delay_tab">Delay</string>
    <string name="player_subtitle_settings_font_tab">Font</string>
    <string name="player_subtitle_settings_color_tab">Color</string>
    <string name="player_subtitle_settings">Subtitle settings</string>
    <string name="player_subtitle_empty_warning">Will not work as there aren\'t any subtitle tracks in this video</string>
    <string name="player_override_ass_subtitles">Override ASS subtitles</string>
    <string name="player_reset_subtitles">Reset subtitles to default</string>
    <string name="player_subtitle_delay">Subtitle Delay</string>
    <string name="player_subtitle_remember_delay">Remember subtitle delay</string>
    <string name="player_audio_delay">Audio delay</string>
    <string name="player_audio_remember_delay">Remember audio delay</string>
    <string name="player_track_delay_text_field">Delay(s)</string>
    <string name="player_font_size_text_field">Font size</string>
    <string name="player_subtitle_text_color">Text</string>
    <string name="player_subtitle_border_color">Border</string>
    <string name="player_subtitle_background_color">Background</string>

    <!-- TachiyomiSY -->
    <string name="data_saver_exclude">Exclude from data saver</string>
    <string name="data_saver_stop_exclude">Stop excluding from data saver</string>
    <string name="data_saver">Data Saver</string>
    <string name="data_saver_summary">Compress images before downloading or loading in reader</string>
    <string name="data_saver_downloader">Use data saver in the downloader</string>
    <string name="data_saver_ignore_jpeg">Ignore Jpeg Images</string>
    <string name="data_saver_ignore_gif">Ignore Gif Animations</string>
    <string name="data_saver_image_quality">Image Quality</string>
    <string name="data_saver_image_quality_summary">Higher values mean that a higher percentage of the image quality is saved, but it also means the file size is larger, 80 percent is a good median between file size and image quality</string>
    <string name="data_saver_image_format">Compress to Jpeg</string>
    <string name="data_saver_image_format_summary_on">The Jpeg file size is considerably smaller then Webp is(meaning more data is saved), but it makes the images lose more quality as well.\nCurrently compresses to Jpeg</string>
    <string name="data_saver_image_format_summary_off">The Jpeg file size is considerably smaller then Webp is(meaning more data is saved), but it makes the images lose more quality as well.\nCurrently compresses to Webp</string>
    <string name="data_saver_color_bw">Convert to Black And White</string>
    <string name="bandwidth_hero">Bandwidth Hero (requires a Bandwidth Hero Proxy server)</string>
    <string name="wsrv">wsrv.nl</string>
    <string name="resmush">resmush.it</string>
    <string name="bandwidth_data_saver_server">Bandwidth Hero Proxy Server</string>
    <string name="data_saver_server_summary">Put Bandwidth Hero Proxy server url here</string>
    <string name="download_slots_info">Will only download concurrently from self-hosted or unmetered sources</string>
</resources><|MERGE_RESOLUTION|>--- conflicted
+++ resolved
@@ -128,11 +128,8 @@
     <string name="pref_remember_volume">Remember and switch to the last used volume</string>
     <!-- Needs better English -->
     <string name="pref_mpv_conf">Edit MPV configuration file for further player settings</string>
-<<<<<<< HEAD
     <string name="pref_reset_mpv_conf">Reset MPV configuration file</string>
-=======
     <string name="pref_mpv_input">Edit MPV input file for keyboard mapping configuration</string>
->>>>>>> 418137c7
     <string name="pref_category_external_player">External player</string>
     <string name="pref_always_use_external_player">Always use external player</string>
     <string name="pref_external_player_preference">External player preference</string>
