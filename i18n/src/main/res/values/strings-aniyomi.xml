--- conflicted
+++ resolved
@@ -294,7 +294,11 @@
     <string name="choose_video_quality">Choose video quality:</string>
     <string name="extension_settings">Extension settings</string>
     <string name="action_save_screenshot">Save screenshot</string>
-<<<<<<< HEAD
+
+    <string name="pref_episode_swipe">Episode swipe</string>
+    <string name="pref_episode_swipe_end">Swipe to right action</string>
+    <string name="pref_episode_swipe_start">Swipe to left action</string>
+
     <!-- Subtitle settings -->
     <string name="player_subtitle_settings_delay_tab">Delay</string>
     <string name="player_subtitle_settings_style_tab">Style</string>
@@ -308,11 +312,7 @@
     <string name="player_subtitle_text_color">Text</string>
     <string name="player_subtitle_border_color">Border</string>
     <string name="player_subtitle_background_color">Background</string>
-=======
 
-    <string name="pref_episode_swipe">Episode swipe</string>
-    <string name="pref_episode_swipe_end">Swipe to right action</string>
-    <string name="pref_episode_swipe_start">Swipe to left action</string>
     <!-- TachiyomiSY -->
     <string name="data_saver_exclude">Exclude from data saver</string>
     <string name="data_saver_stop_exclude">Stop excluding from data saver</string>
@@ -332,5 +332,5 @@
     <string name="resmush">resmush.it</string>
     <string name="bandwidth_data_saver_server">Bandwidth Hero Proxy Server</string>
     <string name="data_saver_server_summary">Put Bandwidth Hero Proxy server url here</string>
->>>>>>> b59e9112
+
 </resources>