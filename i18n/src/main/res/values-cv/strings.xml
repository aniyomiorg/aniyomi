<?xml version="1.0" encoding="utf-8"?>
<resources>
    <string name="manga">Вулавӑшри серилӗхсем</string>
    <string name="used_cache">Усӑ курнӑ: %1$s</string>
    <string name="cookies_cleared">Куккисем катертнӗ</string>
    <string name="pref_clear_cookies">Кукки тасат</string>
    <string name="label_network">Тетел</string>
    <string name="restore_duration">%02d минут та %02d ҫеккунт</string>
    <string name="services">Сервиссем</string>
    <string name="pref_download_new">Ҫӗнӗ сыпӑксене тийесе илмелле</string>
    <string name="last_read_chapter">Юлашки вуланӑ сыпăк</string>
    <string name="disabled">Сӳнтернӗ</string>
        <string name="pref_download_directory">Тийев вырӑнӗ</string>
    <string name="pref_category_reading">Вулани</string>
    <string name="color_filter_b_value">Кӑвак</string>
    <string name="color_filter_g_value">Симӗс</string>
    <string name="color_filter_r_value">Хӗрлӗ</string>
    <string name="double_tap_anim_speed_fast">Хӑвӑрт</string>
    <string name="double_tap_anim_speed_normal">Йӗркеллӗ</string>
    <string name="zoom_start_center">Варринчен</string>
    <string name="zoom_start_right">Сылтӑмран</string>
    <string name="zoom_start_left">Сулахайран</string>
    <string name="zoom_start_automatic">Хӑй-хальлӗн</string>
    <string name="scale_type_fit_height">Ҫулӗшпе</string>
    <string name="scale_type_fit_width">Сарлакăшӗпе</string>
    <string name="black_background">Хура</string>
    <string name="white_background">Шурӑ</string>
    <string name="pref_reader_theme">Ӳкерчĕк хыҫӑн тӗсӗ</string>
    <string name="filter_mode_screen">Екран</string>
    <string name="filter_mode_multiply">Хутлани</string>
    <string name="ext_uninstall">Катерт</string>
    <string name="ext_installed">Лартнӑ</string>
    <string name="ext_installing">Лартӑнать</string>
    <string name="ext_downloading">Тиесе илӗнет</string>
    <string name="ext_install">Ларт</string>
    <string name="ext_update">Ҫӗнет</string>
    <string name="all">Пурне те</string>
    <plurals name="num_categories">
        <item quantity="one">%d пухмӑш</item>
        <item quantity="other">%d пухмӑш</item>
    </plurals>
    <string name="default_category_summary">Кашнинчех ыйтмалла</string>
    <string name="charging">Петтерей тулнӑ чух</string>
    <string name="pref_library_update_restriction">Хатӗр валли хӑй-хальлӗн ҫӗнетӳ чарӑвӗсем</string>
    <string name="update_weekly">Кашни ерне</string>
    <string name="update_48hour">Кашни 2 кун</string>
    <string name="update_24hour">Кашни кун</string>
    <string name="update_12hour">Кашни 12 сехет</string>
    <string name="update_6hour">Кашни 6 сехет</string>
    <string name="pref_library_update_interval">Ҫӗнетни тӑтӑшлӑхӗ</string>
    <string name="pref_category_library_update">Пӗтӗмӗшле ҫӗнетӳ</string>
    <string name="pref_category_display">Кӑтарт</string>
    <string name="secure_screen">Ыкран сыхлавӗ</string>
    <plurals name="lock_after_mins">
        <item quantity="one">1 минут хыҫҫӑн</item>
        <item quantity="other">%1$s минут хыҫҫӑн</item>
    </plurals>
    <string name="pref_category_security">Сыхлав тата вӑрттӑнлӑх</string>
    <string name="pref_manage_notifications">Систерӳсене ӗнер</string>
    <string name="pref_date_format">Ҫул-кун хармачӗ</string>
    <string name="theme_dark">Ҫутнӑ</string>
    <string name="theme_light">Сӳнтернӗ</string>
    <string name="pref_category_advanced">Тата</string>
    <string name="pref_category_downloads">Тийевсем</string>
    <string name="pref_category_library">Вулавӑш</string>
    <string name="pref_category_general">Тӗп</string>
    <string name="app_not_available">Апа кӗме май ҫук</string>
    <string name="action_webview_refresh">Ҫӗнет</string>
    <string name="action_webview_forward">Малалла</string>
    <string name="action_webview_back">Кайалла</string>
    <string name="action_undo">Пӑрахӑҫла</string>
    <string name="action_save">Упра</string>
    <string name="action_share">Пайлаш</string>
    <string name="action_install">Ларт</string>
    <string name="action_move_to_bottom">Вӗҫӗ патне куҫ</string>
    <string name="action_move_to_top">Пуҫламӑш патне куҫ</string>
    <string name="action_oldest">Чи кивви</string>
    <string name="action_newest">Чи ҫӗнни</string>
    <string name="action_cancel_all">Пурне те пӑрахӑҫла</string>
    <string name="action_cancel">Пӑрахӑҫла</string>
    <string name="action_pin">Ҫаклат</string>
    <string name="action_disable">Сӳнтер</string>
    <string name="action_display_download_badge">Тийене сыпӑксем шучӗ</string>
    <string name="action_display_list">Йат-йыш</string>
    <string name="action_display">Кӑтарт</string>
    <string name="action_display_mode">Кӑтарту тытӑмӗ</string>
    <string name="action_open_in_web_view">WebView-ра уҫ</string>
    <string name="action_open_in_browser">Тишкерӗшре уҫ</string>
    <string name="action_resume">Малалла</string>
    <string name="action_start">Пуҫла</string>
    <string name="action_remove">Катерт</string>
    <string name="action_retry">Ҫӗнӗрен</string>
    <string name="action_pause">Чар</string>
    <string name="action_view_chapters">Сыпӑксем пӑх</string>
    <string name="action_edit_cover">Хуплашка улӑштар</string>
    <string name="action_move_category">Пухмӑша хуш</string>
    <string name="action_rename_category">Пухмӑш йатне улӑштар</string>
    <string name="action_edit_categories">Пухмӑшсене улӑштар</string>
    <string name="action_add_category">Пухмӑш хуш</string>
    <string name="action_add">Хуш</string>
    <string name="action_mark_previous_as_read">Умӗнхине вуланӑ пек паллӑ ту</string>
    <string name="action_edit">Улӑштар</string>
    <string name="action_disable_all">Пурне те сӳнтер</string>
    <string name="action_enable_all">Пурне те ҫут</string>
    <string name="action_update_library">Вулавӑш ҫӗнет</string>
    <string name="action_delete">Катерт</string>
    <string name="action_remove_bookmark">Сыпӑк картнине катерт</string>
    <string name="action_bookmark">Сыпӑк карт</string>
    <string name="action_download">Тийесе ил</string>
    <string name="action_mark_as_unread">Вуламан пек паллӑ ту</string>
    <string name="action_mark_as_read">Вуланӑ пек паллӑ ту</string>
    <string name="action_select_all">Пурне те суйла</string>
    <string name="action_global_search">Пур ҫӗрте те шыра</string>
    <string name="action_search">Шыра</string>
    <string name="action_sort_latest_chapter">Йулашки сыпӑкпа</string>
    <string name="action_sort_last_read">Йулашки вуланипе</string>
    <string name="action_sort_total">Сыпӑк шучӗпе</string>
    <string name="action_sort_alpha">Сас паллисен йӗркипе</string>
    <string name="action_filter_empty">Алана катерт</string>
    <string name="action_filter_unread">Вуламан</string>
    <string name="action_filter_bookmarked">Картнӑ</string>
    <string name="action_filter">Ала</string>
    <string name="action_menu">Менӳ</string>
    <string name="action_settings">Ӗнерӳ</string>
    <string name="history">Кун-ҫул</string>
    <string name="chapters">Сыпӑксем</string>
    <string name="categories">Пухмӑшсем</string>
    <string name="information_empty_library">Санӑн вулавӑш пушӑ</string>
    <string name="label_recent_manga">Кун-ҫул</string>
    <string name="label_download_queue">Тийев черечӗ</string>
    <string name="name">Йат</string>
    <string name="download_notifier_no_network">Тетел ҫыхӑну ҫук</string>
    <string name="download_notifier_text_only_wifi">Wi-Fi ҫыхӑну ҫук</string>
    <string name="download_notifier_title_error">Йӑнӑш</string>
    <string name="update_check_notification_update_available">Ҫӗнӗ версси пур!</string>
    <string name="update_check_notification_download_error">Тийев йӑнӑшӗ</string>
    <string name="update_check_notification_download_complete">Тиенсе пӗтрӗ</string>
    <string name="notification_chapters_single">%1$s-мӗш сыпӑк</string>
    <string name="notification_new_chapters">Ҫӗнӗ сыпӑксем тупӑнман</string>
    <string name="information_no_recent_manga">Йулашки вӑхӑтра нимӗн те вуламан</string>
    <string name="information_no_recent">Пӗр ҫӗнетӳ те ҫук</string>
    <string name="information_no_downloads">Пӗр тийев те ҫук</string>
    <string name="label_help">Пулӑшу</string>
    <string name="label_extension_info">Хушма ҫинчен</string>
    <string name="label_extensions">Хушмасем</string>
    <string name="label_sources">Ҫӑл куҫсем</string>
    <string name="label_recent_updates">Ҫӗнӗлӗх</string>
    <string name="label_library">Вулавӑш</string>
    <string name="label_settings">Ӗнерӳсем</string>
    <string name="label_more">Тата</string>
    <string name="action_display_show_tabs">Пухмӑш кантӑкӗсене кӑтарт</string>
    <string name="action_display_comfortable_grid">Меллӗ сетке</string>
    <string name="action_display_grid">Ҫӑтӑ сетке</string>
    <string name="action_select_inverse">Тепӗр майлӑ суйла</string>
    <string name="update_never">Сӳнтернӗ</string>
    <string name="pref_library_columns">Сетке пысӑкӑшӗ</string>
    <string name="portrait">Урлӑ</string>
    <string name="landscape">Тӑрӑх</string>
    <string name="secure_screen_summary">Ыкран сыхлавӗ тепӗр апсем ҫине куҫнӑ чух ку апӑн мӗн пуррине пытарать тата ыкрана сӑн ҫапма чарать</string>
    <string name="hide_notification_content">Систерӳсенче мӗн ҫырнине пытарни</string>
    <string name="lock_never">Нихӑҫан</string>
    <string name="lock_always">Йаланах</string>
    <string name="action_open_log">Тӑвӑм-пулӑм кӗнекине уҫ</string>
    <string name="action_reset">Тасат</string>
    <string name="action_sort">Уйӑр</string>
    <string name="pref_theme_mode">Тӗксӗм темӑ</string>
    <string name="theme_system">Системри пекех</string>
    <string name="pref_category_reader">Вулӑш</string>
    <string name="pref_category_tracking">Йӗрлев</string>
    <string name="loading">Тийени…</string>
    <string name="action_restore">Тавӑр</string>
    <string name="action_unpin">Салт</string>
    <string name="action_migrate">Куҫар</string>
    <string name="action_next_chapter">Хыҫҫӑнхи сыпӑк</string>
    <string name="action_previous_chapter">Умӗнхи сыпӑк</string>
    <string name="track">Йӗрлев</string>
    <string name="information_webview_outdated">Чи лайӑх пӗрлӗхшӗн WebView-а ҫӗнет</string>
    <string name="information_cloudflare_bypass_failure">Cloudflare-ран иртеймерӗ</string>
    <string name="information_empty_category">Санӑн пухмӑшсем ҫук. Хӑвӑн вулавӑша пухмӑшсем туса йӗркелеме «Хуш» пускӑч ҫине пус.</string>
    <string name="label_migration">Куҫару</string>
    <string name="label_backup">Янтӑлав тата тавӑру</string>
    <string name="ext_obsolete">Кивелнӗ</string>
    <string name="ext_updates_pending">Ҫӗнетӳ кӗтеҫҫӗ</string>
    <string name="default_category">Йаланхилле пухмӑш</string>
    <string name="pref_library_update_refresh_metadata_summary">Вулавӑша ҫӗнетнӗ чухне ҫӗнӗ хуплашка тата вак-тӗвек пуррине тӗрӗслени</string>
    <string name="pref_library_update_refresh_metadata">Хӑй-халлӗн метта пӗлӗмсене ҫӗнетмелле</string>
    <string name="pref_update_only_non_completed">Серилӗх вӗҫленнӗ</string>
    <string name="pref_category_about">Ап ҫинчен</string>
    <string name="ext_untrusted">Шанчӑклӑ мар</string>
    <string name="ext_unofficial">Чӑнлавлӑ мар</string>
    <string name="ext_trust">Шанчӑклӑ</string>
    <string name="ext_pending">Кӗтет</string>
    <string name="backup_restore_missing_sources">Ҫук ҫӑл куҫсем:</string>
    <string name="tracking_info">Сӑнану сервиссенче сыпӑкӑн ӳсӗмне ҫӗнетме пӗр енлӗ пӗрлӗхлени. Манкӑн уйрӑм ҫыравӗсемпе вӗсен сӑнану пускӑчсем валли сӑнану ӗнерле.</string>
        <string name="fifth_to_last">Вуланӑ сыпӑкран пиллӗкмӗшӗ</string>
    <string name="fourth_to_last">Вуланӑ сыпӑкран тӑваттӑмӗшӗ</string>
    <string name="third_to_last">Вуланӑ сыпӑкран виҫҫӗмӗшӗ</string>
    <string name="second_to_last">Юлашкинчен маларахри</string>
    <string name="custom_dir">Усӑҫ палӑртнӑ вырӑнӗ</string>
<<<<<<< HEAD
    <string name="scale_type_original_size">Хӑйӗн виҫе</string>
=======
        <string name="scale_type_original_size">Хӑйӗн виҫе</string>
>>>>>>> 28f15984
    <string name="pager_viewer">Елсерен</string>
    <string name="pref_viewer_type">Яланхилле вулав тытӑмӗ</string>
    <string name="pref_color_filter_mode">Тӗс алипе хутӑштармалли тытӑм</string>
    <string name="pref_show_reading_mode_summary">Вулӑш уҫӑ пулсан хальхи тытӑма кӗскен палӑртмалла</string>
    <string name="pref_show_reading_mode">Вулав тытӑма кӑтарт</string>
    <string name="pref_fullscreen">Тулли ыкран</string>
    <string name="untrusted_extension">Шанчӑклӑ мар хушма</string>
    <string name="lock_when_idle">Ним туман чух ҫаклатни</string>
    <string name="display_mode_chapter">%1$s-мӗш сыпӑк</string>
    <string name="lock_with_biometrics">Ҫаклатӑва уҫма пӳрне йӗрӗ ыйтни</string>
    <string name="pref_webtoon_side_padding">Аяккинчи чаку</string>
    <string name="pref_always_show_chapter_transition">Сыпӑксем урлӑ каҫнине яланах кӑтарт</string>
    <string name="color_filter_a_value">Тӑрӑлӑх мар</string>
    <string name="rotation_force_landscape">Ҫаклатнӑ тӑрӑхскер</string>
    <string name="rotation_force_portrait">Ҫаклатнӑ урлӑскер</string>
    <string name="rotation_free">Ирӗклӗ</string>
    <string name="pref_rotation_type">Яланхилле урлӑ-тӑрӑх</string>
    <string name="double_tap_anim_speed_0">Енимсӗр</string>
    <string name="pref_zoom_start">Пысӑклатни пуҫламӑш тӑрӑмӗ</string>
    <string name="scale_type_smart_fit">Тӑнлӑ</string>
    <string name="scale_type_stretch">Тӑс</string>
    <string name="scale_type_fit_screen">Екранпа</string>
    <string name="pref_image_scale_type">Сарӑмлани</string>
    <string name="vertical_plus_viewer">Вӗҫӗмсӗрех урлӑ</string>
    <string name="webtoon_viewer">Вӑрӑм елсем</string>
    <string name="vertical_viewer">Елсерен (урлӑ)</string>
    <string name="right_to_left_viewer">Елсерен (сылтӑмран сулахайалла)</string>
    <string name="left_to_right_viewer">Елсерен (сулахайран сылтӑмалла)</string>
    <string name="gray_background">Сӑрӑ</string>
    <string name="pref_read_with_long_tap">Пусса тӑннӑ чух кӑтарт</string>
    <string name="pref_read_with_volume_keys_inverted">Янравлӑх пускӑчӗсене вырӑнсемпе улӑштар</string>
    <string name="pref_read_with_volume_keys">Янравлӑх пускӑчӗсем</string>
    <string name="pref_reader_navigation">Куҫӑм</string>
    <string name="pref_skip_filtered_chapters">Аланӑ сыпӑксене сиктермелле</string>
    <string name="pref_skip_read_chapters">Вуланӑ сыпӑксене сиктермелле</string>
    <string name="pref_keep_screen_on">Екрана ҫутӑ тыт</string>
    <string name="filter_mode_darken">Тӗттӗмлетӳ</string>
    <string name="filter_mode_lighten">Ҫутату</string>
    <string name="filter_mode_overlay">Витӗм</string>
    <string name="pref_custom_color_filter">Усӑҫ тӗс али</string>
    <string name="pref_custom_brightness">Усӑҫ йӑлтӑрлӑхӗ</string>
    <string name="pref_crop_borders">Касӑк чиккисем</string>
    <string name="pref_true_color_summary">Йӑрӑм-йӑрӑм чакать, анчах тухӑҫлӑх ҫине витӗм кӳрет</string>
    <string name="pref_true_color">32 битлӑ тӗс</string>
    <string name="pref_show_page_number">Ел шутне кӑтартни</string>
    <string name="pref_double_tap_anim_speed">Икӗ хут пуссан эним хӑвӑртлӑхӗ</string>
    <string name="pref_page_transitions">Елсем хушшипе енимлӗ куҫни</string>
    <string name="unofficial_extension_message">Ҫак хушма Tachiyomi-н ӗҫ йӗркиллӗ хушмасен йат-йышне кӗмест.</string>
    <string name="obsolete_extension_message">Ҫак хушмана урӑх кӗме май ҫук. Вӑл тӗрӗс мар ӗҫлеме тата апа йӑнӑшлаттарма пултарать. Ӑна катертме сӗнетпӗр.</string>
<<<<<<< HEAD
    <plurals name="restore_completed_message">
=======
        <plurals name="restore_completed_message">
>>>>>>> 28f15984
        <item quantity="one">%1$s,%2$s йӑнӑшпа тӑвӑннӑ</item>
        <item quantity="other">%1$s, %2$s йӑнӑшпа тӑвӑннӑ</item>
    </plurals>
    <string name="add_tracking">Сӑнану хуш</string>
    <string name="manga_tracking_tab">Сӑна</string>
    <string name="custom_filter">Усӑҫ али</string>
    <string name="pref_acra_summary">Кирек мӗнле йӑнӑшсене тӳрлетме пулӑшать. Нимӗнле харкам пӗлӗм те ярӑнмасть</string>
    <string name="label_downloaded_only">Тиенӗсене ҫеҫ</string>
    <string name="file_select_backup">Янтӑв файла суйла</string>
        <string name="pref_cutout_short">Каснӑ тӑрӑхра шалашне кӑтарт</string>
    <string name="pref_read_with_tapping_inverted">Пусӑмсене вырӑнсемпе улӑштар</string>
    <string name="tapping_inverted_both">Иккӗш те</string>
    <string name="tapping_inverted_vertical">Урлӑ</string>
    <string name="tapping_inverted_horizontal">Тӑрӑх</string>
    <string name="tapping_inverted_none">Ҫук</string>
    <string name="channel_ext_updates">Хушмасен ҫӗнетӗвӗсем</string>
    <string name="channel_new_chapters">Сыпӑксен ҫӗнетӗвӗсем</string>
    <string name="channel_common">Яланхи</string>
    <string name="download_notifier_download_paused">Тийеве вӑхӑтлӑха чарнӑ</string>
    <string name="download_notifier_unknown_error">Кӗтмен йӑнӑша пула сыпӑксене тийесе илеймест</string>
    <string name="download_notifier_downloader_title">Тийевҫӗ</string>
        <plurals name="update_check_notification_ext_updates">
        <item quantity="one">Хушма валли ҫӗнетӳ пур</item>
        <item quantity="other">%d хушма валли ҫӗнетӳ пур</item>
    </plurals>
    <string name="update_check_notification_download_in_progress">Тийев…</string>
    <string name="update_check_no_new_updates">Ҫӗнетӳсем тупӑнман</string>
    <string name="update_check_confirm">Тиесе ил</string>
    <string name="file_select_cover">Хуплашка суйла</string>
    <string name="notification_first_add_to_library">Ҫакна тӑвас умӗн манкка санӑн вулавӑша хуш-ха</string>
    <string name="notification_cover_update_failed">Хуплашкана ҫӗнетеймерӗ</string>
    <string name="notification_chapters_single_and_more">%1$s сыпӑкӗ тата ытти %2$d</string>
    <string name="notification_chapters_multiple">%1$s сыпӑкӗсем</string>
    <plurals name="notification_chapters_multiple_and_more">
        <item quantity="one">%1$s сыпӑкӗсем</item>
        <item quantity="other">%1$s сыпӑкӗсем тата ытти %2$d</item>
    </plurals>
    <plurals name="notification_chapters_generic">
        <item quantity="one">1 ҫӗнӗ сыпӑк</item>
        <item quantity="other">%1$d ҫӗнӗ сыпӑк</item>
    </plurals>
    <plurals name="notification_new_chapters_summary">
        <item quantity="one">Ҫӗнӗ сыпӑксем 1 хайлав валли тупӑннӑ</item>
        <item quantity="other">Ҫӗнӗ сыпӑксем %d хайлав валли тупӑннӑ</item>
    </plurals>
    <string name="notification_check_updates">Ҫӗнӗ сыпӑксен пуррине тӗрӗслени</string>
    <string name="download_queue_error">Сыпӑксене тийесе илме пулмасть. Тийевсем пайӗнче ҫӗнӗрен хӑтланса пӑхма пултаратӑн</string>
    <string name="copy">Ӑтавла</string>
    <string name="migrate">Куҫар</string>
    <string name="migration_selection_prompt">Куҫарма ҫӑл куҫ суйла</string>
    <string name="migration_dialog_what_to_include">Хушма пӗлӗмсене суйла</string>
    <string name="recent_manga_time">%1$s-мӗш сыпӑка %2$s</string>
    <string name="updating_library">Вулавӑша ҫӗнетни</string>
    <string name="loader_not_implemented_error">Ҫӑл куҫ тупӑнман</string>
    <string name="page_list_empty_error">Пӗр ел те тупӑнман</string>
    <string name="transition_pages_error">Елсем тийенеймерӗҫ: %1$s</string>
    <string name="transition_pages_loading">Елсене тийени…</string>
    <string name="transition_no_previous">Умӗнхи сыпӑк ҫук</string>
    <string name="transition_no_next">Малалли сыпӑк ҫук</string>
    <string name="transition_previous">Умӗнхи:</string>
    <string name="transition_next">Малалли:</string>
    <string name="transition_current">Кулленхи:</string>
    <string name="transition_finished">Пӗтернӗ:</string>
    <string name="viewer">Вулав тытӑмӗ</string>
    <string name="pref_category_for_this_series">Ҫак серилӗх валли</string>
    <string name="confirm_set_image_as_cover">Ҫак сӑна хуплашка пек усӑ курмалла-и\?</string>
    <string name="decode_image_error">Сӑн тийенмерӗ</string>
    <string name="no_next_chapter">Малалли сыпӑк тупӑнман</string>
    <string name="chapter_progress">%1$d-мӗш ел</string>
    <string name="cover_updated">Хуплашкана ҫӗнетнӗ</string>
    <string name="set_as_cover">Хуплашка пек ларт</string>
    <string name="picture_saved">Ӳкерчӗке упранӑ</string>
    <string name="dialog_with_checkbox_remove_description">Ҫакӑ вара сыпӑка вулани вӑхӑта катертӗ. Чӑнах катертесшӗн-и\?</string>
    <string name="snack_categories_deleted">Пухмӑшсем катертнӗ</string>
    <string name="error_category_exists">Ун пек ятпа пухмӑш пур ӗнтӗ!</string>
    <string name="track_type">Тӗс</string>
    <string name="track_status">Хал</string>
    <string name="status">Хал</string>
    <string name="title">Ят</string>
    <string name="score">Хаклав</string>
    <string name="repeating">Ҫӗнӗрен вулатӑп</string>
    <string name="plan_to_read">Вулӑп</string>
    <string name="paused">Чарнӑ</string>
    <string name="on_hold">Чарнӑ</string>
    <string name="dropped">Пӑрахнӑ</string>
    <string name="completed">Вӗҫленӗ</string>
    <string name="reading">Вулатӑп</string>
    <string name="confirm_delete_chapters">Есӗ суйланӑ сыпӑксене катертесшӗнех-и\?</string>
    <string name="download_unread">Вуламанине</string>
    <string name="manga_download">Тиесе ил</string>
    <string name="sort_by_upload_date">Тиенӗ вӑхӑчӗпе</string>
    <string name="sort_by_number">Сыпӑк шучӗпе</string>
    <string name="sort_by_source">Ҫӑл куҫпа</string>
    <string name="show_chapter_number">Сыпӑк шучӗ</string>
    <string name="show_title">Ҫӑл куҫ ячӗ</string>
    <string name="chapter_paused">Вӑхӑтлӑха чарнӑ</string>
    <string name="chapter_error">Йӑнӑш</string>
    <string name="chapter_downloading_progress">Тиенет (%1$d/%2$d)</string>
    <string name="snack_add_to_library">Манкка вулавăша хушмалла-и\?</string>
    <string name="source_not_installed">Ҫӑл куҫа лартман: %1$s</string>
    <string name="copied_to_clipboard">Пайлашу буфере ӑтавланӑ:
\n%1$s</string>
    <string name="delete_downloads_for_manga">Тиенӗ сыпӑксене катертмелле-и\?</string>
    <plurals name="manga_num_chapters">
        <item quantity="one">1 сыпӑк</item>
        <item quantity="other">%1$s сыпӑк</item>
    </plurals>
    <string name="manga_info_collapse">Сахалрах</string>
    <string name="manga_info_expand">Ытларах</string>
    <string name="manga_removed_library">Вулавӑшран катерт</string>
    <string name="manga_added_library">Вулавӑша хуш</string>
    <string name="remove_from_library">Вулавӑшран катерт</string>
    <string name="in_library">Вулавăшра</string>
    <string name="add_to_library">Вулавӑша хуш</string>
    <string name="licensed">Лиссенсиленӗ</string>
    <string name="unknown_status">Паллӑ мар хал</string>
    <string name="unknown_author">Паллӑ мар авттӑр</string>
    <string name="unknown">Паллă мар</string>
    <string name="ongoing">Тухакан</string>
    <string name="local_source_help_guide">Вырӑнти ҫӑл куҫ ертӳлӗхӗ</string>
    <string name="browse">Шырав</string>
    <string name="latest">Юлашки</string>
    <string name="action_global_search_hint">Пур ҫӗрте шыра…</string>
    <string name="pinned_sources">Ҫакнӑ</string>
    <string name="last_used_source">Юлашки усӑ курни</string>
    <string name="other_source">Ыттисем</string>
    <string name="local_source">Вырӑнти ҫӑл куҫ</string>
    <string name="no_results_found">Пӗр тупсӑм та тупӑнман</string>
    <string name="no_more_results">Урӑх тупсӑмсем ҫук</string>
    <string name="tabs_header">Кантӑксем</string>
    <string name="invalid_backup_file">Тӗрӗс мар янтӑв файлӗ</string>
    <string name="updating_category">Пухмӑша ҫӗнетни</string>
    <string name="unknown_error">Паллӑ мар йӑнӑш</string>
    <string name="logout_success">Есӗ тухрӑн</string>
    <string name="logout">Тух</string>
    <string name="logout_title">“%1$s тухмалла-и\?</string>
    <string name="login_success">Ӑнӑҫлӑ кӗни</string>
    <string name="login">Кӗр</string>
    <string name="password">Кӗме сӑмах</string>
    <string name="email">Ылӑккӑтрунлӑ пуштӑ тӗлӗ</string>
    <string name="username">Усӑҫ ячӗ</string>
    <string name="login_title">%1$s кӗр</string>
    <plurals name="download_queue_summary">
        <item quantity="one">1 юлчӗ</item>
        <item quantity="other">%1$s юлчӗ</item>
    </plurals>
    <string name="downloaded_only_summary">Санӑн вулавӑшри манкка алат</string>
    <string name="pref_enable_acra">Ӳкнисем ҫинчен тишереревсем ямалла</string>
    <string name="check_for_updates">Ҫӗнетӳсем пуррине тӗрӗсле</string>
    <string name="licenses">Уҫӑ юмлӑ лиссенсисем</string>
    <string name="version">Версси</string>
    <string name="website">Сайт</string>
    <string name="battery_optimization_setting_activity_not_found">Хатӗрӗн ӗнерлӗве уҫаймарӗ</string>
    <string name="battery_optimization_disabled">Петтерей лайӑхлатнине сӳнтернӗ ӗнтӗ</string>
    <string name="pref_disable_battery_optimization_summary">Хыҫ планлӑ ҫӗнетӳпе тата янтӑвланипе пулӑшать</string>
    <string name="pref_disable_battery_optimization">Петтерей лайӑхлатнине сӳнтер</string>
    <string name="pref_backup_interval">Янтӑвлани тӑтӑшлӑхӗ</string>
    <string name="pref_refresh_library_covers">Вулавӑшри манкӑсен хуплашкисене ҫӗнет</string>
    <string name="clear_database_completed">Ҫыравсене катертнӗ</string>
        <string name="pref_clear_database_summary">Санӑн вулавӑшра упранман манкӑн вуланӑ кун-ҫулне катерт</string>
    <string name="pref_clear_database">Пӗлӗмсен кӗлете тасат</string>
    <string name="cache_delete_error">Кеше тасатнӑ чух йӑнӑш тухрӗ</string>
    <string name="cache_deleted">Кеша тастнӑ. %1$d файла катертнӗ</string>
        <string name="label_data">Пӗлӗмсем</string>
    <string name="requires_app_restart">Ҫакӑ вӑя кӗрес тесен хушӑма хупса уҫмалла</string>
    <string name="restoring_backup_canceled">Тавӑрнине пӑрахӑҫланӑ</string>
    <string name="restoring_backup_error">Янтӑв тавӑрни йӑнӑшӗ</string>
    <string name="restoring_backup">Янтӑв тавӑрни</string>
    <string name="restore_in_progress">Тавӑрни пурнӑҫланать ӗнтӗ</string>
    <string name="creating_backup_error">Янтӑвлани йӑнӑшӗ</string>
    <string name="creating_backup">Янтӑв тӑвӑнать</string>
    <string name="backup_choice">Мӗн эсӗ янтӑвласшӑн\?</string>
    <string name="backup_in_progress">Янтӑ пурнӑҫланать ӗнтӗ</string>
    <string name="restore_completed">Тавӑрни вӗҫленнӗ</string>
    <string name="pref_create_backup_summ">Хальхи вулавăша тавӑрма усӑ курма пулать</string>
    <string name="invalid_backup_file_missing_manga">Янтӑвра манкӑсем ҫук.</string>
    <string name="backup_created">Янтӑв тӑвӑннӑ</string>
    <string name="pref_backup_slots">Май килнӗ таран янтӑвсем</string>
    <string name="pref_backup_directory">Янтӑв вырнаҫни</string>
    <string name="pref_restore_backup_summ">Вулавӑша янтӑвран тавӑр</string>
    <string name="pref_restore_backup">Янтӑв тавӑр</string>
    <string name="pref_create_backup">Янтӑв ту</string>
    <string name="updated_version">v%1$s верссиччен ҫӗнетнӗ</string>
    <string name="whats_new">Мӗн ҫӗнни</string>
    <string name="pref_category_theme">Темӑ</string>
    <string name="action_sort_date_added">Хушни вӑхӑчӗпе</string>
        <string name="action_global_search_query">\"%1$s\" пур ҫӗрте шыра</string>
    <string name="pref_category_reading_mode">Вулав тытӑмӗ</string>
    <plurals name="num_trackers">
        <item quantity="one">1 сӑнану</item>
        <item quantity="other">%d сӑнану</item>
    </plurals>
    <string name="no_pinned_sources">Санӑн ҫакнӑ ҫӑл куҫ ҫук</string>
    <string name="channel_complete">Вӗҫленӗ</string>
    <string name="channel_progress">Ӳсӗм</string>
    <string name="channel_errors">Йӑнӑшсем</string>
    <string name="backup_restore_missing_trackers">Кӗмен сӑнанусем:</string>
            <string name="ext_nsfw_warning">NSFW (18+) шалаш пулма пултарать</string>
    <string name="ext_nsfw_short">18+</string>
    <string name="parental_controls_info">Ҫакӑ апра чӑнлавлӑ мар йе тӗрӗс мар палӑртнӑ хушмасен NSFW (18+) шалашне кӑтартма чӑрмантармасть.</string>
    <plurals name="missing_chapters_warning">
        <item quantity="one">1 сыпӑк ҫук</item>
        <item quantity="other">%d сыпӑк ҫук</item>
    </plurals>
    <string name="no_chapters_error">Сыпӑксем ҫук</string>
        <string name="chapter_settings_updated">Яланхилле сыпӑк ӗнерлев ҫӗнетнӗ</string>
    <string name="set_chapter_settings_as_default">Яланхилле</string>
    <string name="confirm_set_chapter_settings">Ҫак ӗнерелевсене яланхилле упрасшӑнах-и\?</string>
    <string name="share_page_info">%1$s: %2$s, %3$d-мӗш ел</string>
    <string name="chapter_settings">Сыпӑк ӗнерлеве</string>
    <string name="action_search_settings">Ӗнерӳ шыра</string>
    <string name="downloaded_chapters">Тиесе илнӗ сыпӑксем</string>
            <string name="pref_clear_history">Кун-ҫул тасат</string>
    <string name="clear_history_completed">Кун-ҫула катертнӗ</string>
    <string name="pref_incognito_mode">Вӑрттӑнлӑх тытӑмӗ</string>
    <string name="clear_history_confirmation">Чӑнах катертесшӗн-и\? Веҫ кун-ҫулӗ ҫухалӗ.</string>
    <string name="spen_next_page">Маллали сыпӑк</string>
    <string name="spen_previous_page">Умӗнхи эл</string>
    <string name="migration_help_guide">Ҫӑл куҫ куҫарассипе пулӑшу</string>
    <string name="pref_category_nsfw_content">NSFW (18+) ҫӑл куҫӗсем</string>
    <string name="file_picker_error">Файлсене суйламалли хушӑм тупӑнман</string>
    <string name="myanimelist_relogin">Тархасшӑн MAL-а ҫӗнӗрен кӗр</string>
    <string name="pref_show_nsfw_source">Ҫӑл куҫсен тата хушмасен йат-йышӗнче кӑтартни</string>
    <string name="track_finished_reading_date">Вулама вӗҫленӗ вӑхӑчӗ</string>
    <string name="track_started_reading_date">Вулама пуҫланӑ вӑхӑчӗ</string>
    <string name="edge_nav">Хӗрри</string>
    <string name="kindlish_nav">Kindle пек</string>
    <string name="l_nav">L пек</string>
    <string name="action_desc">Пӗчӗкленнипе</string>
    <string name="action_asc">Пысӑкланнипе</string>
    <string name="action_order_by_chapter_number">Сыпӑк шучӗпе</string>
    <string name="action_order_by_upload_date">Тийесе илни вӑхӑчӗпе</string>
    <string name="action_filter_tracked">Йӗрленет</string>
    <string name="pref_dump_crash_logs_summary">Файлсенчи йӑнӑшсен логсене хатерлевҫӗсем патне яма упрать</string>
    <string name="pref_dump_crash_logs">Йӑнӑш кӗнекине тийесе йар</string>
    <string name="pref_viewer_nav">Куҫӑм палли</string>
    <string name="right_and_left_nav">Сылтӑмран сулахаялла</string>
    <string name="pref_dual_page_invert_summary">Анлӑ елсене пайлани вулав майлӑ мар пулсан</string>
    <string name="pref_dual_page_invert">Анлӑ елсене тепӗр майлӑ пайлани</string>
    <string name="pref_dual_page_split">Анлӑ елсене пайлани</string>
<<<<<<< HEAD
    <string name="action_display_show_number_of_items">Серилӗхсен шутне кӑтарт</string>
=======
    <string name="action_display_show_number_of_items">Ҫыравсен шутне кӑтарт</string>
>>>>>>> 28f15984
    <string name="nav_zone_right">Сылтӑм</string>
    <string name="nav_zone_left">Сулахай</string>
    <string name="nav_zone_next">Малалли</string>
    <string name="nav_zone_prev">Унченхи</string>
    <string name="pref_dns_over_https">HTTPS урлӑ DNS</string>
    <string name="pref_category_auto_download">Хӑй хальлӗн тийени</string>
    <string name="exclude">Кӑлар: %s</string>
    <string name="include">Кӗрт: %s</string>
    <string name="none">Ҫук</string>
    <string name="action_sort_chapter_fetch_date">Йулашки сыпӑк илнипе</string>
    <string name="update_check_eol">Ҫак Android версси урӑх</string>
    <string name="clipboard_copy_error">Пайлашу аса ӑтавланаймарӗ</string>
    <string name="rotation_landscape">Тӑрӑх</string>
    <string name="rotation_portrait">Урлӑ</string>
    <string name="rotation_type">Урлӑ-тӑрӑх тӗсӗ</string>
<<<<<<< HEAD
    <string name="pref_create_folder_per_manga_summary">Папкӑсене сери ячӗпе туни</string>
    <string name="pref_create_folder_per_manga">Елсене уйрӑм папкӑсенче упрамалла</string>
=======
>>>>>>> 28f15984
    <string name="pref_reader_actions">Тӑвӑмсем</string>
    <string name="pref_show_navigation_mode_summary">Пусма вырӑнсене вулӑш уҫӑ чухне кӑтартмалла</string>
    <string name="action_show_errors">Йӑнӑшсене кӑтарт</string>
    <string name="cancel_all_for_series">Ҫак серилӗх валли пурне те пӑрахӑҫла</string>
    <string name="pref_downloads_summary">Хӑй-хальлӗн тийесе илни, малтанах тийени</string>
        <string name="action_sort_unread_count">Йулнӑ сыпӑксемпе</string>
    <string name="action_sort_count">Ҫырав шучӗпе</string>
    <string name="action_remove_everything">Пурне те катерт</string>
    <string name="delete_category_confirmation">«%s» пухмӑш катертесшӗнех-и\?</string>
    <string name="delete_category">Пухмӑш катерт</string>
    <string name="action_display_local_badge">Вырӑнти ҫӑл куҫран</string>
    <string name="label_warning">Асӑрхаттару</string>
    <string name="action_display_cover_only_grid">Йатсӑр сетке</string>
    <string name="action_move_to_top_all_for_series">Серилӗхе пуҫламӑша куҫар</string>
    <string name="confirm_lock_change">Улшӑнӑва ҫирӗплетме есӗлӗхе ҫирӗплет</string>
    <string name="action_faq_and_guides">Кӑтартусем тата ыйту-хурав</string>
        <string name="action_display_language_badge">Чӗлхе</string>
    <string name="action_search_hint">Шыра…</string>
    <string name="action_close">Хуп</string>
    <string name="action_start_downloading_now">Тийеве халех пуҫла</string>
    <string name="internal_error">InternalError: Хушма пӗлӗме пӑхма тӑвӑм-пулӑм кӗнекине пӑх</string>
    <string name="pref_category_appearance">Кӑтартӑну</string>
    <string name="on">Ҫутнӑ</string>
    <string name="off">Сӳнтернӗ</string>
    <string name="pref_appearance_summary">Темӑ, кун тата вӑхӑт хармачӗ</string>
    <string name="pref_library_summary">Пухмӑшсем, пӗтӗмӗшле ҫӗнетӳ, сыпӑксене туртни</string>
    <string name="pref_reader_summary">Вулав тытӑмӗ, кӑтартӑнни, куҫӑм</string>
    <string name="label_default">Йаланхилле</string>
    <string name="action_open_random_manga">Ӑнсӑрт ҫырав уҫ</string>
    <string name="theme_strawberrydaiquiri">Ҫӗр ҫырли тайккирийӗ</string>
    <string name="theme_midnightdusk">Ҫур ҫӗр ӗнтрӗкӗ</string>
    <string name="pref_tracking_summary">Пӗр йенлӗ ӳсӗм килӗштерӗвӗ, анлӑлатнӑ килӗштерӳ</string>
    <string name="connected_to_wifi">Wi-Fi урлӑ ҫеҫ</string>
        <string name="pref_security_summary">Апа ҫаклатни, ыкран хӳтӗлевӗ</string>
    <string name="restrictions">Чарусем: %s</string>
        <string name="label_started">Пуҫланӑ</string>
    <string name="label_local">Вырӑнти</string>
    <string name="label_downloaded">Тийесе илнӗ</string>
    <string name="theme_tidalwave">Шыв хӑпарнин хумӗ</string>
    <string name="pref_app_theme">Ап темми</string>
    <string name="relative_time_today">Пайан</string>
    <string name="theme_lavender">Лавантӑ</string>
    <string name="theme_yinyang">Ин тата Йан</string>
    <string name="pref_browse_summary">Ҫӑл куҫсем, хушмасем, пӗтӗмӗшле шырав</string>
    <string name="theme_greenapple">Симӗс пан улми</string>
    <string name="theme_yotsuba">Йутсупа</string>
    <string name="pref_library_update_manga_restriction">Серилӗхсене ҫӗнетнине сиктер</string>
    <plurals name="relative_time">
        <item quantity="one">Ӗнер</item>
        <item quantity="other">%1$d кун кайалла</item>
    </plurals>
    <string name="network_not_metered">Чараксӑр тетел урлӑ ҫеҫ</string>
    <string name="pref_update_only_started">Серилӗхе пуҫламан</string>
    <string name="theme_tako">Такку</string>
    <string name="pref_dark_theme_pure_black">Хуп-хура темӑ</string>
    <string name="pref_app_language">Ап чӗлхи</string>
    <string name="action_not_now">Халь мар</string>
    <string name="update_72hour">Кашни 3 кун</string>
    <string name="theme_tealturquoise">Симӗс кӑвак</string>
    <string name="theme_monet">Куҫӑмлӑ</string>
    <string name="label_stats">Шутлавсем</string>
    <string name="action_copy_to_clipboard">Пайлашу асне ӑт</string>
    <string name="pref_backup_summary">Хӑй тӗллӗн тата хӑй-хальлӗн йантӑлав</string>
    <string name="action_update_category">Пухмӑш ҫӗнет</string>
    <string name="pref_advanced_summary">Йӑнӑш кӗнекине тийесе йани, петтерей лайӑхлатни</string>
<<<<<<< HEAD
    <string name="pref_library_update_show_tab_badge">Вуламан сыпӑксен шутне «Ҫӗнӗлӗх» ыккун ҫинче кӑтартни</string>
    <string name="pref_landscape_zoom">Сӑна тӑрӑх пысӑклатни</string>
=======
        <string name="pref_landscape_zoom">Сӑна тӑрӑх пысӑклатни</string>
>>>>>>> 28f15984
    <string name="multi_lang">Нумай чӗлхеллӗ</string>
    <string name="automatic_background">Хӑй-хальлӗн</string>
    <string name="disabled_nav">Сӳнтернӗ</string>
    <string name="extension_api_error">Хушмасен йат-йышне илесси пулаймарӗ</string>
<<<<<<< HEAD
    <string name="pref_library_update_refresh_trackers_summary">Вулавӑша ҫӗнетнӗ май йӗрлеве те ҫӗнетни</string>
    <string name="pref_long_strip_split">Вӑрӑм сӑнсене пайлани (ПЕТТӖ)</string>
    <string name="categorized_display_settings">Кашни пухмӑшӑн хӑйӗн ӗнерӳсем</string>
=======
    <string name="categorized_display_settings">Кашни пухмӑшӑн хӑйӗн ала ӗнерӗвӗсем</string>
>>>>>>> 28f15984
    <string name="ext_app_info">Ап ҫинчен</string>
    <string name="split_tall_images_summary">Вулӑшӑн тухӑҫа лайӑхлатать</string>
    <string name="error_user_agent_string_blank">User agent пушӑ пулмалла мар</string>
    <string name="ext_info_language">Чӗлхе</string>
    <string name="pref_navigate_pan">Пуснӑ чухне анлӑ сӑнсене сарӑмлатни</string>
    <string name="split_tall_images">Вӑрӑм сӑнсене пайлани</string>
    <string name="missing_storage_permission">Управ ирӗкӗсене паман</string>
    <string name="ext_info_version">Версси</string>
<<<<<<< HEAD
    <string name="pref_library_update_refresh_trackers">Йӗрлеве хӑй-хальлӗн ҫӗнетни</string>
    <string name="ext_update_all">Пурне те ҫӗнет</string>
    </resources>
=======
    <string name="ext_update_all">Пурне те ҫӗнет</string>
    <string name="delete_downloaded">Тийесе илнисене катерт</string>
    <string name="pref_library_columns_per_row">Ретре %d</string>
    <string name="pref_update_only_in_release_period">Кӗтӗнекен кӑларӑм тапхӑрӗ тулашӗнче</string>
    <string name="pref_chapter_swipe_end">Сылтӑмалла туртни</string>
    <string name="pref_chapter_swipe_start">Сулахайалла туртни</string>
    <string name="ext_installer_pref">Ларткӑч</string>
    <string name="ext_installer_shizuku_stopped">Shizuku ӗҫлемест</string>
    <string name="ext_info_age_rating">Ҫул-ӳсӗм чаравӗ</string>
    <string name="action_filter_interval_passed">Иртнӗ тапхӑр тӗрӗслевӗ</string>
    <string name="action_sort_next_updated">Тепӗр кӗтӗнекен ҫӗнетӳпе</string>
    <string name="pref_chapter_swipe">Сыпӑк туртни</string>
    <string name="ext_install_service_notif">Хушма лартни…</string>
    <string name="action_set_interval">Тӑтӑшлӑх палӑрт</string>
    <string name="action_filter_interval_custom">Ӗнерӳллӗ илӳ тӑтӑшлӑхӗ</string>
    <string name="action_filter_interval_long">Уйӑхлӑ илӳ (28 кун)</string>
    <string name="action_filter_interval_late">Йулашки 10+ куна тӗрӗслени</string>
    <string name="action_filter_interval_dropped">Пӑрахнӑ\? Йулашки 20+ кун тата 2 уйӑх</string>
    <string name="ext_installer_legacy">Малтанхилле</string>
    <string name="ext_installer_shizuku_unavailable_dialog">Shizuku-н хушма ларткӑча усӑ курма Shizuku ларт тата ҫут.</string>
    <string name="action_ok">Йурӗ</string>
    <string name="unlock_app_title">%s уҫ</string>
    <string name="action_move_to_bottom_all_for_series">Серилӗхе вӗҫе куҫар</string>
    <string name="pref_library_update_categories_details">Кӗртнӗ пухмӑшсенче пулнӑ пулсан та кӑларса пӑрахнӑ пухмӑшсенче пулнӑ серилӗхсем ҫӗнелмӗҫ.</string>
</resources>
>>>>>>> 28f15984
<|MERGE_RESOLUTION|>--- conflicted
+++ resolved
@@ -197,11 +197,7 @@
     <string name="third_to_last">Вуланӑ сыпӑкран виҫҫӗмӗшӗ</string>
     <string name="second_to_last">Юлашкинчен маларахри</string>
     <string name="custom_dir">Усӑҫ палӑртнӑ вырӑнӗ</string>
-<<<<<<< HEAD
-    <string name="scale_type_original_size">Хӑйӗн виҫе</string>
-=======
         <string name="scale_type_original_size">Хӑйӗн виҫе</string>
->>>>>>> 28f15984
     <string name="pager_viewer">Елсерен</string>
     <string name="pref_viewer_type">Яланхилле вулав тытӑмӗ</string>
     <string name="pref_color_filter_mode">Тӗс алипе хутӑштармалли тытӑм</string>
@@ -251,11 +247,7 @@
     <string name="pref_page_transitions">Елсем хушшипе енимлӗ куҫни</string>
     <string name="unofficial_extension_message">Ҫак хушма Tachiyomi-н ӗҫ йӗркиллӗ хушмасен йат-йышне кӗмест.</string>
     <string name="obsolete_extension_message">Ҫак хушмана урӑх кӗме май ҫук. Вӑл тӗрӗс мар ӗҫлеме тата апа йӑнӑшлаттарма пултарать. Ӑна катертме сӗнетпӗр.</string>
-<<<<<<< HEAD
-    <plurals name="restore_completed_message">
-=======
         <plurals name="restore_completed_message">
->>>>>>> 28f15984
         <item quantity="one">%1$s,%2$s йӑнӑшпа тӑвӑннӑ</item>
         <item quantity="other">%1$s, %2$s йӑнӑшпа тӑвӑннӑ</item>
     </plurals>
@@ -496,11 +488,7 @@
     <string name="pref_dual_page_invert_summary">Анлӑ елсене пайлани вулав майлӑ мар пулсан</string>
     <string name="pref_dual_page_invert">Анлӑ елсене тепӗр майлӑ пайлани</string>
     <string name="pref_dual_page_split">Анлӑ елсене пайлани</string>
-<<<<<<< HEAD
-    <string name="action_display_show_number_of_items">Серилӗхсен шутне кӑтарт</string>
-=======
     <string name="action_display_show_number_of_items">Ҫыравсен шутне кӑтарт</string>
->>>>>>> 28f15984
     <string name="nav_zone_right">Сылтӑм</string>
     <string name="nav_zone_left">Сулахай</string>
     <string name="nav_zone_next">Малалли</string>
@@ -516,11 +504,6 @@
     <string name="rotation_landscape">Тӑрӑх</string>
     <string name="rotation_portrait">Урлӑ</string>
     <string name="rotation_type">Урлӑ-тӑрӑх тӗсӗ</string>
-<<<<<<< HEAD
-    <string name="pref_create_folder_per_manga_summary">Папкӑсене сери ячӗпе туни</string>
-    <string name="pref_create_folder_per_manga">Елсене уйрӑм папкӑсенче упрамалла</string>
-=======
->>>>>>> 28f15984
     <string name="pref_reader_actions">Тӑвӑмсем</string>
     <string name="pref_show_navigation_mode_summary">Пусма вырӑнсене вулӑш уҫӑ чухне кӑтартмалла</string>
     <string name="action_show_errors">Йӑнӑшсене кӑтарт</string>
@@ -586,23 +569,12 @@
     <string name="pref_backup_summary">Хӑй тӗллӗн тата хӑй-хальлӗн йантӑлав</string>
     <string name="action_update_category">Пухмӑш ҫӗнет</string>
     <string name="pref_advanced_summary">Йӑнӑш кӗнекине тийесе йани, петтерей лайӑхлатни</string>
-<<<<<<< HEAD
-    <string name="pref_library_update_show_tab_badge">Вуламан сыпӑксен шутне «Ҫӗнӗлӗх» ыккун ҫинче кӑтартни</string>
-    <string name="pref_landscape_zoom">Сӑна тӑрӑх пысӑклатни</string>
-=======
         <string name="pref_landscape_zoom">Сӑна тӑрӑх пысӑклатни</string>
->>>>>>> 28f15984
     <string name="multi_lang">Нумай чӗлхеллӗ</string>
     <string name="automatic_background">Хӑй-хальлӗн</string>
     <string name="disabled_nav">Сӳнтернӗ</string>
     <string name="extension_api_error">Хушмасен йат-йышне илесси пулаймарӗ</string>
-<<<<<<< HEAD
-    <string name="pref_library_update_refresh_trackers_summary">Вулавӑша ҫӗнетнӗ май йӗрлеве те ҫӗнетни</string>
-    <string name="pref_long_strip_split">Вӑрӑм сӑнсене пайлани (ПЕТТӖ)</string>
-    <string name="categorized_display_settings">Кашни пухмӑшӑн хӑйӗн ӗнерӳсем</string>
-=======
     <string name="categorized_display_settings">Кашни пухмӑшӑн хӑйӗн ала ӗнерӗвӗсем</string>
->>>>>>> 28f15984
     <string name="ext_app_info">Ап ҫинчен</string>
     <string name="split_tall_images_summary">Вулӑшӑн тухӑҫа лайӑхлатать</string>
     <string name="error_user_agent_string_blank">User agent пушӑ пулмалла мар</string>
@@ -611,11 +583,6 @@
     <string name="split_tall_images">Вӑрӑм сӑнсене пайлани</string>
     <string name="missing_storage_permission">Управ ирӗкӗсене паман</string>
     <string name="ext_info_version">Версси</string>
-<<<<<<< HEAD
-    <string name="pref_library_update_refresh_trackers">Йӗрлеве хӑй-хальлӗн ҫӗнетни</string>
-    <string name="ext_update_all">Пурне те ҫӗнет</string>
-    </resources>
-=======
     <string name="ext_update_all">Пурне те ҫӗнет</string>
     <string name="delete_downloaded">Тийесе илнисене катерт</string>
     <string name="pref_library_columns_per_row">Ретре %d</string>
@@ -640,5 +607,4 @@
     <string name="unlock_app_title">%s уҫ</string>
     <string name="action_move_to_bottom_all_for_series">Серилӗхе вӗҫе куҫар</string>
     <string name="pref_library_update_categories_details">Кӗртнӗ пухмӑшсенче пулнӑ пулсан та кӑларса пӑрахнӑ пухмӑшсенче пулнӑ серилӗхсем ҫӗнелмӗҫ.</string>
-</resources>
->>>>>>> 28f15984
+</resources>