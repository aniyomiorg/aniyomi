package tachiyomi.source.local.entries.manga

import android.content.Context
import com.hippo.unifile.UniFile
import eu.kanade.tachiyomi.source.CatalogueSource
import eu.kanade.tachiyomi.source.MangaSource
import eu.kanade.tachiyomi.source.UnmeteredSource
import eu.kanade.tachiyomi.source.model.FilterList
import eu.kanade.tachiyomi.source.model.MangasPage
import eu.kanade.tachiyomi.source.model.SChapter
import eu.kanade.tachiyomi.source.model.SManga
import eu.kanade.tachiyomi.util.lang.compareToCaseInsensitiveNaturalOrder
import eu.kanade.tachiyomi.util.storage.EpubFile
import kotlinx.coroutines.async
import kotlinx.coroutines.awaitAll
import kotlinx.serialization.json.Json
import kotlinx.serialization.json.decodeFromStream
import kotlinx.serialization.json.encodeToStream
import logcat.LogPriority
import nl.adaptivity.xmlutil.AndroidXmlReader
import nl.adaptivity.xmlutil.serialization.XML
import tachiyomi.core.i18n.stringResource
import tachiyomi.core.metadata.comicinfo.COMIC_INFO_FILE
import tachiyomi.core.metadata.comicinfo.ComicInfo
import tachiyomi.core.metadata.comicinfo.copyFromComicInfo
import tachiyomi.core.metadata.comicinfo.getComicInfo
import tachiyomi.core.metadata.tachiyomi.ChapterDetails
import tachiyomi.core.metadata.tachiyomi.MangaDetails
import tachiyomi.core.storage.extension
import tachiyomi.core.storage.nameWithoutExtension
import tachiyomi.core.storage.toTempFile
import tachiyomi.core.util.lang.withIOContext
import tachiyomi.core.util.system.ImageUtil
import tachiyomi.core.util.system.logcat
import tachiyomi.domain.entries.manga.model.Manga
import tachiyomi.domain.items.chapter.service.ChapterRecognition
import tachiyomi.i18n.MR
import tachiyomi.source.local.filter.manga.MangaOrderBy
import tachiyomi.source.local.image.manga.LocalMangaCoverManager
import tachiyomi.source.local.io.ArchiveManga
import tachiyomi.source.local.io.Format
import tachiyomi.source.local.io.manga.LocalMangaSourceFileSystem
import tachiyomi.source.local.metadata.fillMetadata
import uy.kohesive.injekt.injectLazy
import java.io.File
import java.io.InputStream
import java.nio.charset.StandardCharsets
import java.text.SimpleDateFormat
import java.util.Locale
import java.util.concurrent.TimeUnit
import java.util.zip.ZipFile
import kotlin.math.abs
import com.github.junrar.Archive as JunrarArchive

actual class LocalMangaSource(
    private val context: Context,
    private val fileSystem: LocalMangaSourceFileSystem,
    private val coverManager: LocalMangaCoverManager,
) : CatalogueSource, UnmeteredSource {

    private val json: Json by injectLazy()
    private val xml: XML by injectLazy()

    private val POPULAR_FILTERS = FilterList(MangaOrderBy.Popular(context))
    private val LATEST_FILTERS = FilterList(MangaOrderBy.Latest(context))

    override val name: String = context.stringResource(MR.strings.local_manga_source)

    override val id: Long = ID

    override val lang: String = "other"

    override fun toString() = name

    override val supportsLatest: Boolean = true

    // Browse related
    override suspend fun getPopularManga(page: Int) = getSearchManga(page, "", POPULAR_FILTERS)

    override suspend fun getLatestUpdates(page: Int) = getSearchManga(page, "", LATEST_FILTERS)

    override suspend fun getSearchManga(page: Int, query: String, filters: FilterList): MangasPage = withIOContext {
        val lastModifiedLimit = if (filters === LATEST_FILTERS) {
            System.currentTimeMillis() - LATEST_THRESHOLD
        } else {
            0L
        }

        var mangaDirs = fileSystem.getFilesInBaseDirectory()
            // Filter out files that are hidden and is not a folder
            .filter { it.isDirectory && !it.name.orEmpty().startsWith('.') }
            .distinctBy { it.name }
            .filter {
                if (lastModifiedLimit == 0L && query.isBlank()) {
                    true
                } else if (lastModifiedLimit == 0L) {
                    it.name.orEmpty().contains(query, ignoreCase = true)
                } else {
                    it.lastModified() >= lastModifiedLimit
                }
            }

        filters.forEach { filter ->
            when (filter) {
                is MangaOrderBy.Popular -> {
                    mangaDirs = if (filter.state!!.ascending) {
                        mangaDirs.sortedWith(compareBy(String.CASE_INSENSITIVE_ORDER) { it.name.orEmpty() })
                    } else {
                        mangaDirs.sortedWith(compareByDescending(String.CASE_INSENSITIVE_ORDER) { it.name.orEmpty() })
                    }
                }
                is MangaOrderBy.Latest -> {
                    mangaDirs = if (filter.state!!.ascending) {
                        mangaDirs.sortedBy(UniFile::lastModified)
                    } else {
                        mangaDirs.sortedByDescending(UniFile::lastModified)
                    }
                }
                else -> {
                    /* Do nothing */
                }
            }
        }

        val mangas = mangaDirs
            .map { mangaDir ->
                async {
                    SManga.create().apply {
                        title = mangaDir.name.orEmpty()
                        url = mangaDir.name.orEmpty()

                        // Try to find the cover
                        coverManager.find(mangaDir.name.orEmpty())?.let {
<<<<<<< HEAD
                            thumbnail_url = it.filePath
=======
                            thumbnail_url = it.uri.toString()
>>>>>>> c1ff5b60
                        }
                    }
                }
            }
            .awaitAll()
<<<<<<< HEAD

        MangasPage(mangas, false)
    }

    // SY -->
    fun updateMangaInfo(manga: SManga) {
        val directory = fileSystem.getFilesInBaseDirectory().map { File(it.filePath, manga.url) }.find {
            it.exists()
        } ?: return
        val existingFileName = directory.listFiles()?.find { it.extension == "json" }?.name
        val file = File(directory, existingFileName ?: "info.json")
        file.outputStream().use {
            json.encodeToStream(manga.toJson(), it)
        }
    }

    private fun SManga.toJson(): MangaDetails {
        return MangaDetails(title, author, artist, description, genre?.split(", "), status)
=======

        MangasPage(mangas, false)
>>>>>>> c1ff5b60
    }
    // SY <--

    // Manga details related
    override suspend fun getMangaDetails(manga: SManga): SManga = withIOContext {
        coverManager.find(manga.url)?.let {
<<<<<<< HEAD
            manga.thumbnail_url = it.filePath
=======
            manga.thumbnail_url = it.uri.toString()
>>>>>>> c1ff5b60
        }

        // Augment manga details based on metadata files
        try {
            val mangaDir by lazy { fileSystem.getMangaDirectory(manga.url) }
            val mangaDirFiles = fileSystem.getFilesInMangaDirectory(manga.url)

            val comicInfoFile = mangaDirFiles
                .firstOrNull { it.name == COMIC_INFO_FILE }
            val noXmlFile = mangaDirFiles
                .firstOrNull { it.name == ".noxml" }
            val legacyJsonDetailsFile = mangaDirFiles
                .firstOrNull { it.extension == "json" && it.nameWithoutExtension == "details" }

            when {
                // Top level ComicInfo.xml
                comicInfoFile != null -> {
                    noXmlFile?.delete()
                    setMangaDetailsFromComicInfoFile(comicInfoFile.openInputStream(), manga)
                }

                // Old custom JSON format
                // TODO: remove support for this entirely after a while
                legacyJsonDetailsFile != null -> {
                    json.decodeFromStream<MangaDetails>(legacyJsonDetailsFile.openInputStream()).run {
                        title?.let { manga.title = it }
                        author?.let { manga.author = it }
                        artist?.let { manga.artist = it }
                        description?.let { manga.description = it }
                        genre?.let { manga.genre = it.joinToString() }
                        status?.let { manga.status = it }
                    }
                    // Replace with ComicInfo.xml file
                    val comicInfo = manga.getComicInfo()
                    mangaDir
                        ?.createFile(COMIC_INFO_FILE)
                        ?.openOutputStream()
                        ?.use {
                            val comicInfoString = xml.encodeToString(ComicInfo.serializer(), comicInfo)
                            it.write(comicInfoString.toByteArray())
                            legacyJsonDetailsFile.delete()
                        }
                }

                // Copy ComicInfo.xml from chapter archive to top level if found
                noXmlFile == null -> {
                    val chapterArchives = mangaDirFiles
                        .filter(ArchiveManga::isSupported)
                        .toList()

                    val folderPath = mangaDir?.filePath

                    val copiedFile = copyComicInfoFileFromArchive(chapterArchives, folderPath)
                    if (copiedFile != null) {
                        setMangaDetailsFromComicInfoFile(copiedFile.inputStream(), manga)
                    } else {
                        // Avoid re-scanning
                        mangaDir?.createFile(".noxml")
                    }
                }
            }
        } catch (e: Throwable) {
            logcat(
                LogPriority.ERROR,
                e,
            ) { "Error setting manga details from local metadata for ${manga.title}" }
        }

        return@withIOContext manga
    }

    private fun copyComicInfoFileFromArchive(chapterArchives: List<UniFile>, folderPath: String?): File? {
        for (chapter in chapterArchives) {
            when (Format.valueOf(chapter)) {
                is Format.Zip -> {
                    ZipFile(chapter.toTempFile(context)).use { zip: ZipFile ->
                        zip.getEntry(COMIC_INFO_FILE)?.let { comicInfoFile ->
                            zip.getInputStream(comicInfoFile).buffered().use { stream ->
                                return copyComicInfoFile(stream, folderPath)
                            }
                        }
                    }
                }
                is Format.Rar -> {
                    JunrarArchive(chapter.toTempFile(context)).use { rar ->
                        rar.fileHeaders.firstOrNull { it.fileName == COMIC_INFO_FILE }?.let { comicInfoFile ->
                            rar.getInputStream(comicInfoFile).buffered().use { stream ->
                                return copyComicInfoFile(stream, folderPath)
                            }
                        }
                    }
                }
                else -> {}
            }
        }
        return null
    }

    private fun copyComicInfoFile(comicInfoFileStream: InputStream, folderPath: String?): File {
        return File("$folderPath/$COMIC_INFO_FILE").apply {
            outputStream().use { outputStream ->
                comicInfoFileStream.use { it.copyTo(outputStream) }
            }
        }
    }

    private fun setMangaDetailsFromComicInfoFile(stream: InputStream, manga: SManga) {
        val comicInfo = AndroidXmlReader(stream, StandardCharsets.UTF_8.name()).use {
            xml.decodeFromReader<ComicInfo>(it)
        }

        manga.copyFromComicInfo(comicInfo)
    }

    // Chapters
    override suspend fun getChapterList(manga: SManga): List<SChapter> = withIOContext {
        val chaptersData = fileSystem.getFilesInMangaDirectory(manga.url)
            .firstOrNull {
                it.extension == "json" && it.nameWithoutExtension == "chapters"
            }?.let { file ->
                runCatching {
                    json.decodeFromStream<List<ChapterDetails>>(file.openInputStream())
                }.getOrNull()
            }

        val chapters = fileSystem.getFilesInMangaDirectory(manga.url)
            // Only keep supported formats
            .filter { it.isDirectory || ArchiveManga.isSupported(it) }
            .map { chapterFile ->
                SChapter.create().apply {
                    url = "${manga.url}/${chapterFile.name}"
                    name = if (chapterFile.isDirectory) {
                        chapterFile.name
                    } else {
                        chapterFile.nameWithoutExtension
                    }.orEmpty()
                    date_upload = chapterFile.lastModified()

                    val chapterNumber = ChapterRecognition
                        .parseChapterNumber(manga.title, this.name, this.chapter_number.toDouble())
                        .toFloat()
                    chapter_number = chapterNumber

                    val format = Format.valueOf(chapterFile)
                    if (format is Format.Epub) {
                        EpubFile(format.file.toTempFile(context)).use { epub ->
                            epub.fillMetadata(manga, this)
                        }
                    }

                    // Overwrite data from chapters.json file
                    chaptersData?.also { dataList ->
                        dataList.firstOrNull { it.chapter_number.equalsTo(chapterNumber) }?.also { data ->
                            data.name?.also { name = it }
                            data.date_upload?.also { date_upload = parseDate(it) }
                            scanlator = data.scanlator
                        }
                    }
                }
            }
            .sortedWith { c1, c2 ->
                val c = c2.chapter_number.compareTo(c1.chapter_number)
                if (c == 0) c2.name.compareToCaseInsensitiveNaturalOrder(c1.name) else c
            }

        // Copy the cover from the first chapter found if not available
        if (manga.thumbnail_url.isNullOrBlank()) {
            chapters.lastOrNull()?.let { chapter ->
                updateCover(chapter, manga)
            }
        }

        chapters
    }

    private fun parseDate(isoDate: String): Long {
        return SimpleDateFormat("yyyy-MM-dd'T'HH:mm:ss", Locale.getDefault()).parse(isoDate)?.time ?: 0L
    }

    private fun Float.equalsTo(other: Float): Boolean {
        return abs(this - other) < 0.0001
    }

    // Filters
    override fun getFilterList() = FilterList(MangaOrderBy.Popular(context))

    // Unused stuff
    override suspend fun getPageList(chapter: SChapter) = throw UnsupportedOperationException(
        "Unused",
    )

    fun getFormat(chapter: SChapter): Format {
        try {
            val (mangaDirName, chapterName) = chapter.url.split('/', limit = 2)
            return fileSystem.getBaseDirectory()
                ?.findFile(mangaDirName, true)
                ?.findFile(chapterName, true)
                ?.let(Format.Companion::valueOf)
                ?: throw Exception(context.stringResource(MR.strings.chapter_not_found))
        } catch (e: Format.UnknownFormatException) {
            throw Exception(context.stringResource(MR.strings.local_invalid_format))
        } catch (e: Exception) {
            throw e
        }
    }

    private fun updateCover(chapter: SChapter, manga: SManga): UniFile? {
        return try {
            when (val format = getFormat(chapter)) {
                is Format.Directory -> {
                    val entry = format.file.listFiles()
                        ?.sortedWith { f1, f2 ->
                            f1.name.orEmpty().compareToCaseInsensitiveNaturalOrder(
                                f2.name.orEmpty(),
                            )
                        }
                        ?.find {
                            !it.isDirectory && ImageUtil.isImage(it.name) { it.openInputStream() }
                        }

                    entry?.let { coverManager.update(manga, it.openInputStream()) }
                }
                is Format.Zip -> {
                    ZipFile(format.file.toTempFile(context)).use { zip ->
                        val entry = zip.entries().toList()
                            .sortedWith { f1, f2 ->
                                f1.name.compareToCaseInsensitiveNaturalOrder(
                                    f2.name,
                                )
                            }
                            .find {
                                !it.isDirectory && ImageUtil.isImage(it.name) {
                                    zip.getInputStream(
                                        it,
                                    )
                                }
                            }

                        entry?.let { coverManager.update(manga, zip.getInputStream(it)) }
                    }
                }
                is Format.Rar -> {
                    JunrarArchive(format.file.toTempFile(context)).use { archive ->
                        val entry = archive.fileHeaders
                            .sortedWith { f1, f2 ->
                                f1.fileName.compareToCaseInsensitiveNaturalOrder(
                                    f2.fileName,
                                )
                            }
                            .find {
                                !it.isDirectory && ImageUtil.isImage(it.fileName) {
                                    archive.getInputStream(
                                        it,
                                    )
                                }
                            }

                        entry?.let { coverManager.update(manga, archive.getInputStream(it)) }
                    }
                }
                is Format.Epub -> {
                    EpubFile(format.file.toTempFile(context)).use { epub ->
                        val entry = epub.getImagesFromPages()
                            .firstOrNull()
                            ?.let { epub.getEntry(it) }

                        entry?.let { coverManager.update(manga, epub.getInputStream(it)) }
                    }
                }
            }
        } catch (e: Throwable) {
            logcat(LogPriority.ERROR, e) { "Error updating cover for ${manga.title}" }
            null
        }
    }

    companion object {
        const val ID = 0L
        const val HELP_URL = "https://aniyomi.org/help/guides/local-manga/"

        private val LATEST_THRESHOLD = TimeUnit.MILLISECONDS.convert(7, TimeUnit.DAYS)
    }
}

fun Manga.isLocal(): Boolean = source == LocalMangaSource.ID

fun MangaSource.isLocal(): Boolean = id == LocalMangaSource.ID<|MERGE_RESOLUTION|>--- conflicted
+++ resolved
@@ -131,17 +131,12 @@
 
                         // Try to find the cover
                         coverManager.find(mangaDir.name.orEmpty())?.let {
-<<<<<<< HEAD
-                            thumbnail_url = it.filePath
-=======
                             thumbnail_url = it.uri.toString()
->>>>>>> c1ff5b60
                         }
                     }
                 }
             }
             .awaitAll()
-<<<<<<< HEAD
 
         MangasPage(mangas, false)
     }
@@ -160,21 +155,13 @@
 
     private fun SManga.toJson(): MangaDetails {
         return MangaDetails(title, author, artist, description, genre?.split(", "), status)
-=======
-
-        MangasPage(mangas, false)
->>>>>>> c1ff5b60
     }
     // SY <--
 
     // Manga details related
     override suspend fun getMangaDetails(manga: SManga): SManga = withIOContext {
         coverManager.find(manga.url)?.let {
-<<<<<<< HEAD
-            manga.thumbnail_url = it.filePath
-=======
             manga.thumbnail_url = it.uri.toString()
->>>>>>> c1ff5b60
         }
 
         // Augment manga details based on metadata files
