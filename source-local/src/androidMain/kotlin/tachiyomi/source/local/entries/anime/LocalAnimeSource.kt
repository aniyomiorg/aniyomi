package tachiyomi.source.local.entries.anime

import android.content.Context
import com.hippo.unifile.UniFile
import eu.kanade.tachiyomi.animesource.AnimeCatalogueSource
import eu.kanade.tachiyomi.animesource.AnimeSource
import eu.kanade.tachiyomi.animesource.UnmeteredSource
import eu.kanade.tachiyomi.animesource.model.AnimeFilterList
import eu.kanade.tachiyomi.animesource.model.AnimesPage
import eu.kanade.tachiyomi.animesource.model.SAnime
import eu.kanade.tachiyomi.animesource.model.SEpisode
import eu.kanade.tachiyomi.util.lang.compareToCaseInsensitiveNaturalOrder
import eu.kanade.tachiyomi.util.storage.toFFmpegString
import kotlinx.coroutines.async
import kotlinx.coroutines.awaitAll
import kotlinx.coroutines.runBlocking
import kotlinx.serialization.json.Json
import kotlinx.serialization.json.decodeFromStream
import kotlinx.serialization.json.encodeToStream
import logcat.LogPriority
import rx.Observable
import tachiyomi.core.i18n.stringResource
import tachiyomi.core.metadata.tachiyomi.AnimeDetails
import tachiyomi.core.metadata.tachiyomi.EpisodeDetails
import tachiyomi.core.storage.extension
import tachiyomi.core.storage.nameWithoutExtension
import tachiyomi.core.util.lang.withIOContext
import tachiyomi.core.util.system.logcat
import tachiyomi.domain.entries.anime.model.Anime
import tachiyomi.domain.items.episode.service.EpisodeRecognition
import tachiyomi.i18n.MR
import tachiyomi.source.local.filter.anime.AnimeOrderBy
import tachiyomi.source.local.image.anime.LocalAnimeCoverManager
import tachiyomi.source.local.io.ArchiveAnime
import tachiyomi.source.local.io.anime.LocalAnimeSourceFileSystem
import uy.kohesive.injekt.injectLazy
import java.io.File
import java.text.SimpleDateFormat
import java.util.Locale
import java.util.concurrent.TimeUnit
import kotlin.math.abs

actual class LocalAnimeSource(
    private val context: Context,
    private val fileSystem: LocalAnimeSourceFileSystem,
    private val coverManager: LocalAnimeCoverManager,
) : AnimeCatalogueSource, UnmeteredSource {

    private val json: Json by injectLazy()

    private val POPULAR_FILTERS = AnimeFilterList(AnimeOrderBy.Popular(context))
    private val LATEST_FILTERS = AnimeFilterList(AnimeOrderBy.Latest(context))

    override val name = context.stringResource(MR.strings.local_anime_source)

    override val id: Long = ID

    override val lang = "other"

    override fun toString() = name

    override val supportsLatest = true

    // Browse related
    override suspend fun getPopularAnime(page: Int) = getSearchAnime(page, "", POPULAR_FILTERS)

    override suspend fun getLatestUpdates(page: Int) = getSearchAnime(page, "", LATEST_FILTERS)

    override suspend fun getSearchAnime(
        page: Int,
        query: String,
        filters: AnimeFilterList,
    ): AnimesPage = withIOContext {
        val lastModifiedLimit = if (filters === LATEST_FILTERS) {
            System.currentTimeMillis() - LATEST_THRESHOLD
        } else {
            0L
        }

        var animeDirs = fileSystem.getFilesInBaseDirectory()
            // Filter out files that are hidden and is not a folder
            .filter { it.isDirectory && !it.name.orEmpty().startsWith('.') }
            .distinctBy { it.name }
            .filter {
                if (lastModifiedLimit == 0L && query.isBlank()) {
                    true
                } else if (lastModifiedLimit == 0L) {
                    it.name.orEmpty().contains(query, ignoreCase = true)
                } else {
                    it.lastModified() >= lastModifiedLimit
                }
            }

        filters.forEach { filter ->
            when (filter) {
                is AnimeOrderBy.Popular -> {
                    animeDirs = if (filter.state!!.ascending) {
                        animeDirs.sortedWith(compareBy(String.CASE_INSENSITIVE_ORDER) { it.name.orEmpty() })
                    } else {
                        animeDirs.sortedWith(
                            compareByDescending(String.CASE_INSENSITIVE_ORDER) { it.name.orEmpty() },
                        )
                    }
                }
                is AnimeOrderBy.Latest -> {
                    animeDirs = if (filter.state!!.ascending) {
                        animeDirs.sortedBy(UniFile::lastModified)
                    } else {
                        animeDirs.sortedByDescending(UniFile::lastModified)
                    }
                }
                else -> {
                    /* Do nothing */
                }
            }
        }

        // Transform animeDirs to list of SAnime
        val animes = animeDirs
            .map { animeDir ->
                async {
                    SAnime.create().apply {
                        title = animeDir.name.orEmpty()
                        url = animeDir.name.orEmpty()

                        // Try to find the cover
                        coverManager.find(animeDir.name.orEmpty())?.let {
<<<<<<< HEAD
                            thumbnail_url = it.filePath
=======
                            thumbnail_url = it.uri.toString()
>>>>>>> c1ff5b60
                        }
                    }
                }
            }
            .awaitAll()

        AnimesPage(animes.toList(), false)
    }

    // Old fetch functions

    // TODO: Should be replaced when Anime Extensions get to 1.15

    @Deprecated("Use the non-RxJava API instead", replaceWith = ReplaceWith("getPopularAnime"))
    override fun fetchPopularAnime(page: Int) = fetchSearchAnime(page, "", POPULAR_FILTERS)

    @Deprecated("Use the non-RxJava API instead", replaceWith = ReplaceWith("getLatestUpdates"))
    override fun fetchLatestUpdates(page: Int) = fetchSearchAnime(page, "", LATEST_FILTERS)

    @Deprecated("Use the non-RxJava API instead", replaceWith = ReplaceWith("getSearchAnime"))
    override fun fetchSearchAnime(page: Int, query: String, filters: AnimeFilterList): Observable<AnimesPage> {
        return runBlocking {
            Observable.just(getSearchAnime(page, query, filters))
        }
<<<<<<< HEAD
    }

    // SY -->
    fun updateAnimeInfo(anime: SAnime) {
        val directory = fileSystem.getFilesInBaseDirectory().map { File(it.filePath, anime.url) }.find {
            it.exists()
        } ?: return
        val existingFileName = directory.listFiles()?.find { it.extension == "json" }?.name
        val file = File(directory, existingFileName ?: "info.json")
        file.outputStream().use {
            json.encodeToStream(anime.toJson(), it)
        }
=======
>>>>>>> c1ff5b60
    }

    private fun SAnime.toJson(): AnimeDetails {
        return AnimeDetails(title, author, artist, description, genre?.split(", "), status)
    }
    // SY <--

    // Anime details related
    override suspend fun getAnimeDetails(anime: SAnime): SAnime = withIOContext {
        coverManager.find(anime.url)?.let {
<<<<<<< HEAD
            anime.thumbnail_url = it.filePath
=======
            anime.thumbnail_url = it.uri.toString()
>>>>>>> c1ff5b60
        }

        val animeDirFiles = fileSystem.getFilesInAnimeDirectory(anime.url)

        animeDirFiles
            .firstOrNull { it.extension == "json" && it.nameWithoutExtension == "details" }
            ?.let { file ->
                json.decodeFromStream<AnimeDetails>(file.openInputStream()).run {
                    title?.let { anime.title = it }
                    author?.let { anime.author = it }
                    artist?.let { anime.artist = it }
                    description?.let { anime.description = it }
                    genre?.let { anime.genre = it.joinToString() }
                    status?.let { anime.status = it }
                }
            }

        return@withIOContext anime
    }

    // Episodes
    override suspend fun getEpisodeList(anime: SAnime): List<SEpisode> = withIOContext {
        val episodesData = fileSystem.getFilesInAnimeDirectory(anime.url)
            .firstOrNull {
                it.extension == "json" && it.nameWithoutExtension == "episodes"
            }?.let { file ->
                runCatching {
                    json.decodeFromStream<List<EpisodeDetails>>(file.openInputStream())
                }.getOrNull()
            }

        val episodes = fileSystem.getFilesInAnimeDirectory(anime.url)
            // Only keep supported formats
            .filter { ArchiveAnime.isSupported(it) }
            .map { episodeFile ->
                SEpisode.create().apply {
                    url = "${anime.url}/${episodeFile.name}"
                    name = episodeFile.nameWithoutExtension.orEmpty()
                    date_upload = episodeFile.lastModified()

                    val episodeNumber = EpisodeRecognition.parseEpisodeNumber(
                        anime.title,
                        this.name,
                        this.episode_number.toDouble(),
                    ).toFloat()
                    episode_number = episodeNumber

                    // Overwrite data from episodes.json file
                    episodesData?.also { dataList ->
                        dataList.firstOrNull { it.episode_number.equalsTo(episodeNumber) }?.also { data ->
                            data.name?.also { name = it }
                            data.date_upload?.also { date_upload = parseDate(it) }
                            scanlator = data.scanlator
                        }
                    }
                }
            }
            .sortedWith { e1, e2 ->
                val e = e2.episode_number.compareTo(e1.episode_number)
                if (e == 0) e2.name.compareToCaseInsensitiveNaturalOrder(e1.name) else e
            }

        // Generate the cover from the first episode found if not available
        if (anime.thumbnail_url == null) {
            try {
                episodes.lastOrNull()?.let { episode ->
                    updateCoverFromVideo(episode, anime)
                }
            } catch (e: Exception) {
                logcat(LogPriority.ERROR) { "Couldn't extract thumbnail from video: $e" }
            }
        }

        episodes
    }

    private fun parseDate(isoDate: String): Long {
        return SimpleDateFormat("yyyy-MM-dd'T'HH:mm:ss", Locale.getDefault()).parse(isoDate)?.time ?: 0L
    }

    private fun Float.equalsTo(other: Float): Boolean {
        return abs(this - other) < 0.0001
    }

    // Filters
    override fun getFilterList() = AnimeFilterList(AnimeOrderBy.Popular(context))

    // Unused stuff
    override suspend fun getVideoList(episode: SEpisode) = throw UnsupportedOperationException(
        "Unused",
    )

    private fun updateCoverFromVideo(episode: SEpisode, anime: SAnime) {
        val tempFile = File.createTempFile(
            "tmp_",
            anime.title + DEFAULT_COVER_NAME,
        )
        val outFile = tempFile.path

        val episodeName = episode.url.split('/', limit = 2).last()
        val animeDir = fileSystem.getAnimeDirectory(anime.url)!!
        val episodeFile = animeDir.findFile(episodeName)!!
        val episodeFilename = { episodeFile.toFFmpegString(context) }

        val ffProbe = com.arthenica.ffmpegkit.FFprobeKit.execute(
            "-v error -show_entries format=duration -of default=noprint_wrappers=1:nokey=1 \"${episodeFilename()}\"",
        )
        val duration = ffProbe.allLogsAsString.trim().toFloat()
        val second = duration.toInt() / 2

        com.arthenica.ffmpegkit.FFmpegKit.execute(
            "-ss $second -i \"${episodeFilename()}\" -frames:v 1 -update true \"$outFile\" -y",
        )

        if (tempFile.length() > 0L) {
            coverManager.update(anime, tempFile.inputStream())
        }
    }

    companion object {
        const val ID = 0L
        const val HELP_URL = "https://aniyomi.org/help/guides/local-anime/"

        private const val DEFAULT_COVER_NAME = "cover.jpg"
        private val LATEST_THRESHOLD = TimeUnit.MILLISECONDS.convert(7, TimeUnit.DAYS)
    }
}

fun Anime.isLocal(): Boolean = source == LocalAnimeSource.ID

fun AnimeSource.isLocal(): Boolean = id == LocalAnimeSource.ID<|MERGE_RESOLUTION|>--- conflicted
+++ resolved
@@ -125,11 +125,7 @@
 
                         // Try to find the cover
                         coverManager.find(animeDir.name.orEmpty())?.let {
-<<<<<<< HEAD
-                            thumbnail_url = it.filePath
-=======
                             thumbnail_url = it.uri.toString()
->>>>>>> c1ff5b60
                         }
                     }
                 }
@@ -154,7 +150,6 @@
         return runBlocking {
             Observable.just(getSearchAnime(page, query, filters))
         }
-<<<<<<< HEAD
     }
 
     // SY -->
@@ -167,8 +162,6 @@
         file.outputStream().use {
             json.encodeToStream(anime.toJson(), it)
         }
-=======
->>>>>>> c1ff5b60
     }
 
     private fun SAnime.toJson(): AnimeDetails {
@@ -179,11 +172,7 @@
     // Anime details related
     override suspend fun getAnimeDetails(anime: SAnime): SAnime = withIOContext {
         coverManager.find(anime.url)?.let {
-<<<<<<< HEAD
-            anime.thumbnail_url = it.filePath
-=======
             anime.thumbnail_url = it.uri.toString()
->>>>>>> c1ff5b60
         }
 
         val animeDirFiles = fileSystem.getFilesInAnimeDirectory(anime.url)
