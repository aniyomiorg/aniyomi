--- conflicted
+++ resolved
@@ -47,12 +47,9 @@
     private val context: Context,
     private val fileSystem: LocalAnimeSourceFileSystem,
     private val coverManager: LocalAnimeCoverManager,
-<<<<<<< HEAD
     private val backgroundManager: LocalAnimeBackgroundManager,
     private val thumbnailManager: LocalEpisodeThumbnailManager,
-=======
     private val fetchTypeManager: LocalAnimeFetchTypeManager,
->>>>>>> a14bdf1e
 ) : AnimeCatalogueSource, UnmeteredSource {
 
     private val json: Json by injectLazy()
@@ -131,24 +128,7 @@
         val animes = animeDirs
             .map { animeDir ->
                 async {
-<<<<<<< HEAD
-                    SAnime.create().apply {
-                        title = animeDir.name.orEmpty()
-                        url = animeDir.name.orEmpty()
-
-                        // Try to find the cover
-                        coverManager.find(animeDir.name.orEmpty())?.let {
-                            thumbnail_url = it.uri.toString()
-                        }
-
-                        // Try to find the background
-                        backgroundManager.find(animeDir.name.orEmpty())?.let {
-                            background_url = it.uri.toString()
-                        }
-                    }
-=======
                     getSAnime(animeDir.name)
->>>>>>> a14bdf1e
                 }
             }
             .awaitAll()
@@ -165,6 +145,11 @@
             // Try to find the cover
             coverManager.find(animeDir.orEmpty())?.let {
                 thumbnail_url = it.uri.toString()
+            }
+
+            // Try to find the background
+            backgroundManager.find(animeDir.orEmpty())?.let {
+                background_url = it.uri.toString()
             }
         }
     }
