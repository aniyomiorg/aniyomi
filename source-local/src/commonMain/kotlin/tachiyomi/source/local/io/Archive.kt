--- conflicted
+++ resolved
@@ -5,11 +5,7 @@
 
 object ArchiveAnime {
 
-<<<<<<< HEAD
-    private val SUPPORTED_ARCHIVE_TYPES = listOf("mp4", "mkv", "torrent", "m3u", "m3u8")
-=======
-    private val SUPPORTED_ARCHIVE_TYPES = listOf("avi", "flv", "mkv", "mov", "mp4", "webm", "wmv")
->>>>>>> c91fb86e
+    private val SUPPORTED_ARCHIVE_TYPES = listOf("avi", "flv", "mkv", "mov", "mp4", "webm", "wmv", "torrent", "m3u", "m3u8")
 
     fun isSupported(file: UniFile): Boolean = with(file) {
         return file.extension in SUPPORTED_ARCHIVE_TYPES
