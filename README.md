--- conflicted
+++ resolved
@@ -9,7 +9,6 @@
 ## Features
 
 Features include:
-<<<<<<< HEAD
 * Watching anime from [a variety of sources](https://github.com/jmir1/aniyomi-extensions)
 * Everything you know and love about Tachiyomi: 
     * Online reading from a variety of sources
