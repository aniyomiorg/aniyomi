--- conflicted
+++ resolved
@@ -9,27 +9,16 @@
 ## Features
 
 Features include:
-<<<<<<< HEAD
 * Watching anime from [a variety of sources](https://github.com/jmir1/aniyomi-extensions)
 * Everything you know and love about Tachiyomi: 
     * Online reading from a variety of sources
     * Local reading of downloaded content
     * A configurable reader with multiple viewers, reading directions and other settings.
-    * Tracker support: [MyAnimeList](https://myanimelist.net/), [AniList](https://anilist.co/), [Kitsu](https://kitsu.io/), [Shikimori](https://shikimori.one), and [Bangumi](https://bgm.tv/)
+    * Tracker support: [MyAnimeList](https://myanimelist.net/), [AniList](https://anilist.co/), [Kitsu](https://kitsu.io/), [MangaUpdates](https://mangaupdates.com), [Shikimori](https://shikimori.one), and [Bangumi](https://bgm.tv/)
     * Categories to organize your library
     * Light and dark themes
     * Schedule updating your library for new chapters
     * Create backups locally to read offline or to your desired cloud service
-=======
-* Online reading from a variety of sources
-* Local reading of downloaded content
-* A configurable reader with multiple viewers, reading directions and other settings.
-* Tracker support: [MyAnimeList](https://myanimelist.net/), [AniList](https://anilist.co/), [Kitsu](https://kitsu.io/), [MangaUpdates](https://mangaupdates.com), [Shikimori](https://shikimori.one), and [Bangumi](https://bgm.tv/) support
-* Categories to organize your library
-* Light and dark themes
-* Schedule updating your library for new chapters
-* Create backups locally to read offline or to your desired cloud service
->>>>>>> 11c61d42
 
 ## Download
 Get the app from the [releases page](https://github.com/jmir1/aniyomi/releases).
