--- conflicted
+++ resolved
@@ -1,101 +1,65 @@
-<<<<<<< HEAD
-| Build                                                                                                                                                                 | Preview Release                                                                                                                                                                          | Codefactor | Stable                                                                                                                                                             | Translate Aniyomi                                                                                                                                 | Discord Server |
-|-----------------------------------------------------------------------------------------------------------------------------------------------------------------------|------------------------------------------------------------------------------------------------------------------------------------------------------------------------------------------|-------|--------------------------------------------------------------------------------------------------------------------------------------------------------------------|---------------------------------------------------------------------------------------------------------------------------------------------------|---------|
-| [![CI](https://github.com/LuftVerbot/kuukiyomi/actions/workflows/build_push.yml/badge.svg)](https://github.com/LuftVerbot/kuukiyomi/actions/workflows/build_push.yml) | [![latest preview build](https://img.shields.io/github/v/release/LuftVerbot/kuukiyomi-preview.svg?maxAge=3600&label=download)](https://github.com/LuftVerbot/kuukiyomi-preview/releases) | [![CodeFactor](https://www.codefactor.io/repository/github/LuftVerbot/kuukiyomi/badge)](https://www.codefactor.io/repository/github/LuftVerbot/kuukiyomi) | [![stable release](https://img.shields.io/github/v/release/LuftVerbot/kuukiyomi.svg?maxAge=3600&label=download)](https://github.com/LuftVerbot/kuukiyomi/releases) | [![Translation status](https://hosted.weblate.org/widgets/aniyomi/-/svg-badge.svg)](https://hosted.weblate.org/engage/aniyomi/?utm_source=widget) | [![Discord](https://img.shields.io/discord/1133390318323126402?label=discord&labelColor=7289da&color=2c2f33&style=flat)](https://discord.gg/s82Vu589Ya) |
-
-# ![app icon](.github/readme-images/app-icon.png)Kuukiyomi
-Kuukiyomi is an fork of [Aniyomi](https://github.com/aniyomiorg/aniyomi) which is an unofficial fork of the free and open source manga reader [Tachiyomi](https://github.com/tachiyomiorg/tachiyomi) that adds anime capabilities! For Android 8.0 and above.
-This version of Aniyomi aims to implement as many features of other forks as possible. This Includes TachiyomiSY but also other forks
-=======
 <div align="center">
 
 <a href="https://aniyomi.org">
-    <img src="./.github/assets/logo.png" alt="Aniyomi logo" title="Aniyomi logo" width="80"/>
+    <img src="./.github/assets/logo.png" alt="Kuukiyomi logo" title="Kuukiyomi logo" width="80"/>
 </a>
->>>>>>> 58817c72
 
-# Aniyomi [App](#)
+# Kuukiyomi [App](#)
 
-<<<<<<< HEAD
-Features include:
-* Kuukiyomi:
-  * Torrent support(Needs right extensions) (@Diegopyl1209)
-  * Custom Theme support
-  * resmush.it(Data Saver Provider)
-  * Group by tags in library
-  * Discord Rich Presence for Manga
-* Aniyomi:
-  * Watching videos
-  * View images
-  * Local reading/watching of downloaded content
-  * A configurable reader with multiple viewers, reading directions and other settings.
-  * A configurable player built on mpv-android with multiple options and settings
-  * Tracker support: [MyAnimeList](https://myanimelist.net/), [AniList](https://anilist.co/), [Kitsu](https://kitsu.io/), [MangaUpdates](https://mangaupdates.com), [Shikimori](https://shikimori.one), and [Bangumi](https://bgm.tv/)
-  * Categories to organize your library
-  * Light and dark themes
-  * Create backups locally to read/watch offline or to your desired cloud service
-* Other fork features:
-  * TachiyomiSY:
-    * Data Saver
-    * Edit Info
-    * Library Grouping
-    * Double Pages
-  * Animiru:
-    * Discord Rich Presence
-  * TachiyomiJ2K:
-    * Page Preload
-
-## Download
-Get the app from the [releases page](https://github.com/LuftVerbot/kuukiyomi/releases).
-=======
-### Full-featured player and reader, based on ~~Tachiyomi~~ Mihon.
+### Full-featured player and reader, based on ~~Tachiyomi~~ Mihon and Aniyomi.
 Discover and watch anime, cartoons, series, and more – easier than ever on your Android device.
 
-[![Discord server](https://img.shields.io/discord/841701076242530374.svg?label=&labelColor=6A7EC2&color=7389D8&logo=discord&logoColor=FFFFFF)](https://discord.gg/F32UjdJZrR)
-[![GitHub downloads](https://img.shields.io/github/downloads/aniyomiorg/aniyomi/total?label=downloads&labelColor=27303D&color=0D1117&logo=github&logoColor=FFFFFF&style=flat)](https://github.com/aniyomiorg/aniyomi/releases)
+[![Discord server](https://img.shields.io/discord/1133390318323126402.svg?label=&labelColor=6A7EC2&color=7389D8&logo=discord&logoColor=FFFFFF)](https://discord.gg/s82Vu589Ya)
+[![GitHub downloads](https://img.shields.io/github/downloads/LuftVerbot/kuukiyomi/total?label=downloads&labelColor=27303D&color=0D1117&logo=github&logoColor=FFFFFF&style=flat)](https://github.com/LuftVerbot/kuukiyomi/releases)
 
-[![CI](https://img.shields.io/github/actions/workflow/status/aniyomiorg/aniyomi/build_push.yml?labelColor=27303D)](https://github.com/aniyomiorg/aniyomi/actions/workflows/build_push.yml)
+[![CI](https://img.shields.io/github/actions/workflow/status/LuftVerbot/kuukiyomi/build_push.yml?labelColor=27303D)](https://github.com/LuftVerbot/kuukiyomi/actions/workflows/build_push.yml)
 [![License: Apache-2.0](https://img.shields.io/github/license/aniyomiorg/aniyomi?labelColor=27303D&color=818cf8)](/LICENSE)
 [![Translation status](https://img.shields.io/weblate/progress/aniyomi?labelColor=27303D&color=946300)](https://hosted.weblate.org/engage/aniyomi/)
->>>>>>> 58817c72
 
 ## Download
 
-[![Aniyomi Stable](https://img.shields.io/github/release/aniyomiorg/aniyomi.svg?maxAge=3600&label=Stable&labelColor=06599d&color=043b69)](https://github.com/aniyomiorg/aniyomi/releases)
-[![Aniyomi Preview](https://img.shields.io/github/v/release/aniyomiorg/aniyomi-preview.svg?maxAge=3600&label=Beta&labelColor=2c2c47&color=1c1c39)](https://github.com/aniyomiorg/aniyomi-preview/releases)
+[![Kuukiyomi Stable](https://img.shields.io/github/release/LuftVerbot/kuukiyomi.svg?maxAge=3600&label=Stable&labelColor=06599d&color=043b69)](https://github.com/LuftVerbot/kuukiyomi/releases)
+[![Kuukiyomi Preview](https://img.shields.io/github/v/release/LuftVerbot/kuukiyomi-preview.svg?maxAge=3600&label=Beta&labelColor=2c2c47&color=1c1c39)](https://github.com/LuftVerbot/kuukiyomi-preview/releases)
 
 *Requires Android 8.0 or higher.*
 
-<<<<<<< HEAD
-1. **Before reporting a new issue, take a look at the already opened and closed [issues](https://github.com/LuftVerbot/kuukiyomi/issues).**
-2. Also take a look at issues opened and closed on Aniyomis GitHub [issues](https://aniyomi.org/changelogs/).
-3. If you are unsure, ask on Discord: [![Discord](https://img.shields.io/discord/1133390318323126402?label=discord&labelColor=7289da&color=2c2f33&style=flat)](https://discord.gg/s82Vu589Ya)
-=======
 ## Features
 
 <div align="left">
->>>>>>> 58817c72
 
-* Local reading and watching of content.
-* A configurable reader with multiple viewers, reading directions and other settings.
-* A configurable player built on mpv-android with multiple options and settings.
-* Tracker support: [MyAnimeList](https://myanimelist.net/), [AniList](https://anilist.co/), [Kitsu](https://kitsu.io/), [MangaUpdates](https://mangaupdates.com), [Shikimori](https://shikimori.one), [Simkl](https://simkl.com/), and [Bangumi](https://bgm.tv/) support.
-* Categories to organize your library.
-* Light and dark themes.
-* Schedule updating your library for new chapters/episodes.
-* Create backups locally to read/watch offline or to your desired cloud service.
-* Plus much more...
+Features include:
+* Kuukiyomi:
+    * Torrent support(Needs right extensions) (@Diegopyl1209)
+    * Custom Theme support
+    * resmush.it(Data Saver Provider)
+    * Group by tags in library
+    * Discord Rich Presence for Manga
+* Aniyomi:
+    * Watching videos
+    * View images
+    * Local reading/watching of downloaded content
+    * A configurable reader with multiple viewers, reading directions and other settings.
+    * A configurable player built on mpv-android with multiple options and settings
+    * Tracker support: [MyAnimeList](https://myanimelist.net/), [AniList](https://anilist.co/), [Kitsu](https://kitsu.io/), [MangaUpdates](https://mangaupdates.com), [Shikimori](https://shikimori.one), and [Bangumi](https://bgm.tv/)
+    * Categories to organize your library
+    * Light and dark themes
+    * Create backups locally to read/watch offline or to your desired cloud service
+* Other fork features:
+    * TachiyomiSY:
+        * Data Saver
+        * Edit Info
+        * Library Grouping
+        * Double Pages
+    * Animiru:
+        * Discord Rich Presence
+    * TachiyomiJ2K:
+        * Page Preload
 
 </div>
 
 ## Contributing
 
-<<<<<<< HEAD
-
-</details>
-=======
 [Code of conduct](./CODE_OF_CONDUCT.md) · [Contributing guide](./CONTRIBUTING.md)
->>>>>>> 58817c72
 
 Pull requests are welcome. For major changes, please open an issue first to discuss what you would like to change.
 
