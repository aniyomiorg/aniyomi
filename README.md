<div align="center">

<a href="https://aniyomi.org">
    <img src="./.github/assets/icon.png" alt="animetail logo" title="animetail logo" width="80"/>
</a>

# Animetail [App](#)

### Full-featured player and reader, based on ~~Tachiyomi~~ Mihon.
Discover and watch anime, cartoons, series, and more – easier than ever on your Android device.

[![Discord server](https://img.shields.io/discord/841701076242530374.svg?label=&labelColor=6A7EC2&color=7389D8&logo=discord&logoColor=FFFFFF)](https://discord.gg/F32UjdJZrR)
[![GitHub downloads](https://img.shields.io/github/downloads/Dark25/aniyomi/total?label=downloads&labelColor=27303D&color=0D1117&logo=github&logoColor=FFFFFF&style=flat)](https://github.com/aniyomiorg/aniyomi/releases)

[![CI](https://img.shields.io/github/actions/workflow/status/Dark25/aniyomi/build_push.yml?labelColor=27303D)](https://github.com/aniyomiorg/aniyomi/actions/workflows/build_push.yml)
[![License: Apache-2.0](https://img.shields.io/github/license/Dark25/aniyomi?labelColor=27303D&color=818cf8)](/LICENSE)
[![Translation status](https://img.shields.io/weblate/progress/aniyomi?labelColor=27303D&color=946300)](https://hosted.weblate.org/engage/aniyomi/)

## Download

[![Animetail Stable](https://img.shields.io/github/release/Dark25/aniyomi.svg?maxAge=3600&label=Stable&labelColor=06599d&color=043b69)](https://github.com/Dark25/Animetail2/releases)
[![Animetail Preview](https://img.shields.io/github/v/release/Dark25/animetail-preview.svg?maxAge=3600&label=Beta&labelColor=2c2c47&color=1c1c39)](https://github.com/dark25/animetail-preview/releases)

*Requires Android 8.0 or higher.*

## Features

<div align="left">

<<<<<<< HEAD
* Local reading and watching of content.
* A configurable reader with multiple viewers, reading directions and other settings.
* A configurable player built on mpv-android with multiple options and settings.
* Tracker support: [MyAnimeList](https://myanimelist.net/), [AniList](https://anilist.co/), [Kitsu](https://kitsu.app/), [MangaUpdates](https://mangaupdates.com), [Shikimori](https://shikimori.one), [Simkl](https://simkl.com/), and [Bangumi](https://bgm.tv/) support.
* Categories to organize your library.
* Light and dark themes.
* Schedule updating your library for new chapters/episodes.
* Create backups locally to read/watch offline or to your desired cloud service.
* Plus much more...
=======
Features include:
* Animetail:
    * Support for Cast functionality
    * Support themes monet
    * Android tv compatibility (only banner)
    * Optimized Discord Rich Presence for Manga and Anime, no external API.

* Kuukiyomi:
    * Torrent support(Needs right extensions) (@Diegopyl1209)
    * Custom Theme support
    * resmush.it(Data Saver Provider)
    * Group by tags in library
    * Discord Rich Presence for Manga
* Aniyomi:
    * Watching videos
    * View images
    * Local reading/watching of downloaded content
    * A configurable reader with multiple viewers, reading directions and other settings.
    * A configurable player built on mpv-android with multiple options and settings
    * Tracker support: [MyAnimeList](https://myanimelist.net/), [AniList](https://anilist.co/), [Kitsu](https://kitsu.app/), [MangaUpdates](https://mangaupdates.com), [Shikimori](https://shikimori.one), and [Bangumi](https://bgm.tv/)
    * Categories to organize your library
    * Light and dark themes
    * Create backups locally to read/watch offline or to your desired cloud service
* Other fork features:
    * TachiyomiSY:
        * Data Saver
        * Edit Info
        * Library Grouping
        * Double Pages
    * Animiru:
        * Discord Rich Presence
    * TachiyomiJ2K:
        * Page Preload
>>>>>>> 0ed5a622

</div>

## Contributing

[Code of conduct](./CODE_OF_CONDUCT.md) · [Contributing guide](./CONTRIBUTING.md)

Pull requests are welcome. For major changes, please open an issue first to discuss what you would like to change.

Before reporting a new issue, take a look at the [FAQ](https://aniyomi.org/docs/faq/general), the [changelog](https://aniyomi.org/changelogs/) and the already opened [issues](https://github.com/aniyomiorg/aniyomi/issues); if you got any questions, join our [Discord server](https://discord.gg/F32UjdJZrR).

### Repositories

[![aniyomiorg/aniyomi-website - GitHub](https://github-readme-stats.vercel.app/api/pin/?username=aniyomiorg&repo=aniyomi-website&bg_color=161B22&text_color=c9d1d9&title_color=818cf8&icon_color=818cf8&border_radius=8&hide_border=true&description_lines_count=2)](https://github.com/aniyomiorg/aniyomi-website/)
[![aniyomiorg/aniyomi-mpv-lib - GitHub](https://github-readme-stats.vercel.app/api/pin/?username=aniyomiorg&repo=aniyomi-mpv-lib&bg_color=161B22&text_color=c9d1d9&title_color=818cf8&icon_color=818cf8&border_radius=8&hide_border=true&description_lines_count=2)](https://github.com/aniyomiorg/aniyomi-mpv-lib/)

### Credits

Thank you to all the people who have contributed!

<a href="https://github.com/aniyomiorg/aniyomi/graphs/contributors">
    <img src="https://contrib.rocks/image?repo=aniyomiorg/aniyomi" alt="Aniyomi app contributors" title="Aniyomi app contributors" width="800"/>
</a>

### Disclaimer

The developer(s) of this application does not have any affiliation with the content providers available, and this application hosts zero content.

### License

<pre>
Copyright © 2015 Javier Tomás
Copyright © 2024 The Mihon Open Source Project
Copyright © 2024 The Aniyomi Open Source Project

Licensed under the Apache License, Version 2.0 (the "License");
you may not use this file except in compliance with the License.
You may obtain a copy of the License at

http://www.apache.org/licenses/LICENSE-2.0

Unless required by applicable law or agreed to in writing, software
distributed under the License is distributed on an "AS IS" BASIS,
WITHOUT WARRANTIES OR CONDITIONS OF ANY KIND, either express or implied.
See the License for the specific language governing permissions and
limitations under the License.
</pre>

</div><|MERGE_RESOLUTION|>--- conflicted
+++ resolved
@@ -27,17 +27,6 @@
 
 <div align="left">
 
-<<<<<<< HEAD
-* Local reading and watching of content.
-* A configurable reader with multiple viewers, reading directions and other settings.
-* A configurable player built on mpv-android with multiple options and settings.
-* Tracker support: [MyAnimeList](https://myanimelist.net/), [AniList](https://anilist.co/), [Kitsu](https://kitsu.app/), [MangaUpdates](https://mangaupdates.com), [Shikimori](https://shikimori.one), [Simkl](https://simkl.com/), and [Bangumi](https://bgm.tv/) support.
-* Categories to organize your library.
-* Light and dark themes.
-* Schedule updating your library for new chapters/episodes.
-* Create backups locally to read/watch offline or to your desired cloud service.
-* Plus much more...
-=======
 Features include:
 * Animetail:
     * Support for Cast functionality
@@ -71,7 +60,6 @@
         * Discord Rich Presence
     * TachiyomiJ2K:
         * Page Preload
->>>>>>> 0ed5a622
 
 </div>
 
