--- conflicted
+++ resolved
@@ -1,42 +1,20 @@
 | Build                                                                                                                                                                 | Preview Release                                                                                                                                                                          | Codefactor | Stable                                                                                                                                                             | Translate Aniyomi                                                                                                                                 | Discord Server |
 |-----------------------------------------------------------------------------------------------------------------------------------------------------------------------|------------------------------------------------------------------------------------------------------------------------------------------------------------------------------------------|-------|--------------------------------------------------------------------------------------------------------------------------------------------------------------------|---------------------------------------------------------------------------------------------------------------------------------------------------|---------|
-<<<<<<< HEAD
-| [![CI](https://github.com/LuftVerbot/kuukiyomi/actions/workflows/build_push.yml/badge.svg)](https://github.com/LuftVerbot/kuukiyomi/actions/workflows/build_push.yml) | [![latest preview build](https://img.shields.io/github/v/release/LuftVerbot/kuukiyomi-preview.svg?maxAge=3600&label=download)](https://github.com/LuftVerbot/kuukiyomi-preview/releases) | [![CodeFactor](https://www.codefactor.io/repository/github/LuftVerbot/kuukiyomi/badge)](https://www.codefactor.io/repository/github/LuftVerbot/kuukiyomi) | [![stable release](https://img.shields.io/github/v/release/LuftVerbot/kuukiyomi.svg?maxAge=3600&label=download)](https://github.com/LuftVerbot/kuukiyomi/releases) | [![Translation status](https://hosted.weblate.org/widgets/aniyomi/-/svg-badge.svg)](https://hosted.weblate.org/engage/aniyomi/?utm_source=widget) | [![Discord](https://img.shields.io/discord/1133390318323126402?label=discord&labelColor=7289da&color=2c2f33&style=flat)](https://discord.gg/s82Vu589Ya) |
-
-# ![app icon](.github/readme-images/app-icon.png)Kuukiyomi
-Kuukiyomi is an fork of [Aniyomi](https://github.com/aniyomiorg/aniyomi) which is an unofficial fork of the free and open source manga reader [Tachiyomi](https://github.com/tachiyomiorg/tachiyomi) that adds anime capabilities! For Android 6.0 and above.
-This version of Aniyomi aims to implement as many features of other forks as possible. This Includes TachiyomiSY but also other forks
-=======
 | [![CI](https://github.com/Dark25/Animetail2/actions/workflows/build_push.yml/badge.svg)](https://github.com/Dark25/Animetail2/actions/workflows/build_push.yml) | [![latest preview build](https://img.shields.io/github/v/release/Dark25/Animetail2-preview.svg?maxAge=3600&label=download)](https://github.com/Dark25/Animetail2-preview/releases) | [![CodeFactor](https://www.codefactor.io/repository/github/aniyomiorg/aniyomi/badge)](https://www.codefactor.io/repository/github/aniyomiorg/aniyomi) | [![stable release](https://img.shields.io/github/v/release/Dark25/Animetail2.svg?maxAge=3600&label=download)](https://github.com/Dark25/Animetail2/releases) | [![Translation status](https://hosted.weblate.org/widgets/aniyomi/-/svg-badge.svg)](https://hosted.weblate.org/engage/aniyomi/?utm_source=widget) | [![Discord](https://img.shields.io/discord/1196139193664028762?label=discord&labelColor=7289da&color=2c2f33&style=flat)](https://discord.gg/nq3442cDph) |
 
 # ![app icon](.github/readme-images/icon.png) Animetail
 Animetail is an fork of [Aniyomi](https://github.com/aniyomiorg/aniyomi) which is a video player and image viewer for Android 6.0 and above.
 This version of Aniyomi aims to implement as many features of other forks as possible. This Includes TachiyomiSY, Kuukiyomi but also other forks
->>>>>>> 949a4f38
 
 ## Features
 
 Features include:
 * Kuukiyomi:
-<<<<<<< HEAD
-  * Torrent support(Needs right extensions) (@Diegopyl1209)
-=======
->>>>>>> 949a4f38
   * resmush.it(Data Saver Provider)
   * Group by tags in library
   * Discord Rich Presence for Manga
 * Aniyomi:
   * Watching videos
-<<<<<<< HEAD
-  * View images
-  * Local reading/watching of downloaded content
-  * A configurable reader with multiple viewers, reading directions and other settings.
-  * A configurable player built on mpv-android with multiple options and settings
-  * Tracker support: [MyAnimeList](https://myanimelist.net/), [AniList](https://anilist.co/), [Kitsu](https://kitsu.io/), [MangaUpdates](https://mangaupdates.com), [Shikimori](https://shikimori.one), and [Bangumi](https://bgm.tv/)
-  * Categories to organize your library
-  * Light and dark themes
-  * Create backups locally to read/watch offline or to your desired cloud service
-=======
 * View images
 * Local reading/watching of downloaded content
 * A configurable reader with multiple viewers, reading directions and other settings.
@@ -45,28 +23,16 @@
 * Categories to organize your library
 * Light and dark themes
 * Create backups locally to read/watch offline or to your desired cloud service
->>>>>>> 949a4f38
 * Other fork features:
   * TachiyomiSY:
     * Data Saver
     * Edit Info
     * Library Grouping
-<<<<<<< HEAD
-    * Double Pages
-  * Animiru:
-    * Discord Rich Presence
-  * TachiyomiJ2K:
-    * Page Preload
-
-## Download
-Get the app from the [releases page](https://github.com/LuftVerbot/kuukiyomi/releases).
-=======
   * Animiru:
     * Discord Rich Presence
 
 ## Download
 Get the app from the [releases page](https://github.com/dark25/animetail2/releases).
->>>>>>> 949a4f38
 
 ## Issues, Feature Requests and Contributing
 
@@ -74,15 +40,9 @@
 
 <details><summary>Issues</summary>
 
-<<<<<<< HEAD
-1. **Before reporting a new issue, take a look at the already opened [issues](https://github.com/LuftVerbot/kuukiyomi/issues).**
-2. Also take a look at issues opened on Aniyomis GitHub [issues](https://aniyomi.org/changelogs/).
-3. If you are unsure, ask here: [![Discord](https://img.shields.io/discord/1133390318323126402?label=discord&labelColor=7289da&color=2c2f33&style=flat)](https://discord.gg/s82Vu589Ya)
-=======
 1. **Before reporting a new issue, take a look at the already opened [issues](https://github.com/dark25/animetail2/issues).**
 2. Also take a look at issues opened on Aniyomis GitHub [issues](https://aniyomi.org/changelogs/).
 3. If you are unsure, ask here: [![Discord](https://img.shields.io/discord/1133390318323126402?label=discord&labelColor=7289da&color=2c2f33&style=flat)](https://discord.gg/nq3442cDph)
->>>>>>> 949a4f38
 
 </details>
 
@@ -96,12 +56,6 @@
 * If it could be device-dependent, try reproducing on another device (if possible)
 * Don't group unrelated requests into one issue
 
-<<<<<<< HEAD
-DO: https://github.com/LuftVerbot/kuukiyomi/issues/24 https://github.com/LuftVerbot/kuukiyomi/issues/71
-
-DON'T: https://github.com/LuftVerbot/kuukiyomi/issues/75
-=======
->>>>>>> 949a4f38
 
 </details>
 
