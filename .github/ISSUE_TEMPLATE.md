**PLEASE READ THIS**

I acknowledge that:

- I have updated:
<<<<<<< HEAD
  - To the latest version of the app
=======
  - To the latest version of the app (stable is v0.12.3)
>>>>>>> 99aa3f57
  - All extensions
- If this is an issue with an anime extension, that I should be opening an issue in https://github.com/jmir1/aniyomi-extensions
- I have searched the existing issues and this is new ticket **NOT** a duplicate or related to another open issue
- I will fill out the title and the information in this template

Note that the issue will be automatically closed if you do not fill out the title or requested information.

**DELETE THIS SECTION IF YOU HAVE READ AND ACKNOWLEDGED IT**

---

## Device information
* Aniyomi version: ?
* Android version: ?
* Device: ?

## Steps to reproduce
1. First step
2. Second step

## Issue/Request
?

## Other details
Additional details and attachments.

If you're experiencing crashes, share the crash logs from More → Settings → Advanced → Dump crash logs.<|MERGE_RESOLUTION|>--- conflicted
+++ resolved
@@ -3,11 +3,7 @@
 I acknowledge that:
 
 - I have updated:
-<<<<<<< HEAD
-  - To the latest version of the app
-=======
-  - To the latest version of the app (stable is v0.12.3)
->>>>>>> 99aa3f57
+  - To the latest version of the app (stable is v0.12.3.1)
   - All extensions
 - If this is an issue with an anime extension, that I should be opening an issue in https://github.com/jmir1/aniyomi-extensions
 - I have searched the existing issues and this is new ticket **NOT** a duplicate or related to another open issue
