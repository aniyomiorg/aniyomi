**PLEASE READ THIS**

I acknowledge that:

- I have updated:
<<<<<<< HEAD
  - To the latest version of the app (stable is v0.3)
=======
  - To the latest version of the app (stable is v0.15.3.0)
>>>>>>> c91fb86e
  - All extensions
- I have gone through the FAQ (https://aniyomi.org/docs/faq/general) and troubleshooting guide (https://aniyomi.org/docs/guides/troubleshooting/)
- If this is an issue with an official anime extension, that I should be opening an issue in https://github.com/aniyomiorg/aniyomi-extensions
- If this is an issue with an official manga extension and this issue can be replicated in the Tachiyomi app, that I should be opening an issue in https://github.com/tachiyomiorg/extensions
- I have searched the existing issues and this is new ticket **NOT** a duplicate or related to another open or closed issue
- I will fill out the title and the information in this template

Note that the issue will be automatically closed if you do not fill out the title or requested information.

**DELETE THIS SECTION IF YOU HAVE READ AND ACKNOWLEDGED IT**

---

## Device information
* Kuukiyomi version: ?
* Android version: ?
* Device: ?

## Steps to reproduce
1. First step
2. Second step

## Issue/Request
?

## Other details
Additional details and attachments.

If you're experiencing crashes, share the crash logs from More → Settings → Advanced → Dump crash logs.<|MERGE_RESOLUTION|>--- conflicted
+++ resolved
@@ -3,11 +3,7 @@
 I acknowledge that:
 
 - I have updated:
-<<<<<<< HEAD
-  - To the latest version of the app (stable is v0.3)
-=======
-  - To the latest version of the app (stable is v0.15.3.0)
->>>>>>> c91fb86e
+  - To the latest version of the app (stable is v0.3.2)
   - All extensions
 - I have gone through the FAQ (https://aniyomi.org/docs/faq/general) and troubleshooting guide (https://aniyomi.org/docs/guides/troubleshooting/)
 - If this is an issue with an official anime extension, that I should be opening an issue in https://github.com/aniyomiorg/aniyomi-extensions
