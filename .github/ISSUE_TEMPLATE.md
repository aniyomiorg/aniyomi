**PLEASE READ THIS**

I acknowledge that:

- I have updated:
<<<<<<< HEAD
  - To the latest version of the app (stable is v0.12.3.5)
=======
  - To the latest version of the app (stable is v0.13.1)
>>>>>>> 346652e5
  - All extensions
- If this is an issue with an anime extension, that I should be opening an issue in https://github.com/jmir1/aniyomi-extensions
- I have searched the existing issues and this is new ticket **NOT** a duplicate or related to another open issue
- I will fill out the title and the information in this template

Note that the issue will be automatically closed if you do not fill out the title or requested information.

**DELETE THIS SECTION IF YOU HAVE READ AND ACKNOWLEDGED IT**

---

## Device information
* Aniyomi version: ?
* Android version: ?
* Device: ?

## Steps to reproduce
1. First step
2. Second step

## Issue/Request
?

## Other details
Additional details and attachments.

If you're experiencing crashes, share the crash logs from More → Settings → Advanced → Dump crash logs.<|MERGE_RESOLUTION|>--- conflicted
+++ resolved
@@ -3,11 +3,7 @@
 I acknowledge that:
 
 - I have updated:
-<<<<<<< HEAD
-  - To the latest version of the app (stable is v0.12.3.5)
-=======
-  - To the latest version of the app (stable is v0.13.1)
->>>>>>> 346652e5
+  - To the latest version of the app (stable is v0.12.3.6)
   - All extensions
 - If this is an issue with an anime extension, that I should be opening an issue in https://github.com/jmir1/aniyomi-extensions
 - I have searched the existing issues and this is new ticket **NOT** a duplicate or related to another open issue
