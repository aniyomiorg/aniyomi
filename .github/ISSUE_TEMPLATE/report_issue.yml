name: 🐞 Issue report
description: Report an issue in Aniyomi
labels: [Bug]
body:
  - type: textarea
    id: reproduce-steps
    attributes:
      label: Steps to reproduce
      description: Provide an example of the issue.
      placeholder: |
        Example:
          1. First step
          2. Second step
          3. Issue here
    validations:
      required: true

  - type: textarea
    id: expected-behavior
    attributes:
      label: Expected behavior
      description: Explain what you should expect to happen.
      placeholder: |
        Example:
          "This should happen..."
    validations:
      required: true

  - type: textarea
    id: actual-behavior
    attributes:
      label: Actual behavior
      description: Explain what actually happens.
      placeholder: |
        Example:
          "This happened instead..."
    validations:
      required: true

  - type: textarea
    id: crash-logs
    attributes:
      label: Crash logs
      description: |
        If you're experiencing crashes, share the crash logs from **More → Settings → Advanced** then press **Dump crash logs**.
      placeholder: |
        You can paste the crash logs in plain text or upload it as an attachment.

  - type: input
    id: aniyomi-version
    attributes:
      label: Aniyomi version
      description: You can find your Aniyomi version in **More → About**.
      placeholder: |
<<<<<<< HEAD
        Example: "0.12.3.6"
=======
        Example: "0.13.5"
>>>>>>> 9385b86e
    validations:
      required: true

  - type: input
    id: android-version
    attributes:
      label: Android version
      description: You can find this somewhere in your Android settings.
      placeholder: |
        Example: "Android 11"
    validations:
      required: true

  - type: input
    id: device
    attributes:
      label: Device
      description: List your device and model.
      placeholder: |
        Example: "Google Pixel 5"
    validations:
      required: true

  - type: textarea
    id: other-details
    attributes:
      label: Other details
      placeholder: |
        Additional details and attachments.

  - type: checkboxes
    id: acknowledgements
    attributes:
      label: Acknowledgements
      description: Read this carefully, we will close and ignore your issue if you skimmed through this.
      options:
        - label: I have searched the existing issues and this is a new ticket, **NOT** a duplicate or related to another open or closed issue.
          required: true
        - label: I have written a short but informative title.
          required: true
        - label: If this is an issue with an extension, I should be opening an issue in the [extensions repository](https://github.com/jmir1/aniyomi-extensions/issues/new/choose).
          required: true
        - label: I have tried the [troubleshooting guide](https://aniyomi.jmir.xyz/help/guides/troubleshooting/).
          required: true
<<<<<<< HEAD
        - label: I have updated the app to version **[0.12.3.6](https://github.com/jmir1/aniyomi/releases/latest)**.
=======
        - label: I have updated the app to version **[0.13.5](https://github.com/tachiyomiorg/tachiyomi/releases/latest)**.
>>>>>>> 9385b86e
          required: true
        - label: I have updated all installed extensions.
          required: true
        - label: I will fill out all of the requested information in this form.
          required: true<|MERGE_RESOLUTION|>--- conflicted
+++ resolved
@@ -52,11 +52,7 @@
       label: Aniyomi version
       description: You can find your Aniyomi version in **More → About**.
       placeholder: |
-<<<<<<< HEAD
-        Example: "0.12.3.6"
-=======
-        Example: "0.13.5"
->>>>>>> 9385b86e
+        Example: "0.12.3.7"
     validations:
       required: true
 
@@ -101,11 +97,7 @@
           required: true
         - label: I have tried the [troubleshooting guide](https://aniyomi.jmir.xyz/help/guides/troubleshooting/).
           required: true
-<<<<<<< HEAD
-        - label: I have updated the app to version **[0.12.3.6](https://github.com/jmir1/aniyomi/releases/latest)**.
-=======
-        - label: I have updated the app to version **[0.13.5](https://github.com/tachiyomiorg/tachiyomi/releases/latest)**.
->>>>>>> 9385b86e
+        - label: I have updated the app to version **[0.12.3.7](https://github.com/jmir1/aniyomi/releases/latest)**.
           required: true
         - label: I have updated all installed extensions.
           required: true
