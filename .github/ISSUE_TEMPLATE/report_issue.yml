name: 🐞 Issue report
description: Report an issue in Aniyomi
labels: [Bug]
body:
  - type: textarea
    id: reproduce-steps
    attributes:
      label: Steps to reproduce
      description: Provide an example of the issue.
      placeholder: |
        Example:
          1. First step
          2. Second step
          3. Issue here
    validations:
      required: true

  - type: textarea
    id: expected-behavior
    attributes:
      label: Expected behavior
      description: Explain what you should expect to happen.
      placeholder: |
        Example:
          "This should happen..."
    validations:
      required: true

  - type: textarea
    id: actual-behavior
    attributes:
      label: Actual behavior
      description: Explain what actually happens.
      placeholder: |
        Example:
          "This happened instead..."
    validations:
      required: true

  - type: textarea
    id: crash-logs
    attributes:
      label: Crash logs
      description: |
        If you're experiencing crashes, share the crash logs from **More → Settings → Advanced** then press **Dump crash logs**.
      placeholder: |
        You can paste the crash logs in pure text or upload it as an attachment.

  - type: input
    id: aniyomi-version
    attributes:
      label: Aniyomi version
      description: You can find your Aniyomi version in **More → About**.
      placeholder: |
<<<<<<< HEAD
        Example: "0.12.3.5"
=======
        Example: "0.13.1"
>>>>>>> 346652e5
    validations:
      required: true

  - type: input
    id: android-version
    attributes:
      label: Android version
      description: You can find this somewhere in your Android settings.
      placeholder: |
        Example: "Android 11"
    validations:
      required: true

  - type: input
    id: device
    attributes:
      label: Device
      description: List your device and model.
      placeholder: |
        Example: "Google Pixel 5"
    validations:
      required: true

  - type: textarea
    id: other-details
    attributes:
      label: Other details
      placeholder: |
        Additional details and attachments.

  - type: checkboxes
    id: acknowledgements
    attributes:
      label: Acknowledgements
      description: Read this carefully, we will close and ignore your issue if you skimmed through this.
      options:
        - label: I have searched the existing issues and this is a new ticket, **NOT** a duplicate or related to another open issue.
          required: true
        - label: I have written a short but informative title.
          required: true
        - label: If this is an issue with an extension, I should be opening an issue in the [extensions repository](https://github.com/jmir1/aniyomi-extensions/issues/new/choose).
          required: true
        - label: I have tried the [troubleshooting guide](https://aniyomi.jmir.xyz/help/guides/troubleshooting/).
          required: true
<<<<<<< HEAD
        - label: I have updated the app to version **[0.12.3.5](https://github.com/jmir1/aniyomi/releases/latest)**.
=======
        - label: I have updated the app to version **[0.13.1](https://github.com/tachiyomiorg/tachiyomi/releases/latest)**.
>>>>>>> 346652e5
          required: true
        - label: I have updated all installed extensions.
          required: true
        - label: I will fill out all of the requested information in this form.
          required: true<|MERGE_RESOLUTION|>--- conflicted
+++ resolved
@@ -52,11 +52,7 @@
       label: Aniyomi version
       description: You can find your Aniyomi version in **More → About**.
       placeholder: |
-<<<<<<< HEAD
-        Example: "0.12.3.5"
-=======
-        Example: "0.13.1"
->>>>>>> 346652e5
+        Example: "0.12.3.6"
     validations:
       required: true
 
@@ -101,11 +97,7 @@
           required: true
         - label: I have tried the [troubleshooting guide](https://aniyomi.jmir.xyz/help/guides/troubleshooting/).
           required: true
-<<<<<<< HEAD
-        - label: I have updated the app to version **[0.12.3.5](https://github.com/jmir1/aniyomi/releases/latest)**.
-=======
-        - label: I have updated the app to version **[0.13.1](https://github.com/tachiyomiorg/tachiyomi/releases/latest)**.
->>>>>>> 346652e5
+        - label: I have updated the app to version **[0.12.3.6](https://github.com/jmir1/aniyomi/releases/latest)**.
           required: true
         - label: I have updated all installed extensions.
           required: true
