name: 🐞 Issue report
description: Report an issue in Aniyomi
labels: [Bug]
body:

  - type: checkboxes
    id: acknowledgements
    attributes:
      label: Acknowledgements
      description: Read this carefully, we will close and ignore your issue if you skimmed through this.
      options:
        - label: I have searched the existing issues and this is a new ticket, **NOT** a duplicate or related to another open issue.
          required: true
        - label: I have written a short but informative title.
          required: true
        - label: If this is an issue with an extension, I should be opening an issue in the [extensions repository](https://github.com/jmir1/aniyomi-extensions/issues/new/choose).
          required: true
        - label: I have tried the [troubleshooting guide](https://tachiyomi.org/help/guides/troubleshooting/).
          required: true
<<<<<<< HEAD
        - label: I have updated the app to the **[latest version](https://github.com/jmir1/aniyomi/releases)**.
=======
        - label: I have updated the app to version **[0.12.0](https://github.com/tachiyomiorg/tachiyomi/releases/tag/v0.12.0)**.
>>>>>>> 1d10d29f
          required: true
        - label: I have updated all installed extensions.
          required: true
        - label: I will fill out all of the requested information in this form.
          required: true

  - type: input
    id: aniyomi-version
    attributes:
      label: Aniyomi version
      description: You can find your Aniyomi version in **More → About**.
      placeholder: |
        Example: "0.11.1.7"
    validations:
      required: true

  - type: input
    id: android-version
    attributes:
      label: Android version
      description: You can find this somewhere in your Android settings.
      placeholder: |
        Example: "Android 11"
    validations:
      required: true

  - type: input
    id: device
    attributes:
      label: Device
      description: List your device and model.
      placeholder: |
        Example: "Google Pixel 5"
    validations:
      required: true

  - type: textarea
    id: reproduce-steps
    attributes:
      label: Steps to reproduce
      description: Provide an example of the issue.
      placeholder: |
        Example:
          1. First step
          2. Second step
          3. Issue here
    validations:
      required: true

  - type: textarea
    id: expected-behavior
    attributes:
      label: Expected behavior
      description: Explain what you should expect to happen.
      placeholder: |
        Example:
          "This should happen..."
    validations:
      required: true

  - type: textarea
    id: actual-behavior
    attributes:
      label: Actual behavior
      description: Explain what actually happens.
      placeholder: |
        Example:
          "This happened instead..."
    validations:
      required: true

  - type: textarea
    id: crash-logs
    attributes:
      label: Crash logs
      description: |
        If you're experiencing crashes, share the crash logs from **More → Settings → Advanced** then press **Dump crash logs**.
      placeholder: |
        You can paste the crash logs in pure text or upload it as an attachment.

  - type: textarea
    id: other-details
    attributes:
      label: Other details
      placeholder: |
        Additional details and attachments.<|MERGE_RESOLUTION|>--- conflicted
+++ resolved
@@ -17,11 +17,7 @@
           required: true
         - label: I have tried the [troubleshooting guide](https://tachiyomi.org/help/guides/troubleshooting/).
           required: true
-<<<<<<< HEAD
         - label: I have updated the app to the **[latest version](https://github.com/jmir1/aniyomi/releases)**.
-=======
-        - label: I have updated the app to version **[0.12.0](https://github.com/tachiyomiorg/tachiyomi/releases/tag/v0.12.0)**.
->>>>>>> 1d10d29f
           required: true
         - label: I have updated all installed extensions.
           required: true
