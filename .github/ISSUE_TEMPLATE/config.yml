--- conflicted
+++ resolved
@@ -1,18 +1,7 @@
 blank_issues_enabled: false
 contact_links:
-<<<<<<< HEAD
-  - name: 🧑‍💻 Aniyomi help discord
-    url: https://discord.gg/F32UjdJZrR
-=======
-  - name: ⚠️ Anime extension/source issue
-    url: https://github.com/aniyomiorg/aniyomi-extensions/issues/new/choose
-    about: Issues and requests for official extensions and sources should be opened in the aniyomi-extensions repository instead
-  - name: 📦 Aniyomi extensions
-    url: https://aniyomi.org/extensions/
-    about: Anime extensions and sources
   - name: 🧑‍💻 Animetail help discord
     url: https://discord.gg/Bp8ZJkNYXJ
->>>>>>> ca311369
     about: Common questions are answered here
   - name: 🖥️ Aniyomi website
     url: https://aniyomi.org/
