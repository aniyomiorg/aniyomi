blank_issues_enabled: false
contact_links:
<<<<<<< HEAD
  - name: Aniyomi help discord
    url: https://discord.gg/F32UjdJZrR
    about: Common questions are answered here.
  - name: Aniyomi extensions GitHub repository
    url: https://github.com/jmir1/aniyomi-extensions
    about: Issues about an anime extension/source/catalogue should be opened here instead.
=======
  - name: ⚠️ Extension/source issue
    url: https://github.com/tachiyomiorg/tachiyomi-extensions/issues/new/choose
    about: Issues and requests for extensions and sources should be opened in the tachiyomi-extensions repository instead.
  - name: 📦 Tachiyomi extensions
    url: https://github.com/tachiyomiorg/tachiyomi-extensions
    about: Extensions and sources.
  - name: 🌐 Tachiyomi website
    url: https://tachiyomi.org/help/
    about: Guides, troubleshooting, and answers to common questions.
>>>>>>> 60890147
<|MERGE_RESOLUTION|>--- conflicted
+++ resolved
@@ -1,20 +1,11 @@
 blank_issues_enabled: false
 contact_links:
-<<<<<<< HEAD
-  - name: Aniyomi help discord
+  - name: ⚠️ Anime extension/source issue
+    url: https://github.com/jmir1/aniyomi-extensions/issues/new/choose
+    about: Issues and requests for extensions and sources should be opened in the aniyomi-extensions repository instead.
+  - name: 📦 Aniyomi extensions
+    url: https://github.com/jmir1/aniyomi-extensions
+    about: Anime extensions and sources.
+- name: Aniyomi help discord
     url: https://discord.gg/F32UjdJZrR
-    about: Common questions are answered here.
-  - name: Aniyomi extensions GitHub repository
-    url: https://github.com/jmir1/aniyomi-extensions
-    about: Issues about an anime extension/source/catalogue should be opened here instead.
-=======
-  - name: ⚠️ Extension/source issue
-    url: https://github.com/tachiyomiorg/tachiyomi-extensions/issues/new/choose
-    about: Issues and requests for extensions and sources should be opened in the tachiyomi-extensions repository instead.
-  - name: 📦 Tachiyomi extensions
-    url: https://github.com/tachiyomiorg/tachiyomi-extensions
-    about: Extensions and sources.
-  - name: 🌐 Tachiyomi website
-    url: https://tachiyomi.org/help/
-    about: Guides, troubleshooting, and answers to common questions.
->>>>>>> 60890147
+    about: Common questions are answered here.