blank_issues_enabled: false
contact_links:
  - name: ⚠️ Anime extension/source issue
    url: https://github.com/Dark25/animetailv2-extensions/issues/new/choose
    about: Issues and requests for extensions and sources should be opened in the aniyomi-extensions repository instead
<<<<<<< HEAD
  - name: 📦 Aniyomi extensions
    url: https://aniyomi.org/extensions/
=======
  - name: 📦 aniyomi extensions
    url: https://akiled.org/extensions
>>>>>>> 411bba67
    about: Anime extensions and sources
  - name: 🧑‍💻 aniyomi help discord
    url: https://discord.gg/F32UjdJZrR
    about: Common questions are answered here<|MERGE_RESOLUTION|>--- conflicted
+++ resolved
@@ -3,13 +3,8 @@
   - name: ⚠️ Anime extension/source issue
     url: https://github.com/Dark25/animetailv2-extensions/issues/new/choose
     about: Issues and requests for extensions and sources should be opened in the aniyomi-extensions repository instead
-<<<<<<< HEAD
-  - name: 📦 Aniyomi extensions
-    url: https://aniyomi.org/extensions/
-=======
   - name: 📦 aniyomi extensions
     url: https://akiled.org/extensions
->>>>>>> 411bba67
     about: Anime extensions and sources
   - name: 🧑‍💻 aniyomi help discord
     url: https://discord.gg/F32UjdJZrR
