blank_issues_enabled: false
contact_links:
<<<<<<< HEAD
  - name: ❌ Help with Extensions
    url: https://aniyomi.org/docs/faq/browse/extensions
    about: For extension-related questions/issues
  - name: 🧑‍💻 Aniyomi help discord
    url: https://discord.gg/F32UjdJZrR
=======
  - name: 🧑‍💻 Animetail help discord
    url: https://discord.gg/Bp8ZJkNYXJ
>>>>>>> cff8e58b
    about: Common questions are answered here
  - name: 🖥️ Aniyomi website
    url: https://aniyomi.org/
    about: Guides, troubleshooting, and answers to common questions<|MERGE_RESOLUTION|>--- conflicted
+++ resolved
@@ -1,15 +1,10 @@
 blank_issues_enabled: false
 contact_links:
-<<<<<<< HEAD
   - name: ❌ Help with Extensions
     url: https://aniyomi.org/docs/faq/browse/extensions
     about: For extension-related questions/issues
-  - name: 🧑‍💻 Aniyomi help discord
-    url: https://discord.gg/F32UjdJZrR
-=======
   - name: 🧑‍💻 Animetail help discord
     url: https://discord.gg/Bp8ZJkNYXJ
->>>>>>> cff8e58b
     about: Common questions are answered here
   - name: 🖥️ Aniyomi website
     url: https://aniyomi.org/
