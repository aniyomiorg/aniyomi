--- conflicted
+++ resolved
@@ -15,11 +15,7 @@
           required: true
         - label: If this is an issue with an extension, I should be opening an issue in the [extensions repository](https://github.com/tachiyomiorg/tachiyomi-extensions/issues/new/choose).
           required: true
-<<<<<<< HEAD
-        - label: I have updated the app to version **[0.12.0](https://github.com/tachiyomiorg/tachiyomi/releases/tag/v0.12.0)**.
-=======
         - label: I have updated the app to version **[0.12.1](https://github.com/tachiyomiorg/tachiyomi/releases/latest)**.
->>>>>>> 85791a93
           required: true
         - label: I will fill out all of the requested information in this form.
           required: true
