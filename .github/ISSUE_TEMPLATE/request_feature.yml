--- conflicted
+++ resolved
@@ -32,11 +32,7 @@
           required: true
         - label: If this is a request regarding an extension, I should be opening an issue in the extension's repository.
           required: true
-<<<<<<< HEAD
         - label: I have updated the app to version **[0.3.2](https://github.com/LuftVerbot/kuukiyomi/releases/latest)**.
-=======
-        - label: I have updated the app to version **[0.16.4.3](https://github.com/aniyomiorg/aniyomi/releases/latest)**.
->>>>>>> 58817c72
           required: true
         - label: I will fill out all of the requested information in this form.
           required: true