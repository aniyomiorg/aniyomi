name: ⭐ Feature request
description: Suggest a feature to improve Aniyomi
labels: [Feature request]
body:

<<<<<<< HEAD
  - type: checkboxes
    id: acknowledgements
    attributes:
      label: Acknowledgements
      description: Read this carefully, we will close and ignore your issue if you skimmed through this.
      options:
        - label: I have searched the existing issues and this is a new ticket, **NOT** a duplicate or related to another open issue.
          required: true
        - label: I have written a short but informative title.
          required: true
        - label: If this is an issue with an extension, I should be opening an issue in the [extensions repository](https://github.com/jmir1/aniyomi-extensions/issues/new/choose).
          required: true
        - label: I have updated the app to the **[latest version](https://github.com/jmir1/aniyomi/releases)**.
          required: true
        - label: I will fill out all of the requested information in this form.
          required: true

=======
>>>>>>> ab036312
  - type: textarea
    id: feature-description
    attributes:
      label: Describe your suggested feature
      description: How can Aniyomi be improved?
      placeholder: |
        Example:
          "It should work like this..."
    validations:
      required: true

  - type: textarea
    id: other-details
    attributes:
      label: Other details
      placeholder: |
        Additional details and attachments.

  - type: checkboxes
    id: acknowledgements
    attributes:
      label: Acknowledgements
      description: Read this carefully, we will close and ignore your issue if you skimmed through this.
      options:
        - label: I have searched the existing issues and this is a new ticket, **NOT** a duplicate or related to another open issue.
          required: true
        - label: I have written a short but informative title.
          required: true
        - label: If this is an issue with an extension, I should be opening an issue in the [extensions repository](https://github.com/tachiyomiorg/tachiyomi-extensions/issues/new/choose).
          required: true
        - label: I have updated the app to version **[0.12.1](https://github.com/tachiyomiorg/tachiyomi/releases/latest)**.
          required: true
        - label: I will fill out all of the requested information in this form.
          required: true<|MERGE_RESOLUTION|>--- conflicted
+++ resolved
@@ -2,27 +2,6 @@
 description: Suggest a feature to improve Aniyomi
 labels: [Feature request]
 body:
-
-<<<<<<< HEAD
-  - type: checkboxes
-    id: acknowledgements
-    attributes:
-      label: Acknowledgements
-      description: Read this carefully, we will close and ignore your issue if you skimmed through this.
-      options:
-        - label: I have searched the existing issues and this is a new ticket, **NOT** a duplicate or related to another open issue.
-          required: true
-        - label: I have written a short but informative title.
-          required: true
-        - label: If this is an issue with an extension, I should be opening an issue in the [extensions repository](https://github.com/jmir1/aniyomi-extensions/issues/new/choose).
-          required: true
-        - label: I have updated the app to the **[latest version](https://github.com/jmir1/aniyomi/releases)**.
-          required: true
-        - label: I will fill out all of the requested information in this form.
-          required: true
-
-=======
->>>>>>> ab036312
   - type: textarea
     id: feature-description
     attributes:
@@ -51,9 +30,9 @@
           required: true
         - label: I have written a short but informative title.
           required: true
-        - label: If this is an issue with an extension, I should be opening an issue in the [extensions repository](https://github.com/tachiyomiorg/tachiyomi-extensions/issues/new/choose).
+        - label: If this is an issue with an extension, I should be opening an issue in the [extensions repository](https://github.com/jmir1/aniyomi-extensions/issues/new/choose).
           required: true
-        - label: I have updated the app to version **[0.12.1](https://github.com/tachiyomiorg/tachiyomi/releases/latest)**.
+        - label: I have updated the app to the **[latest version](https://github.com/jmir1/aniyomi/releases)**.
           required: true
         - label: I will fill out all of the requested information in this form.
           required: true