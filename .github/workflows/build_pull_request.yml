name: PR build check
on:
  pull_request:
    paths-ignore:
      - '**.md'
<<<<<<< HEAD
      - 'i18n/src/main/res/**/strings.xml'
      - 'i18n/src/main/res/**/strings-aniyomi.xml'
=======
      - 'i18n/src/commonMain/resources/**/strings.xml'
      - 'i18n/src/commonMain/resources/**/plurals.xml'
>>>>>>> a3ef3604

concurrency:
  group: ${{ github.workflow }}-${{ github.event.pull_request.number }}
  cancel-in-progress: true

permissions:
  contents: read

jobs:
  build:
    name: Build app
    runs-on: ubuntu-latest

    steps:
      - name: Clone repo
        uses: actions/checkout@v4

      - name: Validate Gradle Wrapper
        uses: gradle/wrapper-validation-action@v1

      - name: Dependency Review
        uses: actions/dependency-review-action@v3

      - name: Set up JDK
        uses: actions/setup-java@v4
        with:
          java-version: 17
          distribution: adopt

      - name: Build app and run unit tests
        uses: gradle/gradle-command-action@v2
        with:
          arguments: ktlintCheck assembleStandardRelease testReleaseUnitTest<|MERGE_RESOLUTION|>--- conflicted
+++ resolved
@@ -3,13 +3,10 @@
   pull_request:
     paths-ignore:
       - '**.md'
-<<<<<<< HEAD
-      - 'i18n/src/main/res/**/strings.xml'
-      - 'i18n/src/main/res/**/strings-aniyomi.xml'
-=======
+      - 'i18n/src/commonMain/resources/**/strings-aniyomi.xml'
       - 'i18n/src/commonMain/resources/**/strings.xml'
+      - 'i18n/src/commonMain/resources/**/plurals-aniyomi.xml'
       - 'i18n/src/commonMain/resources/**/plurals.xml'
->>>>>>> a3ef3604
 
 concurrency:
   group: ${{ github.workflow }}-${{ github.event.pull_request.number }}
