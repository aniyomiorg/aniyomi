--- conflicted
+++ resolved
@@ -3,18 +3,11 @@
   pull_request:
     paths-ignore:
       - '**.md'
-<<<<<<< HEAD
       - 'i18n/src/commonMain/moko-resources/**/strings-aniyomi.xml'
       - 'i18n/src/commonMain/moko-resources/**/strings.xml'
       - 'i18n/src/commonMain/moko-resources/**/plurals-aniyomi.xml'
       - 'i18n/src/commonMain/moko-resources/**/plurals.xml'
-=======
-      - 'i18n/src/commonMain/resources/**/strings-aniyomi.xml'
-      - 'i18n/src/commonMain/resources/**/strings.xml'
-      - 'i18n/src/commonMain/resources/**/plurals-aniyomi.xml'
-      - 'i18n/src/commonMain/resources/**/plurals.xml'
       - 'i18n/src/main/res/**/strings-animetail.xml'
->>>>>>> 97debee8
 
 concurrency:
   group: ${{ github.workflow }}-${{ github.event.pull_request.number }}
