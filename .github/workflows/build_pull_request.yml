--- conflicted
+++ resolved
@@ -8,10 +8,7 @@
       - '!i18n/src/commonMain/moko-resources/**/strings.xml'
       - '!i18n/src/commonMain/moko-resources/**/plurals-aniyomi.xml'
       - '!i18n/src/commonMain/moko-resources/**/plurals.xml'
-<<<<<<< HEAD
-=======
       - 'i18n/src/main/res/**/strings-animetail.xml'
->>>>>>> 0ed5a622
       - 'i18n/src/commonMain/moko-resources/base/strings-aniyomi.xml'
       - 'i18n/src/commonMain/moko-resources/base/strings.xml'
       - 'i18n/src/commonMain/moko-resources/base/plurals-aniyomi.xml'
