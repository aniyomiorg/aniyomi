--- conflicted
+++ resolved
@@ -115,13 +115,8 @@
           echo "VERSION_TAG=${GITHUB_REF/refs\/tags\//}" >> $GITHUB_ENV
 
       - name: Sign APK
-<<<<<<< HEAD
         if: startsWith(github.ref, 'refs/tags/') && github.repository == 'LuftVerbot/kuukiyomi'
-        uses: r0adkll/sign-android-release@v1
-=======
-        if: startsWith(github.ref, 'refs/tags/') && github.repository == 'aniyomiorg/aniyomi'
         uses: r0adkll/sign-android-release@349ebdef58775b1e0d8099458af0816dc79b6407 # v1
->>>>>>> 58817c72
         with:
           releaseDirectory: app/build/outputs/apk/standard/release
           signingKeyBase64: ${{ secrets.SIGNING_KEY }}
@@ -157,13 +152,8 @@
           echo "APK_X86_64_SHA=$sha" >> $GITHUB_ENV
 
       - name: Create Release
-<<<<<<< HEAD
         if: startsWith(github.ref, 'refs/tags/') && github.repository == 'LuftVerbot/kuukiyomi'
-        uses: softprops/action-gh-release@v2
-=======
-        if: startsWith(github.ref, 'refs/tags/') && github.repository == 'aniyomiorg/aniyomi'
         uses: softprops/action-gh-release@a74c6b72af54cfa997e81df42d94703d6313a2d0 # v2.0.6
->>>>>>> 58817c72
         with:
           tag_name: ${{ env.VERSION_TAG }}
           name: Kuukiyomi ${{ env.VERSION_TAG }}
