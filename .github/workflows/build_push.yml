name: CI

permissions:
  contents: write

on:
  push:
    branches:
      - master
      - Anitail-prev
    tags:
      - v*

concurrency:
  group: ${{ github.workflow }}-${{ github.ref }}
  cancel-in-progress: true

jobs:
  build:
    name: Build app
    runs-on: ubuntu-latest

    steps:
      - name: Clone repo
        uses: actions/checkout@v4

      - uses: dorny/paths-filter@v2
        id: filter
        with:
          filters: |
            gofiles:
              - 'go/**'
  
  
      - name: Set up Go
        if: steps.filter.outputs.gofiles == 'true'
        uses: actions/setup-go@v2
        with:
          go-version: '1.21' 
  
      - name: Install Android SDK
        if: steps.filter.outputs.gofiles == 'true'
        uses: android-actions/setup-android@v2
        with:
          sdk-version: '30' 
  
      - name: Install Android NDK
        if: steps.filter.outputs.gofiles == 'true'
        uses: nttld/setup-ndk@v1
        with:
          ndk-version: r25b
  
      - name: Install GoMobile
        if: steps.filter.outputs.gofiles == 'true'
        run: go install golang.org/x/mobile/cmd/gomobile@latest
  
      - name: Build GoMobile app
        if: steps.filter.outputs.gofiles == 'true'
        run: |
          cd go/torrserver
          go get golang.org/x/mobile/bind
          gomobile init
          cd bindings
          gomobile bind -target=android -androidapi 23 -ldflags "-s -w" -o ../../../app/libs/server.aar
  
      - name: Commit build library
        if: steps.filter.outputs.gofiles == 'true'
        run: |
          git config --local user.email "41898282+github-actions[bot]@users.noreply.github.com"
          git config --local user.name "github-actions[bot]"
          git add app/libs/server.aar
          git add app/libs/server-sources.jar
          git commit -m "Add compiled torrserver library"
        
      - name: Push changes
        if: steps.filter.outputs.gofiles == 'true'
        uses: ad-m/github-push-action@master
        with:
          github_token: ${{ secrets.GITHUB_TOKEN }}
          branch: akidev


      - name: Validate Gradle Wrapper
        uses: gradle/wrapper-validation-action@v3

      - name: Set up JDK
        uses: actions/setup-java@v4
        with:
          java-version: 17
          distribution: adopt

      - name: Write client_secrets.json
        uses: DamianReeves/write-file-action@v1.2
        with:
          path: app/src/main/assets/client_secrets.json
          contents: ${{ secrets.CLIENT_SECRETS_TEXT }}
          write-mode: overwrite

      - name: Set ACRA properties
        env:
          acraUri: ${{ secrets.ACRA_URI }}
          acraLogin: ${{ secrets.ACRA_LOGIN }}
          acraPassword: ${{ secrets.ACRA_PASSWORD }}
        run: |
          echo "ACRA_URI=$acraUri" >> acra.properties
          echo "ACRA_LOGIN=$acraLogin" >> acra.properties
          echo "ACRA_PASSWORD=$acraPassword" >> acra.properties

      - name: Build app and run unit tests
        uses: gradle/gradle-command-action@v3
        with:
          arguments: ktlintCheck assembleStandardRelease testReleaseUnitTest

      # Sign APK and create release for tags

      - name: Get tag name

        if: startsWith(github.ref, 'refs/tags/') && github.repository == 'dark25/Animetail2'
        run: |
          set -x
          echo "VERSION_TAG=${GITHUB_REF/refs\/tags\//}" >> $GITHUB_ENV

      - name: Sign APK
        if: startsWith(github.ref, 'refs/tags/') && github.repository == 'dark25/Animetail2'
        uses: r0adkll/sign-android-release@v1
        with:
          releaseDirectory: app/build/outputs/apk/standard/release
          signingKeyBase64: ${{ secrets.SIGNING_KEY }}
          alias: ${{ secrets.ALIAS }}
          keyStorePassword: ${{ secrets.KEY_STORE_PASSWORD }}
          keyPassword: ${{ secrets.KEY_PASSWORD }}
        env:
          BUILD_TOOLS_VERSION: "34.0.0"

      - name: Clean up build artifacts
        if: startsWith(github.ref, 'refs/tags/') && github.repository == 'dark25/Animetail2'
        run: |
          set -e

          mv app/build/outputs/apk/standard/release/app-standard-universal-release-unsigned-signed.apk animetail-${{ env.VERSION_TAG }}.apk
          sha=`sha256sum animetail-${{ env.VERSION_TAG }}.apk | awk '{ print $1 }'`
          echo "APK_UNIVERSAL_SHA=$sha" >> $GITHUB_ENV

          cp app/build/outputs/apk/standard/release/app-standard-arm64-v8a-release-unsigned-signed.apk animetail-arm64-v8a-${{ env.VERSION_TAG }}.apk
          sha=`sha256sum animetail-arm64-v8a-${{ env.VERSION_TAG }}.apk | awk '{ print $1 }'`
          echo "APK_ARM64_V8A_SHA=$sha" >> $GITHUB_ENV

          cp app/build/outputs/apk/standard/release/app-standard-armeabi-v7a-release-unsigned-signed.apk animetail-armeabi-v7a-${{ env.VERSION_TAG }}.apk
          sha=`sha256sum animetail-armeabi-v7a-${{ env.VERSION_TAG }}.apk | awk '{ print $1 }'`
          echo "APK_ARMEABI_V7A_SHA=$sha" >> $GITHUB_ENV

          cp app/build/outputs/apk/standard/release/app-standard-x86-release-unsigned-signed.apk animetail-x86-${{ env.VERSION_TAG }}.apk
          sha=`sha256sum animetail-x86-${{ env.VERSION_TAG }}.apk | awk '{ print $1 }'`
          echo "APK_X86_SHA=$sha" >> $GITHUB_ENV

          cp app/build/outputs/apk/standard/release/app-standard-x86_64-release-unsigned-signed.apk animetail-x86_64-${{ env.VERSION_TAG }}.apk
          sha=`sha256sum animetail-x86_64-${{ env.VERSION_TAG }}.apk | awk '{ print $1 }'`
          echo "APK_X86_64_SHA=$sha" >> $GITHUB_ENV

      - name: Create Release
<<<<<<< HEAD
        if: startsWith(github.ref, 'refs/tags/') && github.repository == 'aniyomiorg/aniyomi'
        uses: softprops/action-gh-release@v2
=======
        if: startsWith(github.ref, 'refs/tags/') && github.repository == 'dark25/Animetail2'
        uses: softprops/action-gh-release@v1
>>>>>>> b4001295
        with:
          tag_name: ${{ env.VERSION_TAG }}
          name: Animetail ${{ env.VERSION_TAG }}
          body: |
            ---

            ### Checksums

            | Variant | SHA-256 |
            | ------- | ------- |
            | Universal | ${{ env.APK_UNIVERSAL_SHA }}
            | arm64-v8a | ${{ env.APK_ARM64_V8A_SHA }}
            | armeabi-v7a | ${{ env.APK_ARMEABI_V7A_SHA }}
            | x86 | ${{ env.APK_X86_SHA }}
            | x86_64 | ${{ env.APK_X86_64_SHA }} |
          files: |
            animetail-${{ env.VERSION_TAG }}.apk
            animetail-arm64-v8a-${{ env.VERSION_TAG }}.apk
            animetail-armeabi-v7a-${{ env.VERSION_TAG }}.apk
            animetail-x86-${{ env.VERSION_TAG }}.apk
            animetail-x86_64-${{ env.VERSION_TAG }}.apk
          draft: true
          prerelease: false
        env:
          GITHUB_TOKEN: ${{ secrets.GITHUB_TOKEN }}<|MERGE_RESOLUTION|>--- conflicted
+++ resolved
@@ -158,13 +158,8 @@
           echo "APK_X86_64_SHA=$sha" >> $GITHUB_ENV
 
       - name: Create Release
-<<<<<<< HEAD
         if: startsWith(github.ref, 'refs/tags/') && github.repository == 'aniyomiorg/aniyomi'
         uses: softprops/action-gh-release@v2
-=======
-        if: startsWith(github.ref, 'refs/tags/') && github.repository == 'dark25/Animetail2'
-        uses: softprops/action-gh-release@v1
->>>>>>> b4001295
         with:
           tag_name: ${{ env.VERSION_TAG }}
           name: Animetail ${{ env.VERSION_TAG }}
