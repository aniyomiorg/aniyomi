--- conflicted
+++ resolved
@@ -121,13 +121,8 @@
           echo "VERSION_TAG=${GITHUB_REF/refs\/tags\//}" >> $GITHUB_ENV
 
       - name: Sign APK
-<<<<<<< HEAD
-        if: startsWith(github.ref, 'refs/tags/') && github.repository == 'aniyomiorg/aniyomi'
+        if: startsWith(github.ref, 'refs/tags/') && github.repository == 'dark25/Animetail2'
         uses: r0adkll/sign-android-release@349ebdef58775b1e0d8099458af0816dc79b6407 # v1
-=======
-        if: startsWith(github.ref, 'refs/tags/') && github.repository == 'dark25/Animetail2'
-        uses: r0adkll/sign-android-release@v1
->>>>>>> ca311369
         with:
           releaseDirectory: app/build/outputs/apk/standard/release
           signingKeyBase64: ${{ secrets.SIGNING_KEY }}
