--- conflicted
+++ resolved
@@ -158,13 +158,8 @@
           echo "APK_X86_64_SHA=$sha" >> $GITHUB_ENV
 
       - name: Create Release
-<<<<<<< HEAD
         if: startsWith(github.ref, 'refs/tags/') && github.repository == 'dark25/Animetail2'
-        uses: softprops/action-gh-release@v2
-=======
-        if: startsWith(github.ref, 'refs/tags/') && github.repository == 'aniyomiorg/aniyomi'
         uses: softprops/action-gh-release@9d7c94cfd0a1f3ed45544c887983e9fa900f0564 # v2.0.4
->>>>>>> 6536a8b1
         with:
           tag_name: ${{ env.VERSION_TAG }}
           name: Animetail ${{ env.VERSION_TAG }}
