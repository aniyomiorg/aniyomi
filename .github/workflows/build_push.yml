name: CI
on:
  push:
    branches:
      - master
      - aniyomi-mpv
    tags:
      - v*

concurrency:
  group: ${{ github.workflow }}-${{ github.ref }}
  cancel-in-progress: true

jobs:
  build:
    name: Build app
    runs-on: ubuntu-latest

    steps:
      - name: Clone repo
        uses: actions/checkout@v3

      - name: Validate Gradle Wrapper
        uses: gradle/wrapper-validation-action@v1

      - name: Set up JDK 11
        uses: actions/setup-java@v3
        with:
          java-version: 11
          distribution: adopt

      - name: Build app and run unit tests
        uses: gradle/gradle-command-action@v2
        with:
          arguments: assembleStandardRelease testStandardReleaseUnitTest

      # Sign APK and create release for tags

      - name: Get tag name

        if: startsWith(github.ref, 'refs/tags/') && github.repository == 'jmir1/aniyomi'
        run: |
          set -x
          echo "VERSION_TAG=${GITHUB_REF/refs\/tags\//}" >> $GITHUB_ENV

      - name: Sign APK
        if: startsWith(github.ref, 'refs/tags/') && github.repository == 'jmir1/aniyomi'
        uses: r0adkll/sign-android-release@v1
        with:
          releaseDirectory: app/build/outputs/apk/standard/release
          signingKeyBase64: ${{ secrets.SIGNING_KEY }}
          alias: ${{ secrets.ALIAS }}
          keyStorePassword: ${{ secrets.KEY_STORE_PASSWORD }}
          keyPassword: ${{ secrets.KEY_PASSWORD }}

      - name: Clean up build artifacts
        if: startsWith(github.ref, 'refs/tags/') && github.repository == 'jmir1/aniyomi'
        run: |
          set -e

          mv app/build/outputs/apk/standard/release/app-standard-universal-release-unsigned-signed.apk aniyomi-${{ env.VERSION_TAG }}.apk
          sha=`sha256sum aniyomi-${{ env.VERSION_TAG }}.apk | awk '{ print $1 }'`
          echo "APK_UNIVERSAL_SHA=$sha" >> $GITHUB_ENV

          cp app/build/outputs/apk/standard/release/app-standard-arm64-v8a-release-unsigned-signed.apk aniyomi-arm64-v8a-${{ env.VERSION_TAG }}.apk
          sha=`sha256sum aniyomi-arm64-v8a-${{ env.VERSION_TAG }}.apk | awk '{ print $1 }'`
          echo "APK_ARM64_V8A_SHA=$sha" >> $GITHUB_ENV

          cp app/build/outputs/apk/standard/release/app-standard-armeabi-v7a-release-unsigned-signed.apk aniyomi-armeabi-v7a-${{ env.VERSION_TAG }}.apk
          sha=`sha256sum aniyomi-armeabi-v7a-${{ env.VERSION_TAG }}.apk | awk '{ print $1 }'`
          echo "APK_ARMEABI_V7A_SHA=$sha" >> $GITHUB_ENV

          cp app/build/outputs/apk/standard/release/app-standard-x86-release-unsigned-signed.apk aniyomi-x86-${{ env.VERSION_TAG }}.apk
          sha=`sha256sum aniyomi-x86-${{ env.VERSION_TAG }}.apk | awk '{ print $1 }'`
          echo "APK_X86_SHA=$sha" >> $GITHUB_ENV
          
          cp app/build/outputs/apk/standard/release/app-standard-x86_64-release-unsigned-signed.apk tachiyomi-x86_64-${{ env.VERSION_TAG }}.apk
          sha=`sha256sum tachiyomi-x86_64-${{ env.VERSION_TAG }}.apk | awk '{ print $1 }'`
          echo "APK_X86_64_SHA=$sha" >> $GITHUB_ENV

          cp app/build/outputs/apk/standard/release/app-standard-x86_64-release-unsigned-signed.apk aniyomi-x86_64-${{ env.VERSION_TAG }}.apk
          sha=`sha256sum aniyomi-x86_64-${{ env.VERSION_TAG }}.apk | awk '{ print $1 }'`
          echo "APK_X86_64_SHA=$sha" >> $GITHUB_ENV

      - name: Create Release
        if: startsWith(github.ref, 'refs/tags/') && github.repository == 'jmir1/aniyomi'
        uses: softprops/action-gh-release@v1
        with:
          tag_name: ${{ env.VERSION_TAG }}
          name: Aniyomi ${{ env.VERSION_TAG }}
          body: |
            ---

            ### Checksums

            | Variant | SHA-256 |
            | ------- | ------- |
            | Universal | ${{ env.APK_UNIVERSAL_SHA }}
            | arm64-v8a | ${{ env.APK_ARM64_V8A_SHA }}
            | armeabi-v7a | ${{ env.APK_ARMEABI_V7A_SHA }}
<<<<<<< HEAD
            | x86 | ${{ env.APK_X86_SHA }}
            | x86_64 | ${{ env.APK_X86_64_SHA }} |
          files: |
            aniyomi-${{ env.VERSION_TAG }}.apk
            aniyomi-arm64-v8a-${{ env.VERSION_TAG }}.apk
            aniyomi-armeabi-v7a-${{ env.VERSION_TAG }}.apk
            aniyomi-x86-${{ env.VERSION_TAG }}.apk
            aniyomi-x86_64-${{ env.VERSION_TAG }}.apk
=======
            | x86 | ${{ env.APK_X86_SHA }} |
            | x86_64 | ${{ env.APK_X86_64_SHA }} |
          files: |
            tachiyomi-${{ env.VERSION_TAG }}.apk
            tachiyomi-arm64-v8a-${{ env.VERSION_TAG }}.apk
            tachiyomi-armeabi-v7a-${{ env.VERSION_TAG }}.apk
            tachiyomi-x86-${{ env.VERSION_TAG }}.apk
            tachiyomi-x86_64-${{ env.VERSION_TAG }}.apk
>>>>>>> 8417f5a6
          draft: true
          prerelease: false
        env:
          GITHUB_TOKEN: ${{ secrets.GITHUB_TOKEN }}<|MERGE_RESOLUTION|>--- conflicted
+++ resolved
@@ -73,10 +73,6 @@
           cp app/build/outputs/apk/standard/release/app-standard-x86-release-unsigned-signed.apk aniyomi-x86-${{ env.VERSION_TAG }}.apk
           sha=`sha256sum aniyomi-x86-${{ env.VERSION_TAG }}.apk | awk '{ print $1 }'`
           echo "APK_X86_SHA=$sha" >> $GITHUB_ENV
-          
-          cp app/build/outputs/apk/standard/release/app-standard-x86_64-release-unsigned-signed.apk tachiyomi-x86_64-${{ env.VERSION_TAG }}.apk
-          sha=`sha256sum tachiyomi-x86_64-${{ env.VERSION_TAG }}.apk | awk '{ print $1 }'`
-          echo "APK_X86_64_SHA=$sha" >> $GITHUB_ENV
 
           cp app/build/outputs/apk/standard/release/app-standard-x86_64-release-unsigned-signed.apk aniyomi-x86_64-${{ env.VERSION_TAG }}.apk
           sha=`sha256sum aniyomi-x86_64-${{ env.VERSION_TAG }}.apk | awk '{ print $1 }'`
@@ -98,7 +94,6 @@
             | Universal | ${{ env.APK_UNIVERSAL_SHA }}
             | arm64-v8a | ${{ env.APK_ARM64_V8A_SHA }}
             | armeabi-v7a | ${{ env.APK_ARMEABI_V7A_SHA }}
-<<<<<<< HEAD
             | x86 | ${{ env.APK_X86_SHA }}
             | x86_64 | ${{ env.APK_X86_64_SHA }} |
           files: |
@@ -107,16 +102,6 @@
             aniyomi-armeabi-v7a-${{ env.VERSION_TAG }}.apk
             aniyomi-x86-${{ env.VERSION_TAG }}.apk
             aniyomi-x86_64-${{ env.VERSION_TAG }}.apk
-=======
-            | x86 | ${{ env.APK_X86_SHA }} |
-            | x86_64 | ${{ env.APK_X86_64_SHA }} |
-          files: |
-            tachiyomi-${{ env.VERSION_TAG }}.apk
-            tachiyomi-arm64-v8a-${{ env.VERSION_TAG }}.apk
-            tachiyomi-armeabi-v7a-${{ env.VERSION_TAG }}.apk
-            tachiyomi-x86-${{ env.VERSION_TAG }}.apk
-            tachiyomi-x86_64-${{ env.VERSION_TAG }}.apk
->>>>>>> 8417f5a6
           draft: true
           prerelease: false
         env:
