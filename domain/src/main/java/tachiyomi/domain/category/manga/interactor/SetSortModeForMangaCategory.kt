package tachiyomi.domain.category.manga.interactor

import tachiyomi.domain.category.manga.repository.MangaCategoryRepository
import tachiyomi.domain.category.model.Category
import tachiyomi.domain.category.model.CategoryUpdate
import tachiyomi.domain.library.manga.model.MangaLibraryGroup
import tachiyomi.domain.library.manga.model.MangaLibrarySort
import tachiyomi.domain.library.model.plus
import tachiyomi.domain.library.service.LibraryPreferences

class SetSortModeForMangaCategory(
    private val preferences: LibraryPreferences,
    private val categoryRepository: MangaCategoryRepository,
) {

<<<<<<< HEAD
    suspend fun await(categoryId: Long?, type: MangaLibrarySort.Type, direction: MangaLibrarySort.Direction) {
        // SY -->
        if (preferences.groupMangaLibraryBy().get() != MangaLibraryGroup.BY_DEFAULT) {
            preferences.mangaSortingMode().set(MangaLibrarySort(type, direction))
            return
        }
        // SY <--
=======
    suspend fun await(
        categoryId: Long?,
        type: MangaLibrarySort.Type,
        direction: MangaLibrarySort.Direction
    ) {
>>>>>>> 6215528c
        val category = categoryId?.let { categoryRepository.getMangaCategory(it) }
        val flags = (category?.flags ?: 0) + type + direction
        if (category != null && preferences.categorizedDisplaySettings().get()) {
            categoryRepository.updatePartialMangaCategory(
                CategoryUpdate(
                    id = category.id,
                    flags = flags,
                ),
            )
        } else {
            preferences.mangaSortingMode().set(MangaLibrarySort(type, direction))
            categoryRepository.updateAllMangaCategoryFlags(flags)
        }
    }

    suspend fun await(
        category: Category?,
        type: MangaLibrarySort.Type,
        direction: MangaLibrarySort.Direction
    ) {
        await(category?.id, type, direction)
    }
}<|MERGE_RESOLUTION|>--- conflicted
+++ resolved
@@ -13,21 +13,17 @@
     private val categoryRepository: MangaCategoryRepository,
 ) {
 
-<<<<<<< HEAD
-    suspend fun await(categoryId: Long?, type: MangaLibrarySort.Type, direction: MangaLibrarySort.Direction) {
+    suspend fun await(
+        categoryId: Long?,
+        type: MangaLibrarySort.Type,
+        direction: MangaLibrarySort.Direction
+    ) {
         // SY -->
         if (preferences.groupMangaLibraryBy().get() != MangaLibraryGroup.BY_DEFAULT) {
             preferences.mangaSortingMode().set(MangaLibrarySort(type, direction))
             return
         }
         // SY <--
-=======
-    suspend fun await(
-        categoryId: Long?,
-        type: MangaLibrarySort.Type,
-        direction: MangaLibrarySort.Direction
-    ) {
->>>>>>> 6215528c
         val category = categoryId?.let { categoryRepository.getMangaCategory(it) }
         val flags = (category?.flags ?: 0) + type + direction
         if (category != null && preferences.categorizedDisplaySettings().get()) {
