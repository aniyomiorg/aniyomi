--- conflicted
+++ resolved
@@ -54,19 +54,11 @@
         // Removes prefixes like "r" or "v"
         val newVersion = versionTag.replace("[^\\d.]".toRegex(), "")
         return if (isPreview) {
-<<<<<<< HEAD
-            // Preview builds: based on releases in "LuftVerbot/kuukiyomi-preview" repo
-            // tagged as something like "r1234"
-            newVersion.toInt() > commitCount
-        } else {
-            // Release builds: based on releases in "LuftVerbot/kuukiyomi" repo
-=======
             // Preview builds: based on releases in "Dark25/animetail2-preview" repo
             // tagged as something like "r1234"
             newVersion.toInt() > commitCount
         } else {
             // Release builds: based on releases in "Dark25/animetail2" repo
->>>>>>> 0ee66b81
             // tagged as something like "v0.1.2"
             val oldVersion = versionName.replace("[^\\d.]".toRegex(), "")
 
