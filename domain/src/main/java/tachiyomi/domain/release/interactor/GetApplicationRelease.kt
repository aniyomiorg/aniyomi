package tachiyomi.domain.release.interactor

import tachiyomi.core.common.preference.Preference
import tachiyomi.core.common.preference.PreferenceStore
import tachiyomi.domain.release.model.Release
import tachiyomi.domain.release.service.ReleaseService
import java.time.Instant
import java.time.temporal.ChronoUnit

class GetApplicationRelease(
    private val service: ReleaseService,
    private val preferenceStore: PreferenceStore,
) {

    private val lastChecked: Preference<Long> by lazy {
        preferenceStore.getLong(Preference.appStateKey("last_app_check"), 0)
    }

    suspend fun await(arguments: Arguments): Result {
        val now = Instant.now()

        // Limit checks to once every 3 days at most
        if (!arguments.forceCheck &&
            now.isBefore(
                Instant.ofEpochMilli(lastChecked.get()).plus(3, ChronoUnit.DAYS),
            )
        ) {
            return Result.NoNewUpdate
        }

<<<<<<< HEAD
        val release = service.latest(arguments) ?: return Result.NoNewUpdate

        lastChecked.set(now.toEpochMilli())

        // Check if latest version is different from current version
        val isNewVersion = isNewVersion(
            arguments.isPreview,
            arguments.commitCount,
            arguments.versionName,
            release.version,
        )
        return when {
            isNewVersion -> Result.NewUpdate(release)
            else -> Result.NoNewUpdate
=======
        val release = service.latest(arguments.repoUrl)
        lastChecked.set(now.toEpochMilli())

        return if (isNewVersion(arguments, release.version)) {
            Result.NewUpdate(release)
        } else {
            Result.NoNewUpdate
>>>>>>> cff8e58b
        }
    }

    private fun isNewVersion(arguments: Arguments, versionTag: String): Boolean {
        val newVersion = versionTag.replace("[^\\d.]".toRegex(), "")

        if (arguments.isPreview) {
            // For preview builds, compare commit counts
            return newVersion.toInt() > arguments.commitCount
        } else {
            // For release builds, compare semantic versioning
            val oldVersion = arguments.versionName.replace("[^\\d.]".toRegex(), "")
            val newSemVer = newVersion.split(".").map(String::toInt)
            val oldSemVer = oldVersion.split(".").map(String::toInt)

            return newSemVer.zip(oldSemVer).any { (new, old) -> new > old }
        }
    }

    data class Arguments(
        val isPreview: Boolean,
        val commitCount: Int,
        val versionName: String,
        val repoUrl: String,
        val forceCheck: Boolean = false,
    )

    sealed interface Result {
        data class NewUpdate(val release: Release) : Result
        data object NoNewUpdate : Result
        data object OsTooOld : Result
    }
}<|MERGE_RESOLUTION|>--- conflicted
+++ resolved
@@ -28,7 +28,6 @@
             return Result.NoNewUpdate
         }
 
-<<<<<<< HEAD
         val release = service.latest(arguments) ?: return Result.NoNewUpdate
 
         lastChecked.set(now.toEpochMilli())
@@ -43,15 +42,6 @@
         return when {
             isNewVersion -> Result.NewUpdate(release)
             else -> Result.NoNewUpdate
-=======
-        val release = service.latest(arguments.repoUrl)
-        lastChecked.set(now.toEpochMilli())
-
-        return if (isNewVersion(arguments, release.version)) {
-            Result.NewUpdate(release)
-        } else {
-            Result.NoNewUpdate
->>>>>>> cff8e58b
         }
     }
 
