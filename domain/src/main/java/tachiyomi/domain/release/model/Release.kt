--- conflicted
+++ resolved
@@ -25,11 +25,7 @@
             else -> ""
         }
 
-<<<<<<< HEAD
-        return assets.find { it.contains("kuukiyomi$apkVariant-") } ?: assets[0]
-=======
         return assets.find { it.contains("animetail$apkVariant-") } ?: assets[0]
->>>>>>> 422a0c64
     }
 
     /**
