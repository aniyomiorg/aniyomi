package tachiyomi.domain.library.service

import tachiyomi.core.preference.Preference
import tachiyomi.core.preference.PreferenceStore
import tachiyomi.core.preference.TriState
import tachiyomi.core.preference.getEnum
import tachiyomi.domain.entries.anime.model.Anime
import tachiyomi.domain.entries.manga.model.Manga
import tachiyomi.domain.library.anime.model.AnimeLibrarySort
import tachiyomi.domain.library.manga.model.MangaLibrarySort
import tachiyomi.domain.library.model.LibraryDisplayMode

class LibraryPreferences(
    private val preferenceStore: PreferenceStore,
) {

    // Common options

    fun bottomNavStyle() = preferenceStore.getInt("bottom_nav_style", 0)

    fun isDefaultHomeTabLibraryManga() =
        preferenceStore.getBoolean("default_home_tab_library", false)

    fun displayMode() = preferenceStore.getObject(
        "pref_display_mode_library",
        LibraryDisplayMode.default,
        LibraryDisplayMode.Serializer::serialize,
        LibraryDisplayMode.Serializer::deserialize,
    )

    fun mangaSortingMode() = preferenceStore.getObject(
        "library_sorting_mode",
        MangaLibrarySort.default,
        MangaLibrarySort.Serializer::serialize,
        MangaLibrarySort.Serializer::deserialize,
    )

    fun animeSortingMode() = preferenceStore.getObject(
        "animelib_sorting_mode",
        AnimeLibrarySort.default,
        AnimeLibrarySort.Serializer::serialize,
        AnimeLibrarySort.Serializer::deserialize,
    )

    fun lastUpdatedTimestamp() = preferenceStore.getLong(Preference.appStateKey("library_update_last_timestamp"), 0L)
    fun autoUpdateInterval() = preferenceStore.getInt("pref_library_update_interval_key", 0)

    fun autoUpdateDeviceRestrictions() = preferenceStore.getStringSet(
        "library_update_restriction",
        setOf(
            DEVICE_ONLY_ON_WIFI,
        ),
    )

    fun autoUpdateItemRestrictions() = preferenceStore.getStringSet(
        "library_update_manga_restriction",
        setOf(
            ENTRY_HAS_UNVIEWED,
            ENTRY_NON_COMPLETED,
            ENTRY_NON_VIEWED,
            ENTRY_OUTSIDE_RELEASE_PERIOD,
        ),
    )

    fun autoUpdateMetadata() = preferenceStore.getBoolean("auto_update_metadata", false)

    fun showContinueViewingButton() =
        preferenceStore.getBoolean("display_continue_reading_button", false)

    // Common Category

    fun categoryTabs() = preferenceStore.getBoolean("display_category_tabs", true)

    fun categoryNumberOfItems() = preferenceStore.getBoolean("display_number_of_items", false)

    fun categorizedDisplaySettings() = preferenceStore.getBoolean("categorized_display", false)

    fun hideHiddenCategoriesSettings() = preferenceStore.getBoolean("hidden_categories", false)

    // Common badges

    fun downloadBadge() = preferenceStore.getBoolean("display_download_badge", false)

    fun localBadge() = preferenceStore.getBoolean("display_local_badge", true)

    fun languageBadge() = preferenceStore.getBoolean("display_language_badge", false)

    fun newShowUpdatesCount() = preferenceStore.getBoolean("library_show_updates_count", true)

    // Common Cache

    fun autoClearItemCache() = preferenceStore.getBoolean("auto_clear_chapter_cache", false)

    // Mixture Columns

    fun animePortraitColumns() = preferenceStore.getInt("pref_animelib_columns_portrait_key", 0)
    fun mangaPortraitColumns() = preferenceStore.getInt("pref_library_columns_portrait_key", 0)

    fun animeLandscapeColumns() = preferenceStore.getInt("pref_animelib_columns_landscape_key", 0)
    fun mangaLandscapeColumns() = preferenceStore.getInt("pref_library_columns_landscape_key", 0)

    // Mixture Filter

    fun filterDownloadedAnime() =
        preferenceStore.getEnum("pref_filter_animelib_downloaded_v2", TriState.DISABLED)

    fun filterDownloadedManga() =
        preferenceStore.getEnum("pref_filter_library_downloaded_v2", TriState.DISABLED)

    fun filterUnseen() =
        preferenceStore.getEnum("pref_filter_animelib_unread_v2", TriState.DISABLED)

    fun filterUnread() =
        preferenceStore.getEnum("pref_filter_library_unread_v2", TriState.DISABLED)

    fun filterStartedAnime() =
        preferenceStore.getEnum("pref_filter_animelib_started_v2", TriState.DISABLED)

    fun filterStartedManga() =
        preferenceStore.getEnum("pref_filter_library_started_v2", TriState.DISABLED)

    fun filterBookmarkedAnime() =
        preferenceStore.getEnum("pref_filter_animelib_bookmarked_v2", TriState.DISABLED)

    fun filterBookmarkedManga() =
        preferenceStore.getEnum("pref_filter_library_bookmarked_v2", TriState.DISABLED)

    fun filterCompletedAnime() =
        preferenceStore.getEnum("pref_filter_animelib_completed_v2", TriState.DISABLED)

    fun filterCompletedManga() =
        preferenceStore.getEnum("pref_filter_library_completed_v2", TriState.DISABLED)

    fun filterIntervalCustomAnime() = preferenceStore.getEnum(
        "pref_filter_anime_library_interval_custom",
        TriState.DISABLED,
    )

    fun filterIntervalCustomManga() = preferenceStore.getEnum(
        "pref_filter_manga_library_interval_custom",
        TriState.DISABLED,
    )

    fun filterIntervalLongAnime() = preferenceStore.getEnum(
        "pref_filter_anime_library_interval_long",
        TriState.DISABLED,
    )

    fun filterIntervalLongManga() = preferenceStore.getEnum(
        "pref_filter_manga_library_interval_long",
        TriState.DISABLED,
    )

<<<<<<< HEAD
    fun filterIntervalLateAnime() = preferenceStore.getEnum(
        "pref_filter_anime_library_interval_late",
        TriState.DISABLED,
    )

    fun filterIntervalLateManga() = preferenceStore.getEnum(
        "pref_filter_manga_library_interval_late",
        TriState.DISABLED,
    )

    fun filterIntervalDroppedAnime() = preferenceStore.getEnum(
        "pref_filter_anime_library_interval_dropped",
        TriState.DISABLED,
    )

    fun filterIntervalDroppedManga() = preferenceStore.getEnum(
        "pref_filter_manga_library_interval_dropped",
        TriState.DISABLED,
    )

    fun filterIntervalPassedAnime() = preferenceStore.getEnum(
        "pref_filter_anime_library_interval_passed",
=======
    fun filterTracking(id: Int) = preferenceStore.getEnum(
        "pref_filter_library_tracked_${id}_v2",
>>>>>>> c6601c1f
        TriState.DISABLED,
    )

    fun filterIntervalPassedManga() = preferenceStore.getEnum(
        "pref_filter_manga_library_interval_passed",
        TriState.DISABLED,
    )

    fun filterTrackedAnime(id: Int) =
        preferenceStore.getEnum("pref_filter_animelib_tracked_${id}_v2", TriState.DISABLED)

    fun filterTrackedManga(id: Int) =
        preferenceStore.getEnum("pref_filter_library_tracked_${id}_v2", TriState.DISABLED)

    // Mixture Update Count

    fun newMangaUpdatesCount() = preferenceStore.getInt("library_unread_updates_count", 0)
    fun newAnimeUpdatesCount() = preferenceStore.getInt("library_unseen_updates_count", 0)

    // Mixture Category

    fun defaultAnimeCategory() = preferenceStore.getInt("default_anime_category", -1)
    fun defaultMangaCategory() = preferenceStore.getInt("default_category", -1)

    fun lastUsedAnimeCategory() = preferenceStore.getInt(Preference.appStateKey("last_used_anime_category"), 0)
    fun lastUsedMangaCategory() = preferenceStore.getInt(Preference.appStateKey("last_used_category"), 0)

    fun animeUpdateCategories() =
        preferenceStore.getStringSet("animelib_update_categories", emptySet())

    fun mangaUpdateCategories() =
        preferenceStore.getStringSet("library_update_categories", emptySet())

    fun animeUpdateCategoriesExclude() =
        preferenceStore.getStringSet("animelib_update_categories_exclude", emptySet())

    fun mangaUpdateCategoriesExclude() =
        preferenceStore.getStringSet("library_update_categories_exclude", emptySet())

    // Mixture Item

    fun filterEpisodeBySeen() =
        preferenceStore.getLong("default_episode_filter_by_seen", Anime.SHOW_ALL)

    fun filterChapterByRead() =
        preferenceStore.getLong("default_chapter_filter_by_read", Manga.SHOW_ALL)

    fun filterEpisodeByDownloaded() =
        preferenceStore.getLong("default_episode_filter_by_downloaded", Anime.SHOW_ALL)

    fun filterChapterByDownloaded() =
        preferenceStore.getLong("default_chapter_filter_by_downloaded", Manga.SHOW_ALL)

    fun filterEpisodeByBookmarked() =
        preferenceStore.getLong("default_episode_filter_by_bookmarked", Anime.SHOW_ALL)

    fun filterChapterByBookmarked() =
        preferenceStore.getLong("default_chapter_filter_by_bookmarked", Manga.SHOW_ALL)

    // and upload date
    fun sortEpisodeBySourceOrNumber() = preferenceStore.getLong(
        "default_episode_sort_by_source_or_number",
        Anime.EPISODE_SORTING_SOURCE,
    )

    fun sortChapterBySourceOrNumber() = preferenceStore.getLong(
        "default_chapter_sort_by_source_or_number",
        Manga.CHAPTER_SORTING_SOURCE,
    )

    fun displayEpisodeByNameOrNumber() = preferenceStore.getLong(
        "default_chapter_display_by_name_or_number",
        Anime.EPISODE_DISPLAY_NAME,
    )

    fun displayChapterByNameOrNumber() = preferenceStore.getLong(
        "default_chapter_display_by_name_or_number",
        Manga.CHAPTER_DISPLAY_NAME,
    )

    fun sortEpisodeByAscendingOrDescending() = preferenceStore.getLong(
        "default_chapter_sort_by_ascending_or_descending",
        Anime.EPISODE_SORT_DESC,
    )

    fun sortChapterByAscendingOrDescending() = preferenceStore.getLong(
        "default_chapter_sort_by_ascending_or_descending",
        Manga.CHAPTER_SORT_DESC,
    )

    fun setEpisodeSettingsDefault(anime: Anime) {
        filterEpisodeBySeen().set(anime.unseenFilterRaw)
        filterEpisodeByDownloaded().set(anime.downloadedFilterRaw)
        filterEpisodeByBookmarked().set(anime.bookmarkedFilterRaw)
        sortEpisodeBySourceOrNumber().set(anime.sorting)
        displayEpisodeByNameOrNumber().set(anime.displayMode)
        sortEpisodeByAscendingOrDescending().set(
            if (anime.sortDescending()) Anime.EPISODE_SORT_DESC else Anime.EPISODE_SORT_ASC,
        )
    }

    fun setChapterSettingsDefault(manga: Manga) {
        filterChapterByRead().set(manga.unreadFilterRaw)
        filterChapterByDownloaded().set(manga.downloadedFilterRaw)
        filterChapterByBookmarked().set(manga.bookmarkedFilterRaw)
        sortChapterBySourceOrNumber().set(manga.sorting)
        displayChapterByNameOrNumber().set(manga.displayMode)
        sortChapterByAscendingOrDescending().set(
            if (manga.sortDescending()) Manga.CHAPTER_SORT_DESC else Manga.CHAPTER_SORT_ASC,
        )
    }

    // region Swipe Actions

    fun swipeEpisodeStartAction() =
        preferenceStore.getEnum("pref_episode_swipe_end_action", EpisodeSwipeAction.ToggleSeen)

    fun swipeEpisodeEndAction() = preferenceStore.getEnum(
        "pref_episode_swipe_start_action",
        EpisodeSwipeAction.ToggleBookmark,
    )

    fun swipeChapterStartAction() =
        preferenceStore.getEnum("pref_chapter_swipe_end_action", ChapterSwipeAction.ToggleRead)

    fun swipeChapterEndAction() = preferenceStore.getEnum(
        "pref_chapter_swipe_start_action",
        ChapterSwipeAction.ToggleBookmark,
    )

    // endregion

    enum class EpisodeSwipeAction {
        ToggleSeen,
        ToggleBookmark,
        Download,
        Disabled,
    }

    enum class ChapterSwipeAction {
        ToggleRead,
        ToggleBookmark,
        Download,
        Disabled,
    }

    companion object {
        const val DEVICE_ONLY_ON_WIFI = "wifi"
        const val DEVICE_NETWORK_NOT_METERED = "network_not_metered"
        const val DEVICE_CHARGING = "ac"

        const val ENTRY_NON_COMPLETED = "manga_ongoing"
        const val ENTRY_HAS_UNVIEWED = "manga_fully_read"
        const val ENTRY_NON_VIEWED = "manga_started"
        const val ENTRY_OUTSIDE_RELEASE_PERIOD = "manga_outside_release_period"
    }
}<|MERGE_RESOLUTION|>--- conflicted
+++ resolved
@@ -77,6 +77,11 @@
 
     fun hideHiddenCategoriesSettings() = preferenceStore.getBoolean("hidden_categories", false)
 
+    fun filterIntervalCustom() = preferenceStore.getEnum(
+        "pref_filter_library_interval_custom",
+        TriState.DISABLED,
+    )
+
     // Common badges
 
     fun downloadBadge() = preferenceStore.getBoolean("display_download_badge", false)
@@ -130,61 +135,6 @@
 
     fun filterCompletedManga() =
         preferenceStore.getEnum("pref_filter_library_completed_v2", TriState.DISABLED)
-
-    fun filterIntervalCustomAnime() = preferenceStore.getEnum(
-        "pref_filter_anime_library_interval_custom",
-        TriState.DISABLED,
-    )
-
-    fun filterIntervalCustomManga() = preferenceStore.getEnum(
-        "pref_filter_manga_library_interval_custom",
-        TriState.DISABLED,
-    )
-
-    fun filterIntervalLongAnime() = preferenceStore.getEnum(
-        "pref_filter_anime_library_interval_long",
-        TriState.DISABLED,
-    )
-
-    fun filterIntervalLongManga() = preferenceStore.getEnum(
-        "pref_filter_manga_library_interval_long",
-        TriState.DISABLED,
-    )
-
-<<<<<<< HEAD
-    fun filterIntervalLateAnime() = preferenceStore.getEnum(
-        "pref_filter_anime_library_interval_late",
-        TriState.DISABLED,
-    )
-
-    fun filterIntervalLateManga() = preferenceStore.getEnum(
-        "pref_filter_manga_library_interval_late",
-        TriState.DISABLED,
-    )
-
-    fun filterIntervalDroppedAnime() = preferenceStore.getEnum(
-        "pref_filter_anime_library_interval_dropped",
-        TriState.DISABLED,
-    )
-
-    fun filterIntervalDroppedManga() = preferenceStore.getEnum(
-        "pref_filter_manga_library_interval_dropped",
-        TriState.DISABLED,
-    )
-
-    fun filterIntervalPassedAnime() = preferenceStore.getEnum(
-        "pref_filter_anime_library_interval_passed",
-=======
-    fun filterTracking(id: Int) = preferenceStore.getEnum(
-        "pref_filter_library_tracked_${id}_v2",
->>>>>>> c6601c1f
-        TriState.DISABLED,
-    )
-
-    fun filterIntervalPassedManga() = preferenceStore.getEnum(
-        "pref_filter_manga_library_interval_passed",
-        TriState.DISABLED,
-    )
 
     fun filterTrackedAnime(id: Int) =
         preferenceStore.getEnum("pref_filter_animelib_tracked_${id}_v2", TriState.DISABLED)
