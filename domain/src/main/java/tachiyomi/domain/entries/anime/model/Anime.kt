package tachiyomi.domain.entries.anime.model

import eu.kanade.tachiyomi.animesource.model.AnimeUpdateStrategy
import eu.kanade.tachiyomi.animesource.model.SAnime
import tachiyomi.core.preference.TriState
import tachiyomi.domain.entries.anime.interactor.GetCustomAnimeInfo
import uy.kohesive.injekt.injectLazy
import java.io.Serializable
import java.time.Instant
import kotlin.math.pow

data class Anime(
    val id: Long,
    val source: Long,
    val favorite: Boolean,
    val lastUpdate: Long,
    val nextUpdate: Long,
    val fetchInterval: Int,
    val dateAdded: Long,
    val viewerFlags: Long,
    val episodeFlags: Long,
    val coverLastModified: Long,
    val url: String,
    // SY -->
    val ogTitle: String,
    val ogArtist: String?,
    val ogAuthor: String?,
    val ogDescription: String?,
    val ogGenre: List<String>?,
    val ogStatus: Long,
    // SY <--
    val thumbnailUrl: String?,
    val updateStrategy: AnimeUpdateStrategy,
    val initialized: Boolean,
    val lastModifiedAt: Long,
    val favoriteModifiedAt: Long?,
) : Serializable {

<<<<<<< HEAD
    // SY -->
    private val customAnimeInfo = if (favorite) {
        getCustomAnimeInfo.get(id)
    } else {
        null
    }
    val title: String
        get() = customAnimeInfo?.title ?: ogTitle
    val author: String?
        get() = customAnimeInfo?.author ?: ogAuthor
    val artist: String?
        get() = customAnimeInfo?.artist ?: ogArtist
    val description: String?
        get() = customAnimeInfo?.description ?: ogDescription
    val genre: List<String>?
        get() = customAnimeInfo?.genre ?: ogGenre
    val status: Long
        get() = customAnimeInfo?.status ?: ogStatus
    // SY <--
=======
    val expectedNextUpdate: Instant?
        get() = nextUpdate
            .takeIf { status != SAnime.COMPLETED.toLong() }
            ?.let { Instant.ofEpochMilli(it) }
>>>>>>> bfa68d18

    val sorting: Long
        get() = episodeFlags and EPISODE_SORTING_MASK

    val displayMode: Long
        get() = episodeFlags and EPISODE_DISPLAY_MASK

    val unseenFilterRaw: Long
        get() = episodeFlags and EPISODE_UNSEEN_MASK

    val downloadedFilterRaw: Long
        get() = episodeFlags and EPISODE_DOWNLOADED_MASK

    val bookmarkedFilterRaw: Long
        get() = episodeFlags and EPISODE_BOOKMARKED_MASK

    val skipIntroLength: Int
        get() = (viewerFlags and ANIME_INTRO_MASK).toInt()

    val nextEpisodeToAir: Int
        get() = (viewerFlags and ANIME_AIRING_EPISODE_MASK).removeHexZeros(zeros = 2).toInt()

    val nextEpisodeAiringAt: Long
        get() = (viewerFlags and ANIME_AIRING_TIME_MASK).removeHexZeros(zeros = 6)

    val unseenFilter: TriState
        get() = when (unseenFilterRaw) {
            EPISODE_SHOW_UNSEEN -> TriState.ENABLED_IS
            EPISODE_SHOW_SEEN -> TriState.ENABLED_NOT
            else -> TriState.DISABLED
        }

    val bookmarkedFilter: TriState
        get() = when (bookmarkedFilterRaw) {
            EPISODE_SHOW_BOOKMARKED -> TriState.ENABLED_IS
            EPISODE_SHOW_NOT_BOOKMARKED -> TriState.ENABLED_NOT
            else -> TriState.DISABLED
        }

    fun sortDescending(): Boolean {
        return episodeFlags and EPISODE_SORT_DIR_MASK == EPISODE_SORT_DESC
    }

    private fun Long.removeHexZeros(zeros: Int): Long {
        val hex = 16.0
        return this.div(hex.pow(zeros)).toLong()
    }

    companion object {
        // Generic filter that does not filter anything
        const val SHOW_ALL = 0x00000000L

        const val EPISODE_SORT_DESC = 0x00000000L
        const val EPISODE_SORT_ASC = 0x00000001L
        const val EPISODE_SORT_DIR_MASK = 0x00000001L

        const val EPISODE_SHOW_UNSEEN = 0x00000002L
        const val EPISODE_SHOW_SEEN = 0x00000004L
        const val EPISODE_UNSEEN_MASK = 0x00000006L

        const val EPISODE_SHOW_DOWNLOADED = 0x00000008L
        const val EPISODE_SHOW_NOT_DOWNLOADED = 0x00000010L
        const val EPISODE_DOWNLOADED_MASK = 0x00000018L

        const val EPISODE_SHOW_BOOKMARKED = 0x00000020L
        const val EPISODE_SHOW_NOT_BOOKMARKED = 0x00000040L
        const val EPISODE_BOOKMARKED_MASK = 0x00000060L

        const val EPISODE_SORTING_SOURCE = 0x00000000L
        const val EPISODE_SORTING_NUMBER = 0x00000100L
        const val EPISODE_SORTING_UPLOAD_DATE = 0x00000200L
        const val EPISODE_SORTING_ALPHABET = 0x00000300L
        const val EPISODE_SORTING_MASK = 0x00000300L

        const val EPISODE_DISPLAY_NAME = 0x00000000L
        const val EPISODE_DISPLAY_NUMBER = 0x00100000L
        const val EPISODE_DISPLAY_MASK = 0x00100000L

        const val ANIME_INTRO_MASK = 0x000000000000FFL
        const val ANIME_AIRING_EPISODE_MASK = 0x00000000FFFF00L
        const val ANIME_AIRING_TIME_MASK = 0xFFFFFFFF000000L

        fun create() = Anime(
            id = -1L,
            url = "",
            // Sy -->
            ogTitle = "",
            // SY <--
            source = -1L,
            favorite = false,
            lastUpdate = 0L,
            nextUpdate = 0L,
            fetchInterval = 0,
            dateAdded = 0L,
            viewerFlags = 0L,
            episodeFlags = 0L,
            coverLastModified = 0L,
            // SY -->
            ogArtist = null,
            ogAuthor = null,
            ogDescription = null,
            ogGenre = null,
            ogStatus = 0L,
            // SY <--
            thumbnailUrl = null,
            updateStrategy = AnimeUpdateStrategy.ALWAYS_UPDATE,
            initialized = false,
            lastModifiedAt = 0L,
            favoriteModifiedAt = null,
        )

        // SY -->
        private val getCustomAnimeInfo: GetCustomAnimeInfo by injectLazy()
        // SY <--
    }
}<|MERGE_RESOLUTION|>--- conflicted
+++ resolved
@@ -36,7 +36,6 @@
     val favoriteModifiedAt: Long?,
 ) : Serializable {
 
-<<<<<<< HEAD
     // SY -->
     private val customAnimeInfo = if (favorite) {
         getCustomAnimeInfo.get(id)
@@ -56,12 +55,10 @@
     val status: Long
         get() = customAnimeInfo?.status ?: ogStatus
     // SY <--
-=======
     val expectedNextUpdate: Instant?
         get() = nextUpdate
             .takeIf { status != SAnime.COMPLETED.toLong() }
             ?.let { Instant.ofEpochMilli(it) }
->>>>>>> bfa68d18
 
     val sorting: Long
         get() = episodeFlags and EPISODE_SORTING_MASK
