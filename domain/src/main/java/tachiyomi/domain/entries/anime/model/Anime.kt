package tachiyomi.domain.entries.anime.model

import androidx.compose.runtime.Immutable
import aniyomi.domain.anime.SeasonDisplayMode
import eu.kanade.tachiyomi.animesource.model.AnimeUpdateStrategy
import eu.kanade.tachiyomi.animesource.model.FetchType
import eu.kanade.tachiyomi.animesource.model.SAnime
import tachiyomi.core.common.preference.TriState
import java.io.Serializable
import java.time.Instant
import kotlin.math.pow

@Immutable
data class Anime(
    val id: Long,
    val source: Long,
    val favorite: Boolean,
    val lastUpdate: Long,
    val nextUpdate: Long,
    val fetchInterval: Int,
    val dateAdded: Long,
    val viewerFlags: Long,
    val episodeFlags: Long,
    val coverLastModified: Long,
    val backgroundLastModified: Long,
    val url: String,
    val title: String,
    val artist: String?,
    val author: String?,
    val description: String?,
    val genre: List<String>?,
    val status: Long,
    val thumbnailUrl: String?,
    val backgroundUrl: String?,
    val updateStrategy: AnimeUpdateStrategy,
    val initialized: Boolean,
    val lastModifiedAt: Long,
    val favoriteModifiedAt: Long?,
    val version: Long,
    val fetchType: FetchType,
    val parentId: Long?,
    val seasonFlags: Long,
    val seasonNumber: Double,
    val seasonSourceOrder: Long,
) : Serializable {

    val expectedNextUpdate: Instant?
        get() = nextUpdate
            .takeIf { status != SAnime.COMPLETED.toLong() }
            ?.let { Instant.ofEpochMilli(it) }

    val sorting: Long
        get() = episodeFlags and EPISODE_SORTING_MASK

    val displayMode: Long
        get() = episodeFlags and EPISODE_DISPLAY_MASK

    val unseenFilterRaw: Long
        get() = episodeFlags and EPISODE_UNSEEN_MASK

    val downloadedFilterRaw: Long
        get() = episodeFlags and EPISODE_DOWNLOADED_MASK

    val bookmarkedFilterRaw: Long
        get() = episodeFlags and EPISODE_BOOKMARKED_MASK

    val fillermarkedFilterRaw: Long
        get() = episodeFlags and EPISODE_FILLERMARKED_MASK

    val skipIntroLength: Int
        get() = (viewerFlags and ANIME_INTRO_MASK).toInt()

    val skipIntroDisable: Boolean
        get() = (viewerFlags and ANIME_INTRO_DISABLE_MASK) == ANIME_INTRO_DISABLE_MASK

    val nextEpisodeToAir: Int
        get() = (viewerFlags and ANIME_AIRING_EPISODE_MASK).removeHexZeros(zeros = 2).toInt()

    val nextEpisodeAiringAt: Long
        get() = (viewerFlags and ANIME_AIRING_TIME_MASK).removeHexZeros(zeros = 6)

    val unseenFilter: TriState
        get() = when (unseenFilterRaw) {
            EPISODE_SHOW_UNSEEN -> TriState.ENABLED_IS
            EPISODE_SHOW_SEEN -> TriState.ENABLED_NOT
            else -> TriState.DISABLED
        }

    val bookmarkedFilter: TriState
        get() = when (bookmarkedFilterRaw) {
            EPISODE_SHOW_BOOKMARKED -> TriState.ENABLED_IS
            EPISODE_SHOW_NOT_BOOKMARKED -> TriState.ENABLED_NOT
            else -> TriState.DISABLED
        }

    val fillermarkedFilter: TriState
        get() = when (fillermarkedFilterRaw) {
            EPISODE_SHOW_FILLERMARKED -> TriState.ENABLED_IS
            EPISODE_SHOW_NOT_FILLERMARKED -> TriState.ENABLED_NOT
            else -> TriState.DISABLED
        }

    fun sortDescending(): Boolean {
        return episodeFlags and EPISODE_SORT_DIR_MASK == EPISODE_SORT_DESC
    }

<<<<<<< HEAD
    fun showPreviews(): Boolean {
        return episodeFlags and EPISODE_PREVIEWS_MASK == EPISODE_SHOW_PREVIEWS
    }

    fun showSummaries(): Boolean {
        return episodeFlags and EPISODE_SUMMARIES_MASK == EPISODE_SHOW_SUMMARIES
    }

=======
    val seasonDownloadedFilterRaw: Long
        get() = seasonFlags and SEASON_DOWNLOADED_MASK

    val seasonUnseenFilterRaw: Long
        get() = seasonFlags and SEASON_UNSEEN_MASK

    val seasonStartedFilterRaw: Long
        get() = seasonFlags and SEASON_STARTED_MASK

    val seasonBookmarkedFilterRaw: Long
        get() = seasonFlags and SEASON_BOOKMARKED_MASK

    val seasonCompletedFilterRaw: Long
        get() = seasonFlags and SEASON_COMPLETED_MASK

    val seasonUnseenFilter: TriState
        get() = when (seasonUnseenFilterRaw) {
            SEASON_SHOW_UNSEEN -> TriState.ENABLED_IS
            SEASON_SHOW_SEEN -> TriState.ENABLED_NOT
            else -> TriState.DISABLED
        }

    val seasonStartedFilter: TriState
        get() = when (seasonStartedFilterRaw) {
            SEASON_SHOW_STARTED -> TriState.ENABLED_IS
            SEASON_SHOW_NOT_STARTED -> TriState.ENABLED_NOT
            else -> TriState.DISABLED
        }

    val seasonBookmarkedFilter: TriState
        get() = when (seasonBookmarkedFilterRaw) {
            SEASON_SHOW_BOOKMARKED -> TriState.ENABLED_IS
            SEASON_SHOW_NOT_BOOKMARKED -> TriState.ENABLED_NOT
            else -> TriState.DISABLED
        }

    val seasonCompletedFilter: TriState
        get() = when (seasonCompletedFilterRaw) {
            SEASON_SHOW_COMPLETED -> TriState.ENABLED_IS
            SEASON_SHOW_NOT_COMPLETED -> TriState.ENABLED_NOT
            else -> TriState.DISABLED
        }

    val seasonSorting: Long
        get() = seasonFlags and SEASON_SORT_MASK

    fun seasonSortDescending(): Boolean {
        return seasonFlags and SEASON_SORT_DIR_MASK == SEASON_SORT_DESC
    }

    val seasonDisplayGridMode: SeasonDisplayMode
        get() = SeasonDisplayMode.fromLong(
            (seasonFlags and SEASON_GRID_DISPLAY_MODE_MASK) shr SEASON_GRID_DISPLAY_MODE_BIT_OFFSET,
        )

    val seasonDisplayGridSize: Int
        get() = ((seasonFlags and SEASON_GRID_DISPLAY_SIZE_MASK) shr SEASON_GRID_DISPLAY_SIZE_BIT_OFFSET).toInt()

    val seasonDownloadedOverlay: Boolean
        get() = (seasonFlags and SEASON_OVERLAY_DOWNLOADED_MASK) == SEASON_OVERLAY_DOWNLOADED_MASK

    val seasonUnseenOverlay: Boolean
        get() = (seasonFlags and SEASON_OVERLAY_UNSEEN_MASK) == SEASON_OVERLAY_UNSEEN_MASK

    val seasonLocalOverlay: Boolean
        get() = (seasonFlags and SEASON_OVERLAY_LOCAL_MASK) == SEASON_OVERLAY_LOCAL_MASK

    val seasonLangOverlay: Boolean
        get() = (seasonFlags and SEASON_OVERLAY_LANG_MASK) == SEASON_OVERLAY_LANG_MASK

    val seasonContinueOverlay: Boolean
        get() = (seasonFlags and SEASON_OVERLAY_CONT_MASK) == SEASON_OVERLAY_CONT_MASK

    val seasonDisplayMode: Long
        get() = seasonFlags and SEASON_DISPLAY_MODE_MASK

>>>>>>> a14bdf1e
    private fun Long.removeHexZeros(zeros: Int): Long {
        val hex = 16.0
        return this.div(hex.pow(zeros)).toLong()
    }

    companion object {
        // Generic filter that does not filter anything
        const val SHOW_ALL = 0x00000000L

        const val EPISODE_SORT_DESC = 0x00000000L
        const val EPISODE_SORT_ASC = 0x00000001L
        const val EPISODE_SORT_DIR_MASK = 0x00000001L

        const val EPISODE_SHOW_UNSEEN = 0x00000002L
        const val EPISODE_SHOW_SEEN = 0x00000004L
        const val EPISODE_UNSEEN_MASK = 0x00000006L

        const val EPISODE_SHOW_DOWNLOADED = 0x00000008L
        const val EPISODE_SHOW_NOT_DOWNLOADED = 0x00000010L
        const val EPISODE_DOWNLOADED_MASK = 0x00000018L

        const val EPISODE_SHOW_BOOKMARKED = 0x00000020L
        const val EPISODE_SHOW_NOT_BOOKMARKED = 0x00000040L
        const val EPISODE_BOOKMARKED_MASK = 0x00000060L

        const val EPISODE_SHOW_FILLERMARKED = 0x00000080L
        const val EPISODE_SHOW_NOT_FILLERMARKED = 0x00000100L
        const val EPISODE_FILLERMARKED_MASK = 0x00000180L

        const val EPISODE_SORTING_SOURCE = 0x00000000L
        const val EPISODE_SORTING_NUMBER = 0x00000200L
        const val EPISODE_SORTING_UPLOAD_DATE = 0x00000400L
        const val EPISODE_SORTING_ALPHABET = 0x00000600L
        const val EPISODE_SORTING_MASK = 0x00000600L

        const val EPISODE_SHOW_PREVIEWS = 0x00000000L
        const val EPISODE_SHOW_NOT_PREVIEWS = 0x00000800L
        const val EPISODE_PREVIEWS_MASK = 0x00000800L

        const val EPISODE_SHOW_SUMMARIES = 0x00000000L
        const val EPISODE_SHOW_NOT_SUMMARIES = 0x00001000L
        const val EPISODE_SUMMARIES_MASK = 0x00001000L

        const val EPISODE_DISPLAY_NAME = 0x00000000L
        const val EPISODE_DISPLAY_NUMBER = 0x00100000L
        const val EPISODE_DISPLAY_MASK = 0x00100000L

        const val SEASON_SORT_DESC = 0x00000000L
        const val SEASON_SORT_ASC = 0x00000001L
        const val SEASON_SORT_DIR_MASK = 0x00000001L

        const val SEASON_SHOW_DOWNLOADED = 0x00000002L
        const val SEASON_SHOW_NOT_DOWNLOADED = 0x00000004L
        const val SEASON_DOWNLOADED_MASK = 0x00000006L

        const val SEASON_SHOW_UNSEEN = 0x00000008L
        const val SEASON_SHOW_SEEN = 0x00000010L
        const val SEASON_UNSEEN_MASK = 0x00000018L

        const val SEASON_SHOW_STARTED = 0x00000020L
        const val SEASON_SHOW_NOT_STARTED = 0x00000040L
        const val SEASON_STARTED_MASK = 0x00000060L

        const val SEASON_SHOW_BOOKMARKED = 0x00000080L
        const val SEASON_SHOW_NOT_BOOKMARKED = 0x00000100L
        const val SEASON_BOOKMARKED_MASK = 0x00000180L

        const val SEASON_SHOW_COMPLETED = 0x00000200L
        const val SEASON_SHOW_NOT_COMPLETED = 0x00000400L
        const val SEASON_COMPLETED_MASK = 0x00000600L

        const val SEASON_SORT_SOURCE = 0x00000000L
        const val SEASON_SORT_SEASON = 0x00000800L
        const val SEASON_SORT_UPLOAD = 0x00001000L
        const val SEASON_SORT_ALPHABET = 0x00001800L
        const val SEASON_SORT_COUNT = 0x00002000L
        const val SEASON_SORT_LAST_SEEN = 0x00002800L
        const val SEASON_SORT_FETCHED = 0x00003000L
        const val SEASON_SORT_MASK = 0x00003800L

        const val SEASON_GRID_DISPLAY_MODE_BIT_OFFSET = 14
        const val SEASON_GRID_DISPLAY_MODE_MASK = 0x0000C000L

        const val SEASON_GRID_DISPLAY_SIZE_BIT_OFFSET = 16
        const val SEASON_GRID_DISPLAY_SIZE_MASK = 0x000F0000L

        const val SEASON_OVERLAY_DOWNLOADED_MASK = 0x00100000L
        const val SEASON_OVERLAY_UNSEEN_MASK = 0x00200000L
        const val SEASON_OVERLAY_LOCAL_MASK = 0x00400000L
        const val SEASON_OVERLAY_LANG_MASK = 0x00800000L
        const val SEASON_OVERLAY_CONT_MASK = 0x01000000L

        const val SEASON_DISPLAY_MODE_SOURCE = 0x00000000L
        const val SEASON_DISPLAY_MODE_NUMBER = 0x02000000L
        const val SEASON_DISPLAY_MODE_MASK = 0x02000000L

        const val ANIME_INTRO_MASK = 0x0000000000000FFL
        const val ANIME_AIRING_EPISODE_MASK = 0x000000000FFFF00L
        const val ANIME_AIRING_TIME_MASK = 0x0FFFFFFFF000000L
        const val ANIME_INTRO_DISABLE_MASK = 0x100000000000000L

        fun create() = Anime(
            id = -1L,
            url = "",
            title = "",
            source = -1L,
            favorite = false,
            lastUpdate = 0L,
            nextUpdate = 0L,
            fetchInterval = 0,
            dateAdded = 0L,
            viewerFlags = 0L,
            episodeFlags = 0L,
            coverLastModified = 0L,
            backgroundLastModified = 0L,
            artist = null,
            author = null,
            description = null,
            genre = null,
            status = 0L,
            thumbnailUrl = null,
            backgroundUrl = null,
            updateStrategy = AnimeUpdateStrategy.ALWAYS_UPDATE,
            initialized = false,
            lastModifiedAt = 0L,
            favoriteModifiedAt = null,
            version = 0L,
            fetchType = FetchType.Episodes,
            parentId = null,
            seasonFlags = 0L,
            seasonNumber = -1.0,
            seasonSourceOrder = 0L,
        )
    }
}<|MERGE_RESOLUTION|>--- conflicted
+++ resolved
@@ -104,7 +104,6 @@
         return episodeFlags and EPISODE_SORT_DIR_MASK == EPISODE_SORT_DESC
     }
 
-<<<<<<< HEAD
     fun showPreviews(): Boolean {
         return episodeFlags and EPISODE_PREVIEWS_MASK == EPISODE_SHOW_PREVIEWS
     }
@@ -113,7 +112,6 @@
         return episodeFlags and EPISODE_SUMMARIES_MASK == EPISODE_SHOW_SUMMARIES
     }
 
-=======
     val seasonDownloadedFilterRaw: Long
         get() = seasonFlags and SEASON_DOWNLOADED_MASK
 
@@ -190,7 +188,6 @@
     val seasonDisplayMode: Long
         get() = seasonFlags and SEASON_DISPLAY_MODE_MASK
 
->>>>>>> a14bdf1e
     private fun Long.removeHexZeros(zeros: Int): Long {
         val hex = 16.0
         return this.div(hex.pow(zeros)).toLong()
