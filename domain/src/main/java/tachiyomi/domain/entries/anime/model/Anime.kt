package tachiyomi.domain.entries.anime.model

<<<<<<< HEAD
import eu.kanade.tachiyomi.animesource.model.AnimeUpdateStrategy
import tachiyomi.core.preference.TriState
=======
import eu.kanade.tachiyomi.model.UpdateStrategy
import tachiyomi.core.preference.TriState
import tachiyomi.domain.entries.anime.interactor.GetCustomAnimeInfo
import uy.kohesive.injekt.injectLazy
>>>>>>> dffbf136
import java.io.Serializable
import kotlin.math.pow

data class Anime(
    val id: Long,
    val source: Long,
    val favorite: Boolean,
    val lastUpdate: Long,
    val nextUpdate: Long,
    val fetchInterval: Int,
    val dateAdded: Long,
    val viewerFlags: Long,
    val episodeFlags: Long,
    val coverLastModified: Long,
    val url: String,
    // SY -->
    val ogTitle: String,
    val ogArtist: String?,
    val ogAuthor: String?,
    val ogDescription: String?,
    val ogGenre: List<String>?,
    val ogStatus: Long,
    // SY <--
    val thumbnailUrl: String?,
    val updateStrategy: AnimeUpdateStrategy,
    val initialized: Boolean,
    val lastModifiedAt: Long,
    val favoriteModifiedAt: Long?,
) : Serializable {

    // SY -->
    private val customAnimeInfo = if (favorite) {
        getCustomAnimeInfo.get(id)
    } else {
        null
    }
    val title: String
        get() = customAnimeInfo?.title ?: ogTitle
    val author: String?
        get() = customAnimeInfo?.author ?: ogAuthor
    val artist: String?
        get() = customAnimeInfo?.artist ?: ogArtist
    val description: String?
        get() = customAnimeInfo?.description ?: ogDescription
    val genre: List<String>?
        get() = customAnimeInfo?.genre ?: ogGenre
    val status: Long
        get() = customAnimeInfo?.status ?: ogStatus
    // SY <--

    val sorting: Long
        get() = episodeFlags and EPISODE_SORTING_MASK

    val displayMode: Long
        get() = episodeFlags and EPISODE_DISPLAY_MASK

    val unseenFilterRaw: Long
        get() = episodeFlags and EPISODE_UNSEEN_MASK

    val downloadedFilterRaw: Long
        get() = episodeFlags and EPISODE_DOWNLOADED_MASK

    val bookmarkedFilterRaw: Long
        get() = episodeFlags and EPISODE_BOOKMARKED_MASK

    val skipIntroLength: Int
        get() = (viewerFlags and ANIME_INTRO_MASK).toInt()

    val nextEpisodeToAir: Int
        get() = (viewerFlags and ANIME_AIRING_EPISODE_MASK).removeHexZeros(zeros = 2).toInt()

    val nextEpisodeAiringAt: Long
        get() = (viewerFlags and ANIME_AIRING_TIME_MASK).removeHexZeros(zeros = 6)

    val unseenFilter: TriState
        get() = when (unseenFilterRaw) {
            EPISODE_SHOW_UNSEEN -> TriState.ENABLED_IS
            EPISODE_SHOW_SEEN -> TriState.ENABLED_NOT
            else -> TriState.DISABLED
        }

    val bookmarkedFilter: TriState
        get() = when (bookmarkedFilterRaw) {
            EPISODE_SHOW_BOOKMARKED -> TriState.ENABLED_IS
            EPISODE_SHOW_NOT_BOOKMARKED -> TriState.ENABLED_NOT
            else -> TriState.DISABLED
        }

    fun sortDescending(): Boolean {
        return episodeFlags and EPISODE_SORT_DIR_MASK == EPISODE_SORT_DESC
    }

    private fun Long.removeHexZeros(zeros: Int): Long {
        val hex = 16.0
        return this.div(hex.pow(zeros)).toLong()
    }

    companion object {
        // Generic filter that does not filter anything
        const val SHOW_ALL = 0x00000000L

        const val EPISODE_SORT_DESC = 0x00000000L
        const val EPISODE_SORT_ASC = 0x00000001L
        const val EPISODE_SORT_DIR_MASK = 0x00000001L

        const val EPISODE_SHOW_UNSEEN = 0x00000002L
        const val EPISODE_SHOW_SEEN = 0x00000004L
        const val EPISODE_UNSEEN_MASK = 0x00000006L

        const val EPISODE_SHOW_DOWNLOADED = 0x00000008L
        const val EPISODE_SHOW_NOT_DOWNLOADED = 0x00000010L
        const val EPISODE_DOWNLOADED_MASK = 0x00000018L

        const val EPISODE_SHOW_BOOKMARKED = 0x00000020L
        const val EPISODE_SHOW_NOT_BOOKMARKED = 0x00000040L
        const val EPISODE_BOOKMARKED_MASK = 0x00000060L

        const val EPISODE_SORTING_SOURCE = 0x00000000L
        const val EPISODE_SORTING_NUMBER = 0x00000100L
        const val EPISODE_SORTING_UPLOAD_DATE = 0x00000200L
        const val EPISODE_SORTING_ALPHABET = 0x00000300L
        const val EPISODE_SORTING_MASK = 0x00000300L

        const val EPISODE_DISPLAY_NAME = 0x00000000L
        const val EPISODE_DISPLAY_NUMBER = 0x00100000L
        const val EPISODE_DISPLAY_MASK = 0x00100000L

        const val ANIME_INTRO_MASK = 0x000000000000FFL
        const val ANIME_AIRING_EPISODE_MASK = 0x00000000FFFF00L
        const val ANIME_AIRING_TIME_MASK = 0xFFFFFFFF000000L

        fun create() = Anime(
            id = -1L,
            url = "",
            // Sy -->
            ogTitle = "",
            // SY <--
            source = -1L,
            favorite = false,
            lastUpdate = 0L,
            nextUpdate = 0L,
            fetchInterval = 0,
            dateAdded = 0L,
            viewerFlags = 0L,
            episodeFlags = 0L,
            coverLastModified = 0L,
            // SY -->
            ogArtist = null,
            ogAuthor = null,
            ogDescription = null,
            ogGenre = null,
            ogStatus = 0L,
            // SY <--
            thumbnailUrl = null,
            updateStrategy = AnimeUpdateStrategy.ALWAYS_UPDATE,
            initialized = false,
            lastModifiedAt = 0L,
            favoriteModifiedAt = null,
        )

        // SY -->
        private val getCustomAnimeInfo: GetCustomAnimeInfo by injectLazy()
        // SY <--
    }
}<|MERGE_RESOLUTION|>--- conflicted
+++ resolved
@@ -1,176 +1,89 @@
-package tachiyomi.domain.entries.anime.model
+package eu.kanade.domain.entries.anime.model
 
-<<<<<<< HEAD
-import eu.kanade.tachiyomi.animesource.model.AnimeUpdateStrategy
+import eu.kanade.domain.base.BasePreferences
+import eu.kanade.tachiyomi.animesource.model.SAnime
+import eu.kanade.tachiyomi.data.cache.AnimeCoverCache
 import tachiyomi.core.preference.TriState
-=======
-import eu.kanade.tachiyomi.model.UpdateStrategy
-import tachiyomi.core.preference.TriState
-import tachiyomi.domain.entries.anime.interactor.GetCustomAnimeInfo
-import uy.kohesive.injekt.injectLazy
->>>>>>> dffbf136
-import java.io.Serializable
-import kotlin.math.pow
+import tachiyomi.domain.entries.anime.model.Anime
+import uy.kohesive.injekt.Injekt
+import uy.kohesive.injekt.api.get
 
-data class Anime(
-    val id: Long,
-    val source: Long,
-    val favorite: Boolean,
-    val lastUpdate: Long,
-    val nextUpdate: Long,
-    val fetchInterval: Int,
-    val dateAdded: Long,
-    val viewerFlags: Long,
-    val episodeFlags: Long,
-    val coverLastModified: Long,
-    val url: String,
-    // SY -->
-    val ogTitle: String,
-    val ogArtist: String?,
-    val ogAuthor: String?,
-    val ogDescription: String?,
-    val ogGenre: List<String>?,
-    val ogStatus: Long,
-    // SY <--
-    val thumbnailUrl: String?,
-    val updateStrategy: AnimeUpdateStrategy,
-    val initialized: Boolean,
-    val lastModifiedAt: Long,
-    val favoriteModifiedAt: Long?,
-) : Serializable {
-
-    // SY -->
-    private val customAnimeInfo = if (favorite) {
-        getCustomAnimeInfo.get(id)
-    } else {
-        null
-    }
-    val title: String
-        get() = customAnimeInfo?.title ?: ogTitle
-    val author: String?
-        get() = customAnimeInfo?.author ?: ogAuthor
-    val artist: String?
-        get() = customAnimeInfo?.artist ?: ogArtist
-    val description: String?
-        get() = customAnimeInfo?.description ?: ogDescription
-    val genre: List<String>?
-        get() = customAnimeInfo?.genre ?: ogGenre
-    val status: Long
-        get() = customAnimeInfo?.status ?: ogStatus
-    // SY <--
-
-    val sorting: Long
-        get() = episodeFlags and EPISODE_SORTING_MASK
-
-    val displayMode: Long
-        get() = episodeFlags and EPISODE_DISPLAY_MASK
-
-    val unseenFilterRaw: Long
-        get() = episodeFlags and EPISODE_UNSEEN_MASK
-
-    val downloadedFilterRaw: Long
-        get() = episodeFlags and EPISODE_DOWNLOADED_MASK
-
-    val bookmarkedFilterRaw: Long
-        get() = episodeFlags and EPISODE_BOOKMARKED_MASK
-
-    val skipIntroLength: Int
-        get() = (viewerFlags and ANIME_INTRO_MASK).toInt()
-
-    val nextEpisodeToAir: Int
-        get() = (viewerFlags and ANIME_AIRING_EPISODE_MASK).removeHexZeros(zeros = 2).toInt()
-
-    val nextEpisodeAiringAt: Long
-        get() = (viewerFlags and ANIME_AIRING_TIME_MASK).removeHexZeros(zeros = 6)
-
-    val unseenFilter: TriState
-        get() = when (unseenFilterRaw) {
-            EPISODE_SHOW_UNSEEN -> TriState.ENABLED_IS
-            EPISODE_SHOW_SEEN -> TriState.ENABLED_NOT
+val Anime.downloadedFilter: TriState
+    get() {
+        if (forceDownloaded()) return TriState.ENABLED_IS
+        return when (downloadedFilterRaw) {
+            Anime.EPISODE_SHOW_DOWNLOADED -> TriState.ENABLED_IS
+            Anime.EPISODE_SHOW_NOT_DOWNLOADED -> TriState.ENABLED_NOT
             else -> TriState.DISABLED
         }
+    }
+fun Anime.episodesFiltered(): Boolean {
+    return unseenFilter != TriState.DISABLED ||
+        downloadedFilter != TriState.DISABLED ||
+        bookmarkedFilter != TriState.DISABLED
+}
+fun Anime.forceDownloaded(): Boolean {
+    return favorite && Injekt.get<BasePreferences>().downloadedOnly().get()
+}
 
-    val bookmarkedFilter: TriState
-        get() = when (bookmarkedFilterRaw) {
-            EPISODE_SHOW_BOOKMARKED -> TriState.ENABLED_IS
-            EPISODE_SHOW_NOT_BOOKMARKED -> TriState.ENABLED_NOT
-            else -> TriState.DISABLED
-        }
+fun Anime.toSAnime(): SAnime = SAnime.create().also {
+    it.url = url
+    it.title = title
+    it.artist = artist
+    it.author = author
+    it.description = description
+    it.genre = genre.orEmpty().joinToString()
+    it.status = status.toInt()
+    it.thumbnail_url = thumbnailUrl
+    it.initialized = initialized
+}
 
-    fun sortDescending(): Boolean {
-        return episodeFlags and EPISODE_SORT_DIR_MASK == EPISODE_SORT_DESC
+fun Anime.copyFrom(other: SAnime): Anime {
+    // SY -->
+    val author = other.author ?: ogAuthor
+    val artist = other.artist ?: ogArtist
+    val description = other.description ?: ogDescription
+    val genres = if (other.genre != null) {
+        other.getGenres()
+    } else {
+        ogGenre
     }
+    // SY <--
+    val thumbnailUrl = other.thumbnail_url ?: thumbnailUrl
+    return this.copy(
+        // SY -->
+        ogAuthor = author,
+        ogArtist = artist,
+        ogDescription = description,
+        ogGenre = genres,
+        // SY <--
+        thumbnailUrl = thumbnailUrl,
+        // SY -->
+        ogStatus = other.status.toLong(),
+        // SY <--
+        updateStrategy = other.update_strategy,
+        initialized = other.initialized && initialized,
+    )
+}
 
-    private fun Long.removeHexZeros(zeros: Int): Long {
-        val hex = 16.0
-        return this.div(hex.pow(zeros)).toLong()
-    }
+fun SAnime.toDomainAnime(sourceId: Long): Anime {
+    return Anime.create().copy(
+        url = url,
+        // SY -->
+        ogTitle = title,
+        ogArtist = artist,
+        ogAuthor = author,
+        ogDescription = description,
+        ogGenre = getGenres(),
+        ogStatus = status.toLong(),
+        // SY <--
+        thumbnailUrl = thumbnail_url,
+        updateStrategy = update_strategy,
+        initialized = initialized,
+        source = sourceId,
+    )
+}
 
-    companion object {
-        // Generic filter that does not filter anything
-        const val SHOW_ALL = 0x00000000L
-
-        const val EPISODE_SORT_DESC = 0x00000000L
-        const val EPISODE_SORT_ASC = 0x00000001L
-        const val EPISODE_SORT_DIR_MASK = 0x00000001L
-
-        const val EPISODE_SHOW_UNSEEN = 0x00000002L
-        const val EPISODE_SHOW_SEEN = 0x00000004L
-        const val EPISODE_UNSEEN_MASK = 0x00000006L
-
-        const val EPISODE_SHOW_DOWNLOADED = 0x00000008L
-        const val EPISODE_SHOW_NOT_DOWNLOADED = 0x00000010L
-        const val EPISODE_DOWNLOADED_MASK = 0x00000018L
-
-        const val EPISODE_SHOW_BOOKMARKED = 0x00000020L
-        const val EPISODE_SHOW_NOT_BOOKMARKED = 0x00000040L
-        const val EPISODE_BOOKMARKED_MASK = 0x00000060L
-
-        const val EPISODE_SORTING_SOURCE = 0x00000000L
-        const val EPISODE_SORTING_NUMBER = 0x00000100L
-        const val EPISODE_SORTING_UPLOAD_DATE = 0x00000200L
-        const val EPISODE_SORTING_ALPHABET = 0x00000300L
-        const val EPISODE_SORTING_MASK = 0x00000300L
-
-        const val EPISODE_DISPLAY_NAME = 0x00000000L
-        const val EPISODE_DISPLAY_NUMBER = 0x00100000L
-        const val EPISODE_DISPLAY_MASK = 0x00100000L
-
-        const val ANIME_INTRO_MASK = 0x000000000000FFL
-        const val ANIME_AIRING_EPISODE_MASK = 0x00000000FFFF00L
-        const val ANIME_AIRING_TIME_MASK = 0xFFFFFFFF000000L
-
-        fun create() = Anime(
-            id = -1L,
-            url = "",
-            // Sy -->
-            ogTitle = "",
-            // SY <--
-            source = -1L,
-            favorite = false,
-            lastUpdate = 0L,
-            nextUpdate = 0L,
-            fetchInterval = 0,
-            dateAdded = 0L,
-            viewerFlags = 0L,
-            episodeFlags = 0L,
-            coverLastModified = 0L,
-            // SY -->
-            ogArtist = null,
-            ogAuthor = null,
-            ogDescription = null,
-            ogGenre = null,
-            ogStatus = 0L,
-            // SY <--
-            thumbnailUrl = null,
-            updateStrategy = AnimeUpdateStrategy.ALWAYS_UPDATE,
-            initialized = false,
-            lastModifiedAt = 0L,
-            favoriteModifiedAt = null,
-        )
-
-        // SY -->
-        private val getCustomAnimeInfo: GetCustomAnimeInfo by injectLazy()
-        // SY <--
-    }
+fun Anime.hasCustomCover(coverCache: AnimeCoverCache = Injekt.get()): Boolean {
+    return coverCache.getCustomCoverFile(id).exists()
 }