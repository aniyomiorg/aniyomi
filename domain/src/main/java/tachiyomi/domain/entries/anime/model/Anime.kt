package tachiyomi.domain.entries.anime.model

import eu.kanade.tachiyomi.animesource.model.AnimeUpdateStrategy
import eu.kanade.tachiyomi.animesource.model.SAnime
import tachiyomi.core.preference.TriState
import tachiyomi.domain.entries.anime.interactor.GetCustomAnimeInfo
import uy.kohesive.injekt.injectLazy
import java.io.Serializable
import java.time.Instant
import kotlin.math.pow

data class Anime(
    val id: Long,
    val source: Long,
    val favorite: Boolean,
    val lastUpdate: Long,
    val nextUpdate: Long,
    val fetchInterval: Int,
    val dateAdded: Long,
    val viewerFlags: Long,
    val episodeFlags: Long,
    val coverLastModified: Long,
    val url: String,
    // SY -->
    val ogTitle: String,
    val ogArtist: String?,
    val ogAuthor: String?,
    val ogDescription: String?,
    val ogGenre: List<String>?,
    val ogStatus: Long,
    // SY <--
    val thumbnailUrl: String?,
    val updateStrategy: AnimeUpdateStrategy,
    val initialized: Boolean,
    val lastModifiedAt: Long,
    val favoriteModifiedAt: Long?,
) : Serializable {

<<<<<<< HEAD
    val expectedNextUpdate: Instant?
        get() = nextUpdate
            .takeIf { status != SAnime.COMPLETED.toLong() }
            ?.let { Instant.ofEpochMilli(it) }
=======
    // SY -->
    private val customAnimeInfo = if (favorite) {
        getCustomAnimeInfo.get(id)
    } else {
        null
    }
    val title: String
        get() = customAnimeInfo?.title ?: ogTitle
    val author: String?
        get() = customAnimeInfo?.author ?: ogAuthor
    val artist: String?
        get() = customAnimeInfo?.artist ?: ogArtist
    val description: String?
        get() = customAnimeInfo?.description ?: ogDescription
    val genre: List<String>?
        get() = customAnimeInfo?.genre ?: ogGenre
    val status: Long
        get() = customAnimeInfo?.status ?: ogStatus
    // SY <--
>>>>>>> 1c35a831

    val sorting: Long
        get() = episodeFlags and EPISODE_SORTING_MASK

    val displayMode: Long
        get() = episodeFlags and EPISODE_DISPLAY_MASK

    val unseenFilterRaw: Long
        get() = episodeFlags and EPISODE_UNSEEN_MASK

    val downloadedFilterRaw: Long
        get() = episodeFlags and EPISODE_DOWNLOADED_MASK

    val bookmarkedFilterRaw: Long
        get() = episodeFlags and EPISODE_BOOKMARKED_MASK

    val skipIntroLength: Int
        get() = (viewerFlags and ANIME_INTRO_MASK).toInt()

    val nextEpisodeToAir: Int
        get() = (viewerFlags and ANIME_AIRING_EPISODE_MASK).removeHexZeros(zeros = 2).toInt()

    val nextEpisodeAiringAt: Long
        get() = (viewerFlags and ANIME_AIRING_TIME_MASK).removeHexZeros(zeros = 6)

    val unseenFilter: TriState
        get() = when (unseenFilterRaw) {
            EPISODE_SHOW_UNSEEN -> TriState.ENABLED_IS
            EPISODE_SHOW_SEEN -> TriState.ENABLED_NOT
            else -> TriState.DISABLED
        }

    val bookmarkedFilter: TriState
        get() = when (bookmarkedFilterRaw) {
            EPISODE_SHOW_BOOKMARKED -> TriState.ENABLED_IS
            EPISODE_SHOW_NOT_BOOKMARKED -> TriState.ENABLED_NOT
            else -> TriState.DISABLED
        }

    fun sortDescending(): Boolean {
        return episodeFlags and EPISODE_SORT_DIR_MASK == EPISODE_SORT_DESC
    }

    private fun Long.removeHexZeros(zeros: Int): Long {
        val hex = 16.0
        return this.div(hex.pow(zeros)).toLong()
    }

    companion object {
        // Generic filter that does not filter anything
        const val SHOW_ALL = 0x00000000L

        const val EPISODE_SORT_DESC = 0x00000000L
        const val EPISODE_SORT_ASC = 0x00000001L
        const val EPISODE_SORT_DIR_MASK = 0x00000001L

        const val EPISODE_SHOW_UNSEEN = 0x00000002L
        const val EPISODE_SHOW_SEEN = 0x00000004L
        const val EPISODE_UNSEEN_MASK = 0x00000006L

        const val EPISODE_SHOW_DOWNLOADED = 0x00000008L
        const val EPISODE_SHOW_NOT_DOWNLOADED = 0x00000010L
        const val EPISODE_DOWNLOADED_MASK = 0x00000018L

        const val EPISODE_SHOW_BOOKMARKED = 0x00000020L
        const val EPISODE_SHOW_NOT_BOOKMARKED = 0x00000040L
        const val EPISODE_BOOKMARKED_MASK = 0x00000060L

        const val EPISODE_SORTING_SOURCE = 0x00000000L
        const val EPISODE_SORTING_NUMBER = 0x00000100L
        const val EPISODE_SORTING_UPLOAD_DATE = 0x00000200L
        const val EPISODE_SORTING_ALPHABET = 0x00000300L
        const val EPISODE_SORTING_MASK = 0x00000300L

        const val EPISODE_DISPLAY_NAME = 0x00000000L
        const val EPISODE_DISPLAY_NUMBER = 0x00100000L
        const val EPISODE_DISPLAY_MASK = 0x00100000L

        const val ANIME_INTRO_MASK = 0x000000000000FFL
        const val ANIME_AIRING_EPISODE_MASK = 0x00000000FFFF00L
        const val ANIME_AIRING_TIME_MASK = 0xFFFFFFFF000000L

        fun create() = Anime(
            id = -1L,
            url = "",
            // Sy -->
            ogTitle = "",
            // SY <--
            source = -1L,
            favorite = false,
            lastUpdate = 0L,
            nextUpdate = 0L,
            fetchInterval = 0,
            dateAdded = 0L,
            viewerFlags = 0L,
            episodeFlags = 0L,
            coverLastModified = 0L,
            // SY -->
            ogArtist = null,
            ogAuthor = null,
            ogDescription = null,
            ogGenre = null,
            ogStatus = 0L,
            // SY <--
            thumbnailUrl = null,
            updateStrategy = AnimeUpdateStrategy.ALWAYS_UPDATE,
            initialized = false,
            lastModifiedAt = 0L,
            favoriteModifiedAt = null,
        )

        // SY -->
        private val getCustomAnimeInfo: GetCustomAnimeInfo by injectLazy()
        // SY <--
    }
}<|MERGE_RESOLUTION|>--- conflicted
+++ resolved
@@ -36,12 +36,11 @@
     val favoriteModifiedAt: Long?,
 ) : Serializable {
 
-<<<<<<< HEAD
     val expectedNextUpdate: Instant?
         get() = nextUpdate
             .takeIf { status != SAnime.COMPLETED.toLong() }
             ?.let { Instant.ofEpochMilli(it) }
-=======
+
     // SY -->
     private val customAnimeInfo = if (favorite) {
         getCustomAnimeInfo.get(id)
@@ -61,7 +60,6 @@
     val status: Long
         get() = customAnimeInfo?.status ?: ogStatus
     // SY <--
->>>>>>> 1c35a831
 
     val sorting: Long
         get() = episodeFlags and EPISODE_SORTING_MASK
