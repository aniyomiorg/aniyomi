package tachiyomi.presentation.core.components

import androidx.activity.compose.BackHandler
import androidx.compose.animation.core.animateFloatAsState
import androidx.compose.animation.core.tween
import androidx.compose.foundation.clickable
import androidx.compose.foundation.gestures.Orientation
import androidx.compose.foundation.interaction.MutableInteractionSource
import androidx.compose.foundation.layout.BoxWithConstraints
import androidx.compose.foundation.layout.WindowInsets
import androidx.compose.foundation.layout.WindowInsetsSides
import androidx.compose.foundation.layout.fillMaxSize
import androidx.compose.foundation.layout.offset
import androidx.compose.foundation.layout.only
import androidx.compose.foundation.layout.padding
import androidx.compose.foundation.layout.requiredWidthIn
import androidx.compose.foundation.layout.systemBars
import androidx.compose.foundation.layout.systemBarsPadding
import androidx.compose.foundation.layout.widthIn
import androidx.compose.foundation.layout.windowInsetsPadding
import androidx.compose.material.SwipeableState
import androidx.compose.material.rememberSwipeableState
import androidx.compose.material.swipeable
import androidx.compose.material3.MaterialTheme
import androidx.compose.material3.Surface
import androidx.compose.runtime.Composable
import androidx.compose.runtime.LaunchedEffect
import androidx.compose.runtime.getValue
import androidx.compose.runtime.mutableStateOf
import androidx.compose.runtime.remember
import androidx.compose.runtime.rememberCoroutineScope
import androidx.compose.runtime.setValue
import androidx.compose.runtime.snapshotFlow
import androidx.compose.ui.Alignment
import androidx.compose.ui.Modifier
import androidx.compose.ui.draw.alpha
import androidx.compose.ui.geometry.Offset
import androidx.compose.ui.input.nestedscroll.NestedScrollConnection
import androidx.compose.ui.input.nestedscroll.NestedScrollSource
import androidx.compose.ui.input.nestedscroll.nestedScroll
import androidx.compose.ui.unit.Dp
import androidx.compose.ui.unit.IntOffset
import androidx.compose.ui.unit.Velocity
import androidx.compose.ui.unit.dp
import kotlinx.coroutines.flow.collectLatest
import kotlinx.coroutines.flow.drop
import kotlinx.coroutines.flow.filter
import kotlinx.coroutines.launch
import kotlin.math.roundToInt

<<<<<<< HEAD
private const val SheetAnimationDuration = 500
val SheetAnimationSpec = tween<Float>(durationMillis = SheetAnimationDuration)
private const val ScrimAnimationDuration = 350
val ScrimAnimationSpec = tween<Float>(durationMillis = ScrimAnimationDuration)
=======
private const val SheetAnimationDuration = 350
private val SheetAnimationSpec = tween<Float>(durationMillis = SheetAnimationDuration)
>>>>>>> b59e9112

@Composable
fun AdaptiveSheet(
    isTabletUi: Boolean,
    tonalElevation: Dp,
    enableSwipeDismiss: Boolean,
    onDismissRequest: () -> Unit,
    content: @Composable () -> Unit,
) {
    val scope = rememberCoroutineScope()
    if (isTabletUi) {
        var targetAlpha by remember { mutableStateOf(0f) }
        val alpha by animateFloatAsState(
            targetValue = targetAlpha,
            animationSpec = SheetAnimationSpec,
        )
        val internalOnDismissRequest: () -> Unit = {
            scope.launch {
                targetAlpha = 0f
                onDismissRequest()
            }
        }
        BoxWithConstraints(
            modifier = Modifier
                .clickable(
                    enabled = true,
                    interactionSource = remember { MutableInteractionSource() },
                    indication = null,
                    onClick = internalOnDismissRequest,
                )
                .fillMaxSize()
                .alpha(alpha),
            contentAlignment = Alignment.Center,
        ) {
            Surface(
                modifier = Modifier
                    .requiredWidthIn(max = 460.dp)
                    .clickable(
                        interactionSource = remember { MutableInteractionSource() },
                        indication = null,
                        onClick = {},
                    )
                    .systemBarsPadding()
                    .padding(vertical = 16.dp),
                shape = MaterialTheme.shapes.extraLarge,
                tonalElevation = tonalElevation,
                content = {
                    BackHandler(enabled = alpha > 0f, onBack = internalOnDismissRequest)
                    content()
                },
            )

            LaunchedEffect(Unit) {
                targetAlpha = 1f
            }
        }
    } else {
        val swipeState = rememberSwipeableState(
            initialValue = 1,
            animationSpec = SheetAnimationSpec,
        )
        val internalOnDismissRequest: () -> Unit = { if (swipeState.currentValue == 0) scope.launch { swipeState.animateTo(1) } }
        BoxWithConstraints(
            modifier = Modifier
                .clickable(
                    interactionSource = remember { MutableInteractionSource() },
                    indication = null,
                    onClick = internalOnDismissRequest,
                )
                .fillMaxSize(),
            contentAlignment = Alignment.BottomCenter,
        ) {
            val fullHeight = constraints.maxHeight.toFloat()
            val anchors = mapOf(0f to 0, fullHeight to 1)
            Surface(
                modifier = Modifier
                    .widthIn(max = 460.dp)
                    .clickable(
                        interactionSource = remember { MutableInteractionSource() },
                        indication = null,
                        onClick = {},
                    )
                    .nestedScroll(
                        remember(enableSwipeDismiss, anchors) {
                            swipeState.preUpPostDownNestedScrollConnection(
                                enabled = enableSwipeDismiss,
                                anchor = anchors,
                            )
                        },
                    )
                    .offset {
                        IntOffset(
                            0,
                            swipeState.offset.value.roundToInt(),
                        )
                    }
                    .swipeable(
                        enabled = enableSwipeDismiss,
                        state = swipeState,
                        anchors = anchors,
                        orientation = Orientation.Vertical,
                        resistance = null,
                    )
                    .windowInsetsPadding(
                        WindowInsets.systemBars
                            .only(WindowInsetsSides.Top + WindowInsetsSides.Horizontal),
                    ),
                shape = MaterialTheme.shapes.extraLarge,
                tonalElevation = tonalElevation,
                content = {
                    BackHandler(enabled = swipeState.targetValue == 0, onBack = internalOnDismissRequest)
                    content()
                },
            )

            LaunchedEffect(swipeState) {
                scope.launch { swipeState.animateTo(0) }
                snapshotFlow { swipeState.currentValue }
                    .drop(1)
                    .filter { it == 1 }
                    .collectLatest {
                        onDismissRequest()
                    }
            }
        }
    }
}

/**
 * Yoinked from Swipeable.kt with modifications to disable
 */
fun <T> SwipeableState<T>.preUpPostDownNestedScrollConnection(
    enabled: Boolean = true,
    anchor: Map<Float, T>,
) = object : NestedScrollConnection {
    override fun onPreScroll(available: Offset, source: NestedScrollSource): Offset {
        val delta = available.toFloat()
        return if (enabled && delta < 0 && source == NestedScrollSource.Drag) {
            performDrag(delta).toOffset()
        } else {
            Offset.Zero
        }
    }

    override fun onPostScroll(
        consumed: Offset,
        available: Offset,
        source: NestedScrollSource,
    ): Offset {
        return if (enabled && source == NestedScrollSource.Drag) {
            performDrag(available.toFloat()).toOffset()
        } else {
            Offset.Zero
        }
    }

    override suspend fun onPreFling(available: Velocity): Velocity {
        val toFling = Offset(available.x, available.y).toFloat()
        return if (enabled && toFling < 0 && offset.value > anchor.keys.minOrNull()!!) {
            performFling(velocity = toFling)
            // since we go to the anchor with tween settling, consume all for the best UX
            available
        } else {
            Velocity.Zero
        }
    }

    override suspend fun onPostFling(consumed: Velocity, available: Velocity): Velocity {
        return if (enabled) {
            performFling(velocity = Offset(available.x, available.y).toFloat())
            available
        } else {
            Velocity.Zero
        }
    }

    private fun Float.toOffset(): Offset = Offset(0f, this)

    private fun Offset.toFloat(): Float = this.y
}<|MERGE_RESOLUTION|>--- conflicted
+++ resolved
@@ -48,15 +48,8 @@
 import kotlinx.coroutines.launch
 import kotlin.math.roundToInt
 
-<<<<<<< HEAD
-private const val SheetAnimationDuration = 500
-val SheetAnimationSpec = tween<Float>(durationMillis = SheetAnimationDuration)
-private const val ScrimAnimationDuration = 350
-val ScrimAnimationSpec = tween<Float>(durationMillis = ScrimAnimationDuration)
-=======
 private const val SheetAnimationDuration = 350
 private val SheetAnimationSpec = tween<Float>(durationMillis = SheetAnimationDuration)
->>>>>>> b59e9112
 
 @Composable
 fun AdaptiveSheet(
@@ -188,7 +181,7 @@
 /**
  * Yoinked from Swipeable.kt with modifications to disable
  */
-fun <T> SwipeableState<T>.preUpPostDownNestedScrollConnection(
+private fun <T> SwipeableState<T>.preUpPostDownNestedScrollConnection(
     enabled: Boolean = true,
     anchor: Map<Float, T>,
 ) = object : NestedScrollConnection {
